import logging
import os
import time
import uuid
from datetime import datetime, timedelta
from decimal import Decimal
from enum import Enum
from urllib.parse import urlparse

import requests
from annoying.fields import AutoOneToOneField
from captcha.fields import CaptchaField
from colorthief import ColorThief
from django.conf import settings
from django.contrib.auth.models import User
from django.contrib.contenttypes.fields import GenericForeignKey
from django.contrib.contenttypes.models import ContentType
from django.core.cache import cache
from django.core.exceptions import ValidationError
from django.core.files.base import ContentFile
from django.core.files.storage import default_storage
from django.core.validators import MaxValueValidator, MinValueValidator, URLValidator
from django.db import models, transaction
from django.db.models import Count
from django.db.models.signals import post_delete, post_save
from django.dispatch import receiver
from django.template.defaultfilters import slugify
from django.urls import reverse
from django.utils import timezone
from google.api_core.exceptions import NotFound
from google.cloud import storage
from mdeditor.fields import MDTextField
from rest_framework.authtoken.models import Token

logger = logging.getLogger(__name__)


@receiver(post_save, sender=settings.AUTH_USER_MODEL)
def create_auth_token(sender, instance=None, created=False, **kwargs):
    if created:
        Token.objects.create(user=instance)
        Wallet.objects.create(user=instance)


class Subscription(models.Model):
    name = models.CharField(max_length=25, null=False, blank=True)
    charge_per_month = models.IntegerField(null=False, blank=True)
    hunt_per_domain = models.IntegerField(null=False, blank=True)
    number_of_domains = models.IntegerField(null=False, blank=True)
    feature = models.BooleanField(default=True)
    created = models.DateTimeField(auto_now_add=True)


class Tag(models.Model):
    name = models.CharField(max_length=255)
    slug = models.SlugField(unique=True)
    created = models.DateTimeField(auto_now_add=True)

    def save(self, *args, **kwargs):
        if not self.slug:
            self.slug = slugify(self.name)
        super(Tag, self).save(*args, **kwargs)

    def __str__(self):
        return self.name


class IntegrationServices(Enum):
    SLACK = "slack"


class Integration(models.Model):
    service_name = models.CharField(
        max_length=20,
        choices=[(tag.value, tag.name) for tag in IntegrationServices],
        null=True,
        blank=True,
    )
    organization = models.ForeignKey(
        "Organization", on_delete=models.CASCADE, related_name="organization_integrations"
    )
    created_at = models.DateTimeField(auto_now_add=True)

    def __str__(self):
        return f"{self.organization.name} - {self.service_name} Integration"


class SlackIntegration(models.Model):
    integration = models.OneToOneField(
        Integration, on_delete=models.CASCADE, related_name="slack_integration"
    )
    bot_access_token = models.CharField(
        max_length=255, null=True, blank=True
    )  # will be different for each workspace
    workspace_name = models.CharField(max_length=255, null=True, blank=True)
    default_channel_name = models.CharField(
        max_length=255, null=True, blank=True
    )  # Default channel ID
    default_channel_id = models.CharField(max_length=255, null=True, blank=True)
    daily_updates = models.BooleanField(default=False)
    daily_update_time = models.IntegerField(
        null=True,
        blank=True,
        validators=[MinValueValidator(0), MaxValueValidator(23)],  # Valid hours: 0–23
        help_text="The hour of the day (0-23) to send daily updates",
    )

    def __str__(self):
        return f"Slack Integration for {self.integration.organization.name}"


class OrganisationType(Enum):
    ORGANIZATION = "organization"
    INDIVIDUAL = "individual"
    TEAM = "team"


class Organization(models.Model):
    admin = models.ForeignKey(User, null=True, blank=True, on_delete=models.CASCADE)
    managers = models.ManyToManyField(User, related_name="user_organizations")
    name = models.CharField(max_length=255)
    description = models.CharField(max_length=500, null=True, blank=True)
    logo = models.ImageField(upload_to="organization_logos", null=True, blank=True)
    url = models.URLField(unique=True)
    email = models.EmailField(null=True, blank=True)
    twitter = models.CharField(max_length=30, null=True, blank=True)
    facebook = models.URLField(null=True, blank=True)
    created = models.DateTimeField(auto_now_add=True)
    modified = models.DateTimeField(auto_now=True)
    subscription = models.ForeignKey(Subscription, null=True, blank=True, on_delete=models.CASCADE)
    is_active = models.BooleanField(default=False)
    tags = models.ManyToManyField(Tag, blank=True)
    integrations = models.ManyToManyField(Integration, related_name="organizations")
    trademark_count = models.IntegerField(default=0)
    trademark_check_date = models.DateTimeField(null=True, blank=True)
    team_points = models.IntegerField(default=0)
    type = models.CharField(
        max_length=15,
        choices=[(tag.value, tag.name) for tag in OrganisationType],
        default=OrganisationType.ORGANIZATION.value,
    )

    def __str__(self):
        return self.name


class JoinRequest(models.Model):
    team = models.ForeignKey(Organization, null=True, blank=True, on_delete=models.CASCADE)
    user = models.ForeignKey(User, on_delete=models.CASCADE)
    created_at = models.DateTimeField(auto_now_add=True)
    is_accepted = models.BooleanField(default=False)


class Domain(models.Model):
    organization = models.ForeignKey(Organization, null=True, blank=True, on_delete=models.CASCADE)
    managers = models.ManyToManyField(User, related_name="user_domains", blank=True)
    name = models.CharField(max_length=255, unique=True)
    url = models.URLField()
    logo = models.ImageField(upload_to="logos", null=True, blank=True)
    webshot = models.ImageField(upload_to="webshots", null=True, blank=True)
    clicks = models.IntegerField(null=True, blank=True)
    email_event = models.CharField(max_length=255, default="", null=True, blank=True)
    color = models.CharField(max_length=10, null=True, blank=True)
    github = models.CharField(max_length=255, null=True, blank=True)
    email = models.EmailField(null=True, blank=True)
    twitter = models.CharField(max_length=30, null=True, blank=True)
    facebook = models.URLField(null=True, blank=True)
    created = models.DateTimeField(auto_now_add=True)
    modified = models.DateTimeField(auto_now=True)
    tags = models.ManyToManyField(Tag, blank=True)

    def __unicode__(self):
        return self.name

    def __str__(self):
        return self.name

    @property
    def open_issues(self):
        return Issue.objects.filter(domain=self).exclude(status="closed")

    @property
    def closed_issues(self):
        return Issue.objects.filter(domain=self).filter(status="closed")

    @property
    def top_tester(self):
        return (
            User.objects.filter(issue__domain=self)
            .annotate(total=Count("issue"))
            .order_by("-total")
            .first()
        )

    @property
    def get_name(self):
        parsed_url = urlparse(self.url)
        return parsed_url.netloc.split(".")[-2:][0].title()

    def get_logo(self):
        if self.logo:
            return self.logo.url
        image_request = requests.get("https://logo.clearbit.com/" + self.name)
        try:
            if image_request.status_code == 200:
                image_content = ContentFile(image_request.content)
                self.logo.save(self.name + ".jpg", image_content)
                return self.logo.url

        except:
            favicon_url = self.url + "/favicon.ico"
            return favicon_url

    @property
    def get_color(self):
        if self.color:
            return self.color
        else:
            if not self.logo:
                self.get_logo()
            try:
                color_thief = ColorThief(self.logo)
                self.color = "#%02x%02x%02x" % color_thief.get_color(quality=1)
            except:
                self.color = "#0000ff"
            self.save()
            return self.color

    @property
    def hostname_domain(self):
        parsed_url = urlparse(self.url)
        return parsed_url.hostname

    @property
    def domain_name(self):
        parsed_url = urlparse(self.url)
        domain = parsed_url.path
        if domain is not None:
            temp = domain.rsplit(".")
            if len(temp) == 3:
                domain = temp[1] + "." + temp[2]
        return domain

    def get_absolute_url(self):
        return "/domain/" + self.name

    def get_or_set_x_url(self, name):
        if self.twitter:
            return self.twitter

        validate = URLValidator(schemes=["https"])  # Only allow HTTPS URLs
        try:
            twitter_url = "https://twitter.com/%s" % (name)
            validate(twitter_url)
            self.twitter = name
            self.save()
            return name
        except ValidationError:
            pass


def validate_image(fieldfile_obj):
    try:
        filesize = fieldfile_obj.file.size
    except:
        filesize = fieldfile_obj.size
    megabyte_limit = 3.0
    if filesize > megabyte_limit * 1024 * 1024:
        raise ValidationError("Max file size is %sMB" % str(megabyte_limit))


class Hunt(models.Model):
    class Meta:
        ordering = ["-id"]

    domain = models.ForeignKey(Domain, on_delete=models.CASCADE)
    name = models.CharField(max_length=25)
    description = MDTextField(null=True, blank=True)
    url = models.URLField()
    prize = models.IntegerField(null=True, blank=True)
    prize_winner = models.DecimalField(max_digits=6, decimal_places=2, default=0)
    prize_runner = models.DecimalField(max_digits=6, decimal_places=2, default=0)
    prize_second_runner = models.DecimalField(max_digits=6, decimal_places=2, default=0)
    logo = models.ImageField(upload_to="logos", null=True, blank=True)
    banner = models.ImageField(upload_to="banners", null=True, blank=True)
    plan = models.CharField(max_length=10)
    txn_id = models.CharField(max_length=50, null=True, blank=True)
    color = models.CharField(max_length=10, null=True, blank=True)
    created = models.DateTimeField(auto_now_add=True)
    starts_on = models.DateTimeField(null=True, blank=True)
    end_on = models.DateTimeField(null=True, blank=True)
    is_published = models.BooleanField(default=False)
    result_published = models.BooleanField(default=False)
    modified = models.DateTimeField(auto_now=True)

    @property
    def domain_title(self):
        parsed_url = urlparse(self.url)
        return parsed_url.netloc.split(".")[-2:][0].title()

    def __str__(self) -> str:
        return self.name


class HuntPrize(models.Model):
    hunt = models.ForeignKey(Hunt, on_delete=models.CASCADE)
    name = models.CharField(max_length=50)
    value = models.PositiveIntegerField(default=0)
    no_of_eligible_projects = models.PositiveIntegerField(default=1)  # no of winner in this prize
    valid_submissions_eligible = models.BooleanField(
        default=False
    )  # all valid submissions are winners in this prize
    prize_in_crypto = models.BooleanField(default=False)
    description = models.TextField(null=True, blank=True)
    created = models.DateTimeField(auto_now_add=True)

    def __str__(self) -> str:
        return self.hunt.name + self.name


class Issue(models.Model):
    labels = (
        (0, "General"),
        (1, "Number Error"),
        (2, "Functional"),
        (3, "Performance"),
        (4, "Security"),
        (5, "Typo"),
        (6, "Design"),
        (7, "Server Down"),
    )
    user = models.ForeignKey(User, null=True, blank=True, on_delete=models.CASCADE)
    team_members = models.ManyToManyField(User, related_name="reportmembers", blank=True)
    hunt = models.ForeignKey(Hunt, null=True, blank=True, on_delete=models.CASCADE)
    domain = models.ForeignKey(Domain, null=True, blank=True, on_delete=models.CASCADE)
    url = models.URLField()
    description = models.TextField()
    markdown_description = models.TextField(null=True, blank=True)
    captcha = CaptchaField()
    label = models.PositiveSmallIntegerField(choices=labels, default=0)
    views = models.IntegerField(null=True, blank=True)
    verified = models.BooleanField(default=False)
    score = models.IntegerField(null=True, blank=True)
    status = models.CharField(max_length=10, default="open", null=True, blank=True)
    user_agent = models.CharField(max_length=255, default="", null=True, blank=True)
    ocr = models.TextField(default="", null=True, blank=True)
    screenshot = models.ImageField(
        upload_to="screenshots", null=True, blank=True, validators=[validate_image]
    )
    closed_by = models.ForeignKey(
        User, null=True, blank=True, related_name="closed_by", on_delete=models.CASCADE
    )
    closed_date = models.DateTimeField(default=None, null=True, blank=True)
    github_url = models.URLField(default="", null=True, blank=True)
    created = models.DateTimeField(auto_now_add=True)
    modified = models.DateTimeField(auto_now=True)
    is_hidden = models.BooleanField(default=False)
    rewarded = models.PositiveIntegerField(default=0)  # money rewarded by the organization
    reporter_ip_address = models.GenericIPAddressField(null=True, blank=True)
    cve_id = models.CharField(max_length=16, null=True, blank=True)
    cve_score = models.DecimalField(max_digits=2, decimal_places=1, null=True, blank=True)
    tags = models.ManyToManyField(Tag, blank=True)

    def __unicode__(self):
        return self.description

    def __str__(self):
        return self.description

    @property
    def domain_title(self):
        parsed_url = urlparse(self.url)
        return parsed_url.netloc.split(".")[-2:][0].title()

    @property
    def hostname_domain(self):
        parsed_url = urlparse(self.url)
        return parsed_url.hostname

    @property
    def domain_name(self):
        parsed_url = urlparse(self.url)
        domain = parsed_url.hostname
        return domain

    def get_twitter_message(self):
        issue_link = " " + settings.DOMAIN_NAME + "/issue/" + str(self.id)
        prefix = "Bug found on @"
        spacer = " | "
        msg = (
            prefix
            + self.domain_title
            + spacer
            + self.description[
                : 140 - (len(prefix) + len(self.domain_title) + len(spacer) + len(issue_link))
            ]
            + issue_link
        )
        return msg

    def remove_user(self):
        self.user = None
        self.save()

    def get_absolute_url(self):
        return "/issue/" + str(self.id)

    def get_cve_score(self):
        if self.cve_id is None:
            return None
        try:
            url = "https://services.nvd.nist.gov/rest/json/cves/2.0?cveId=%s" % (self.cve_id)
            response = requests.get(url).json()
            results = response["resultsPerPage"]
            if results != 0:
                metrics = response["vulnerabilities"][0]["cve"]["metrics"]
                if metrics:
                    cvss_metric_v = next(iter(metrics))
                    return metrics[cvss_metric_v][0]["cvssData"]["baseScore"]
        except (requests.exceptions.HTTPError, requests.exceptions.ReadTimeout) as e:
            print(e)
            return None

    class Meta:
        ordering = ["-created"]


def is_using_gcs():
    """
    Determine if Google Cloud Storage is being used as the backend.
    """
    if hasattr(settings, "STORAGES"):
        backend = settings.STORAGES.get("default", {}).get("BACKEND", "")
    else:
        backend = getattr(settings, "DEFAULT_FILE_STORAGE", "")

    return backend == "storages.backends.gcloud.GoogleCloudStorage"


if is_using_gcs():

    @receiver(post_delete, sender=Issue)
    def delete_image_on_issue_delete(sender, instance, **kwargs):
        if instance.screenshot:
            client = storage.Client()
            bucket = client.bucket(settings.GS_BUCKET_NAME)
            blob_name = instance.screenshot.name
            blob = bucket.blob(blob_name)
            try:
                logger.info(f"Attempting to delete image from Google Cloud Storage: {blob_name}")
                blob.delete()
                logger.info(f"Successfully deleted image from Google Cloud Storage: {blob_name}")
            except NotFound:
                logger.warning(f"File not found in Google Cloud Storage: {blob_name}")
            except Exception as e:
                logger.error(
                    f"Error deleting image from Google Cloud Storage: {blob_name} - {str(e)}"
                )
else:

    @receiver(post_delete, sender=Issue)
    def delete_image_on_issue_delete(sender, instance, **kwargs):
        if instance.screenshot:
            instance.screenshot.delete(save=False)


class IssueScreenshot(models.Model):
    image = models.ImageField(upload_to="screenshots", validators=[validate_image])
    issue = models.ForeignKey(Issue, on_delete=models.CASCADE, related_name="screenshots")
    created = models.DateTimeField(auto_now_add=True)


if is_using_gcs():

    @receiver(post_delete, sender=IssueScreenshot)
    def delete_image_on_post_delete(sender, instance, **kwargs):
        if instance.image:
            client = storage.Client()
            bucket = client.bucket(settings.GS_BUCKET_NAME)
            blob_name = instance.image.name
            blob = bucket.blob(blob_name)
            try:
                logger.info(f"Attempting to delete image from Google Cloud Storage: {blob_name}")
                blob.delete()
                logger.info(f"Successfully deleted image from Google Cloud Storage: {blob_name}")
            except NotFound:
                logger.warning(f"File not found in Google Cloud Storage: {blob_name}")
            except Exception as e:
                logger.error(
                    f"Error deleting image from Google Cloud Storage: {blob_name} - {str(e)}"
                )
else:

    @receiver(post_delete, sender=IssueScreenshot)
    def delete_image_on_post_delete(sender, instance, **kwargs):
        if instance.image:
            instance.image.delete(save=False)


@receiver(post_save, sender=Issue)
def update_issue_image_access(sender, instance, **kwargs):
    if instance.is_hidden:
        issue_screenshot_list = IssueScreenshot.objects.filter(issue=instance.id)
        for screenshot in issue_screenshot_list:
            old_name = screenshot.image.name
            if "hidden" not in old_name:
                filename = screenshot.image.name
                extension = filename.split(".")[-1]
                name = filename[:20] + "hidden" + str(uuid.uuid4())[:40] + "." + extension
                default_storage.save(f"screenshots/{name}", screenshot.image)
                default_storage.delete(old_name)
                screenshot.image = f"screenshots/{name}"
                screenshot.image.name = f"screenshots/{name}"
                screenshot.save()


TWITTER_MAXLENGTH = getattr(settings, "TWITTER_MAXLENGTH", 140)


class Winner(models.Model):
    hunt = models.ForeignKey(Hunt, null=True, blank=True, on_delete=models.CASCADE)
    winner = models.ForeignKey(
        User, related_name="winner", null=True, blank=True, on_delete=models.CASCADE
    )
    runner = models.ForeignKey(
        User, related_name="runner", null=True, blank=True, on_delete=models.CASCADE
    )
    second_runner = models.ForeignKey(
        User,
        related_name="second_runner",
        null=True,
        blank=True,
        on_delete=models.CASCADE,
    )
    prize_distributed = models.BooleanField(default=False)
    prize = models.ForeignKey(HuntPrize, null=True, blank=True, on_delete=models.CASCADE)
    prize_amount = models.DecimalField(max_digits=6, decimal_places=2, default=0)
    created = models.DateTimeField(auto_now_add=True)


class Points(models.Model):
    user = models.ForeignKey(User, on_delete=models.CASCADE)
    issue = models.ForeignKey(Issue, null=True, blank=True, on_delete=models.CASCADE)
    domain = models.ForeignKey(Domain, null=True, blank=True, on_delete=models.CASCADE)
    score = models.IntegerField()
    created = models.DateTimeField(auto_now_add=True)
    modified = models.DateTimeField(auto_now=True)
    reason = models.TextField(null=True, blank=True)

    def __str__(self):
        return f"{self.user.username} - {self.score} points"


class InviteFriend(models.Model):
    sender = models.ForeignKey(User, related_name="sent_invites", on_delete=models.CASCADE)
    recipients = models.ManyToManyField(User, related_name="received_invites", blank=True)
    referral_code = models.CharField(max_length=100, default=uuid.uuid4, editable=False)
    point_by_referral = models.IntegerField(default=0)
    created = models.DateTimeField(auto_now_add=True)

    def __str__(self):
        return f"Invite from {self.sender}"


def user_images_path(instance, filename):
    from django.template.defaultfilters import slugify

    filename, ext = os.path.splitext(filename)
    return "avatars/user_{0}/{1}{2}".format(instance.user.id, slugify(filename), ext)


class UserProfile(models.Model):
    title = (
        (0, "Unrated"),
        (1, "Bronze"),
        (2, "Silver"),
        (3, "Gold"),
        (4, "Platinum"),
    )
    follows = models.ManyToManyField("self", related_name="follower", symmetrical=False, blank=True)
    user = AutoOneToOneField("auth.user", related_name="userprofile", on_delete=models.CASCADE)
    user_avatar = models.ImageField(upload_to=user_images_path, blank=True, null=True)
    title = models.IntegerField(choices=title, default=0)
    role = models.CharField(max_length=255, blank=True, null=True)
    description = models.TextField(blank=True, null=True)
    winnings = models.DecimalField(max_digits=10, decimal_places=2, null=True, blank=True)
    issue_upvoted = models.ManyToManyField(Issue, blank=True, related_name="upvoted")
    issue_downvoted = models.ManyToManyField(Issue, blank=True, related_name="downvoted")
    issue_saved = models.ManyToManyField(Issue, blank=True, related_name="saved")
    issue_flaged = models.ManyToManyField(Issue, blank=True, related_name="flaged")
    issues_hidden = models.BooleanField(default=False)

    subscribed_domains = models.ManyToManyField(
        Domain, related_name="user_subscribed_domains", blank=True
    )
    subscribed_users = models.ManyToManyField(
        User, related_name="user_subscribed_users", blank=True
    )
    btc_address = models.CharField(max_length=100, blank=True, null=True)
    bch_address = models.CharField(max_length=100, blank=True, null=True)
    eth_address = models.CharField(max_length=100, blank=True, null=True)
    created = models.DateTimeField(auto_now_add=True)
    tags = models.ManyToManyField(Tag, blank=True)
    x_username = models.CharField(max_length=50, blank=True, null=True)
    linkedin_url = models.URLField(blank=True, null=True)
    github_url = models.URLField(blank=True, null=True)
    website_url = models.URLField(blank=True, null=True)
    discounted_hourly_rate = models.DecimalField(max_digits=10, decimal_places=2, default=0)
    modified = models.DateTimeField(auto_now=True)
    visit_count = models.PositiveIntegerField(default=0)
    team = models.ForeignKey(
        Organization, on_delete=models.SET_NULL, related_name="user_profiles", null=True, blank=True
    )

    def check_team_membership(self):
        return self.team is not None

    current_streak = models.IntegerField(default=0)
    longest_streak = models.IntegerField(default=0)
    last_check_in = models.DateField(null=True, blank=True)

    def avatar(self, size=36):
        if self.user_avatar:
            return self.user_avatar.url

        for account in self.user.socialaccount_set.all():
            if "avatar_url" in account.extra_data:
                return account.extra_data["avatar_url"]
            elif "picture" in account.extra_data:
                return account.extra_data["picture"]

    def __unicode__(self):
        return self.user.email

    def update_streak_and_award_points(self, check_in_date=None):
        """
        Update streak based on consecutive daily check-ins and award points
        """
        # Use current date if no check-in date provided
        if check_in_date is None:
            check_in_date = timezone.now().date()

        try:
            with transaction.atomic():
                # Streak logic
                if not self.last_check_in or check_in_date == self.last_check_in + timedelta(
                    days=1
                ):
                    self.current_streak += 1
                    self.longest_streak = max(self.current_streak, self.longest_streak)
                # If check-in is not consecutive, reset streak
                elif check_in_date > self.last_check_in + timedelta(days=1):
                    self.current_streak = 1

                Points.objects.get_or_create(
                    user=self.user,
                    reason="Daily check-in",
                    created__date=datetime.today().date(),
                    defaults={"score": 5},
                )

                points_awarded = 0
                if self.current_streak == 7:
                    points_awarded += 20
                    reason = "7-day streak milestone achieved!"
                elif self.current_streak == 15:
                    points_awarded += 30
                    reason = "15-day streak milestone achieved!"
                elif self.current_streak == 30:
                    points_awarded += 50
                    reason = "30-day streak milestone achieved!"
                elif self.current_streak == 90:
                    points_awarded += 150
                    reason = "90-day streak milestone achieved!"
                elif self.current_streak == 180:
                    points_awarded += 300
                    reason = "180-day streak milestone achieved!"
                elif self.current_streak == 365:
                    points_awarded += 500
                    reason = "365-day streak milestone achieved!"

                if points_awarded != 0:
                    Points.objects.create(user=self.user, score=points_awarded, reason=reason)

                # Update last check-in and save
                self.last_check_in = check_in_date
                self.save()

                self.award_streak_badges()

        except Exception as e:
            # Log the error or handle it appropriately
            logger.error(f"Error in check-in process: {e}")
            return False

        return True

    def award_streak_badges(self):
        """
        Award badges for streak milestones
        """
        streak_badges = {
            7: "Weekly Streak",
            15: "Half-Month Streak",
            30: "Monthly Streak",
            90: "Three Month Streak",
            180: "Six Month Streak",
            365: "Yearly Streak",
        }

        for milestone, badge_title in streak_badges.items():
            if self.current_streak >= milestone:
                badge, _ = Badge.objects.get(
                    title=badge_title,
                )

                # Avoid duplicate badge awards
                if not UserBadge.objects.filter(user=self.user, badge=badge).exists():
                    UserBadge.objects.create(user=self.user, badge=badge)


def create_profile(sender, **kwargs):
    user = kwargs["instance"]
    if kwargs["created"]:
        profile = UserProfile(user=user)
        profile.save()


post_save.connect(create_profile, sender=User)


class IP(models.Model):
    address = models.CharField(max_length=39, null=True, blank=True)
    user = models.CharField(max_length=150, null=True, blank=True)
    issuenumber = models.IntegerField(null=True, blank=True)
    created = models.DateTimeField(auto_now_add=True)
    agent = models.CharField(max_length=255, null=True, blank=True)
    count = models.BigIntegerField(default=1)
    path = models.CharField(max_length=255, null=True, blank=True)
    method = models.CharField(max_length=10, null=True, blank=True)
    referer = models.CharField(max_length=255, null=True, blank=True)


class OrganizationAdmin(models.Model):
    role = (
        (0, "Admin"),
        (1, "Moderator"),
    )
    role = models.IntegerField(choices=role, default=0)
    user = models.ForeignKey(User, null=True, blank=True, on_delete=models.CASCADE)
    organization = models.ForeignKey(Organization, null=True, blank=True, on_delete=models.CASCADE)
    domain = models.ForeignKey(Domain, null=True, blank=True, on_delete=models.CASCADE)
    is_active = models.BooleanField(default=True)
    created = models.DateTimeField(auto_now_add=True)


class Wallet(models.Model):
    user = models.ForeignKey(User, on_delete=models.CASCADE)
    account_id = models.TextField(null=True, blank=True)
    current_balance = models.DecimalField(max_digits=6, decimal_places=2, default=0)
    created = models.DateTimeField(auto_now_add=True)

    def deposit(self, value):
        self.transaction_set.create(
            value=value, running_balance=self.current_balance + Decimal(value)
        )
        self.current_balance += Decimal(value)
        self.save()

    def withdraw(self, value):
        if value > self.current_balance:
            raise Exception("This wallet has insufficient balance.")

        self.transaction_set.create(
            value=-value, running_balance=self.current_balance - Decimal(value)
        )
        self.current_balance -= Decimal(value)
        self.save()

    def transfer(self, wallet, value):
        self.withdraw(value)
        wallet.deposit(value)


class Transaction(models.Model):
    wallet = models.ForeignKey(Wallet, on_delete=models.CASCADE)
    value = models.DecimalField(max_digits=6, decimal_places=2)
    running_balance = models.DecimalField(max_digits=6, decimal_places=2)
    created = models.DateTimeField(auto_now_add=True)


class Payment(models.Model):
    wallet = models.ForeignKey(Wallet, on_delete=models.CASCADE)
    value = models.DecimalField(max_digits=6, decimal_places=2)
    active = models.BooleanField(default=True)
    created = models.DateTimeField(auto_now_add=True)


class Monitor(models.Model):
    url = models.URLField()
    keyword = models.CharField(max_length=255)
    created = models.DateTimeField(auto_now_add=True)
    modified = models.DateTimeField(auto_now=True)
    last_checked_time = models.DateTimeField(auto_now=True)
    status = models.CharField(
        max_length=20,
        choices=[
            ("UP", "Up"),
            ("DOWN", "Down"),
        ],
    )
    user = models.ForeignKey(User, on_delete=models.CASCADE)

    def __str__(self):
        return f"Monitor for {self.url} by {self.user}"


class Bid(models.Model):
    user = models.ForeignKey(User, on_delete=models.CASCADE)
    # link this to our issue model
    issue_url = models.URLField()
    created = models.DateTimeField(default=timezone.now)
    modified = models.DateTimeField(default=timezone.now)
    amount_bch = models.DecimalField(max_digits=16, decimal_places=8, default=0)
    status = models.CharField(default="Open", max_length=10)
    pr_link = models.URLField(blank=True, null=True)
    bch_address = models.CharField(blank=True, null=True, max_length=45)

    # def save(self, *args, **kwargs):
    #     if (
    #         self.status == "Open"
    #         and (timezone.now() - self.created).total_seconds() >= 24 * 60 * 60
    #     ):
    #         self.status = "Selected"
    #         self.modified = timezone.now()
    #         email_body = f"This bid was selected:\nIssue URL: {self.issue_url}\nUser: {self.user}\nCurrent Bid: {self.current_bid}\nCreated on: {self.created}\nBid Amount: {self.amount}"
    #         send_mail(
    #             "Bid Closed",
    #             email_body,
    #             settings.EMAIL_HOST_USER,
    #             [settings.EMAIL_HOST_USER],
    #             fail_silently=False,
    #         )

    #     super().save(*args, **kwargs)


class ChatBotLog(models.Model):
    question = models.TextField()
    answer = models.TextField()
    created = models.DateTimeField(auto_now_add=True)

    def __str__(self):
        return f"Q: {self.question} | A: {self.answer} at {self.created}"


class Suggestion(models.Model):
    user = models.ForeignKey(User, null=True, blank=True, on_delete=models.CASCADE)
    title = models.CharField(max_length=200)
    description = models.TextField(max_length=1000, null=True, blank=True)
    up_votes = models.IntegerField(null=True, blank=True, default=0)
    down_votes = models.IntegerField(null=True, blank=True, default=0)
    created = models.DateTimeField(auto_now_add=True)

    def __str__(self):
        return f"{self.title} by {self.user}"


class SuggestionVotes(models.Model):
    suggestion = models.ForeignKey(Suggestion, on_delete=models.CASCADE)
    user = models.ForeignKey(User, null=True, blank=True, on_delete=models.CASCADE)
    up_vote = models.BooleanField(default=False)
    down_vote = models.BooleanField(default=False)
    created = models.DateTimeField(auto_now_add=True)

    def __str__(self):
        return f"Suggestion {self.user}"


class Contributor(models.Model):
    name = models.CharField(max_length=255)
    github_id = models.IntegerField(unique=True)
    github_url = models.URLField()
    avatar_url = models.URLField()
    contributor_type = models.CharField(max_length=255)  # type = User, Bot ,... etc
    contributions = models.PositiveIntegerField()
    created = models.DateTimeField(auto_now_add=True)

    def __str__(self):
        return self.name


class Project(models.Model):
    organization = models.ForeignKey(
        Organization, null=True, blank=True, related_name="projects", on_delete=models.CASCADE
    )
    name = models.CharField(max_length=255)
    slug = models.SlugField(unique=True, blank=True)
    description = models.TextField()
    url = models.URLField(
        unique=True, null=True, blank=True
    )  # Made url nullable in case of no website
    twitter = models.CharField(max_length=30, null=True, blank=True)
    facebook = models.URLField(null=True, blank=True)
    logo = models.ImageField(upload_to="project_logos", null=True, blank=True)
    created = models.DateTimeField(auto_now_add=True)  # Standardized field name
    modified = models.DateTimeField(auto_now=True)  # Standardized field name

    def save(self, *args, **kwargs):
        if not self.slug:
            slug = slugify(self.name)
            # Replace dots with dashes and limit length
            slug = slug.replace(".", "-")
            if len(slug) > 50:
                slug = slug[:50]
            # Ensure we have a valid slug
            if not slug:
                slug = f"project-{int(time.time())}"
            self.slug = slug
        super(Project, self).save(*args, **kwargs)

    def __str__(self):
        return self.name


# class ContributorStats(models.Model):
#     username = models.CharField(max_length=255, unique=True)
#     commits = models.IntegerField(default=0)
#     issues_opened = models.IntegerField(default=0)
#     issues_closed = models.IntegerField(default=0)
#     prs = models.IntegerField(default=0)
#     comments = models.IntegerField(default=0)
#     assigned_issues = models.IntegerField(default=0)
#     created = models.DateTimeField(auto_now_add=True)


class Contribution(models.Model):
    CONTRIBUTION_TYPES = [
        ("commit", "Commit"),
        ("issue_opened", "Issue Opened"),
        ("issue_closed", "Issue Closed"),
        ("issue_assigned", "Issue Assigned"),
        ("pull_request", "Pull Request"),
        ("comment", "Comment"),
    ]

    user = models.ForeignKey(User, on_delete=models.CASCADE, blank=True, null=True)
    title = models.CharField(max_length=255)
    description = models.TextField()
    repository = models.ForeignKey(Project, on_delete=models.CASCADE, null=True)
    contribution_type = models.CharField(
        max_length=20, choices=CONTRIBUTION_TYPES, default="commit"
    )
    github_username = models.CharField(max_length=255, default="")
    github_id = models.CharField(max_length=100, null=True, blank=True)
    github_url = models.URLField(null=True, blank=True)
    created = models.DateTimeField()
    status = models.CharField(max_length=50, choices=[("open", "Open"), ("closed", "Closed")])
    txid = models.CharField(max_length=64, blank=True, null=True)

    class Meta:
        indexes = [
            models.Index(fields=["github_id"]),
            models.Index(fields=["user", "created"]),
            models.Index(fields=["repository", "created"]),
        ]


class BaconToken(models.Model):
    user = models.ForeignKey(User, on_delete=models.CASCADE)
    amount = models.DecimalField(max_digits=10, decimal_places=2)
    created = models.DateTimeField(auto_now_add=True)
    contribution = models.OneToOneField(Contribution, on_delete=models.CASCADE)
    token_id = models.CharField(
        max_length=64, blank=True, null=True
    )  # Token ID from the Runes protocol

    def __str__(self):
        return f"{self.user.username} - {self.amount} BACON"


class Blocked(models.Model):
    address = models.GenericIPAddressField(null=True, blank=True)
    reason_for_block = models.TextField(blank=True, null=True, max_length=255)
    ip_network = models.GenericIPAddressField(null=True, blank=True)
    user_agent_string = models.CharField(max_length=255, default="", null=True, blank=True)
    count = models.IntegerField(default=1)
    created = models.DateField(auto_now_add=True)
    modified = models.DateTimeField(auto_now=True)

    def __str__(self):
        return f"user agent : {self.user_agent_string} | IP : {self.address}"


@receiver(post_save, sender=Blocked)
@receiver(post_delete, sender=Blocked)
def clear_blocked_cache(sender, instance=None, **kwargs):
    """
    Clears the cache when a Blocked instance is created, updated, or deleted.
    """
    # Clear the cache
    cache.delete("blocked_ips")
    cache.delete("blocked_ip_network")
    cache.delete("blocked_agents")

    # Retrieve valid blocked IPs, IP networks, and user agents
    blocked_ips = Blocked.objects.values_list("address", flat=True)
    blocked_ip_network = Blocked.objects.values_list("ip_network", flat=True)
    blocked_agents = Blocked.objects.values_list("user_agent_string", flat=True)

    # Filter out None or invalid values
    blocked_ips = [ip for ip in blocked_ips if ip is not None]
    blocked_ip_network = [network for network in blocked_ip_network if network is not None]
    blocked_agents = [agent for agent in blocked_agents if agent is not None]

    # Set the cache with valid values
    cache.set("blocked_ips", blocked_ips, timeout=86400)
    cache.set("blocked_ip_network", blocked_ip_network, timeout=86400)
    cache.set("blocked_agents", blocked_agents, timeout=86400)


class TimeLog(models.Model):
    user = models.ForeignKey(
        settings.AUTH_USER_MODEL, on_delete=models.CASCADE, related_name="timelogs"
    )
    # associate organization with sizzle
    organization = models.ForeignKey(
        Organization, on_delete=models.CASCADE, related_name="time_logs", null=True, blank=True
    )
    start_time = models.DateTimeField()
    end_time = models.DateTimeField(null=True, blank=True)
    duration = models.DurationField(null=True, blank=True)
    github_issue_url = models.URLField(null=True, blank=True)  # URL field for GitHub issue
    created = models.DateTimeField(default=timezone.now, editable=False)

    def save(self, *args, **kwargs):
        if self.end_time and self.start_time <= self.end_time:
            self.duration = self.end_time - self.start_time
        super().save(*args, **kwargs)

    def __str__(self):
        return f"TimeLog by {self.user.username} from {self.start_time} to {self.end_time}"


class ActivityLog(models.Model):
    user = models.ForeignKey(
        settings.AUTH_USER_MODEL, on_delete=models.CASCADE, related_name="activity_logs"
    )
    window_title = models.CharField(max_length=255)
    url = models.URLField(null=True, blank=True)  # URL field for activity-related URL
    recorded_at = models.DateTimeField(auto_now_add=True)
    created = models.DateTimeField(default=timezone.now, editable=False)

    def __str__(self):
        return f"ActivityLog by {self.user.username} at {self.recorded_at}"


class DailyStatusReport(models.Model):
    user = models.ForeignKey(User, on_delete=models.CASCADE)
    date = models.DateField()
    previous_work = models.TextField()
    next_plan = models.TextField()
    blockers = models.TextField()
    goal_accomplished = models.BooleanField(default=False)
    current_mood = models.CharField(max_length=50, default="Happy 😊")
    created = models.DateTimeField(auto_now_add=True)

    def __str__(self):
        return f"Daily Status Report by {self.user.username} on {self.date}"


class IpReport(models.Model):
    IP_TYPE_CHOICES = [
        ("ipv4", "IPv4"),
        ("ipv6", "IPv6"),
    ]
    ACTIVITY_TYPE_CHOICES = [
        ("malicious", "Malicious"),
        ("friendly", "Friendly"),
    ]

    user = models.ForeignKey(User, null=True, blank=True, on_delete=models.CASCADE)
    activity_title = models.CharField(max_length=255)
    activity_type = models.CharField(max_length=50, choices=ACTIVITY_TYPE_CHOICES)
    ip_address = models.GenericIPAddressField()
    ip_type = models.CharField(max_length=10, choices=IP_TYPE_CHOICES)
    description = models.TextField()
    created = models.DateTimeField(auto_now_add=True)
    reporter_ip_address = models.GenericIPAddressField(null=True, blank=True)

    def __str__(self):
        return f"{self.ip_address} ({self.ip_type}) - {self.activity_title}"


class Activity(models.Model):
    ACTION_TYPES = [
        ("create", "Created"),
        ("update", "Updated"),
        ("delete", "Deleted"),
        ("signup", "Signed Up"),
    ]

    user = models.ForeignKey(User, on_delete=models.CASCADE)
    action_type = models.CharField(max_length=10, choices=ACTION_TYPES)
    title = models.CharField(max_length=255)
    description = models.TextField(null=True, blank=True)
    image = models.ImageField(null=True, blank=True, upload_to="activity_images/")
    url = models.URLField(null=True, blank=True)
    timestamp = models.DateTimeField(auto_now_add=True)

    # Approval and Posting
    like_count = models.PositiveIntegerField(default=0)
    dislike_count = models.PositiveIntegerField(default=0)
    is_approved = models.BooleanField(default=False)  # Whether activity is approved
    is_posted_to_bluesky = models.BooleanField(default=False)  # Whether posted to BlueSky

    # Generic foreign key fields
    content_type = models.ForeignKey(ContentType, on_delete=models.CASCADE)
    object_id = models.PositiveIntegerField()
    related_object = GenericForeignKey("content_type", "object_id")

    # New fields for likes and dislikes
    likes = models.ManyToManyField(User, related_name="liked_activities", blank=True)
    dislikes = models.ManyToManyField(User, related_name="disliked_activities", blank=True)

    def __str__(self):
        return f"{self.title} by {self.user.username} at {self.timestamp}"

    class Meta:
        ordering = ["-timestamp"]

    # Approve the activity
    def approve_activity(self):
        # Check auto-approval criteria
        if self.like_count >= 3 and self.dislike_count < 3:
            self.is_approved = True
        self.save()

    # Post to BlueSky
    def post_to_bluesky(self, bluesky_service):
        if not self.is_approved:
            raise ValueError("Activity must be approved before posting to BlueSky.")

        try:
            post_data = f"{self.title}\n\n{self.description}"
            # If image exists, include it
            if self.image:
                bluesky_service.post_with_image(text=post_data, image_path=self.image.path)
            else:
                bluesky_service.post_text(text=post_data)

            # Mark activity as posted
            self.is_posted_to_bluesky = True
            self.save()
            return True
        except Exception as e:
            print(e)


class Badge(models.Model):
    BADGE_TYPES = [
        ("automatic", "Automatic"),
        ("manual", "Manual"),
    ]

    title = models.CharField(max_length=100)
    description = models.TextField()
    icon = models.ImageField(upload_to="badges/", blank=True, null=True)
    type = models.CharField(max_length=10, choices=BADGE_TYPES, default="automatic")
    criteria = models.JSONField(blank=True, null=True)  # For automatic badges
    created_at = models.DateTimeField(auto_now_add=True)

    def __str__(self):
        return self.title


class UserBadge(models.Model):
    user = models.ForeignKey(User, on_delete=models.CASCADE)
    badge = models.ForeignKey(Badge, on_delete=models.CASCADE)
    awarded_by = models.ForeignKey(
        User, null=True, blank=True, related_name="awarded_badges", on_delete=models.SET_NULL
    )
    awarded_at = models.DateTimeField(auto_now_add=True)
    reason = models.TextField(blank=True, null=True)

    def __str__(self):
        return f"{self.user.username} - {self.badge.title}"


class Post(models.Model):
    title = models.CharField(max_length=255)
    slug = models.SlugField(unique=True, blank=True, max_length=255)
    author = models.ForeignKey(User, on_delete=models.CASCADE)
    content = models.TextField()
    created_at = models.DateTimeField(auto_now_add=True)
    updated_at = models.DateTimeField(auto_now=True)
    image = models.ImageField(upload_to="blog_posts")

    class Meta:
        db_table = "blog_post"

    def __str__(self):
        return self.title

    def get_absolute_url(self):
        return reverse("post_detail", kwargs={"slug": self.slug})


class PRAnalysisReport(models.Model):
    pr_link = models.URLField()
    issue_link = models.URLField()
    priority_alignment_score = models.IntegerField()
    revision_score = models.IntegerField()
    recommendations = models.TextField()
    created_at = models.DateTimeField(auto_now_add=True)

    def __str__(self):
        return self.pr_link


@receiver(post_save, sender=Post)
def verify_file_upload(sender, instance, **kwargs):
    from django.core.files.storage import default_storage

    print("Verifying file upload...")
    print(f"Default storage backend: {default_storage.__class__.__name__}")
    if instance.image:
        print(f"Checking if image '{instance.image.name}' exists in the storage backend...")
        if not default_storage.exists(instance.image.name):
            print(f"Image '{instance.image.name}' was not uploaded to the storage backend.")
            raise ValidationError(
                f"Image '{instance.image.name}' was not uploaded to the storage backend."
            )


<<<<<<< HEAD
class Challenge(models.Model):
    CHALLENGE_TYPE_CHOICES = [
        ("single", "Single User"),
        ("team", "Team"),
    ]

    title = models.CharField(max_length=255)
    description = models.TextField()
    challenge_type = models.CharField(
        max_length=10, choices=CHALLENGE_TYPE_CHOICES, default="single"
    )
    created_at = models.DateTimeField(auto_now_add=True)
    updated_at = models.DateTimeField(auto_now=True)
    participants = models.ManyToManyField(
        User, related_name="user_challenges", blank=True
    )  # For single users
    team_participants = models.ManyToManyField(
        Organization, related_name="team_challenges", blank=True
    )  # For team challenges
    points = models.IntegerField(default=0)  # Points for completing the challenge
    progress = models.IntegerField(default=0)  # Progress in percentage
    completed = models.BooleanField(default=False)
    completed_at = models.DateTimeField(null=True, blank=True)

    def __str__(self):
        return self.title
=======
class Repo(models.Model):
    project = models.ForeignKey(Project, related_name="repos", on_delete=models.CASCADE)
    name = models.CharField(max_length=255)
    slug = models.SlugField(unique=True, blank=True)
    description = models.TextField(null=True, blank=True)  # Made nullable for optional descriptions
    repo_url = models.URLField(unique=True)
    homepage_url = models.URLField(null=True, blank=True)
    is_main = models.BooleanField(default=False)
    is_wiki = models.BooleanField(default=False)
    stars = models.IntegerField(default=0)
    forks = models.IntegerField(default=0)
    open_issues = models.IntegerField(default=0)
    tags = models.ManyToManyField("Tag", blank=True)
    last_updated = models.DateTimeField(null=True, blank=True)
    total_issues = models.IntegerField(default=0)
    project_visit_count = models.IntegerField(default=0)
    watchers = models.IntegerField(default=0)
    open_pull_requests = models.IntegerField(default=0)
    primary_language = models.CharField(max_length=50, null=True, blank=True)
    license = models.CharField(max_length=100, null=True, blank=True)
    last_commit_date = models.DateTimeField(null=True, blank=True)
    created = models.DateTimeField(auto_now_add=True)
    modified = models.DateTimeField(auto_now=True)
    network_count = models.IntegerField(default=0)
    subscribers_count = models.IntegerField(default=0)
    closed_issues = models.IntegerField(default=0)
    size = models.IntegerField(default=0)
    commit_count = models.IntegerField(default=0)
    release_name = models.CharField(max_length=255, null=True, blank=True)
    release_datetime = models.DateTimeField(null=True, blank=True)
    logo_url = models.URLField(null=True, blank=True)
    contributor_count = models.IntegerField(default=0)
    contributor = models.ManyToManyField(Contributor, related_name="repos", blank=True)
    created_at = models.DateTimeField(auto_now_add=True)
    updated_at = models.DateTimeField(auto_now=True)

    def save(self, *args, **kwargs):
        if not self.slug:
            base_slug = slugify(self.name)
            # Replace dots with dashes and limit length
            base_slug = base_slug.replace(".", "-")
            if len(base_slug) > 50:
                base_slug = base_slug[:50]
            # Ensure we have a valid slug
            if not base_slug:
                base_slug = f"repo-{int(time.time())}"

            unique_slug = base_slug
            counter = 1
            while Repo.objects.filter(slug=unique_slug).exists():
                suffix = f"-{counter}"
                # Make sure base_slug + suffix doesn't exceed 50 chars
                if len(base_slug) + len(suffix) > 50:
                    base_slug = base_slug[: 50 - len(suffix)]
                unique_slug = f"{base_slug}{suffix}"
                counter += 1

            self.slug = unique_slug
        super(Repo, self).save(*args, **kwargs)

    def __str__(self):
        return f"{self.project.name}/{self.name}"
>>>>>>> 2512e26f
<|MERGE_RESOLUTION|>--- conflicted
+++ resolved
@@ -1233,34 +1233,6 @@
             )
 
 
-<<<<<<< HEAD
-class Challenge(models.Model):
-    CHALLENGE_TYPE_CHOICES = [
-        ("single", "Single User"),
-        ("team", "Team"),
-    ]
-
-    title = models.CharField(max_length=255)
-    description = models.TextField()
-    challenge_type = models.CharField(
-        max_length=10, choices=CHALLENGE_TYPE_CHOICES, default="single"
-    )
-    created_at = models.DateTimeField(auto_now_add=True)
-    updated_at = models.DateTimeField(auto_now=True)
-    participants = models.ManyToManyField(
-        User, related_name="user_challenges", blank=True
-    )  # For single users
-    team_participants = models.ManyToManyField(
-        Organization, related_name="team_challenges", blank=True
-    )  # For team challenges
-    points = models.IntegerField(default=0)  # Points for completing the challenge
-    progress = models.IntegerField(default=0)  # Progress in percentage
-    completed = models.BooleanField(default=False)
-    completed_at = models.DateTimeField(null=True, blank=True)
-
-    def __str__(self):
-        return self.title
-=======
 class Repo(models.Model):
     project = models.ForeignKey(Project, related_name="repos", on_delete=models.CASCADE)
     name = models.CharField(max_length=255)
@@ -1323,4 +1295,31 @@
 
     def __str__(self):
         return f"{self.project.name}/{self.name}"
->>>>>>> 2512e26f
+
+
+class Challenge(models.Model):
+    CHALLENGE_TYPE_CHOICES = [
+        ("single", "Single User"),
+        ("team", "Team"),
+    ]
+
+    title = models.CharField(max_length=255)
+    description = models.TextField()
+    challenge_type = models.CharField(
+        max_length=10, choices=CHALLENGE_TYPE_CHOICES, default="single"
+    )
+    created_at = models.DateTimeField(auto_now_add=True)
+    updated_at = models.DateTimeField(auto_now=True)
+    participants = models.ManyToManyField(
+        User, related_name="user_challenges", blank=True
+    )  # For single users
+    team_participants = models.ManyToManyField(
+        Organization, related_name="team_challenges", blank=True
+    )  # For team challenges
+    points = models.IntegerField(default=0)  # Points for completing the challenge
+    progress = models.IntegerField(default=0)  # Progress in percentage
+    completed = models.BooleanField(default=False)
+    completed_at = models.DateTimeField(null=True, blank=True)
+
+    def __str__(self):
+        return self.title