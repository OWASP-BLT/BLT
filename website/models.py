--- conflicted
+++ resolved
@@ -21,11 +21,7 @@
 from django.core.files.storage import default_storage
 from django.core.validators import MaxValueValidator, MinValueValidator, URLValidator
 from django.db import models, transaction
-<<<<<<< HEAD
-from django.db.models import Count, Sum
-=======
-from django.db.models import Count, F
->>>>>>> 0f321df7
+from django.db.models import Count, Sum, F
 from django.db.models.signals import post_delete, post_save
 from django.dispatch import receiver
 from django.urls import reverse
