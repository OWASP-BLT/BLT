--- conflicted
+++ resolved
@@ -1777,7 +1777,6 @@
         return f"{self.command_name} (Last run: {self.last_run})"
 
 
-<<<<<<< HEAD
 class Course(models.Model):
     LEVEL_CHOICES = [("BEG", "Beginner"), ("INT", "Intermediate"), ("ADV", "Advanced")]
     title = models.CharField(max_length=200)
@@ -1877,7 +1876,7 @@
 
     def __str__(self):
         return f"{self.score} by {self.user.user.username} for {self.course.title}"
-=======
+
 class BaconSubmission(models.Model):
     STATUS_CHOICES = (("in_review", "In Review"), ("accepted", "Accepted"), ("declined", "Declined"))
     user = models.ForeignKey(User, on_delete=models.CASCADE)
@@ -1897,4 +1896,3 @@
 
     def __str__(self):
         return f"{self.user.username} - {self.status}"
->>>>>>> f726e5b7
