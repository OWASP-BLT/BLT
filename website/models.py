import logging
import os
import uuid
from decimal import Decimal
from urllib.parse import urlparse

import requests
from annoying.fields import AutoOneToOneField
from captcha.fields import CaptchaField
from colorthief import ColorThief
from django.conf import settings
from django.contrib.auth.models import User
from django.core.exceptions import MultipleObjectsReturned, ValidationError
from django.core.files.base import ContentFile
from django.core.files.storage import default_storage
from django.core.validators import URLValidator
from django.db import models
from django.db.models import Count
from django.db.models.signals import post_delete, post_save
from django.dispatch import receiver
from django.template.defaultfilters import slugify
from django.utils import timezone
from google.api_core.exceptions import NotFound
from google.cloud import storage
from mdeditor.fields import MDTextField
from PIL import Image
from rest_framework.authtoken.models import Token

logger = logging.getLogger(__name__)


@receiver(post_save, sender=settings.AUTH_USER_MODEL)
def create_auth_token(sender, instance=None, created=False, **kwargs):
    if created:
        Token.objects.create(user=instance)
        Wallet.objects.create(user=instance)


class Subscription(models.Model):
    name = models.CharField(max_length=25, null=False, blank=True)
    charge_per_month = models.IntegerField(null=False, blank=True)
    hunt_per_domain = models.IntegerField(null=False, blank=True)
    number_of_domains = models.IntegerField(null=False, blank=True)
    feature = models.BooleanField(default=True)
    created = models.DateTimeField(auto_now_add=True)


class Tag(models.Model):
    name = models.CharField(max_length=255)
    slug = models.SlugField(unique=True)
    created = models.DateTimeField(auto_now_add=True)

    def save(self, *args, **kwargs):
        # make the slug using slugify
        self.slug = slugify(self.name)
        super(Tag, self).save(*args, **kwargs)

    def __str__(self):
        return self.name


class Company(models.Model):
    admin = models.ForeignKey(User, null=True, blank=True, on_delete=models.CASCADE)
    managers = models.ManyToManyField(User, related_name="user_companies")
    name = models.CharField(max_length=255)
    description = models.CharField(max_length=500, null=True, blank=True)
    logo = models.ImageField(upload_to="company_logos", null=True, blank=True)
    url = models.URLField()
    email = models.EmailField(null=True, blank=True)
    twitter = models.CharField(max_length=30, null=True, blank=True)
    facebook = models.URLField(null=True, blank=True)
    created = models.DateTimeField(auto_now_add=True)
    modified = models.DateTimeField(auto_now=True)
    subscription = models.ForeignKey(Subscription, null=True, blank=True, on_delete=models.CASCADE)
    is_active = models.BooleanField(default=False)
    tags = models.ManyToManyField(Tag, blank=True)

    def __str__(self):
        return self.name


class Domain(models.Model):
    company = models.ForeignKey(Company, null=True, blank=True, on_delete=models.CASCADE)
    managers = models.ManyToManyField(User, related_name="user_domains", blank=True)
    name = models.CharField(max_length=255, unique=True)
    url = models.URLField()
    logo = models.ImageField(upload_to="logos", null=True, blank=True)
    webshot = models.ImageField(upload_to="webshots", null=True, blank=True)
    clicks = models.IntegerField(null=True, blank=True)
    email_event = models.CharField(max_length=255, default="", null=True, blank=True)
    color = models.CharField(max_length=10, null=True, blank=True)
    github = models.CharField(max_length=255, null=True, blank=True)
    email = models.EmailField(null=True, blank=True)
    twitter = models.CharField(max_length=30, null=True, blank=True)
    facebook = models.URLField(null=True, blank=True)
    created = models.DateTimeField(auto_now_add=True)
    modified = models.DateTimeField(auto_now=True)
    tags = models.ManyToManyField(Tag, blank=True)

    def __unicode__(self):
        return self.name

    def __str__(self):
        return self.name

    @property
    def open_issues(self):
        return Issue.objects.filter(domain=self).exclude(status="closed")

    @property
    def closed_issues(self):
        return Issue.objects.filter(domain=self).filter(status="closed")

    @property
    def top_tester(self):
        return (
            User.objects.filter(issue__domain=self)
            .annotate(total=Count("issue"))
            .order_by("-total")
            .first()
        )

    @property
    def get_name(self):
        parsed_url = urlparse(self.url)
        return parsed_url.netloc.split(".")[-2:][0].title()

    def get_logo(self):
        if self.logo:
            return self.logo.url
        image_request = requests.get("https://logo.clearbit.com/" + self.name)
        try:
            if image_request.status_code == 200:
                image_content = ContentFile(image_request.content)
                self.logo.save(self.name + ".jpg", image_content)
                return self.logo.url

        except:
            favicon_url = self.url + "/favicon.ico"
            return favicon_url

    @property
    def get_color(self):
        if self.color:
            return self.color
        else:
            if not self.logo:
                self.get_logo()
            try:
                color_thief = ColorThief(self.logo)
                self.color = "#%02x%02x%02x" % color_thief.get_color(quality=1)
            except:
                self.color = "#0000ff"
            self.save()
            return self.color

    @property
    def hostname_domain(self):
        parsed_url = urlparse(self.url)
        return parsed_url.hostname

    @property
    def domain_name(self):
        parsed_url = urlparse(self.url)
        domain = parsed_url.path
        if domain is not None:
            temp = domain.rsplit(".")
            if len(temp) == 3:
                domain = temp[1] + "." + temp[2]
        return domain

    def get_absolute_url(self):
        return "/domain/" + self.name

    def get_or_set_x_url(self, name):
        if self.twitter:
            return self.twitter

        validate = URLValidator(schemes=["https"])  # Only allow HTTPS URLs
        try:
            twitter_url = "https://twitter.com/%s" % (name)
            validate(twitter_url)
            self.twitter = name
            self.save()
            return name
        except ValidationError:
            pass


def validate_image(fieldfile_obj):
    try:
        filesize = fieldfile_obj.file.size
    except:
        filesize = fieldfile_obj.size
    megabyte_limit = 3.0
    if filesize > megabyte_limit * 1024 * 1024:
        raise ValidationError("Max file size is %sMB" % str(megabyte_limit))


class Hunt(models.Model):
    class Meta:
        ordering = ["-id"]

    domain = models.ForeignKey(Domain, on_delete=models.CASCADE)
    name = models.CharField(max_length=25)
    description = MDTextField(null=True, blank=True)
    url = models.URLField()
    prize = models.IntegerField(null=True, blank=True)
    prize_winner = models.DecimalField(max_digits=6, decimal_places=2, default=0)
    prize_runner = models.DecimalField(max_digits=6, decimal_places=2, default=0)
    prize_second_runner = models.DecimalField(max_digits=6, decimal_places=2, default=0)
    logo = models.ImageField(upload_to="logos", null=True, blank=True)
    banner = models.ImageField(upload_to="banners", null=True, blank=True)
    plan = models.CharField(max_length=10)
    txn_id = models.CharField(max_length=50, null=True, blank=True)
    color = models.CharField(max_length=10, null=True, blank=True)
    created = models.DateTimeField(auto_now_add=True)
    starts_on = models.DateTimeField(null=True, blank=True)
    end_on = models.DateTimeField(null=True, blank=True)
    is_published = models.BooleanField(default=False)
    result_published = models.BooleanField(default=False)
    modified = models.DateTimeField(auto_now=True)

    @property
    def domain_title(self):
        parsed_url = urlparse(self.url)
        return parsed_url.netloc.split(".")[-2:][0].title()

    def __str__(self) -> str:
        return self.name


class HuntPrize(models.Model):
    hunt = models.ForeignKey(Hunt, on_delete=models.CASCADE)
    name = models.CharField(max_length=50)
    value = models.PositiveIntegerField(default=0)
    no_of_eligible_projects = models.PositiveIntegerField(default=1)  # no of winner in this prize
    valid_submissions_eligible = models.BooleanField(
        default=False
    )  # all valid submissions are winners in this prize
    prize_in_crypto = models.BooleanField(default=False)
    description = models.TextField(null=True, blank=True)
    created = models.DateTimeField(auto_now_add=True)

    def __str__(self) -> str:
        return self.hunt.name + self.name


class Issue(models.Model):
    labels = (
        (0, "General"),
        (1, "Number Error"),
        (2, "Functional"),
        (3, "Performance"),
        (4, "Security"),
        (5, "Typo"),
        (6, "Design"),
        (7, "Server Down"),
    )
    user = models.ForeignKey(User, null=True, blank=True, on_delete=models.CASCADE)
    team_members = models.ManyToManyField(User, related_name="reportmembers", blank=True)
    hunt = models.ForeignKey(Hunt, null=True, blank=True, on_delete=models.CASCADE)
    domain = models.ForeignKey(Domain, null=True, blank=True, on_delete=models.CASCADE)
    url = models.URLField()
    description = models.TextField()
    markdown_description = models.TextField(null=True, blank=True)
    captcha = CaptchaField()
    label = models.PositiveSmallIntegerField(choices=labels, default=0)
    views = models.IntegerField(null=True, blank=True)
    verified = models.BooleanField(default=False)
    score = models.IntegerField(null=True, blank=True)
    status = models.CharField(max_length=10, default="open", null=True, blank=True)
    user_agent = models.CharField(max_length=255, default="", null=True, blank=True)
    ocr = models.TextField(default="", null=True, blank=True)
    screenshot = models.ImageField(
        upload_to="screenshots", null=True, blank=True, validators=[validate_image]
    )
    closed_by = models.ForeignKey(
        User, null=True, blank=True, related_name="closed_by", on_delete=models.CASCADE
    )
    closed_date = models.DateTimeField(default=None, null=True, blank=True)
    github_url = models.URLField(default="", null=True, blank=True)
    created = models.DateTimeField(auto_now_add=True)
    modified = models.DateTimeField(auto_now=True)
    is_hidden = models.BooleanField(default=False)
    rewarded = models.PositiveIntegerField(default=0)  # money rewarded by the company
    reporter_ip_address = models.GenericIPAddressField(null=True, blank=True)
    cve_id = models.CharField(max_length=16, null=True, blank=True)
    cve_score = models.DecimalField(max_digits=2, decimal_places=1, null=True, blank=True)
    tags = models.ManyToManyField(Tag, blank=True)

    def __unicode__(self):
        return self.description

    def __str__(self):
        return self.description

    @property
    def domain_title(self):
        parsed_url = urlparse(self.url)
        return parsed_url.netloc.split(".")[-2:][0].title()

    @property
    def hostname_domain(self):
        parsed_url = urlparse(self.url)
        return parsed_url.hostname

    @property
    def domain_name(self):
        parsed_url = urlparse(self.url)
        domain = parsed_url.hostname
        return domain

    def get_twitter_message(self):
        issue_link = " " + settings.DOMAIN_NAME + "/issue/" + str(self.id)
        prefix = "Bug found on @"
        spacer = " | "
        msg = (
            prefix
            + self.domain_title
            + spacer
            + self.description[
                : 140 - (len(prefix) + len(self.domain_title) + len(spacer) + len(issue_link))
            ]
            + issue_link
        )
        return msg

    def get_ocr(self):
        if self.ocr:
            return self.ocr
        else:
            try:
                import pytesseract

                self.ocr = pytesseract.image_to_string(Image.open(self.screenshot))
                self.save()
                return self.ocr
            except:
                return "OCR not installed"

    def remove_user(self):
        self.user = None
        self.save()

    def get_absolute_url(self):
        return "/issue/" + str(self.id)

    def get_cve_score(self):
        if self.cve_id is None:
            return None
        try:
            url = "https://services.nvd.nist.gov/rest/json/cves/2.0?cveId=%s" % (self.cve_id)
            response = requests.get(url).json()
            results = response["resultsPerPage"]
            if results != 0:
                metrics = response["vulnerabilities"][0]["cve"]["metrics"]
                if metrics:
                    cvss_metric_v = next(iter(metrics))
                    return metrics[cvss_metric_v][0]["cvssData"]["baseScore"]
        except (requests.exceptions.HTTPError, requests.exceptions.ReadTimeout) as e:
            print(e)
            return None

    class Meta:
        ordering = ["-created"]


if "storages.backends.gcloud.GoogleCloudStorage" in settings.DEFAULT_FILE_STORAGE:

    @receiver(post_delete, sender=Issue)
    def delete_image_on_issue_delete(sender, instance, **kwargs):
        if instance.screenshot:
            client = storage.Client()
            bucket = client.bucket(settings.GS_BUCKET_NAME)
            blob_name = instance.screenshot.name
            blob = bucket.blob(blob_name)
            try:
                logger.info(f"Attempting to delete image from Google Cloud Storage: {blob_name}")
                blob.delete()
                logger.info(f"Successfully deleted image from Google Cloud Storage: {blob_name}")
            except NotFound:
                logger.warning(f"File not found in Google Cloud Storage: {blob_name}")
            except Exception as e:
                logger.error(
                    f"Error deleting image from Google Cloud Storage: {blob_name} - {str(e)}"
                )
else:

    @receiver(post_delete, sender=Issue)
    def delete_image_on_issue_delete(sender, instance, **kwargs):
        if instance.screenshot:
            instance.screenshot.delete(save=False)


class IssueScreenshot(models.Model):
    image = models.ImageField(upload_to="screenshots", validators=[validate_image])
    issue = models.ForeignKey(Issue, on_delete=models.CASCADE, related_name="screenshots")
    created = models.DateTimeField(auto_now_add=True)


if "storages.backends.gcloud.GoogleCloudStorage" in settings.DEFAULT_FILE_STORAGE:

    @receiver(post_delete, sender=IssueScreenshot)
    def delete_image_on_post_delete(sender, instance, **kwargs):
        if instance.image:
            client = storage.Client()
            bucket = client.bucket(settings.GS_BUCKET_NAME)
            blob_name = instance.image.name
            blob = bucket.blob(blob_name)
            try:
                logger.info(f"Attempting to delete image from Google Cloud Storage: {blob_name}")
                blob.delete()
                logger.info(f"Successfully deleted image from Google Cloud Storage: {blob_name}")
            except NotFound:
                logger.warning(f"File not found in Google Cloud Storage: {blob_name}")
            except Exception as e:
                logger.error(
                    f"Error deleting image from Google Cloud Storage: {blob_name} - {str(e)}"
                )
else:

    @receiver(post_delete, sender=IssueScreenshot)
    def delete_image_on_post_delete(sender, instance, **kwargs):
        if instance.image:
            instance.image.delete(save=False)


@receiver(post_save, sender=Issue)
def update_issue_image_access(sender, instance, **kwargs):
    if instance.is_hidden:
        issue_screenshot_list = IssueScreenshot.objects.filter(issue=instance.id)
        for screenshot in issue_screenshot_list:
            old_name = screenshot.image.name
            if "hidden" not in old_name:
                filename = screenshot.image.name
                extension = filename.split(".")[-1]
                name = filename[:20] + "hidden" + str(uuid.uuid4())[:40] + "." + extension
                default_storage.save(f"screenshots/{name}", screenshot.image)
                default_storage.delete(old_name)
                screenshot.image = f"screenshots/{name}"
                screenshot.image.name = f"screenshots/{name}"
                screenshot.save()


TWITTER_MAXLENGTH = getattr(settings, "TWITTER_MAXLENGTH", 140)


class Winner(models.Model):
    hunt = models.ForeignKey(Hunt, null=True, blank=True, on_delete=models.CASCADE)
    winner = models.ForeignKey(
        User, related_name="winner", null=True, blank=True, on_delete=models.CASCADE
    )
    runner = models.ForeignKey(
        User, related_name="runner", null=True, blank=True, on_delete=models.CASCADE
    )
    second_runner = models.ForeignKey(
        User,
        related_name="second_runner",
        null=True,
        blank=True,
        on_delete=models.CASCADE,
    )
    prize_distributed = models.BooleanField(default=False)
    prize = models.ForeignKey(HuntPrize, null=True, blank=True, on_delete=models.CASCADE)
    prize_amount = models.DecimalField(max_digits=6, decimal_places=2, default=0)
    created = models.DateTimeField(auto_now_add=True)


class Points(models.Model):
    user = models.ForeignKey(User, on_delete=models.CASCADE)
    issue = models.ForeignKey(Issue, null=True, blank=True, on_delete=models.CASCADE)
    domain = models.ForeignKey(Domain, null=True, blank=True, on_delete=models.CASCADE)
    score = models.IntegerField()
    created = models.DateTimeField(auto_now_add=True)
    modified = models.DateTimeField(auto_now=True)


class InviteFriend(models.Model):
    sender = models.ForeignKey(User, related_name="sent_invites", on_delete=models.CASCADE)
    recipients = models.ManyToManyField(User, related_name="received_invites", blank=True)
    referral_code = models.CharField(max_length=100, default=uuid.uuid4, editable=False)
    point_by_referral = models.IntegerField(default=0)
    created = models.DateTimeField(auto_now_add=True)

    def __str__(self):
        return f"Invite from {self.sender}"


def user_images_path(instance, filename):
    from django.template.defaultfilters import slugify

    filename, ext = os.path.splitext(filename)
    return "avatars/user_{0}/{1}{2}".format(instance.user.id, slugify(filename), ext)


class UserProfile(models.Model):
    title = (
        (0, "Unrated"),
        (1, "Bronze"),
        (2, "Silver"),
        (3, "Gold"),
        (4, "Platinum"),
    )
    follows = models.ManyToManyField("self", related_name="follower", symmetrical=False, blank=True)
    user = AutoOneToOneField("auth.user", related_name="userprofile", on_delete=models.CASCADE)
    user_avatar = models.ImageField(upload_to=user_images_path, blank=True, null=True)
    title = models.IntegerField(choices=title, default=0)
    description = models.TextField(blank=True, null=True)
    winnings = models.DecimalField(max_digits=10, decimal_places=2, null=True, blank=True)
    issue_upvoted = models.ManyToManyField(Issue, blank=True, related_name="upvoted")
    issue_downvoted = models.ManyToManyField(Issue, blank=True, related_name="downvoted")
    issue_saved = models.ManyToManyField(Issue, blank=True, related_name="saved")
    issue_flaged = models.ManyToManyField(Issue, blank=True, related_name="flaged")
    issues_hidden = models.BooleanField(default=False)

    subscribed_domains = models.ManyToManyField(
        Domain, related_name="user_subscribed_domains", blank=True
    )
    subscribed_users = models.ManyToManyField(
        User, related_name="user_subscribed_users", blank=True
    )
    btc_address = models.CharField(max_length=100, blank=True, null=True)
    bch_address = models.CharField(max_length=100, blank=True, null=True)
    eth_address = models.CharField(max_length=100, blank=True, null=True)
    created = models.DateTimeField(auto_now_add=True)
    tags = models.ManyToManyField(Tag, blank=True)
    x_username = models.CharField(max_length=50, blank=True, null=True)
    linkedin_url = models.URLField(blank=True, null=True)
    github_url = models.URLField(blank=True, null=True)
    website_url = models.URLField(blank=True, null=True)
    discounted_hourly_rate = models.DecimalField(max_digits=10, decimal_places=2, default=0)

    def avatar(self, size=36):
        if self.user_avatar:
            return self.user_avatar.url

        for account in self.user.socialaccount_set.all():
            if "avatar_url" in account.extra_data:
                return account.extra_data["avatar_url"]
            elif "picture" in account.extra_data:
                return account.extra_data["picture"]

    def __unicode__(self):
        return self.user.email


def create_profile(sender, **kwargs):
    user = kwargs["instance"]
    if kwargs["created"]:
        profile = UserProfile(user=user)
        profile.save()


post_save.connect(create_profile, sender=User)


class IP(models.Model):
    address = models.CharField(max_length=39, null=True, blank=True)
    user = models.CharField(max_length=150, null=True, blank=True)
    issuenumber = models.IntegerField(null=True, blank=True)
    created = models.DateTimeField(auto_now_add=True)
    agent = models.CharField(max_length=255, null=True, blank=True)
    count = models.IntegerField(default=0)
    path = models.CharField(max_length=255, null=True, blank=True)
    method = models.CharField(max_length=10, null=True, blank=True)
    referer = models.CharField(max_length=255, null=True, blank=True)


class CompanyAdmin(models.Model):
    role = (
        (0, "Admin"),
        (1, "Moderator"),
    )
    role = models.IntegerField(choices=role, default=0)
    user = models.ForeignKey(User, null=True, blank=True, on_delete=models.CASCADE)
    company = models.ForeignKey(Company, null=True, blank=True, on_delete=models.CASCADE)
    domain = models.ForeignKey(Domain, null=True, blank=True, on_delete=models.CASCADE)
    is_active = models.BooleanField(default=True)
    created = models.DateTimeField(auto_now_add=True)


class Wallet(models.Model):
    user = models.ForeignKey(User, on_delete=models.CASCADE)
    account_id = models.TextField(null=True, blank=True)
    current_balance = models.DecimalField(max_digits=6, decimal_places=2, default=0)
    created = models.DateTimeField(auto_now_add=True)

    def deposit(self, value):
        self.transaction_set.create(
            value=value, running_balance=self.current_balance + Decimal(value)
        )
        self.current_balance += Decimal(value)
        self.save()

    def withdraw(self, value):
        if value > self.current_balance:
            raise Exception("This wallet has insufficient balance.")

        self.transaction_set.create(
            value=-value, running_balance=self.current_balance - Decimal(value)
        )
        self.current_balance -= Decimal(value)
        self.save()

    def transfer(self, wallet, value):
        self.withdraw(value)
        wallet.deposit(value)


class Transaction(models.Model):
    wallet = models.ForeignKey(Wallet, on_delete=models.CASCADE)
    value = models.DecimalField(max_digits=6, decimal_places=2)
    running_balance = models.DecimalField(max_digits=6, decimal_places=2)
    created = models.DateTimeField(auto_now_add=True)


class Payment(models.Model):
    wallet = models.ForeignKey(Wallet, on_delete=models.CASCADE)
    value = models.DecimalField(max_digits=6, decimal_places=2)
    active = models.BooleanField(default=True)
    created = models.DateTimeField(auto_now_add=True)


class ContributorStats(models.Model):
    username = models.CharField(max_length=255, unique=True)
    commits = models.IntegerField(default=0)
    issues_opened = models.IntegerField(default=0)
    issues_closed = models.IntegerField(default=0)
    prs = models.IntegerField(default=0)
    comments = models.IntegerField(default=0)
    assigned_issues = models.IntegerField(default=0)
    last_updated = models.DateTimeField(auto_now=True)
    created = models.DateTimeField(auto_now_add=True)

    def __str__(self):
        return self.username


class Monitor(models.Model):
    url = models.URLField()
    keyword = models.CharField(max_length=255)
    created = models.DateTimeField(auto_now_add=True)
    modified = models.DateTimeField(auto_now=True)
    last_checked_time = models.DateTimeField(auto_now=True)
    status = models.CharField(
        max_length=20,
        choices=[
            ("UP", "Up"),
            ("DOWN", "Down"),
        ],
    )
    user = models.ForeignKey(User, on_delete=models.CASCADE)

    def __str__(self):
        return f"Monitor for {self.url} by {self.user}"


class Bid(models.Model):
    user = models.ForeignKey(User, on_delete=models.CASCADE)
    # link this to our issue model
    issue_url = models.URLField()
    created = models.DateTimeField(default=timezone.now)
    modified = models.DateTimeField(default=timezone.now)
    amount_bch = models.DecimalField(max_digits=16, decimal_places=8, default=0)
    status = models.CharField(default="Open", max_length=10)
    pr_link = models.URLField(blank=True, null=True)
    bch_address = models.CharField(blank=True, null=True, max_length=45)

    # def save(self, *args, **kwargs):
    #     if (
    #         self.status == "Open"
    #         and (timezone.now() - self.created).total_seconds() >= 24 * 60 * 60
    #     ):
    #         self.status = "Selected"
    #         self.modified = timezone.now()
    #         email_body = f"This bid was selected:\nIssue URL: {self.issue_url}\nUser: {self.user}\nCurrent Bid: {self.current_bid}\nCreated on: {self.created}\nBid Amount: {self.amount}"
    #         send_mail(
    #             "Bid Closed",
    #             email_body,
    #             settings.EMAIL_HOST_USER,
    #             [settings.EMAIL_HOST_USER],
    #             fail_silently=False,
    #         )

    #     super().save(*args, **kwargs)


class ChatBotLog(models.Model):
    question = models.TextField()
    answer = models.TextField()
    created = models.DateTimeField(auto_now_add=True)

    def __str__(self):
        return f"Q: {self.question} | A: {self.answer} at {self.created}"


class Suggestion(models.Model):
    user = models.ForeignKey(User, null=True, blank=True, on_delete=models.CASCADE)
    title = models.CharField(max_length=200)
    description = models.TextField(max_length=1000, null=True, blank=True)
    up_votes = models.IntegerField(null=True, blank=True, default=0)
    down_votes = models.IntegerField(null=True, blank=True, default=0)
    created = models.DateTimeField(auto_now_add=True)

    def __str__(self):
        return f"{self.title} by {self.user}"


class SuggestionVotes(models.Model):
    suggestion = models.ForeignKey(Suggestion, on_delete=models.CASCADE)
    user = models.ForeignKey(User, null=True, blank=True, on_delete=models.CASCADE)
    up_vote = models.BooleanField(default=False)
    down_vote = models.BooleanField(default=False)
    created = models.DateTimeField(auto_now_add=True)

    def __str__(self):
        return f"Suggestion {self.user}"


class Contributor(models.Model):
    name = models.CharField(max_length=255)
    github_id = models.IntegerField(unique=True)
    github_url = models.URLField()
    avatar_url = models.URLField()
    contributor_type = models.CharField(max_length=255)  # type = User, Bot ,... etc
    contributions = models.PositiveIntegerField()
    created = models.DateTimeField(auto_now_add=True)

    def __str__(self):
        return self.name


class Project(models.Model):
    name = models.CharField(max_length=255)
    slug = models.SlugField(unique=True)
    description = models.TextField()
    github_url = models.URLField()
    wiki_url = models.URLField(null=True, blank=True)
    homepage_url = models.URLField(null=True, blank=True)
    logo_url = models.URLField()
    created = models.DateTimeField(auto_now_add=True)
    modified = models.DateTimeField(auto_now=True)
    contributors = models.ManyToManyField(Contributor, related_name="projects", blank=True)
    tags = models.ManyToManyField(Tag, blank=True)

    def __str__(self):
        return self.name

    def get_contributors(self, github_url):
        owner = github_url.split("/")
        url = "https://api.github.com/repos/" + owner[-2] + "/" + owner[-1] + "/contributors"
        print("url : " + url)
        response = requests.get(url)
        if response.status_code == 200:
            contributors_data = response.json()
            contributors = []
            for c in contributors_data:
                try:
                    contributor, created = Contributor.objects.get_or_create(
                        github_id=c["id"],
                        defaults={
                            "name": c["login"],
                            "github_url": c["html_url"],
                            "avatar_url": c["avatar_url"],
                            "contributor_type": c["type"],
                            "contributions": c["contributions"],
                        },
                    )
                    contributors.append(contributor)
                except MultipleObjectsReturned:
                    contributor = Contributor.objects.filter(github_id=c["id"]).first()
                    contributors.append(contributor)
            return contributors
        return None

    def get_top_contributors(self, limit=5):
        return self.contributors.order_by("-contributions")[:limit]


class Contribution(models.Model):
    user = models.ForeignKey(User, on_delete=models.CASCADE)
    title = models.CharField(max_length=255)
    description = models.TextField()
    created = models.DateTimeField(auto_now_add=True)
    status = models.CharField(max_length=50, choices=[("open", "Open"), ("closed", "Closed")])
    txid = models.CharField(
        max_length=64, blank=True, null=True
    )  # Transaction ID on the Bitcoin blockchain

    def __str__(self):
        return self.title


class BaconToken(models.Model):
    user = models.ForeignKey(User, on_delete=models.CASCADE)
    amount = models.DecimalField(max_digits=10, decimal_places=2)
    created = models.DateTimeField(auto_now_add=True)
    contribution = models.OneToOneField(Contribution, on_delete=models.CASCADE)
    token_id = models.CharField(
        max_length=64, blank=True, null=True
    )  # Token ID from the Runes protocol

    def __str__(self):
        return f"{self.user.username} - {self.amount} BACON"


<<<<<<< HEAD
class Trademark(models.Model):
    name = models.TextField(max_length=200, null=True, blank=True)
    domain = models.ForeignKey(Domain, null=True, blank=True, on_delete=models.CASCADE)

    def __str__(self):
        return self.name + "_" + self.domain.name
=======
class TimeLog(models.Model):
    user = models.ForeignKey(
        settings.AUTH_USER_MODEL, on_delete=models.CASCADE, related_name="timelogs"
    )
    start_time = models.DateTimeField()
    end_time = models.DateTimeField(null=True, blank=True)
    duration = models.DurationField(null=True, blank=True)
    github_issue_url = models.URLField(null=True, blank=True)  # URL field for GitHub issue
    created = models.DateTimeField(default=timezone.now, editable=False)

    def save(self, *args, **kwargs):
        if self.end_time and self.start_time <= self.end_time:
            self.duration = self.end_time - self.start_time
        super().save(*args, **kwargs)

    def __str__(self):
        return f"TimeLog by {self.user.username} from {self.start_time} to {self.end_time}"


class ActivityLog(models.Model):
    user = models.ForeignKey(
        settings.AUTH_USER_MODEL, on_delete=models.CASCADE, related_name="activity_logs"
    )
    window_title = models.CharField(max_length=255)
    url = models.URLField(null=True, blank=True)  # URL field for activity-related URL
    recorded_at = models.DateTimeField(auto_now_add=True)
    created = models.DateTimeField(default=timezone.now, editable=False)

    def __str__(self):
        return f"ActivityLog by {self.user.username} at {self.recorded_at}"
>>>>>>> 9b190a77
<|MERGE_RESOLUTION|>--- conflicted
+++ resolved
@@ -805,14 +805,13 @@
         return f"{self.user.username} - {self.amount} BACON"
 
 
-<<<<<<< HEAD
 class Trademark(models.Model):
     name = models.TextField(max_length=200, null=True, blank=True)
     domain = models.ForeignKey(Domain, null=True, blank=True, on_delete=models.CASCADE)
 
     def __str__(self):
         return self.name + "_" + self.domain.name
-=======
+
 class TimeLog(models.Model):
     user = models.ForeignKey(
         settings.AUTH_USER_MODEL, on_delete=models.CASCADE, related_name="timelogs"
@@ -842,5 +841,4 @@
     created = models.DateTimeField(default=timezone.now, editable=False)
 
     def __str__(self):
-        return f"ActivityLog by {self.user.username} at {self.recorded_at}"
->>>>>>> 9b190a77
+        return f"ActivityLog by {self.user.username} at {self.recorded_at}"