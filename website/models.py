--- conflicted
+++ resolved
@@ -1312,7 +1312,35 @@
         return f"{self.project.name}/{self.name}"
 
 
-<<<<<<< HEAD
+class ContributorStats(models.Model):
+    contributor = models.ForeignKey(Contributor, on_delete=models.CASCADE, related_name="stats")
+    repo = models.ForeignKey(Repo, on_delete=models.CASCADE, related_name="stats")
+
+    # This will represent either a specific day or the first day of a month.
+    date = models.DateField()
+
+    # Store counts
+    commits = models.PositiveIntegerField(default=0)
+    issues_opened = models.PositiveIntegerField(default=0)
+    issues_closed = models.PositiveIntegerField(default=0)
+    pull_requests = models.PositiveIntegerField(default=0)
+    comments = models.PositiveIntegerField(default=0)
+
+    # "day" for daily entries, "month" for monthly entries
+    granularity = models.CharField(
+        max_length=10, choices=[("day", "Day"), ("month", "Month")], default="day"
+    )
+
+    class Meta:
+        # You can't have two different stats for the same date+granularity
+        unique_together = ("contributor", "repo", "date", "granularity")
+
+    def __str__(self):
+        return (
+            f"{self.contributor.name} in {self.repo.name} " f"on {self.date} [{self.granularity}]"
+        )
+
+
 class Challenge(models.Model):
     CHALLENGE_TYPE_CHOICES = [
         ("single", "Single User"),
@@ -1338,33 +1366,4 @@
     completed_at = models.DateTimeField(null=True, blank=True)
 
     def __str__(self):
-        return self.title
-=======
-class ContributorStats(models.Model):
-    contributor = models.ForeignKey(Contributor, on_delete=models.CASCADE, related_name="stats")
-    repo = models.ForeignKey(Repo, on_delete=models.CASCADE, related_name="stats")
-
-    # This will represent either a specific day or the first day of a month.
-    date = models.DateField()
-
-    # Store counts
-    commits = models.PositiveIntegerField(default=0)
-    issues_opened = models.PositiveIntegerField(default=0)
-    issues_closed = models.PositiveIntegerField(default=0)
-    pull_requests = models.PositiveIntegerField(default=0)
-    comments = models.PositiveIntegerField(default=0)
-
-    # "day" for daily entries, "month" for monthly entries
-    granularity = models.CharField(
-        max_length=10, choices=[("day", "Day"), ("month", "Month")], default="day"
-    )
-
-    class Meta:
-        # You can't have two different stats for the same date+granularity
-        unique_together = ("contributor", "repo", "date", "granularity")
-
-    def __str__(self):
-        return (
-            f"{self.contributor.name} in {self.repo.name} " f"on {self.date} [{self.granularity}]"
-        )
->>>>>>> f6dcd312
+        return self.title