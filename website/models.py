import os
import uuid
from decimal import Decimal
from urllib.parse import urlparse

import requests
from annoying.fields import AutoOneToOneField
from captcha.fields import CaptchaField
from colorthief import ColorThief
from django.conf import settings
from django.contrib.auth.models import User
from django.core.exceptions import ValidationError
from django.core.files.base import ContentFile
from django.core.files.storage import default_storage
from django.db import models
from django.db.models import Count
from django.db.models.signals import post_save
from django.dispatch import receiver
from mdeditor.fields import MDTextField
from PIL import Image
from rest_framework.authtoken.models import Token


@receiver(post_save, sender=settings.AUTH_USER_MODEL)
def create_auth_token(sender, instance=None, created=False, **kwargs):
    if created:
        Token.objects.create(user=instance)
        Wallet.objects.create(user=instance)


class Subscription(models.Model):
    name = models.CharField(max_length=25, null=False, blank=True)
    charge_per_month = models.IntegerField(null=False, blank=True)
    hunt_per_domain = models.IntegerField(null=False, blank=True)
    number_of_domains = models.IntegerField(null=False, blank=True)
    feature = models.BooleanField(default=True)


def generate_uuid_for_company(apps, schema_editor):
    company_model = apps.get_model("website", "Company")
    for obj in company_model.objects.all():
        obj.company_id = uuid.uuid4()  # Replace with your desired UUID generation logic
        obj.save()


class Company(models.Model):
    admin = models.ForeignKey(User, null=True, blank=True, on_delete=models.CASCADE)
    managers = models.ManyToManyField(User, related_name="user_companies")
    name = models.CharField(max_length=255)
    logo = models.ImageField(upload_to="company_logos", null=True, blank=True)
    company_id = models.CharField(max_length=255, unique=True, editable=False)  # uuid
    url = models.URLField()
    email = models.EmailField(null=True, blank=True)
    twitter = models.CharField(max_length=30, null=True, blank=True)
    facebook = models.URLField(null=True, blank=True)
    created = models.DateTimeField(auto_now_add=True)
    modified = models.DateTimeField(auto_now=True)
    subscription = models.ForeignKey(Subscription, null=True, blank=True, on_delete=models.CASCADE)
    is_active = models.BooleanField(default=False)

    def __str__(self):
        return self.name


class Domain(models.Model):
    company = models.ForeignKey(Company, null=True, blank=True, on_delete=models.CASCADE)
    managers = models.ManyToManyField(User, related_name="user_domains")
    name = models.CharField(max_length=255, unique=True)
    url = models.URLField()
    logo = models.ImageField(upload_to="logos", null=True, blank=True)
    webshot = models.ImageField(upload_to="webshots", null=True, blank=True)
    clicks = models.IntegerField(null=True, blank=True)
    email_event = models.CharField(max_length=255, default="", null=True, blank=True)
    color = models.CharField(max_length=10, null=True, blank=True)
    github = models.CharField(max_length=255, null=True, blank=True)
    email = models.EmailField(null=True, blank=True)
    twitter = models.CharField(max_length=30, null=True, blank=True)
    facebook = models.URLField(null=True, blank=True)
    created = models.DateTimeField(auto_now_add=True)
    modified = models.DateTimeField(auto_now=True)

    def __unicode__(self):
        return self.name

    def __str__(self):
        return self.name

    @property
    def open_issues(self):
        return Issue.objects.filter(domain=self).exclude(status="closed")

    @property
    def closed_issues(self):
        return Issue.objects.filter(domain=self).filter(status="closed")

    @property
    def top_tester(self):
        return (
            User.objects.filter(issue__domain=self)
            .annotate(total=Count("issue"))
            .order_by("-total")
            .first()
        )

    @property
    def get_name(self):
        parsed_url = urlparse(self.url)
        return parsed_url.netloc.split(".")[-2:][0].title()

    def get_logo(self):
        if self.logo:
            return self.logo.url
        image_request = requests.get("https://logo.clearbit.com/" + self.name)
        try:
            if image_request.status_code == 200:
                image_content = ContentFile(image_request.content)
                self.logo.save(self.name + ".jpg", image_content)
                return self.logo.url

        except:
            favicon_url = self.url + "/favicon.ico"
            return favicon_url

    @property
    def get_color(self):
        if self.color:
            return self.color
        else:
            if not self.logo:
                self.get_logo()
            try:
                color_thief = ColorThief(self.logo)
                self.color = "#%02x%02x%02x" % color_thief.get_color(quality=1)
            except:
                self.color = "#0000ff"
            self.save()
            return self.color

    @property
    def hostname_domain(self):
        parsed_url = urlparse(self.url)
        return parsed_url.hostname

    @property
    def domain_name(self):
        parsed_url = urlparse(self.url)
        domain = parsed_url.path
        if domain is not None:
            temp = domain.rsplit(".")
            if len(temp) == 3:
                domain = temp[1] + "." + temp[2]
        return domain

    def get_absolute_url(self):
        return "/domain/" + self.name


def validate_image(fieldfile_obj):
    try:
        filesize = fieldfile_obj.file.size
    except:
        filesize = fieldfile_obj.size
    megabyte_limit = 3.0
    if filesize > megabyte_limit * 1024 * 1024:
        raise ValidationError("Max file size is %sMB" % str(megabyte_limit))


class Hunt(models.Model):
    class Meta:
        ordering = ["-id"]

    domain = models.ForeignKey(Domain, on_delete=models.CASCADE)
    name = models.CharField(max_length=25)
    description = MDTextField(null=True, blank=True)
    url = models.URLField()
    prize = models.IntegerField(null=True, blank=True)
    prize_winner = models.DecimalField(max_digits=6, decimal_places=2, default=0)
    prize_runner = models.DecimalField(max_digits=6, decimal_places=2, default=0)
    prize_second_runner = models.DecimalField(max_digits=6, decimal_places=2, default=0)
    logo = models.ImageField(upload_to="logos", null=True, blank=True)
    banner = models.ImageField(upload_to="banners", null=True, blank=True)
    plan = models.CharField(max_length=10)
    txn_id = models.CharField(max_length=50, null=True, blank=True)
    color = models.CharField(max_length=10, null=True, blank=True)
    created = models.DateTimeField(auto_now_add=True)
    starts_on = models.DateTimeField(null=True, blank=True)
    end_on = models.DateTimeField(null=True, blank=True)
    is_published = models.BooleanField(default=False)
    result_published = models.BooleanField(default=False)
    modified = models.DateTimeField(auto_now=True)

    @property
    def domain_title(self):
        parsed_url = urlparse(self.url)
        return parsed_url.netloc.split(".")[-2:][0].title()

    def __str__(self) -> str:
        return self.name


class HuntPrize(models.Model):
    hunt = models.ForeignKey(Hunt, on_delete=models.CASCADE)
    name = models.CharField(max_length=50)
    value = models.PositiveIntegerField(default=0)
    no_of_eligible_projects = models.PositiveIntegerField(default=1)  # no of winner in this prize
    valid_submissions_eligible = models.BooleanField(
        default=False
    )  # all valid submissions are winners in this prize
    prize_in_crypto = models.BooleanField(default=False)
    description = models.TextField(null=True, blank=True)

    def __str__(self) -> str:
        return self.hunt.name + self.name


class Issue(models.Model):
    labels = (
        (0, "General"),
        (1, "Number Error"),
        (2, "Functional"),
        (3, "Performance"),
        (4, "Security"),
        (5, "Typo"),
        (6, "Design"),
        (7, "Server Down"),
    )
    user = models.ForeignKey(User, null=True, blank=True, on_delete=models.CASCADE)
    team_members = models.ManyToManyField(User, related_name="reportmembers", blank=True)
    hunt = models.ForeignKey(Hunt, null=True, blank=True, on_delete=models.CASCADE)
    domain = models.ForeignKey(Domain, null=True, blank=True, on_delete=models.CASCADE)
    url = models.URLField()
    description = models.TextField()
    markdown_description = models.TextField(null=True, blank=True)
    captcha = CaptchaField()
    label = models.PositiveSmallIntegerField(choices=labels, default=0)
    views = models.IntegerField(null=True, blank=True)
    verified = models.BooleanField(default=False)
    score = models.IntegerField(null=True, blank=True)
    status = models.CharField(max_length=10, default="open", null=True, blank=True)
    user_agent = models.CharField(max_length=255, default="", null=True, blank=True)
    ocr = models.TextField(default="", null=True, blank=True)
    screenshot = models.ImageField(
        upload_to="screenshots", null=True, blank=True, validators=[validate_image]
    )
    closed_by = models.ForeignKey(
        User, null=True, blank=True, related_name="closed_by", on_delete=models.CASCADE
    )
    closed_date = models.DateTimeField(default=None, null=True, blank=True)
    github_url = models.URLField(default="", null=True, blank=True)
    created = models.DateTimeField(auto_now_add=True)
    modified = models.DateTimeField(auto_now=True)
    is_hidden = models.BooleanField(default=False)
<<<<<<< HEAD
    rewarded = models.PositiveIntegerField(default=0) # money rewarded by the company
    viewer = models.ManyToManyField(User , null=True , blank=True , related_name="viewer")
    reporter_ip_address = models.GenericIPAddressField(null=True, blank=True)



=======
    rewarded = models.PositiveIntegerField(default=0)  # money rewarded by the company
    reporter_ip_address = models.GenericIPAddressField(null=True, blank=True)

>>>>>>> 2f036064
    def __unicode__(self):
        return self.description

    @property
    def domain_title(self):
        parsed_url = urlparse(self.url)
        return parsed_url.netloc.split(".")[-2:][0].title()

    @property
    def hostname_domain(self):
        parsed_url = urlparse(self.url)
        return parsed_url.hostname

    @property
    def domain_name(self):
        parsed_url = urlparse(self.url)
        domain = parsed_url.hostname
        temp = domain.rsplit(".")
        if len(temp) == 3:
            domain = temp[1] + "." + temp[2]
        return domain

    def get_twitter_message(self):
        issue_link = " " + settings.DOMAIN_NAME + "/issue/" + str(self.id)
        prefix = "Bug found on @"
        spacer = " | "
        msg = (
            prefix
            + self.domain_title
            + spacer
            + self.description[
                : 140 - (len(prefix) + len(self.domain_title) + len(spacer) + len(issue_link))
            ]
            + issue_link
        )
        return msg

    def get_ocr(self):
        if self.ocr:
            return self.ocr
        else:
            try:
                import pytesseract

                self.ocr = pytesseract.image_to_string(Image.open(self.screenshot))
                self.save()
                return self.ocr
            except:
                return "OCR not installed"

    def remove_user(self):
        self.user = None
        self.save()

    @property
    def get_absolute_url(self):
        return "/issue/" + str(self.id)

    class Meta:
        ordering = ["-created"]
<<<<<<< HEAD
    
    
class RequestIssueAccess(models.Model):
    issue = models.ForeignKey(Issue, null=True , blank=True , on_delete= models.CASCADE)
    user = models.ForeignKey(User , null=True , blank=True , on_delete=models.CASCADE)
    message = models.CharField(max_length=100 , null=True , blank = True)
=======

>>>>>>> 2f036064

class IssueScreenshot(models.Model):
    image = models.ImageField(upload_to="screenshots", validators=[validate_image])
    issue = models.ForeignKey(Issue, on_delete=models.CASCADE, related_name="screenshots")

    def delete(self, *args, **kwargs):
        if self.image:
            if os.path.isfile(self.image.path):
                os.remove(self.image.path)
        super(IssueScreenshot, self).delete(*args, **kwargs)


@receiver(post_save, sender=Issue)
def update_issue_image_access(sender, instance, **kwargs):
    if instance.is_hidden:
        issue_screenshot_list = IssueScreenshot.objects.filter(issue=instance.id)
        for screenshot in issue_screenshot_list:
            old_name = screenshot.image.name
            if "hidden" not in old_name:
                filename = screenshot.image.name
                extension = filename.split(".")[-1]
                name = filename[12:99] + "hidden" + str(uuid.uuid4()) + "." + extension
                default_storage.save(f"screenshots/{name}", screenshot.image)
                default_storage.delete(old_name)
                screenshot.image = f"screenshots/{name}"
                screenshot.image.name = f"screenshots/{name}"
                screenshot.save()


TWITTER_MAXLENGTH = getattr(settings, "TWITTER_MAXLENGTH", 140)


class Winner(models.Model):
    hunt = models.ForeignKey(Hunt, null=True, blank=True, on_delete=models.CASCADE)
    winner = models.ForeignKey(
        User, related_name="winner", null=True, blank=True, on_delete=models.CASCADE
    )
    runner = models.ForeignKey(
        User, related_name="runner", null=True, blank=True, on_delete=models.CASCADE
    )
    second_runner = models.ForeignKey(
        User,
        related_name="second_runner",
        null=True,
        blank=True,
        on_delete=models.CASCADE,
    )
    prize_distributed = models.BooleanField(default=False)


class Points(models.Model):
    user = models.ForeignKey(User, on_delete=models.CASCADE)
    issue = models.ForeignKey(Issue, null=True, blank=True, on_delete=models.CASCADE)
    domain = models.ForeignKey(Domain, null=True, blank=True, on_delete=models.CASCADE)
    score = models.IntegerField()
    created = models.DateTimeField(auto_now_add=True)
    modified = models.DateTimeField(auto_now=True)


class InviteFriend(models.Model):
    sender = models.ForeignKey(User, on_delete=models.CASCADE)
    recipient = models.EmailField()
    sent = models.DateTimeField(auto_now_add=True, db_index=True)

    class Meta:
        ordering = ("-sent",)
        verbose_name = "invitation"
        verbose_name_plural = "invitations"


def user_images_path(instance, filename):
    from django.template.defaultfilters import slugify

    filename, ext = os.path.splitext(filename)
    return "avatars/user_{0}/{1}{2}".format(instance.user.id, slugify(filename), ext)


class UserProfile(models.Model):
    title = (
        (0, "Unrated"),
        (1, "Bronze"),
        (2, "Silver"),
        (3, "Gold"),
        (4, "Platinum"),
    )
    follows = models.ManyToManyField("self", related_name="follower", symmetrical=False, blank=True)
    user = AutoOneToOneField("auth.user", related_name="userprofile", on_delete=models.CASCADE)
    user_avatar = models.ImageField(upload_to=user_images_path, blank=True, null=True)
    title = models.IntegerField(choices=title, default=0)
    description = models.TextField(blank=True, null=True)
    winnings = models.DecimalField(max_digits=10, decimal_places=2, null=True, blank=True)
    issue_upvoted = models.ManyToManyField(Issue, blank=True, related_name="upvoted")
    issue_downvoted = models.ManyToManyField(Issue, blank=True, related_name="downvoted")
    issue_saved = models.ManyToManyField(Issue, blank=True, related_name="saved")
    issue_flaged = models.ManyToManyField(Issue, blank=True, related_name="flaged")
    issues_hidden = models.BooleanField(default=False)

    subscribed_domains = models.ManyToManyField(Domain, related_name="user_subscribed_domains")
    subscribed_users = models.ManyToManyField(User, related_name="user_subscribed_users")
    crypto_address = models.CharField(max_length=100, null=True, blank=True)

    def avatar(self, size=36):
        if self.user_avatar:
            return self.user_avatar.url

        for account in self.user.socialaccount_set.all():
            if "avatar_url" in account.extra_data:
                return account.extra_data["avatar_url"]
            elif "picture" in account.extra_data:
                return account.extra_data["picture"]

    def __unicode__(self):
        return self.user.email


def create_profile(sender, **kwargs):
    user = kwargs["instance"]
    if kwargs["created"]:
        profile = UserProfile(user=user)
        profile.save()


post_save.connect(create_profile, sender=User)


class IP(models.Model):
    address = models.CharField(max_length=25, null=True, blank=True)
    user = models.CharField(max_length=25, null=True, blank=True)
    issuenumber = models.IntegerField(null=True, blank=True)

    def ipaddress(self):
        return self.ipaddress

    def user_name(self):
        return self.user

    def issue_number(self):
        return self.issuenumber


class CompanyAdmin(models.Model):
    role = (
        (0, "Admin"),
        (1, "Moderator"),
    )
    role = models.IntegerField(choices=role, default=0)
    user = models.ForeignKey(User, null=True, blank=True, on_delete=models.CASCADE)
    company = models.ForeignKey(Company, null=True, blank=True, on_delete=models.CASCADE)
    domain = models.ForeignKey(Domain, null=True, blank=True, on_delete=models.CASCADE)
    is_active = models.BooleanField(default=True)


class Wallet(models.Model):
    user = models.ForeignKey(User, on_delete=models.CASCADE)
    account_id = models.TextField(null=True, blank=True)
    current_balance = models.DecimalField(max_digits=6, decimal_places=2, default=0)
    created_at = models.DateTimeField(auto_now_add=True)

    def deposit(self, value):
        self.transaction_set.create(
            value=value, running_balance=self.current_balance + Decimal(value)
        )
        self.current_balance += Decimal(value)
        self.save()

    def withdraw(self, value):
        if value > self.current_balance:
            raise InsufficientBalance("This wallet has insufficient balance.")

        self.transaction_set.create(
            value=-value, running_balance=self.current_balance - Decimal(value)
        )
        self.current_balance -= Decimal(value)
        self.save()

    def transfer(self, wallet, value):
        self.withdraw(value)
        wallet.deposit(value)


class Transaction(models.Model):
    wallet = models.ForeignKey(Wallet, on_delete=models.CASCADE)
    value = models.DecimalField(max_digits=6, decimal_places=2)
    running_balance = models.DecimalField(max_digits=6, decimal_places=2)
    created_at = models.DateTimeField(auto_now_add=True)


class Payment(models.Model):
    wallet = models.ForeignKey(Wallet, on_delete=models.CASCADE)
    value = models.DecimalField(max_digits=6, decimal_places=2)
    active = models.BooleanField(default=True)<|MERGE_RESOLUTION|>--- conflicted
+++ resolved
@@ -250,18 +250,9 @@
     created = models.DateTimeField(auto_now_add=True)
     modified = models.DateTimeField(auto_now=True)
     is_hidden = models.BooleanField(default=False)
-<<<<<<< HEAD
     rewarded = models.PositiveIntegerField(default=0) # money rewarded by the company
     viewer = models.ManyToManyField(User , null=True , blank=True , related_name="viewer")
     reporter_ip_address = models.GenericIPAddressField(null=True, blank=True)
-
-
-
-=======
-    rewarded = models.PositiveIntegerField(default=0)  # money rewarded by the company
-    reporter_ip_address = models.GenericIPAddressField(null=True, blank=True)
-
->>>>>>> 2f036064
     def __unicode__(self):
         return self.description
 
@@ -322,16 +313,13 @@
 
     class Meta:
         ordering = ["-created"]
-<<<<<<< HEAD
     
-    
+
 class RequestIssueAccess(models.Model):
     issue = models.ForeignKey(Issue, null=True , blank=True , on_delete= models.CASCADE)
     user = models.ForeignKey(User , null=True , blank=True , on_delete=models.CASCADE)
     message = models.CharField(max_length=100 , null=True , blank = True)
-=======
-
->>>>>>> 2f036064
+
 
 class IssueScreenshot(models.Model):
     image = models.ImageField(upload_to="screenshots", validators=[validate_image])
