--- conflicted
+++ resolved
@@ -3562,7 +3562,6 @@
         return f"{self.user.username} - {self.get_transaction_type_display()} - {self.amount} BACON"
 
 
-<<<<<<< HEAD
 class Bounty(models.Model):
     STATUS_PENDING = "pending"
     STATUS_PAID = "paid"
@@ -3651,7 +3650,6 @@
             .distinct()
             .count()
         )
-=======
 class SecurityIncident(models.Model):
     class Severity(models.TextChoices):
         LOW = "low", "Low"
@@ -3722,5 +3720,4 @@
                 fields=["incident", "-changed_at"],
                 name="history_incident_changedat_idx",
             ),
-        ]
->>>>>>> 55c8895b
+        ]