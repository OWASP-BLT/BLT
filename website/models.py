--- conflicted
+++ resolved
@@ -1246,17 +1246,13 @@
     slack_channel = models.CharField(max_length=255, blank=True, null=True)
     slack_id = models.CharField(max_length=255, unique=True, blank=True, null=True)
     facebook = models.URLField(null=True, blank=True)
-<<<<<<< HEAD
-    logo = models.ImageField(upload_to="project_logos", null=True, blank=True)
+    logo = models.ImageField(upload_to="project_logos", null=True, blank=True, max_length=255)
     webhook_url = models.URLField(
         null=True, blank=True, help_text="Webhook URL to trigger contributor stats recalculation"
     )
     webhook_secret = models.CharField(
         max_length=255, null=True, blank=True, help_text="Secret key for webhook authentication"
     )
-=======
-    logo = models.ImageField(upload_to="project_logos", null=True, blank=True, max_length=255)
->>>>>>> 5d2df83f
     created = models.DateTimeField(auto_now_add=True)  # Standardized field name
     modified = models.DateTimeField(auto_now=True)  # Standardized field name
 
