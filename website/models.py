import logging
import os
import re
import time
import uuid
from datetime import timedelta
from decimal import Decimal
from enum import Enum
from urllib.parse import parse_qs, urlparse

import requests
from annoying.fields import AutoOneToOneField
from captcha.fields import CaptchaField
from django.conf import settings
from django.contrib.auth.models import User
from django.contrib.contenttypes.fields import GenericForeignKey, GenericRelation
from django.contrib.contenttypes.models import ContentType
from django.core.cache import cache
from django.core.exceptions import ValidationError
from django.core.files.base import ContentFile
from django.core.files.storage import default_storage
from django.core.validators import MaxValueValidator, MinValueValidator, URLValidator
from django.db import models, transaction
from django.db.models import Count
from django.db.models.signals import post_delete, post_save
from django.dispatch import receiver
from django.utils import timezone
from django.utils.text import slugify
from google.api_core.exceptions import NotFound
from google.cloud import storage
from mdeditor.fields import MDTextField
from rest_framework.authtoken.models import Token

logger = logging.getLogger(__name__)


# Custom validators for cryptocurrency addresses
def validate_bch_address(value):
    """Validates that a BCH address is in the new CashAddr format."""
    if not value.startswith("bitcoincash:"):
        raise ValidationError('BCH address must be in the new CashAddr format starting with "bitcoincash:"')
    # Additional validation for the rest of the address could be added here


def validate_btc_address(value):
    """Validates that a BTC address is in the new SegWit format."""
    if not (value.startswith("bc1") or value.startswith("3") or value.startswith("1")):
        raise ValidationError('BTC address must be in a valid format (SegWit addresses start with "bc1")')
    # Additional validation for the rest of the address could be added here


@receiver(post_save, sender=settings.AUTH_USER_MODEL)
def create_auth_token(sender, instance=None, created=False, **kwargs):
    if created:
        Token.objects.create(user=instance)
        Wallet.objects.create(user=instance)


class Subscription(models.Model):
    name = models.CharField(max_length=25, null=False, blank=True)
    charge_per_month = models.IntegerField(null=False, blank=True)
    hunt_per_domain = models.IntegerField(null=False, blank=True)
    number_of_domains = models.IntegerField(null=False, blank=True)
    feature = models.BooleanField(default=True)
    created = models.DateTimeField(auto_now_add=True)


class Tag(models.Model):
    name = models.CharField(max_length=255)
    slug = models.SlugField(unique=True)
    created = models.DateTimeField(auto_now_add=True)

    def save(self, *args, **kwargs):
        if not self.slug:
            self.slug = slugify(self.name)
        super(Tag, self).save(*args, **kwargs)

    def __str__(self):
        return self.name


class IntegrationServices(Enum):
    SLACK = "slack"


class Integration(models.Model):
    service_name = models.CharField(
        max_length=20,
        choices=[(tag.value, tag.name) for tag in IntegrationServices],
        null=True,
        blank=True,
    )
    organization = models.ForeignKey(
        "Organization",
        on_delete=models.CASCADE,
        related_name="organization_integrations",
    )
    created_at = models.DateTimeField(auto_now_add=True)

    def __str__(self):
        return f"{self.organization.name} - {self.service_name} Integration"


class SlackIntegration(models.Model):
    integration = models.OneToOneField(Integration, on_delete=models.CASCADE, related_name="slack_integration")
    bot_access_token = models.CharField(max_length=255, null=True, blank=True)  # will be different for each workspace
    workspace_name = models.CharField(max_length=255, null=True, blank=True)
    default_channel_name = models.CharField(max_length=255, null=True, blank=True)  # Default channel ID
    default_channel_id = models.CharField(max_length=255, null=True, blank=True)
    daily_updates = models.BooleanField(default=False)
    daily_update_time = models.IntegerField(
        null=True,
        blank=True,
        validators=[MinValueValidator(0), MaxValueValidator(23)],  # Valid hours: 0–23
        help_text="The hour of the day (0-23) to send daily updates",
    )
    # Add welcome message field
    welcome_message = models.TextField(
        null=True,
        blank=True,
        help_text="Custom welcome message for new members. Use Slack markdown formatting.",
    )

    def __str__(self):
        return f"Slack Integration for {self.integration.organization.name}"


class OrganisationType(Enum):
    ORGANIZATION = "organization"
    INDIVIDUAL = "individual"
    TEAM = "team"


class Organization(models.Model):
    admin = models.ForeignKey(User, null=True, blank=True, on_delete=models.CASCADE)
    managers = models.ManyToManyField(User, related_name="user_organizations", blank=True)
    name = models.CharField(max_length=255)
    slug = models.SlugField(unique=True, blank=True, max_length=255)
    description = models.CharField(max_length=500, null=True, blank=True)
    logo = models.ImageField(upload_to="organization_logos", null=True, blank=True)
    url = models.URLField(unique=True)
    email = models.EmailField(null=True, blank=True)
    twitter = models.URLField(null=True, blank=True)
    matrix_url = models.URLField(null=True, blank=True)
    slack_url = models.URLField(null=True, blank=True)
    discord_url = models.URLField(null=True, blank=True)
    gitter_url = models.URLField(null=True, blank=True)
    zulipchat_url = models.URLField(null=True, blank=True)
    element_url = models.URLField(null=True, blank=True)
    facebook = models.URLField(null=True, blank=True)
    created = models.DateTimeField(auto_now_add=True)
    modified = models.DateTimeField(auto_now=True)
    subscription = models.ForeignKey(Subscription, null=True, blank=True, on_delete=models.CASCADE)
    is_active = models.BooleanField(default=False)
    tags = models.ManyToManyField(Tag, blank=True)
    integrations = models.ManyToManyField(Integration, related_name="organizations", blank=True)
    trademark_count = models.IntegerField(default=0)
    trademark_check_date = models.DateTimeField(null=True, blank=True)
    team_points = models.IntegerField(default=0)
    tagline = models.CharField(max_length=255, blank=True, null=True)
    license = models.CharField(max_length=100, blank=True, null=True)
    categories = models.JSONField(default=list)
    contributor_guidance_url = models.URLField(blank=True, null=True)
    tech_tags = models.JSONField(default=list)
    topic_tags = models.JSONField(default=list)
    source_code = models.URLField(blank=True, null=True)
    ideas_link = models.URLField(blank=True, null=True)
    repos_updated_at = models.DateTimeField(null=True, blank=True, help_text="When repositories were last updated")
    type = models.CharField(
        max_length=15,
        choices=[(tag.value, tag.name) for tag in OrganisationType],
        default=OrganisationType.ORGANIZATION.value,
    )

    # Address fields
    address_line_1 = models.CharField(
        max_length=255, blank=True, null=True, help_text="The primary address of the organization"
    )
    address_line_2 = models.CharField(
        max_length=255, blank=True, null=True, help_text="Additional address details (optional)"
    )
    city = models.CharField(
        max_length=100, blank=True, null=True, help_text="The city where the organization is located"
    )
    state = models.CharField(max_length=100, blank=True, null=True, help_text="The state or region of the organization")
    country = models.CharField(max_length=100, blank=True, null=True, help_text="The country of the organization")
    postal_code = models.CharField(max_length=20, blank=True, null=True, help_text="ZIP code or postal code")

    # Geographical coordinates
    latitude = models.DecimalField(
        max_digits=9, decimal_places=6, blank=True, null=True, help_text="The latitude coordinate"
    )
    longitude = models.DecimalField(
        max_digits=9, decimal_places=6, blank=True, null=True, help_text="The longitude coordinate"
    )

    class Meta:
        ordering = ["-created"]
        indexes = [
            models.Index(fields=["created"], name="org_created_idx"),
        ]
        constraints = [models.UniqueConstraint(fields=["slug"], name="unique_organization_slug")]

    def __str__(self):
        return self.name

    def save(self, *args, **kwargs):
        if not self.slug:
            # Generate initial slug from name
            self.slug = slugify(self.name)

            # If the slug exists, append a number until we find a unique one
            original_slug = self.slug
            counter = 1
            while Organization.objects.filter(slug=self.slug).exists():
                self.slug = f"{original_slug}-{counter}"
                counter += 1

        super().save(*args, **kwargs)


class JoinRequest(models.Model):
    team = models.ForeignKey(Organization, null=True, blank=True, on_delete=models.CASCADE)
    user = models.ForeignKey(User, on_delete=models.CASCADE)
    created_at = models.DateTimeField(auto_now_add=True)
    is_accepted = models.BooleanField(default=False)


class Domain(models.Model):
    organization = models.ForeignKey(Organization, null=True, blank=True, on_delete=models.CASCADE)
    managers = models.ManyToManyField(User, related_name="user_domains", blank=True)
    name = models.CharField(max_length=255, unique=True)
    url = models.URLField()
    logo = models.ImageField(upload_to="logos", null=True, blank=True)
    webshot = models.ImageField(upload_to="webshots", null=True, blank=True)
    clicks = models.IntegerField(null=True, blank=True)
    email_event = models.CharField(max_length=255, default="", null=True, blank=True)
    color = models.CharField(max_length=10, null=True, blank=True)
    github = models.CharField(max_length=255, null=True, blank=True)
    email = models.EmailField(null=True, blank=True)
    twitter = models.CharField(max_length=30, null=True, blank=True)
    facebook = models.URLField(null=True, blank=True)
    created = models.DateTimeField(auto_now_add=True)
    modified = models.DateTimeField(auto_now=True)
    tags = models.ManyToManyField(Tag, blank=True)
    is_active = models.BooleanField(default=True)

    class Meta:
        indexes = [
            models.Index(fields=["organization"], name="domain_org_idx"),
        ]

    def __unicode__(self):
        return self.name

    def __str__(self):
        return self.name

    @property
    def open_issues(self):
        return Issue.objects.filter(domain=self).exclude(status="closed")

    @property
    def closed_issues(self):
        return Issue.objects.filter(domain=self).filter(status="closed")

    @property
    def top_tester(self):
        return User.objects.filter(issue__domain=self).annotate(total=Count("issue")).order_by("-total").first()

    @property
    def get_name(self):
        # Ensure the URL has a scheme; if not, add one.
        url = self.url if "://" in self.url else f"http://{self.url}"
        parsed_url = urlparse(url)

        # Extract domain name safely
        if parsed_url.netloc:
            domain_parts = parsed_url.netloc.split(".")
            if len(domain_parts) >= 2:
                return domain_parts[-2].title()
        return ""

    def get_logo(self):
        if self.logo:
            return self.logo.url
        image_request = requests.get("https://logo.clearbit.com/" + self.name)
        try:
            if image_request.status_code == 200:
                image_content = ContentFile(image_request.content)
                self.logo.save(self.name + ".jpg", image_content)
                return self.logo.url

        except:
            favicon_url = self.url + "/favicon.ico"
            return favicon_url

    @property
    def hostname_domain(self):
        parsed_url = urlparse(self.url)
        return parsed_url.hostname

    @property
    def domain_name(self):
        parsed_url = urlparse(self.url)
        domain = parsed_url.path
        if domain is not None:
            temp = domain.rsplit(".")
            if len(temp) == 3:
                domain = temp[1] + "." + temp[2]
        return domain

    def get_absolute_url(self):
        return "/domain/" + self.name

    def get_or_set_x_url(self, name):
        if self.twitter:
            return self.twitter

        validate = URLValidator(schemes=["https"])  # Only allow HTTPS URLs
        try:
            twitter_url = "https://twitter.com/%s" % (name)
            validate(twitter_url)
            self.twitter = name
            self.save()
            return name
        except ValidationError:
            pass


class TrademarkOwner(models.Model):
    name = models.CharField(max_length=255)
    address1 = models.CharField(max_length=255, blank=True, null=True)
    address2 = models.CharField(max_length=255, blank=True, null=True)
    city = models.CharField(max_length=100, blank=True, null=True)
    state = models.CharField(max_length=100, blank=True, null=True)
    country = models.CharField(max_length=100, blank=True, null=True)
    postcode = models.CharField(max_length=20, blank=True, null=True)
    owner_type = models.CharField(max_length=20, blank=True, null=True)
    owner_label = models.CharField(max_length=100, blank=True, null=True)
    legal_entity_type = models.CharField(max_length=20, blank=True, null=True)
    legal_entity_type_label = models.CharField(max_length=100, blank=True, null=True)

    def __str__(self):
        return self.name


class Trademark(models.Model):
    keyword = models.CharField(max_length=255)
    registration_number = models.CharField(max_length=50, blank=True, null=True)
    serial_number = models.CharField(max_length=50, blank=True, null=True)
    status_label = models.CharField(max_length=50, blank=True, null=True)
    status_code = models.CharField(max_length=20, blank=True, null=True)
    status_date = models.DateField(blank=True, null=True)
    status_definition = models.CharField(max_length=255, blank=True, null=True)
    filing_date = models.DateField(blank=True, null=True)
    registration_date = models.DateField(blank=True, null=True)
    abandonment_date = models.DateField(blank=True, null=True)
    expiration_date = models.DateField(blank=True, null=True)
    description = models.TextField(blank=True, null=True)
    owners = models.ManyToManyField(TrademarkOwner, related_name="trademarks")
    organization = models.ForeignKey(
        Organization,
        null=True,
        blank=True,
        on_delete=models.CASCADE,
        related_name="trademarks",
    )

    def __str__(self):
        return self.keyword


def validate_image(fieldfile_obj):
    try:
        filesize = fieldfile_obj.file.size
    except:
        filesize = fieldfile_obj.size
    megabyte_limit = 3.0
    if filesize > megabyte_limit * 1024 * 1024:
        raise ValidationError("Max file size is %sMB" % str(megabyte_limit))


class Hunt(models.Model):
    class Meta:
        ordering = ["-id"]

    domain = models.ForeignKey(Domain, on_delete=models.CASCADE)
    name = models.CharField(max_length=25)
    description = MDTextField(null=True, blank=True)
    url = models.URLField()
    prize = models.IntegerField(null=True, blank=True)
    prize_winner = models.DecimalField(max_digits=6, decimal_places=2, default=0)
    prize_runner = models.DecimalField(max_digits=6, decimal_places=2, default=0)
    prize_second_runner = models.DecimalField(max_digits=6, decimal_places=2, default=0)
    logo = models.ImageField(upload_to="logos", null=True, blank=True)
    banner = models.ImageField(upload_to="banners", null=True, blank=True)
    plan = models.CharField(max_length=10)
    txn_id = models.CharField(max_length=50, null=True, blank=True)
    color = models.CharField(max_length=10, null=True, blank=True)
    created = models.DateTimeField(auto_now_add=True)
    starts_on = models.DateTimeField(null=True, blank=True)
    end_on = models.DateTimeField(null=True, blank=True)
    is_published = models.BooleanField(default=False)
    result_published = models.BooleanField(default=False)
    modified = models.DateTimeField(auto_now=True)

    @property
    def domain_title(self):
        parsed_url = urlparse(self.url)
        return parsed_url.netloc.split(".")[-2:][0].title()

    def __str__(self) -> str:
        return self.name


class HuntPrize(models.Model):
    hunt = models.ForeignKey(Hunt, on_delete=models.CASCADE)
    name = models.CharField(max_length=50)
    value = models.PositiveIntegerField(default=0)
    no_of_eligible_projects = models.PositiveIntegerField(default=1)  # no of winner in this prize
    valid_submissions_eligible = models.BooleanField(default=False)  # all valid submissions are winners in this prize
    prize_in_crypto = models.BooleanField(default=False)
    description = models.TextField(null=True, blank=True)
    created = models.DateTimeField(auto_now_add=True)

    def __str__(self) -> str:
        return self.hunt.name + self.name


class Issue(models.Model):
    labels = (
        (0, "General"),
        (1, "Number Error"),
        (2, "Functional"),
        (3, "Performance"),
        (4, "Security"),
        (5, "Typo"),
        (6, "Design"),
        (7, "Server Down"),
        (8, "Trademark Squatting"),
    )
    user = models.ForeignKey(User, null=True, blank=True, on_delete=models.CASCADE)
    team_members = models.ManyToManyField(User, related_name="reportmembers", blank=True)
    hunt = models.ForeignKey(Hunt, null=True, blank=True, on_delete=models.CASCADE)
    domain = models.ForeignKey(Domain, null=True, blank=True, on_delete=models.CASCADE)
    url = models.URLField()
    description = models.TextField()
    markdown_description = models.TextField(null=True, blank=True)
    captcha = CaptchaField()
    label = models.PositiveSmallIntegerField(choices=labels, default=0)
    views = models.IntegerField(null=True, blank=True)
    verified = models.BooleanField(default=False)
    score = models.IntegerField(null=True, blank=True)
    status = models.CharField(max_length=10, default="open", null=True, blank=True)
    user_agent = models.CharField(max_length=255, default="", null=True, blank=True)
    ocr = models.TextField(default="", null=True, blank=True)
    screenshot = models.ImageField(upload_to="screenshots", null=True, blank=True, validators=[validate_image])
    closed_by = models.ForeignKey(User, null=True, blank=True, related_name="closed_by", on_delete=models.CASCADE)
    closed_date = models.DateTimeField(default=None, null=True, blank=True)
    github_url = models.URLField(default="", null=True, blank=True)
    created = models.DateTimeField(auto_now_add=True)
    modified = models.DateTimeField(auto_now=True)
    is_hidden = models.BooleanField(default=False)
    rewarded = models.PositiveIntegerField(default=0)  # money rewarded by the organization
    reporter_ip_address = models.GenericIPAddressField(null=True, blank=True)
    cve_id = models.CharField(max_length=16, null=True, blank=True)
    cve_score = models.DecimalField(max_digits=2, decimal_places=1, null=True, blank=True)
    tags = models.ManyToManyField(Tag, blank=True)
    comments = GenericRelation("comments.Comment")

    def __unicode__(self):
        return self.description

    def __str__(self):
        return self.description

    @property
    def domain_title(self):
        parsed_url = urlparse(self.url)
        return parsed_url.netloc.split(".")[-2:][0].title()

    @property
    def hostname_domain(self):
        parsed_url = urlparse(self.url)
        return parsed_url.hostname

    @property
    def domain_name(self):
        parsed_url = urlparse(self.url)
        domain = parsed_url.hostname
        return domain

    def get_twitter_message(self):
        issue_link = " " + settings.DOMAIN_NAME + "/issue/" + str(self.id)
        prefix = "Bug found on @"
        spacer = " | "
        msg = (
            prefix
            + self.domain_title
            + spacer
            + self.description[: 140 - (len(prefix) + len(self.domain_title) + len(spacer) + len(issue_link))]
            + issue_link
        )
        return msg

    def remove_user(self):
        self.user = None
        self.save()

    def get_absolute_url(self):
        return "/issue/" + str(self.id)

    def get_cve_score(self):
        if self.cve_id is None:
            return None
        try:
            url = "https://services.nvd.nist.gov/rest/json/cves/2.0?cveId=%s" % (self.cve_id)
            response = requests.get(url).json()
            results = response["resultsPerPage"]
            if results != 0:
                metrics = response["vulnerabilities"][0]["cve"]["metrics"]
                if metrics:
                    cvss_metric_v = next(iter(metrics))
                    return metrics[cvss_metric_v][0]["cvssData"]["baseScore"]
        except (requests.exceptions.HTTPError, requests.exceptions.ReadTimeout) as e:
            print(e)
            return None

    class Meta:
        ordering = ["-created"]
        indexes = [
            models.Index(fields=["domain", "status"], name="issue_domain_status_idx"),
        ]


def is_using_gcs():
    """
    Determine if Google Cloud Storage is being used as the backend.
    """
    if hasattr(settings, "STORAGES"):
        backend = settings.STORAGES.get("default", {}).get("BACKEND", "")
    else:
        backend = getattr(settings, "DEFAULT_FILE_STORAGE", "")

    return backend == "storages.backends.gcloud.GoogleCloudStorage"


if is_using_gcs():

    @receiver(post_delete, sender=Issue)
    def delete_image_on_issue_delete(sender, instance, **kwargs):
        if instance.screenshot:
            client = storage.Client()
            bucket = client.bucket(settings.GS_BUCKET_NAME)
            blob_name = instance.screenshot.name
            blob = bucket.blob(blob_name)
            try:
                logger.info(f"Attempting to delete image from Google Cloud Storage: {blob_name}")
                blob.delete()
                logger.info(f"Successfully deleted image from Google Cloud Storage: {blob_name}")
            except NotFound:
                logger.warning(f"File not found in Google Cloud Storage: {blob_name}")
            except Exception as e:
                logger.error(f"Error deleting image from Google Cloud Storage: {blob_name} - {str(e)}")

else:

    @receiver(post_delete, sender=Issue)
    def delete_image_on_issue_delete(sender, instance, **kwargs):
        if instance.screenshot:
            instance.screenshot.delete(save=False)


class IssueScreenshot(models.Model):
    image = models.ImageField(upload_to="screenshots", validators=[validate_image])
    issue = models.ForeignKey(Issue, on_delete=models.CASCADE, related_name="screenshots")
    created = models.DateTimeField(auto_now_add=True)


if is_using_gcs():

    @receiver(post_delete, sender=IssueScreenshot)
    def delete_image_on_post_delete(sender, instance, **kwargs):
        if instance.image:
            client = storage.Client()
            bucket = client.bucket(settings.GS_BUCKET_NAME)
            blob_name = instance.image.name
            blob = bucket.blob(blob_name)
            try:
                logger.info(f"Attempting to delete image from Google Cloud Storage: {blob_name}")
                blob.delete()
                logger.info(f"Successfully deleted image from Google Cloud Storage: {blob_name}")
            except NotFound:
                logger.warning(f"File not found in Google Cloud Storage: {blob_name}")
            except Exception as e:
                logger.error(f"Error deleting image from Google Cloud Storage: {blob_name} - {str(e)}")

else:

    @receiver(post_delete, sender=IssueScreenshot)
    def delete_image_on_post_delete(sender, instance, **kwargs):
        if instance.image:
            instance.image.delete(save=False)


@receiver(post_save, sender=Issue)
def update_issue_image_access(sender, instance, **kwargs):
    if instance.is_hidden:
        issue_screenshot_list = IssueScreenshot.objects.filter(issue=instance.id)
        for screenshot in issue_screenshot_list:
            old_name = screenshot.image.name
            if "hidden" not in old_name:
                filename = screenshot.image.name
                extension = filename.split(".")[-1]
                name = filename[:20] + "hidden" + str(uuid.uuid4())[:40] + "." + extension
                default_storage.save(f"screenshots/{name}", screenshot.image)
                default_storage.delete(old_name)
                screenshot.image = f"screenshots/{name}"
                screenshot.image.name = f"screenshots/{name}"
                screenshot.save()


TWITTER_MAXLENGTH = getattr(settings, "TWITTER_MAXLENGTH", 140)


class Winner(models.Model):
    hunt = models.ForeignKey(Hunt, null=True, blank=True, on_delete=models.CASCADE)
    winner = models.ForeignKey(User, related_name="winner", null=True, blank=True, on_delete=models.CASCADE)
    runner = models.ForeignKey(User, related_name="runner", null=True, blank=True, on_delete=models.CASCADE)
    second_runner = models.ForeignKey(
        User,
        related_name="second_runner",
        null=True,
        blank=True,
        on_delete=models.CASCADE,
    )
    prize_distributed = models.BooleanField(default=False)
    prize = models.ForeignKey(HuntPrize, null=True, blank=True, on_delete=models.CASCADE)
    prize_amount = models.DecimalField(max_digits=6, decimal_places=2, default=0)
    created = models.DateTimeField(auto_now_add=True)


class Points(models.Model):
    user = models.ForeignKey(User, on_delete=models.CASCADE)
    issue = models.ForeignKey(Issue, null=True, blank=True, on_delete=models.CASCADE)
    domain = models.ForeignKey(Domain, null=True, blank=True, on_delete=models.CASCADE)
    score = models.IntegerField()
    created = models.DateTimeField(default=timezone.now)
    modified = models.DateTimeField(auto_now=True)
    reason = models.TextField(null=True, blank=True)

    def __str__(self):
        return f"{self.user.username} - {self.score} points"


class InviteFriend(models.Model):
    sender = models.ForeignKey(User, related_name="sent_invites", on_delete=models.CASCADE)
    recipients = models.ManyToManyField(User, related_name="received_invites", blank=True)
    referral_code = models.CharField(max_length=100, default=uuid.uuid4, editable=False)
    point_by_referral = models.IntegerField(default=0)
    created = models.DateTimeField(auto_now_add=True)

    def __str__(self):
        return f"Invite from {self.sender}"


def user_images_path(instance, filename):
    from django.template.defaultfilters import slugify

    filename, ext = os.path.splitext(filename)
    return "avatars/user_{0}/{1}{2}".format(instance.user.id, slugify(filename), ext)


class UserProfile(models.Model):
    title = (
        (0, "Unrated"),
        (1, "Bronze"),
        (2, "Silver"),
        (3, "Gold"),
        (4, "Platinum"),
    )
    follows = models.ManyToManyField("self", related_name="follower", symmetrical=False, blank=True)
    user = AutoOneToOneField("auth.user", related_name="userprofile", on_delete=models.CASCADE)
    user_avatar = models.ImageField(upload_to=user_images_path, blank=True, null=True)
    title = models.IntegerField(choices=title, default=0)
    role = models.CharField(max_length=255, blank=True, null=True)
    description = models.TextField(blank=True, null=True)
    winnings = models.DecimalField(max_digits=10, decimal_places=2, null=True, blank=True)
    issue_upvoted = models.ManyToManyField(Issue, blank=True, related_name="upvoted")
    issue_downvoted = models.ManyToManyField(Issue, blank=True, related_name="downvoted")
    issue_saved = models.ManyToManyField(Issue, blank=True, related_name="saved")
    issue_flaged = models.ManyToManyField(Issue, blank=True, related_name="flaged")
    issues_hidden = models.BooleanField(default=False)

    #  fields for visit tracking
    daily_visit_count = models.PositiveIntegerField(default=0, help_text="Count of days visited")
    last_visit_day = models.DateField(null=True, blank=True, help_text="Last day the user visited")

    # SendGrid webhook fields
    email_status = models.CharField(
        max_length=50, blank=True, null=True, help_text="Current email status from SendGrid"
    )
    email_last_event = models.CharField(
        max_length=50, blank=True, null=True, help_text="Last email event from SendGrid"
    )
    email_last_event_time = models.DateTimeField(blank=True, null=True, help_text="Timestamp of last email event")
    email_bounce_reason = models.TextField(blank=True, null=True, help_text="Reason for email bounce if applicable")
    email_spam_report = models.BooleanField(default=False, help_text="Whether the email was marked as spam")
    email_unsubscribed = models.BooleanField(default=False, help_text="Whether the user has unsubscribed")
    email_click_count = models.PositiveIntegerField(default=0, help_text="Number of email link clicks")
    email_open_count = models.PositiveIntegerField(default=0, help_text="Number of email opens")

    subscribed_domains = models.ManyToManyField(Domain, related_name="user_subscribed_domains", blank=True)
    subscribed_users = models.ManyToManyField(User, related_name="user_subscribed_users", blank=True)
    btc_address = models.CharField(max_length=100, blank=True, null=True, validators=[validate_btc_address])
    bch_address = models.CharField(max_length=100, blank=True, null=True, validators=[validate_bch_address])
    eth_address = models.CharField(max_length=100, blank=True, null=True)
    created = models.DateTimeField(auto_now_add=True)
    tags = models.ManyToManyField(Tag, blank=True)
    x_username = models.CharField(max_length=50, blank=True, null=True)
    linkedin_url = models.URLField(blank=True, null=True)
    github_url = models.URLField(blank=True, null=True)
    website_url = models.URLField(blank=True, null=True)
    discounted_hourly_rate = models.DecimalField(max_digits=10, decimal_places=2, default=0)
    modified = models.DateTimeField(auto_now=True)
    visit_count = models.PositiveIntegerField(default=0)
    team = models.ForeignKey(
        Organization,
        on_delete=models.SET_NULL,
        related_name="user_profiles",
        null=True,
        blank=True,
    )
    public_key = models.TextField(blank=True, null=True)
    merged_pr_count = models.PositiveIntegerField(default=0)
    contribution_rank = models.PositiveIntegerField(default=0)

    def check_team_membership(self):
        return self.team is not None

    current_streak = models.IntegerField(default=0)
    longest_streak = models.IntegerField(default=0)
    last_check_in = models.DateField(null=True, blank=True)

    def avatar(self, size=36):
        if self.user_avatar:
            return self.user_avatar.url

        for account in self.user.socialaccount_set.all():
            if "avatar_url" in account.extra_data:
                return account.extra_data["avatar_url"]
            elif "picture" in account.extra_data:
                return account.extra_data["picture"]

    def __unicode__(self):
        return self.user.email

    def update_visit_counter(self):
        """
        Update daily visit counter if last visit was on a different day
        """
        today = timezone.now().date()

        # If no previous visit or last visit was on a different day
        if not self.last_visit_day or today > self.last_visit_day:
            self.daily_visit_count += 1
            self.last_visit_day = today
            self.save()

        # Always increment the general visit_count regardless of day
        self.visit_count += 1
        self.save(update_fields=["visit_count"])

        return self.daily_visit_count

    def update_streak_and_award_points(self, check_in_date=None):
        """
        Update streak based on consecutive daily check-ins and award points
        """
        # Use current date if no check-in date provided
        if check_in_date is None:
            check_in_date = timezone.now().date()

        try:
            with transaction.atomic():
                # Streak logic
                if not self.last_check_in or check_in_date == self.last_check_in + timedelta(days=1):
                    self.current_streak += 1
                    self.longest_streak = max(self.current_streak, self.longest_streak)
                # If check-in is not consecutive, reset streak
                elif check_in_date > self.last_check_in + timedelta(days=1):
                    self.current_streak = 1

                Points.objects.get_or_create(
                    user=self.user,
                    reason="Daily check-in",
                    created__date=timezone.now().date(),
                    defaults={"score": 5},
                )

                points_awarded = 0
                if self.current_streak == 7:
                    points_awarded += 20
                    reason = "7-day streak milestone achieved!"
                elif self.current_streak == 15:
                    points_awarded += 30
                    reason = "15-day streak milestone achieved!"
                elif self.current_streak == 30:
                    points_awarded += 50
                    reason = "30-day streak milestone achieved!"
                elif self.current_streak == 100:
                    points_awarded += 150
                    reason = "100-day streak milestone achieved!"
                elif self.current_streak == 180:
                    points_awarded += 300
                    reason = "180-day streak milestone achieved!"
                elif self.current_streak == 365:
                    points_awarded += 500
                    reason = "365-day streak milestone achieved!"

                if points_awarded != 0:
                    Points.objects.create(user=self.user, score=points_awarded, reason=reason)

                # Update last check-in and save
                self.last_check_in = check_in_date
                self.save()

                self.award_streak_badges()

        except Exception as e:
            # Log the error or handle it appropriately
            logger.error(f"Error in check-in process: {e}")
            return False

        return True

    def award_streak_badges(self):
        """
        Award badges for streak milestones
        """
        streak_badges = {
            7: "Weekly Streak",
            15: "Half-Month Streak",
            30: "Monthly Streak",
            100: "100 Day Streak",
            180: "Six Month Streak",
            365: "Yearly Streak",
        }

        for milestone, badge_title in streak_badges.items():
            if self.current_streak >= milestone:
                badge, _ = Badge.objects.get(
                    title=badge_title,
                )

                # Avoid duplicate badge awards
                if not UserBadge.objects.filter(user=self.user, badge=badge).exists():
                    UserBadge.objects.create(user=self.user, badge=badge)

    def __str__(self):
        return self.user.username


def create_profile(sender, **kwargs):
    user = kwargs["instance"]
    if kwargs["created"]:
        profile = UserProfile(user=user)
        profile.save()


post_save.connect(create_profile, sender=User)


class IP(models.Model):
    address = models.CharField(max_length=39, null=True, blank=True)
    user = models.CharField(max_length=150, null=True, blank=True)
    issuenumber = models.IntegerField(null=True, blank=True)
    created = models.DateTimeField(auto_now_add=True)
    agent = models.TextField(null=True, blank=True)
    count = models.BigIntegerField(default=1)
    path = models.CharField(max_length=255, null=True, blank=True)
    method = models.CharField(max_length=10, null=True, blank=True)
    referer = models.CharField(max_length=255, null=True, blank=True)

    class Meta:
        indexes = [
            models.Index(fields=["path", "created"], name="ip_path_created_idx"),
        ]


class OrganizationAdmin(models.Model):
    role = (
        (0, "Admin"),
        (1, "Moderator"),
    )
    role = models.IntegerField(choices=role, default=0)
    user = models.ForeignKey(User, null=True, blank=True, on_delete=models.CASCADE)
    organization = models.ForeignKey(Organization, null=True, blank=True, on_delete=models.CASCADE)
    domain = models.ForeignKey(Domain, null=True, blank=True, on_delete=models.CASCADE)
    is_active = models.BooleanField(default=True)
    created = models.DateTimeField(auto_now_add=True)


class Wallet(models.Model):
    user = models.ForeignKey(User, on_delete=models.CASCADE)
    account_id = models.TextField(null=True, blank=True)
    current_balance = models.DecimalField(max_digits=6, decimal_places=2, default=0)
    created = models.DateTimeField(auto_now_add=True)

    def deposit(self, value):
        self.transaction_set.create(value=value, running_balance=self.current_balance + Decimal(value))
        self.current_balance += Decimal(value)
        self.save()

    def withdraw(self, value):
        if value > self.current_balance:
            raise Exception("This wallet has insufficient balance.")

        self.transaction_set.create(value=-value, running_balance=self.current_balance - Decimal(value))
        self.current_balance -= Decimal(value)
        self.save()

    def transfer(self, wallet, value):
        self.withdraw(value)
        wallet.deposit(value)


class Transaction(models.Model):
    wallet = models.ForeignKey(Wallet, on_delete=models.CASCADE)
    value = models.DecimalField(max_digits=6, decimal_places=2)
    running_balance = models.DecimalField(max_digits=6, decimal_places=2)
    created = models.DateTimeField(auto_now_add=True)


class Payment(models.Model):
    wallet = models.ForeignKey(Wallet, on_delete=models.CASCADE)
    value = models.DecimalField(max_digits=6, decimal_places=2)
    active = models.BooleanField(default=True)
    created = models.DateTimeField(auto_now_add=True)


class Monitor(models.Model):
    url = models.URLField()
    keyword = models.CharField(max_length=255)
    created = models.DateTimeField(auto_now_add=True)
    modified = models.DateTimeField(auto_now=True)
    last_checked_time = models.DateTimeField(auto_now=True)
    status = models.CharField(
        max_length=20,
        choices=[
            ("UP", "Up"),
            ("DOWN", "Down"),
        ],
    )
    user = models.ForeignKey(User, on_delete=models.CASCADE)

    def __str__(self):
        return f"Monitor for {self.url} by {self.user}"


class Bid(models.Model):
    user = models.ForeignKey(User, on_delete=models.CASCADE, null=True, blank=True)
    github_username = models.CharField(max_length=100, blank=True, null=True)
    # link this to our issue model
    issue_url = models.URLField()
    created = models.DateTimeField(default=timezone.now)
    modified = models.DateTimeField(default=timezone.now)
    amount_bch = models.DecimalField(max_digits=16, decimal_places=8, default=0)
    status = models.CharField(default="Open", max_length=10)
    pr_link = models.URLField(blank=True, null=True)
    bch_address = models.CharField(blank=True, null=True, max_length=100, validators=[validate_bch_address])

    # def save(self, *args, **kwargs):
    #     if (
    #         self.status == "Open"
    #         and (timezone.now() - self.created).total_seconds() >= 24 * 60 * 60
    #     ):
    #         self.status = "Selected"
    #         self.modified = timezone.now()
    #         email_body = f"This bid was selected:\nIssue URL: {self.issue_url}\nUser: {self.user}\nCurrent Bid: {self.current_bid}\nCreated on: {self.created}\nBid Amount: {self.amount}"
    #         send_mail(
    #             "Bid Closed",
    #             email_body,
    #             settings.EMAIL_HOST_USER,
    #             [settings.EMAIL_HOST_USER],
    #             fail_silently=False,
    #         )

    #     super().save(*args, **kwargs)


class ChatBotLog(models.Model):
    question = models.TextField()
    answer = models.TextField()
    created = models.DateTimeField(auto_now_add=True)

    def __str__(self):
        return f"Q: {self.question} | A: {self.answer} at {self.created}"


class ForumCategory(models.Model):
    name = models.CharField(max_length=100)
    description = models.TextField(blank=True, null=True)
    created = models.DateTimeField(auto_now_add=True)

    def __str__(self):
        return self.name

    class Meta:
        verbose_name_plural = "Forum Categories"


class ForumPost(models.Model):
    STATUS_CHOICES = (
        ("open", "Open"),
        ("in_progress", "In Progress"),
        ("completed", "Completed"),
        ("declined", "Declined"),
    )

    user = models.ForeignKey(User, null=True, blank=True, on_delete=models.CASCADE)
    title = models.CharField(max_length=200)
    description = models.TextField(max_length=1000, null=True, blank=True)
    category = models.ForeignKey(ForumCategory, on_delete=models.SET_NULL, null=True, blank=True)
    status = models.CharField(max_length=20, choices=STATUS_CHOICES, default="open")
    up_votes = models.IntegerField(null=True, blank=True, default=0)
    down_votes = models.IntegerField(null=True, blank=True, default=0)
    created = models.DateTimeField(auto_now_add=True)
    last_modified = models.DateTimeField(auto_now=True)
    is_pinned = models.BooleanField(default=False)

    def __str__(self):
        return f"{self.title} by {self.user}"

    class Meta:
        ordering = ["-is_pinned", "-created"]


class ForumVote(models.Model):
    post = models.ForeignKey(ForumPost, on_delete=models.CASCADE)
    user = models.ForeignKey(User, null=True, blank=True, on_delete=models.CASCADE)
    up_vote = models.BooleanField(default=False)
    down_vote = models.BooleanField(default=False)
    created = models.DateTimeField(auto_now_add=True)

    def __str__(self):
        return f"Vote by {self.user} on {self.post.title}"


class ForumComment(models.Model):
    post = models.ForeignKey(ForumPost, on_delete=models.CASCADE, related_name="comments")
    user = models.ForeignKey(User, on_delete=models.CASCADE)
    content = models.TextField()
    created = models.DateTimeField(auto_now_add=True)
    last_modified = models.DateTimeField(auto_now=True)
    parent = models.ForeignKey("self", on_delete=models.CASCADE, null=True, blank=True, related_name="replies")

    def __str__(self):
        return f"Comment by {self.user} on {self.post.title}"

    class Meta:
        ordering = ["created"]


class Contributor(models.Model):
    name = models.CharField(max_length=255)
    github_id = models.IntegerField(unique=True)
    github_url = models.URLField()
    avatar_url = models.URLField()
    contributor_type = models.CharField(max_length=255)  # type = User, Bot ,... etc
    contributions = models.PositiveIntegerField()
    created = models.DateTimeField(auto_now_add=True)

    def __str__(self):
        return self.name


class Project(models.Model):
    STATUS_CHOICES = [
        ("flagship", "Flagship"),
        ("production", "Production"),
        ("incubator", "Incubator"),
        ("lab", "Lab"),
        ("inactive", "Inactive"),
    ]

    organization = models.ForeignKey(
        Organization,
        null=True,
        blank=True,
        related_name="projects",
        on_delete=models.CASCADE,
    )
    name = models.CharField(max_length=255)
    slug = models.SlugField(unique=True, blank=True)
    description = models.TextField()
    status = models.CharField(max_length=20, choices=STATUS_CHOICES, default="new")
    url = models.URLField(unique=True, null=True, blank=True)  # Made url nullable in case of no website
    project_visit_count = models.IntegerField(default=0)
    twitter = models.CharField(max_length=30, null=True, blank=True)
    facebook = models.URLField(null=True, blank=True)
    logo = models.ImageField(upload_to="project_logos", null=True, blank=True)
    created = models.DateTimeField(auto_now_add=True)  # Standardized field name
    modified = models.DateTimeField(auto_now=True)  # Standardized field name

    def save(self, *args, **kwargs):
        # Always ensure a valid slug exists before saving
        if not self.slug:
            base_slug = slugify(self.name)
            # Replace dots with dashes and limit length
            base_slug = base_slug.replace(".", "-")
            if len(base_slug) > 50:
                base_slug = base_slug[:50]
            # Ensure we have a valid slug
            if not base_slug:
                base_slug = f"project-{int(time.time())}"

            # Ensure slug uniqueness
            unique_slug = base_slug
            counter = 1
            while Project.objects.filter(slug=unique_slug).exclude(id=self.id).exists():
                suffix = f"-{counter}"
                # Make sure base_slug + suffix doesn't exceed 50 chars
                if len(base_slug) + len(suffix) > 50:
                    base_slug = base_slug[: 50 - len(suffix)]
                unique_slug = f"{base_slug}{suffix}"
                counter += 1
            self.slug = unique_slug
        elif not self.slug:
            # Fallback if no name is available
            self.slug = f"project-{int(time.time())}"

        super(Project, self).save(*args, **kwargs)

    def __str__(self):
        return self.name

    class Meta:
        indexes = [
            models.Index(fields=["organization"], name="project_org_idx"),
        ]


class Contribution(models.Model):
    CONTRIBUTION_TYPES = [
        ("commit", "Commit"),
        ("issue_opened", "Issue Opened"),
        ("issue_closed", "Issue Closed"),
        ("issue_assigned", "Issue Assigned"),
        ("pull_request", "Pull Request"),
        ("comment", "Comment"),
    ]

    user = models.ForeignKey(User, on_delete=models.CASCADE, blank=True, null=True)
    title = models.CharField(max_length=255)
    description = models.TextField()
    repository = models.ForeignKey(Project, on_delete=models.CASCADE, null=True)
    contribution_type = models.CharField(max_length=20, choices=CONTRIBUTION_TYPES, default="commit")
    github_username = models.CharField(max_length=255, default="")
    github_id = models.CharField(max_length=100, null=True, blank=True)
    github_url = models.URLField(null=True, blank=True)
    created = models.DateTimeField()
    status = models.CharField(max_length=50, choices=[("open", "Open"), ("closed", "Closed")])
    txid = models.CharField(max_length=64, blank=True, null=True)

    class Meta:
        indexes = [
            models.Index(fields=["github_id"]),
            models.Index(fields=["user", "created"]),
            models.Index(fields=["repository", "created"]),
        ]


class BaconToken(models.Model):
    user = models.ForeignKey(User, on_delete=models.CASCADE)
    amount = models.DecimalField(max_digits=10, decimal_places=2)
    created = models.DateTimeField(auto_now_add=True)
    contribution = models.OneToOneField(Contribution, on_delete=models.CASCADE)
    token_id = models.CharField(max_length=64, blank=True, null=True)  # Token ID from the Runes protocol

    def __str__(self):
        return f"{self.user.username} - {self.amount} BACON"


class Blocked(models.Model):
    address = models.GenericIPAddressField(null=True, blank=True)
    reason_for_block = models.TextField(blank=True, null=True, max_length=255)
    ip_network = models.GenericIPAddressField(null=True, blank=True)
    user_agent_string = models.CharField(max_length=255, default="", null=True, blank=True)
    count = models.IntegerField(default=1)
    created = models.DateField(auto_now_add=True)
    modified = models.DateTimeField(auto_now=True)

    def __str__(self):
        return f"user agent : {self.user_agent_string} | IP : {self.address}"


@receiver(post_save, sender=Blocked)
@receiver(post_delete, sender=Blocked)
def clear_blocked_cache(sender, instance=None, **kwargs):
    """
    Clears the cache when a Blocked instance is created, updated, or deleted.
    """
    # Clear the cache
    cache.delete("blocked_ips")
    cache.delete("blocked_ip_network")
    cache.delete("blocked_agents")

    # Retrieve valid blocked IPs, IP networks, and user agents
    blocked_ips = Blocked.objects.values_list("address", flat=True)
    blocked_ip_network = Blocked.objects.values_list("ip_network", flat=True)
    blocked_agents = Blocked.objects.values_list("user_agent_string", flat=True)

    # Filter out None or invalid values
    blocked_ips = [ip for ip in blocked_ips if ip is not None]
    blocked_ip_network = [network for network in blocked_ip_network if network is not None]
    blocked_agents = [agent for agent in blocked_agents if agent is not None]

    # Set the cache with valid values
    cache.set("blocked_ips", blocked_ips, timeout=86400)
    cache.set("blocked_ip_network", blocked_ip_network, timeout=86400)
    cache.set("blocked_agents", blocked_agents, timeout=86400)


class TimeLog(models.Model):
    user = models.ForeignKey(settings.AUTH_USER_MODEL, on_delete=models.CASCADE, related_name="timelogs")
    # associate organization with sizzle
    organization = models.ForeignKey(
        Organization,
        on_delete=models.CASCADE,
        related_name="time_logs",
        null=True,
        blank=True,
    )
    start_time = models.DateTimeField()
    end_time = models.DateTimeField(null=True, blank=True)
    duration = models.DurationField(null=True, blank=True)
    github_issue_url = models.URLField(null=True, blank=True)  # URL field for GitHub issue
    created = models.DateTimeField(default=timezone.now, editable=False)

    def save(self, *args, **kwargs):
        if self.end_time and self.start_time <= self.end_time:
            self.duration = self.end_time - self.start_time
        super().save(*args, **kwargs)

    def __str__(self):
        return f"TimeLog by {self.user.username} from {self.start_time} to {self.end_time}"


class ActivityLog(models.Model):
    user = models.ForeignKey(settings.AUTH_USER_MODEL, on_delete=models.CASCADE, related_name="activity_logs")
    window_title = models.CharField(max_length=255)
    url = models.URLField(null=True, blank=True)  # URL field for activity-related URL
    recorded_at = models.DateTimeField(auto_now_add=True)
    created = models.DateTimeField(default=timezone.now, editable=False)

    def __str__(self):
        return f"ActivityLog by {self.user.username} at {self.recorded_at}"


class DailyStatusReport(models.Model):
    user = models.ForeignKey(User, on_delete=models.CASCADE)
    date = models.DateField()
    previous_work = models.TextField()
    next_plan = models.TextField()
    blockers = models.TextField()
    goal_accomplished = models.BooleanField(default=False)
    current_mood = models.CharField(max_length=50, default="Happy 😊")
    created = models.DateTimeField(auto_now_add=True)

    def __str__(self):
        return f"Daily Status Report by {self.user.username} on {self.date}"


class IpReport(models.Model):
    IP_TYPE_CHOICES = [
        ("ipv4", "IPv4"),
        ("ipv6", "IPv6"),
    ]
    ACTIVITY_TYPE_CHOICES = [
        ("malicious", "Malicious"),
        ("friendly", "Friendly"),
    ]

    user = models.ForeignKey(User, null=True, blank=True, on_delete=models.CASCADE)
    activity_title = models.CharField(max_length=255)
    activity_type = models.CharField(max_length=50, choices=ACTIVITY_TYPE_CHOICES)
    ip_address = models.GenericIPAddressField()
    ip_type = models.CharField(max_length=10, choices=IP_TYPE_CHOICES)
    description = models.TextField()
    created = models.DateTimeField(auto_now_add=True)
    reporter_ip_address = models.GenericIPAddressField(null=True, blank=True)

    def __str__(self):
        return f"{self.ip_address} ({self.ip_type}) - {self.activity_title}"


class Activity(models.Model):
    ACTION_TYPES = [
        ("create", "Created"),
        ("update", "Updated"),
        ("delete", "Deleted"),
        ("signup", "Signed Up"),
    ]

    user = models.ForeignKey(User, on_delete=models.CASCADE)
    action_type = models.CharField(max_length=10, choices=ACTION_TYPES)
    title = models.CharField(max_length=255)
    description = models.TextField(null=True, blank=True)
    image = models.ImageField(null=True, blank=True, upload_to="activity_images/")
    url = models.URLField(null=True, blank=True)
    timestamp = models.DateTimeField(auto_now_add=True)

    # Approval and Posting
    like_count = models.PositiveIntegerField(default=0)
    dislike_count = models.PositiveIntegerField(default=0)
    is_approved = models.BooleanField(default=False)  # Whether activity is approved
    is_posted_to_bluesky = models.BooleanField(default=False)  # Whether posted to BlueSky

    # Generic foreign key fields
    content_type = models.ForeignKey(ContentType, on_delete=models.CASCADE)
    object_id = models.PositiveIntegerField()
    related_object = GenericForeignKey("content_type", "object_id")

    # New fields for likes and dislikes
    likes = models.ManyToManyField(User, related_name="liked_activities", blank=True)
    dislikes = models.ManyToManyField(User, related_name="disliked_activities", blank=True)

    def __str__(self):
        return f"{self.title} by {self.user.username} at {self.timestamp}"

    class Meta:
        ordering = ["-timestamp"]

    # Approve the activity
    def approve_activity(self):
        # Check auto-approval criteria
        if self.like_count >= 3 and self.dislike_count < 3:
            self.is_approved = True
        self.save()

    # Post to BlueSky
    def post_to_bluesky(self, bluesky_service):
        if not self.is_approved:
            raise ValueError("Activity must be approved before posting to BlueSky.")

        try:
            post_data = f"{self.title}\n\n{self.description}"
            # If image exists, include it
            if self.image:
                bluesky_service.post_with_image(text=post_data, image_path=self.image.path)
            else:
                bluesky_service.post_text(text=post_data)

            # Mark activity as posted
            self.is_posted_to_bluesky = True
            self.save()
            return True
        except Exception as e:
            print(e)


class Badge(models.Model):
    BADGE_TYPES = [
        ("automatic", "Automatic"),
        ("manual", "Manual"),
    ]

    title = models.CharField(max_length=100)
    description = models.TextField()
    icon = models.ImageField(upload_to="badges/", blank=True, null=True)
    type = models.CharField(max_length=10, choices=BADGE_TYPES, default="automatic")
    criteria = models.JSONField(blank=True, null=True)  # For automatic badges
    created_at = models.DateTimeField(auto_now_add=True)

    def __str__(self):
        return self.title


class UserBadge(models.Model):
    user = models.ForeignKey(User, on_delete=models.CASCADE)
    badge = models.ForeignKey(Badge, on_delete=models.CASCADE)
    awarded_by = models.ForeignKey(
        User,
        null=True,
        blank=True,
        related_name="awarded_badges",
        on_delete=models.SET_NULL,
    )
    awarded_at = models.DateTimeField(auto_now_add=True)
    reason = models.TextField(blank=True, null=True)

    def __str__(self):
        return f"{self.user.username} - {self.badge.title}"


class Post(models.Model):
    title = models.CharField(max_length=255)
    slug = models.SlugField(unique=True, blank=True, max_length=255)
    author = models.ForeignKey(User, on_delete=models.CASCADE)
    content = models.TextField()
    created_at = models.DateTimeField(auto_now_add=True)
    updated_at = models.DateTimeField(auto_now=True)
    image = models.ImageField(upload_to="blog_posts")
    comments = GenericRelation("comments.Comment")

    class Meta:
        db_table = "blog_post"

    def __str__(self):
        return self.title

    def get_absolute_url(self):
        return reverse("post_detail", kwargs={"slug": self.slug})


class PRAnalysisReport(models.Model):
    pr_link = models.URLField()
    issue_link = models.URLField()
    priority_alignment_score = models.IntegerField()
    revision_score = models.IntegerField()
    recommendations = models.TextField()
    created_at = models.DateTimeField(auto_now_add=True)

    def __str__(self):
        return self.pr_link


@receiver(post_save, sender=Post)
def verify_file_upload(sender, instance, **kwargs):
    from django.core.files.storage import default_storage

    if instance.image:
        if not default_storage.exists(instance.image.name):
            raise ValidationError(f"Image '{instance.image.name}' was not uploaded to the storage backend.")


class Repo(models.Model):
    organization = models.ForeignKey(
        Organization, related_name="repos", on_delete=models.CASCADE, null=True, blank=True
    )
    project = models.ForeignKey(Project, related_name="repos", on_delete=models.CASCADE, null=True, blank=True)
    name = models.CharField(max_length=255)
    slug = models.SlugField(unique=True, blank=True)
    description = models.TextField(null=True, blank=True)  # Made nullable for optional descriptions
    repo_url = models.URLField(unique=True)
    homepage_url = models.URLField(null=True, blank=True)
    is_main = models.BooleanField(default=False)
    is_wiki = models.BooleanField(default=False)
    is_archived = models.BooleanField(default=False)  # New field for archived status
    stars = models.IntegerField(default=0)
    forks = models.IntegerField(default=0)
    open_issues = models.IntegerField(default=0)
    tags = models.ManyToManyField("Tag", blank=True)
    last_updated = models.DateTimeField(null=True, blank=True)
    total_issues = models.IntegerField(default=0)
    # rename this to repo_visit_count and make sure the github badge works with this
    repo_visit_count = models.IntegerField(default=0)
    watchers = models.IntegerField(default=0)
    open_pull_requests = models.IntegerField(default=0)
    closed_pull_requests = models.IntegerField(default=0)
    primary_language = models.CharField(max_length=50, null=True, blank=True)
    license = models.CharField(max_length=100, null=True, blank=True)
    last_commit_date = models.DateTimeField(null=True, blank=True)
    created = models.DateTimeField(auto_now_add=True)
    modified = models.DateTimeField(auto_now=True)
    network_count = models.IntegerField(default=0)
    subscribers_count = models.IntegerField(default=0)
    closed_issues = models.IntegerField(default=0)
    size = models.IntegerField(default=0)
    commit_count = models.IntegerField(default=0)
    release_name = models.CharField(max_length=255, null=True, blank=True)
    release_datetime = models.DateTimeField(null=True, blank=True)
    logo_url = models.URLField(null=True, blank=True)
    contributor_count = models.IntegerField(default=0)
    contributor = models.ManyToManyField(Contributor, related_name="repos", blank=True)
    is_owasp_repo = models.BooleanField(default=False)
    readme_content = models.TextField(null=True, blank=True)
    ai_summary = models.TextField(null=True, blank=True)
    created_at = models.DateTimeField(auto_now_add=True)
    updated_at = models.DateTimeField(auto_now=True)

    def save(self, *args, **kwargs):
        if not self.slug:
            base_slug = slugify(self.name)
            # Replace dots with dashes and limit length
            base_slug = base_slug.replace(".", "-")
            if len(base_slug) > 50:
                base_slug = base_slug[:50]
            # Ensure we have a valid slug
            if not base_slug:
                base_slug = f"repo-{int(time.time())}"

            unique_slug = base_slug
            counter = 1
            while Repo.objects.filter(slug=unique_slug).exists():
                suffix = f"-{counter}"
                # Make sure base_slug + suffix doesn't exceed 50 chars
                if len(base_slug) + len(suffix) > 50:
                    base_slug = base_slug[: 50 - len(suffix)]
                unique_slug = f"{base_slug}{suffix}"
                counter += 1

            self.slug = unique_slug
        super(Repo, self).save(*args, **kwargs)

    def __str__(self):
        return f"{self.project.name}/{self.name}" if self.project else f"{self.name}"

    class Meta:
        indexes = [
            models.Index(fields=["project"], name="repo_project_idx"),
        ]


class ContributorStats(models.Model):
    contributor = models.ForeignKey(Contributor, on_delete=models.CASCADE, related_name="stats")
    repo = models.ForeignKey(Repo, on_delete=models.CASCADE, related_name="stats")

    # This will represent either a specific day or the first day of a month.
    date = models.DateField()

    # Store counts
    commits = models.PositiveIntegerField(default=0)
    issues_opened = models.PositiveIntegerField(default=0)
    issues_closed = models.PositiveIntegerField(default=0)
    pull_requests = models.PositiveIntegerField(default=0)
    comments = models.PositiveIntegerField(default=0)

    # "day" for daily entries, "month" for monthly entries
    granularity = models.CharField(max_length=10, choices=[("day", "Day"), ("month", "Month")], default="day")

    class Meta:
        # You can't have two different stats for the same date+granularity
        unique_together = ("contributor", "repo", "date", "granularity")

    def __str__(self):
        return f"{self.contributor.name} in {self.repo.name} " f"on {self.date} [{self.granularity}]"


class SlackBotActivity(models.Model):
    ACTIVITY_TYPES = [
        ("team_join", "Team Join"),
        ("command", "Slash Command"),
        ("message", "Message"),
        ("error", "Error"),
    ]

    workspace_id = models.CharField(max_length=20)
    workspace_name = models.CharField(max_length=255, null=True, blank=True)
    activity_type = models.CharField(max_length=20, choices=ACTIVITY_TYPES)
    user_id = models.CharField(max_length=20, null=True, blank=True)
    details = models.JSONField(default=dict)  # Stores flexible activity-specific data
    success = models.BooleanField(default=True)
    error_message = models.TextField(null=True, blank=True)
    created = models.DateTimeField(auto_now_add=True, db_index=True)

    class Meta:
        ordering = ["-created"]
        indexes = [
            models.Index(fields=["workspace_id", "activity_type"]),
            models.Index(fields=["created"]),
        ]

    def __str__(self):
        return f"{self.get_activity_type_display()} in {self.workspace_name} at {self.created}"


class Challenge(models.Model):
    CHALLENGE_TYPE_CHOICES = [
        ("single", "Single User"),
        ("team", "Team"),
    ]

    title = models.CharField(max_length=255)
    description = models.TextField()
    challenge_type = models.CharField(max_length=10, choices=CHALLENGE_TYPE_CHOICES, default="single")
    created_at = models.DateTimeField(auto_now_add=True)
    updated_at = models.DateTimeField(auto_now=True)
    participants = models.ManyToManyField(User, related_name="user_challenges", blank=True)  # For single users
    team_participants = models.ManyToManyField(
        Organization, related_name="team_challenges", blank=True
    )  # For team challenges
    points = models.IntegerField(default=0)  # Points for completing the challenge
    progress = models.IntegerField(default=0)  # Progress in percentage
    completed = models.BooleanField(default=False)
    completed_at = models.DateTimeField(null=True, blank=True)

    def __str__(self):
        return self.title


class Room(models.Model):
    ROOM_TYPES = [
        ("project", "Project"),
        ("bug", "Bug"),
        ("org", "Organization"),
        ("custom", "Custom"),
    ]

    name = models.CharField(max_length=255)
    type = models.CharField(max_length=20, choices=ROOM_TYPES)
    custom_type = models.CharField(max_length=255, blank=True, null=True)
    description = models.TextField(blank=True, null=True)
    admin = models.ForeignKey(
        User,
        related_name="admin_rooms",
        on_delete=models.CASCADE,
        null=True,
        blank=True,
    )
    session_key = models.CharField(max_length=40, blank=True, null=True)  # For anonymous users
    users = models.ManyToManyField(User, related_name="rooms", blank=True)
    created_at = models.DateTimeField(auto_now_add=True)

    def __str__(self):
        return self.name


class GitHubIssue(models.Model):
    ISSUE_TYPE_CHOICES = [
        ("issue", "Issue"),
        ("pull_request", "Pull Request"),
    ]

    issue_id = models.BigIntegerField(unique=True)
    title = models.CharField(max_length=255)
    body = models.TextField(null=True, blank=True)
    state = models.CharField(max_length=50)
    type = models.CharField(max_length=50, choices=ISSUE_TYPE_CHOICES, default="issue")
    created_at = models.DateTimeField()
    updated_at = models.DateTimeField()
    closed_at = models.DateTimeField(null=True, blank=True)
    merged_at = models.DateTimeField(null=True, blank=True)
    is_merged = models.BooleanField(default=False)
    url = models.URLField()
    has_dollar_tag = models.BooleanField(default=False)
    sponsors_tx_id = models.CharField(max_length=255, null=True, blank=True)
    repo = models.ForeignKey(
        Repo,
        null=True,
        blank=True,
        on_delete=models.SET_NULL,
        related_name="github_issues",
    )
    user_profile = models.ForeignKey(
        UserProfile,
        null=True,
        blank=True,
        on_delete=models.SET_NULL,
        related_name="github_issues",
    )
    # Peer-to-Peer Payment Fields
    p2p_payment_created_at = models.DateTimeField(null=True, blank=True)
    p2p_amount_usd = models.DecimalField(max_digits=10, decimal_places=2, null=True, blank=True)
    p2p_amount_bch = models.DecimalField(max_digits=18, decimal_places=8, null=True, blank=True)
    sent_by_user = models.ForeignKey(
        User,
        null=True,
        blank=True,
        on_delete=models.SET_NULL,
        related_name="github_issue_p2p_payments",
    )
    bch_tx_id = models.CharField(max_length=255, null=True, blank=True)

    def __str__(self):
        return f"{self.title} by {self.user_profile.user.username} - {self.state}"

    def get_comments(self):
        """
        Fetches comments for this GitHub issue using the GitHub API.
        Returns a list of comment dictionaries containing:
        - id: The comment ID
        - body: The comment text
        - user: The username of the commenter
        - created_at: When the comment was created
        - updated_at: When the comment was last updated
        """
        import logging

        import requests
        from django.conf import settings

        # Extract owner and repo from the URL
        # URL format: https://github.com/owner/repo/issues/number
        parts = self.url.split("/")
        owner = parts[3]
        repo = parts[4]
        issue_number = parts[6]

        # GitHub API endpoint for comments
        api_url = f"https://api.github.com/repos/{owner}/{repo}/issues/{issue_number}/comments"

        headers = {"Authorization": f"token {settings.GITHUB_TOKEN}", "Accept": "application/vnd.github.v3+json"}

        try:
            response = requests.get(api_url, headers=headers)
            response.raise_for_status()
            comments = response.json()

            # Format the comments
            formatted_comments = []
            for comment in comments:
                formatted_comments.append(
                    {
                        "id": comment["id"],
                        "body": comment["body"],
                        "user": comment["user"]["login"],
                        "created_at": comment["created_at"],
                        "updated_at": comment["updated_at"],
                        "avatar_url": comment["user"]["avatar_url"],
                        "html_url": comment["html_url"],
                    }
                )

            return formatted_comments
        except (requests.exceptions.RequestException, KeyError) as e:
            # Log the error but don't raise it to avoid breaking the site
            logger = logging.getLogger(__name__)
            logger.error(f"Error fetching comments for issue {self.issue_id}: {str(e)}")
            return []


class BaconEarning(models.Model):
    user = models.ForeignKey(User, on_delete=models.CASCADE)
    tokens_earned = models.DecimalField(max_digits=10, decimal_places=2, default=0.00)  # Tokens earned by user
    timestamp = models.DateTimeField(auto_now_add=True)  # When the record was created

    def __str__(self):
        return f"{self.user.username} - {self.tokens_earned} Tokens"


class GitHubReview(models.Model):
    """
    Model to store reviews made by users on pull requests.
    """

    review_id = models.BigIntegerField(unique=True)
    pull_request = models.ForeignKey(
        GitHubIssue,
        on_delete=models.CASCADE,
        related_name="reviews",
    )
    reviewer = models.ForeignKey(
        UserProfile,
        on_delete=models.CASCADE,
        related_name="reviews_made",
    )
    body = models.TextField(null=True, blank=True)
    state = models.CharField(max_length=50)  # e.g., "APPROVED", "CHANGES_REQUESTED", "COMMENTED"
    submitted_at = models.DateTimeField()
    url = models.URLField()

    def __str__(self):
        return f"Review #{self.review_id} by {self.reviewer.user.username} on PR #{self.pull_request.issue_id}"


class Kudos(models.Model):
    """
    Model to send kudos to team members.
    """

    sender = models.ForeignKey(User, on_delete=models.CASCADE, related_name="kudos_sent")
    receiver = models.ForeignKey(User, on_delete=models.CASCADE, related_name="kudos_received")
    timestamp = models.DateTimeField(auto_now_add=True)
    link = models.URLField(blank=True, null=True)
    comment = models.TextField(blank=True, null=True)

    class Meta:
        ordering = ["-timestamp"]
        verbose_name_plural = "Kudos"

    def __str__(self):
        return f"Kudos from {self.sender.username} to {self.receiver.username}"


class OsshCommunity(models.Model):
    CATEGORY_CHOICES = [
        ("forum", "Forum"),
        ("community", "Community"),
        ("mentorship", "Mentorship Program"),
    ]

    name = models.CharField(max_length=255, unique=True)
    description = models.TextField(blank=True, null=True)
    website = models.URLField(unique=True, help_text="Direct link to the community")
    source = models.CharField(max_length=100, help_text="Source API (GitHub, Dev.to, etc.)")
    category = models.CharField(max_length=20, choices=CATEGORY_CHOICES, default="community")
    external_id = models.CharField(
        max_length=255, blank=True, null=True, unique=True, help_text="ID from external source"
    )
    tags = models.ManyToManyField(Tag, related_name="communities", blank=True)
    metadata = models.JSONField(default=dict, help_text="Additional API-specific metadata")
    contributors_count = models.IntegerField(default=0, help_text="Approximate number of contributors")
    created_at = models.DateTimeField(auto_now_add=True)
    updated_at = models.DateTimeField(auto_now=True)


class OsshDiscussionChannel(models.Model):
    name = models.CharField(max_length=200)
    description = models.TextField(blank=True, null=True)
    source = models.CharField(max_length=100, help_text="Source API (Discord, Slack etc)")
    external_id = models.CharField(max_length=100, unique=True, help_text="Server ID from the platform")
    member_count = models.PositiveIntegerField(default=0)
    invite_url = models.URLField(blank=True, null=True)
    logo_url = models.URLField(blank=True, null=True)
    tags = models.ManyToManyField(Tag, blank=True, related_name="channels")
    created_at = models.DateTimeField(auto_now_add=True)
    updated_at = models.DateTimeField(auto_now=True)

    def __str__(self):
        return self.name


class OsshArticle(models.Model):
    title = models.CharField(max_length=255)
    author = models.CharField(max_length=255)
    author_profile_image = models.URLField(max_length=500, blank=True, null=True)
    description = models.TextField()
    publication_date = models.DateTimeField()
    source = models.CharField(max_length=255, help_text="Source API (DEV Community, LinkedIn etc)")
    external_id = models.CharField(max_length=100, unique=True, help_text="Server ID from the platform")
    url = models.URLField(
        max_length=1000, blank=True, null=True
    )  # DEV.to urls often cross the default 200 character limit
    tags = models.ManyToManyField(Tag, related_name="articles", blank=True)
    cover_image = models.URLField(max_length=1000, blank=True, null=True)
    reading_time_minutes = models.PositiveIntegerField(blank=True, null=True)
    created_at = models.DateTimeField(auto_now_add=True)
    updated_at = models.DateTimeField(auto_now=True)

    def __str__(self):
        return f"{self.title} - {self.source}"


class ManagementCommandLog(models.Model):
    command_name = models.CharField(max_length=255)
    last_run = models.DateTimeField(auto_now=True)
    success = models.BooleanField(default=True)
    error_message = models.TextField(blank=True, null=True)
    run_count = models.IntegerField(default=0)

    class Meta:
        get_latest_by = "last_run"

    def __str__(self):
        return f"{self.command_name} (Last run: {self.last_run})"


class Course(models.Model):
    LEVEL_CHOICES = [("BEG", "Beginner"), ("INT", "Intermediate"), ("ADV", "Advanced")]
    title = models.CharField(max_length=200)
    description = models.TextField()
    instructor = models.ForeignKey(UserProfile, on_delete=models.CASCADE, related_name="courses_teaching")
    thumbnail = models.ImageField(upload_to="course_thumbnails/", null=True, blank=True)
    level = models.CharField(max_length=3, choices=LEVEL_CHOICES, default="BEG")
    tags = models.ManyToManyField(Tag, related_name="courses", blank=True)
    created_at = models.DateTimeField(auto_now_add=True)
    updated_at = models.DateTimeField(auto_now=True)

    def __str__(self):
        return f"{self.title} taught by {self.instructor.user.username}"


class Section(models.Model):
    title = models.CharField(max_length=200)
    description = models.TextField(null=True, blank=True)
    course = models.ForeignKey(Course, on_delete=models.CASCADE, related_name="sections")
    order = models.PositiveIntegerField()

    class Meta:
        ordering = ["order"]

    def __str__(self):
        return f"{self.order}. {self.title} - {self.course.title} "


class Lecture(models.Model):
    CONTENT_TYPES = [("VIDEO", "Video Lecture"), ("LIVE", "Live Session"), ("DOCUMENT", "Document"), ("QUIZ", "Quiz")]

    instructor = models.ForeignKey(UserProfile, on_delete=models.Case, null=True, blank=True)
    title = models.CharField(max_length=200)
    section = models.ForeignKey(Section, on_delete=models.CASCADE, related_name="lectures", null=True, blank=True)
    description = models.TextField(null=True, blank=True)
    content_type = models.CharField(max_length=10, choices=CONTENT_TYPES)
    video_url = models.URLField(null=True, blank=True)
    live_url = models.URLField(null=True, blank=True)
    scheduled_time = models.DateTimeField(null=True, blank=True)
    recording_url = models.URLField(null=True, blank=True)
    content = models.TextField()  # For reading content
    # Quiz support can be added later
    duration = models.PositiveIntegerField(help_text="Duration in minutes", null=True, blank=True)
    tags = models.ManyToManyField(Tag, related_name="lectures", blank=True)
    order = models.PositiveIntegerField()

    @property
    def embed_url(self):
        """Generates an embeddable URL if the video is from YouTube or Vimeo."""
        if not self.video_url:
            return None

        parsed_url = urlparse(self.video_url)
        domain = parsed_url.netloc.lower()

        # Properly validate domains by checking exact matches or subdomains
        youtube_domains = ["youtube.com", "www.youtube.com", "youtu.be", "www.youtu.be"]
        vimeo_domains = ["vimeo.com", "www.vimeo.com", "player.vimeo.com"]

        is_youtube = any(domain == yd or domain.endswith("." + yd) for yd in youtube_domains)
        is_vimeo = any(domain == vd or domain.endswith("." + vd) for vd in vimeo_domains)

        if is_youtube:
            if "youtu.be" in domain:
                # Short URL format (youtu.be/VIDEO_ID)
                path_parts = parsed_url.path.strip("/").split("/")
                video_id = path_parts[0] if path_parts else None
            else:
                # Standard format (youtube.com/watch?v=VIDEO_ID)
                query_params = parse_qs(parsed_url.query)
                video_id = query_params.get("v", [None])[0]

                # Handle youtube.com/embed/VIDEO_ID format
                if not video_id and "/embed/" in parsed_url.path:
                    path_parts = parsed_url.path.strip("/").split("/")
                    if len(path_parts) >= 2 and path_parts[0] == "embed":
                        video_id = path_parts[1]

            # Validate YouTube ID format (11 characters of letters, numbers, hyphens, underscores)
            if video_id and re.fullmatch(r"^[\w-]{11}$", video_id):
                return f"https://www.youtube.com/embed/{video_id}"

        elif is_vimeo:
            path_parts = parsed_url.path.strip("/").split("/")
            video_id = None

            # Handle various Vimeo URL formats
            if path_parts:
                # Standard format: vimeo.com/VIDEO_ID
                potential_id = path_parts[0]
                if potential_id and potential_id.isdigit():
                    video_id = potential_id
                # Handle other formats like vimeo.com/channels/staffpicks/VIDEO_ID
                elif len(path_parts) > 1 and path_parts[-1].isdigit():
                    video_id = path_parts[-1]

            if video_id:
                return f"https://player.vimeo.com/video/{video_id}"

        # Return the original URL if it's not a recognized video provider or parsing fails
        return self.video_url

    class Meta:
        ordering = ["order"]

    def __str__(self):
        return f"{self.title} ({self.content_type})"


class LectureStatus(models.Model):
    STATUS_TYPES = [
        ("PROGRESS", "In Progress"),
        ("COMPLETED", "Completed"),
    ]
    student = models.ForeignKey(UserProfile, on_delete=models.CASCADE, related_name="student")
    lecture = models.ForeignKey(Lecture, on_delete=models.CASCADE, related_name="lecture_statuses")
    status = models.CharField(max_length=15, choices=STATUS_TYPES)

    def __str__(self):
        return f"{self.student.user.username} has status {self.status} for {self.lecture.title}"


class Enrollment(models.Model):
    student = models.ForeignKey(UserProfile, on_delete=models.CASCADE, related_name="enrollments")
    course = models.ForeignKey(Course, on_delete=models.CASCADE, related_name="enrollments")
    enrolled_at = models.DateTimeField(auto_now_add=True)
    completed = models.BooleanField(default=False)
    last_accessed = models.DateTimeField(auto_now=True)

    class Meta:
        unique_together = ["student", "course"]

    def calculate_progress(self):
        """Calculate course progress as percentage of completed lectures"""
        lectures = Lecture.objects.filter(section__course=self.course)
        total_lectures = lectures.count()

        if total_lectures == 0:
            return 0

        completed_lectures = LectureStatus.objects.filter(
            student=self.student, lecture__section__course=self.course, status="COMPLETED"
        ).count()

        progress = round((completed_lectures / total_lectures) * 100)
        return progress

    def __str__(self):
        return f"{self.student.user.username} - {self.course.title}"


class Rating(models.Model):
    course = models.ForeignKey(Course, on_delete=models.CASCADE, related_name="ratings")
    user = models.ForeignKey(UserProfile, on_delete=models.CASCADE)
    score = models.DecimalField(
        max_digits=3, decimal_places=2, validators=[MinValueValidator(0.0), MaxValueValidator(5.0)]
    )
    comment = models.TextField(null=True, blank=True)
    created_at = models.DateTimeField(auto_now_add=True)

    def __str__(self):
        return f"{self.score} by {self.user.user.username} for {self.course.title}"


class BaconSubmission(models.Model):
    STATUS_CHOICES = (("in_review", "In Review"), ("accepted", "Accepted"), ("declined", "Declined"))
    user = models.ForeignKey(User, on_delete=models.CASCADE)
    github_url = models.URLField()
    contribution_type = models.CharField(
        max_length=20, choices=[("security", "Security Related"), ("non-security", "Non-Security Related")]
    )
    description = models.TextField()
    created_at = models.DateTimeField(auto_now_add=True)
    status = models.CharField(max_length=20, choices=STATUS_CHOICES, default="new")
    transaction_status = models.CharField(
        max_length=20, choices=[("pending", "Pending"), ("completed", "Completed")], default="pending"
    )
    transaction_id = models.CharField(max_length=255, blank=True, null=True)
    bacon_amount = models.IntegerField(default=0)
    modified_at = models.DateTimeField(auto_now=True)

    def __str__(self):
        return f"{self.user.username} - {self.status}"


class DailyStats(models.Model):
    name = models.CharField(max_length=100)
    value = models.CharField(max_length=255)
    created = models.DateTimeField(auto_now_add=True)
    modified = models.DateTimeField(auto_now=True)

    class Meta:
        verbose_name = "Daily Statistic"
        verbose_name_plural = "Daily Statistics"
        ordering = ["-modified"]

    def __str__(self):
        return f"{self.name}: {self.value}"


<<<<<<< HEAD
class Hackathon(models.Model):
    name = models.CharField(max_length=255)
    slug = models.SlugField(unique=True, blank=True, max_length=255)
    description = models.TextField()
    organization = models.ForeignKey(Organization, on_delete=models.CASCADE, related_name="hackathons")
    start_time = models.DateTimeField()
    end_time = models.DateTimeField()
    banner_image = models.ImageField(upload_to="hackathon_banners", null=True, blank=True)
    created = models.DateTimeField(auto_now_add=True)
    modified = models.DateTimeField(auto_now=True)
    is_active = models.BooleanField(default=True)
    rules = models.TextField(blank=True, null=True)
    registration_open = models.BooleanField(default=True)
    max_participants = models.PositiveIntegerField(null=True, blank=True)
    # Link to repositories that are part of this hackathon
    repositories = models.ManyToManyField(Repo, related_name="hackathons", blank=True)

    class Meta:
        ordering = ["-start_time"]
        indexes = [
            models.Index(fields=["start_time"], name="hackathon_start_idx"),
            models.Index(fields=["organization"], name="hackathon_org_idx"),
        ]
        constraints = [models.UniqueConstraint(fields=["slug"], name="unique_hackathon_slug")]

    def __str__(self):
        return self.name

    def save(self, *args, **kwargs):
        if not self.slug:
            self.slug = slugify(self.name)
        super().save(*args, **kwargs)

    @property
    def is_ongoing(self):
        now = timezone.now()
        return self.start_time <= now <= self.end_time

    @property
    def has_ended(self):
        return timezone.now() > self.end_time

    @property
    def has_started(self):
        return timezone.now() >= self.start_time

    @property
    def time_remaining(self):
        if self.has_ended:
            return "Ended"
        elif not self.has_started:
            return f"Starts in {(self.start_time - timezone.now()).days} days"
        else:
            remaining = self.end_time - timezone.now()
            days = remaining.days
            hours = remaining.seconds // 3600
            return f"{days} days, {hours} hours remaining"

    def get_leaderboard(self):
        """
        Generate a leaderboard of contributors based on merged pull requests
        during the hackathon timeframe.
        """
        # Get all merged pull requests from the hackathon's repositories within the timeframe
        pull_requests = GitHubIssue.objects.filter(
            repo__in=self.repositories.all(),
            type="pull_request",
            is_merged=True,
            merged_at__gte=self.start_time,
            merged_at__lte=self.end_time,
        )

        # Group by user_profile and count PRs
        leaderboard = {}
        for pr in pull_requests:
            if pr.user_profile:
                user_id = pr.user_profile.user.id
                if user_id in leaderboard:
                    leaderboard[user_id]["count"] += 1
                    leaderboard[user_id]["prs"].append(pr)
                else:
                    leaderboard[user_id] = {"user": pr.user_profile.user, "count": 1, "prs": [pr]}

        # Convert to list and sort by count (descending)
        leaderboard_list = list(leaderboard.values())
        leaderboard_list.sort(key=lambda x: x["count"], reverse=True)

        return leaderboard_list


class HackathonSponsor(models.Model):
    hackathon = models.ForeignKey(Hackathon, on_delete=models.CASCADE, related_name="sponsors")
    organization = models.ForeignKey(Organization, on_delete=models.CASCADE, related_name="sponsored_hackathons")
    sponsor_level = models.CharField(
        max_length=20,
        choices=[
            ("platinum", "Platinum"),
            ("gold", "Gold"),
            ("silver", "Silver"),
            ("bronze", "Bronze"),
            ("partner", "Partner"),
        ],
        default="partner",
    )
    logo = models.ImageField(upload_to="hackathon_sponsor_logos", null=True, blank=True)
    website = models.URLField(blank=True, null=True)
    created = models.DateTimeField(auto_now_add=True)

    class Meta:
        ordering = ["sponsor_level", "created"]
        unique_together = ("hackathon", "organization")

    def __str__(self):
        return f"{self.organization.name} - {self.get_sponsor_level_display()} " f"sponsor for {self.hackathon.name}"


class HackathonPrize(models.Model):
    hackathon = models.ForeignKey(Hackathon, on_delete=models.CASCADE, related_name="prizes")
    position = models.PositiveIntegerField(
        choices=[
            (1, "First Place"),
            (2, "Second Place"),
            (3, "Third Place"),
            (4, "Special Prize"),
        ]
    )
    title = models.CharField(max_length=255)
    description = models.TextField()
    value = models.DecimalField(max_digits=10, decimal_places=2, null=True, blank=True)
    sponsor = models.ForeignKey(
        HackathonSponsor, on_delete=models.SET_NULL, null=True, blank=True, related_name="prizes"
    )

    class Meta:
        ordering = ["position"]
        unique_together = ("hackathon", "position")

    def __str__(self):
        return f"{self.get_position_display()} - {self.title} ({self.hackathon.name})"
=======
class Queue(models.Model):
    """
    Model to store queue items with a message, image, and launch status.
    """

    message = models.CharField(max_length=140, help_text="Message limited to 140 characters")
    image = models.ImageField(upload_to="queue_images", null=True, blank=True)
    created = models.DateTimeField(auto_now_add=True)
    modified = models.DateTimeField(auto_now=True)
    launched = models.BooleanField(default=False)
    launched_at = models.DateTimeField(null=True, blank=True)

    class Meta:
        ordering = ["-created"]
        indexes = [
            models.Index(fields=["created"], name="queue_created_idx"),
        ]

    def __str__(self):
        return f"Queue item {self.id}: {self.message[:30]}{'...' if len(self.message) > 30 else ''}"

    def launch(self):
        """
        Mark the queue item as launched and set the launched_at timestamp.
        """
        if not self.launched:
            self.launched = True
            self.launched_at = timezone.now()
            self.save()


class Thread(models.Model):
    participants = models.ManyToManyField(User, related_name="threads")
    updated_at = models.DateTimeField(auto_now=True)  # For sorting by recent activity

    def __str__(self):
        return f"Thread {self.id}"


class Message(models.Model):
    room = models.ForeignKey(Room, on_delete=models.CASCADE, related_name="messages", null=True, blank=True)
    thread = models.ForeignKey(Thread, on_delete=models.CASCADE, related_name="messages", null=True, blank=True)
    user = models.ForeignKey(User, on_delete=models.SET_NULL, null=True, blank=True)
    username = models.CharField(max_length=255)  # Store username separately in case user is deleted
    content = models.TextField()
    timestamp = models.DateTimeField(auto_now_add=True)
    session_key = models.CharField(max_length=40, blank=True, null=True)  # For anonymous users

    class Meta:
        ordering = ["timestamp"]

    def __str__(self):
        return f"{self.username}: {self.content[:50]}"
>>>>>>> ac48ff48
<|MERGE_RESOLUTION|>--- conflicted
+++ resolved
@@ -2048,7 +2048,6 @@
         return f"{self.name}: {self.value}"
 
 
-<<<<<<< HEAD
 class Hackathon(models.Model):
     name = models.CharField(max_length=255)
     slug = models.SlugField(unique=True, blank=True, max_length=255)
@@ -2188,7 +2187,7 @@
 
     def __str__(self):
         return f"{self.get_position_display()} - {self.title} ({self.hackathon.name})"
-=======
+
 class Queue(models.Model):
     """
     Model to store queue items with a message, image, and launch status.
@@ -2242,4 +2241,3 @@
 
     def __str__(self):
         return f"{self.username}: {self.content[:50]}"
->>>>>>> ac48ff48
