import logging
import os
import time
import uuid
from datetime import datetime, timedelta
from decimal import Decimal
from enum import Enum
from urllib.parse import urlparse

import requests
from annoying.fields import AutoOneToOneField
from captcha.fields import CaptchaField
from django.conf import settings
from django.contrib.auth.models import User
from django.contrib.contenttypes.fields import GenericForeignKey, GenericRelation
from django.contrib.contenttypes.models import ContentType
from django.core.cache import cache
from django.core.exceptions import ValidationError
from django.core.files.base import ContentFile
from django.core.files.storage import default_storage
from django.core.validators import MaxValueValidator, MinValueValidator, URLValidator
from django.db import models, transaction
from django.db.models import Count
from django.db.models.signals import post_delete, post_save
from django.dispatch import receiver
from django.template.defaultfilters import slugify
from django.urls import reverse
from django.utils import timezone
from google.api_core.exceptions import NotFound
from google.cloud import storage
from mdeditor.fields import MDTextField
from rest_framework.authtoken.models import Token

logger = logging.getLogger(__name__)


@receiver(post_save, sender=settings.AUTH_USER_MODEL)
def create_auth_token(sender, instance=None, created=False, **kwargs):
    if created:
        Token.objects.create(user=instance)
        Wallet.objects.create(user=instance)


class Subscription(models.Model):
    name = models.CharField(max_length=25, null=False, blank=True)
    charge_per_month = models.IntegerField(null=False, blank=True)
    hunt_per_domain = models.IntegerField(null=False, blank=True)
    number_of_domains = models.IntegerField(null=False, blank=True)
    feature = models.BooleanField(default=True)
    created = models.DateTimeField(auto_now_add=True)


class Tag(models.Model):
    name = models.CharField(max_length=255)
    slug = models.SlugField(unique=True)
    created = models.DateTimeField(auto_now_add=True)

    def save(self, *args, **kwargs):
        if not self.slug:
            self.slug = slugify(self.name)
        super(Tag, self).save(*args, **kwargs)

    def __str__(self):
        return self.name


class IntegrationServices(Enum):
    SLACK = "slack"


class Integration(models.Model):
    service_name = models.CharField(
        max_length=20,
        choices=[(tag.value, tag.name) for tag in IntegrationServices],
        null=True,
        blank=True,
    )
    organization = models.ForeignKey(
        "Organization",
        on_delete=models.CASCADE,
        related_name="organization_integrations",
    )
    created_at = models.DateTimeField(auto_now_add=True)

    def __str__(self):
        return f"{self.organization.name} - {self.service_name} Integration"


class SlackIntegration(models.Model):
    integration = models.OneToOneField(Integration, on_delete=models.CASCADE, related_name="slack_integration")
    bot_access_token = models.CharField(max_length=255, null=True, blank=True)  # will be different for each workspace
    workspace_name = models.CharField(max_length=255, null=True, blank=True)
    default_channel_name = models.CharField(max_length=255, null=True, blank=True)  # Default channel ID
    default_channel_id = models.CharField(max_length=255, null=True, blank=True)
    daily_updates = models.BooleanField(default=False)
    daily_update_time = models.IntegerField(
        null=True,
        blank=True,
        validators=[MinValueValidator(0), MaxValueValidator(23)],  # Valid hours: 0–23
        help_text="The hour of the day (0-23) to send daily updates",
    )
    # Add welcome message field
    welcome_message = models.TextField(
        null=True,
        blank=True,
        help_text="Custom welcome message for new members. Use Slack markdown formatting.",
    )

    def __str__(self):
        return f"Slack Integration for {self.integration.organization.name}"


class OrganisationType(Enum):
    ORGANIZATION = "organization"
    INDIVIDUAL = "individual"
    TEAM = "team"


class Organization(models.Model):
    admin = models.ForeignKey(User, null=True, blank=True, on_delete=models.CASCADE)
    managers = models.ManyToManyField(User, related_name="user_organizations")
    name = models.CharField(max_length=255)
    description = models.CharField(max_length=500, null=True, blank=True)
    logo = models.ImageField(upload_to="organization_logos", null=True, blank=True)
    url = models.URLField(unique=True)
    email = models.EmailField(null=True, blank=True)
    twitter = models.CharField(max_length=30, null=True, blank=True)
    facebook = models.URLField(null=True, blank=True)
    created = models.DateTimeField(auto_now_add=True)
    modified = models.DateTimeField(auto_now=True)
    subscription = models.ForeignKey(Subscription, null=True, blank=True, on_delete=models.CASCADE)
    is_active = models.BooleanField(default=False)
    tags = models.ManyToManyField(Tag, blank=True)
    integrations = models.ManyToManyField(Integration, related_name="organizations")
    trademark_count = models.IntegerField(default=0)
    trademark_check_date = models.DateTimeField(null=True, blank=True)
    team_points = models.IntegerField(default=0)
    type = models.CharField(
        max_length=15,
        choices=[(tag.value, tag.name) for tag in OrganisationType],
        default=OrganisationType.ORGANIZATION.value,
    )

    def __str__(self):
        return self.name


class JoinRequest(models.Model):
    team = models.ForeignKey(Organization, null=True, blank=True, on_delete=models.CASCADE)
    user = models.ForeignKey(User, on_delete=models.CASCADE)
    created_at = models.DateTimeField(auto_now_add=True)
    is_accepted = models.BooleanField(default=False)


class Domain(models.Model):
    organization = models.ForeignKey(Organization, null=True, blank=True, on_delete=models.CASCADE)
    managers = models.ManyToManyField(User, related_name="user_domains", blank=True)
    name = models.CharField(max_length=255, unique=True)
    url = models.URLField()
    logo = models.ImageField(upload_to="logos", null=True, blank=True)
    webshot = models.ImageField(upload_to="webshots", null=True, blank=True)
    clicks = models.IntegerField(null=True, blank=True)
    email_event = models.CharField(max_length=255, default="", null=True, blank=True)
    color = models.CharField(max_length=10, null=True, blank=True)
    github = models.CharField(max_length=255, null=True, blank=True)
    email = models.EmailField(null=True, blank=True)
    twitter = models.CharField(max_length=30, null=True, blank=True)
    facebook = models.URLField(null=True, blank=True)
    created = models.DateTimeField(auto_now_add=True)
    modified = models.DateTimeField(auto_now=True)
    tags = models.ManyToManyField(Tag, blank=True)

    def __unicode__(self):
        return self.name

    def __str__(self):
        return self.name

    @property
    def open_issues(self):
        return Issue.objects.filter(domain=self).exclude(status="closed")

    @property
    def closed_issues(self):
        return Issue.objects.filter(domain=self).filter(status="closed")

    @property
    def top_tester(self):
        return User.objects.filter(issue__domain=self).annotate(total=Count("issue")).order_by("-total").first()

    @property
    def get_name(self):
        # Ensure the URL has a scheme; if not, add one.
        url = self.url if "://" in self.url else f"http://{self.url}"
        parsed_url = urlparse(url)

        # Extract domain name safely
        if parsed_url.netloc:
            domain_parts = parsed_url.netloc.split(".")
            if len(domain_parts) >= 2:
                return domain_parts[-2].title()
        return ""

    def get_logo(self):
        if self.logo:
            return self.logo.url
        image_request = requests.get("https://logo.clearbit.com/" + self.name)
        try:
            if image_request.status_code == 200:
                image_content = ContentFile(image_request.content)
                self.logo.save(self.name + ".jpg", image_content)
                return self.logo.url

        except:
            favicon_url = self.url + "/favicon.ico"
            return favicon_url

    @property
    def hostname_domain(self):
        parsed_url = urlparse(self.url)
        return parsed_url.hostname

    @property
    def domain_name(self):
        parsed_url = urlparse(self.url)
        domain = parsed_url.path
        if domain is not None:
            temp = domain.rsplit(".")
            if len(temp) == 3:
                domain = temp[1] + "." + temp[2]
        return domain

    def get_absolute_url(self):
        return "/domain/" + self.name

    def get_or_set_x_url(self, name):
        if self.twitter:
            return self.twitter

        validate = URLValidator(schemes=["https"])  # Only allow HTTPS URLs
        try:
            twitter_url = "https://twitter.com/%s" % (name)
            validate(twitter_url)
            self.twitter = name
            self.save()
            return name
        except ValidationError:
            pass


class TrademarkOwner(models.Model):
    name = models.CharField(max_length=255)
    address1 = models.CharField(max_length=255, blank=True, null=True)
    address2 = models.CharField(max_length=255, blank=True, null=True)
    city = models.CharField(max_length=100, blank=True, null=True)
    state = models.CharField(max_length=100, blank=True, null=True)
    country = models.CharField(max_length=100, blank=True, null=True)
    postcode = models.CharField(max_length=20, blank=True, null=True)
    owner_type = models.CharField(max_length=20, blank=True, null=True)
    owner_label = models.CharField(max_length=100, blank=True, null=True)
    legal_entity_type = models.CharField(max_length=20, blank=True, null=True)
    legal_entity_type_label = models.CharField(max_length=100, blank=True, null=True)

    def __str__(self):
        return self.name


class Trademark(models.Model):
    keyword = models.CharField(max_length=255)
    registration_number = models.CharField(max_length=50, blank=True, null=True)
    serial_number = models.CharField(max_length=50, blank=True, null=True)
    status_label = models.CharField(max_length=50, blank=True, null=True)
    status_code = models.CharField(max_length=20, blank=True, null=True)
    status_date = models.DateField(blank=True, null=True)
    status_definition = models.CharField(max_length=255, blank=True, null=True)
    filing_date = models.DateField(blank=True, null=True)
    registration_date = models.DateField(blank=True, null=True)
    abandonment_date = models.DateField(blank=True, null=True)
    expiration_date = models.DateField(blank=True, null=True)
    description = models.TextField(blank=True, null=True)
    owners = models.ManyToManyField(TrademarkOwner, related_name="trademarks")
    organization = models.ForeignKey(
        Organization,
        null=True,
        blank=True,
        on_delete=models.CASCADE,
        related_name="trademarks",
    )

    def __str__(self):
        return self.keyword


def validate_image(fieldfile_obj):
    try:
        filesize = fieldfile_obj.file.size
    except:
        filesize = fieldfile_obj.size
    megabyte_limit = 3.0
    if filesize > megabyte_limit * 1024 * 1024:
        raise ValidationError("Max file size is %sMB" % str(megabyte_limit))


class Hunt(models.Model):
    class Meta:
        ordering = ["-id"]

    domain = models.ForeignKey(Domain, on_delete=models.CASCADE)
    name = models.CharField(max_length=25)
    description = MDTextField(null=True, blank=True)
    url = models.URLField()
    prize = models.IntegerField(null=True, blank=True)
    prize_winner = models.DecimalField(max_digits=6, decimal_places=2, default=0)
    prize_runner = models.DecimalField(max_digits=6, decimal_places=2, default=0)
    prize_second_runner = models.DecimalField(max_digits=6, decimal_places=2, default=0)
    logo = models.ImageField(upload_to="logos", null=True, blank=True)
    banner = models.ImageField(upload_to="banners", null=True, blank=True)
    plan = models.CharField(max_length=10)
    txn_id = models.CharField(max_length=50, null=True, blank=True)
    color = models.CharField(max_length=10, null=True, blank=True)
    created = models.DateTimeField(auto_now_add=True)
    starts_on = models.DateTimeField(null=True, blank=True)
    end_on = models.DateTimeField(null=True, blank=True)
    is_published = models.BooleanField(default=False)
    result_published = models.BooleanField(default=False)
    modified = models.DateTimeField(auto_now=True)

    @property
    def domain_title(self):
        parsed_url = urlparse(self.url)
        return parsed_url.netloc.split(".")[-2:][0].title()

    def __str__(self) -> str:
        return self.name


class HuntPrize(models.Model):
    hunt = models.ForeignKey(Hunt, on_delete=models.CASCADE)
    name = models.CharField(max_length=50)
    value = models.PositiveIntegerField(default=0)
    no_of_eligible_projects = models.PositiveIntegerField(default=1)  # no of winner in this prize
    valid_submissions_eligible = models.BooleanField(default=False)  # all valid submissions are winners in this prize
    prize_in_crypto = models.BooleanField(default=False)
    description = models.TextField(null=True, blank=True)
    created = models.DateTimeField(auto_now_add=True)

    def __str__(self) -> str:
        return self.hunt.name + self.name


class Issue(models.Model):
    labels = (
        (0, "General"),
        (1, "Number Error"),
        (2, "Functional"),
        (3, "Performance"),
        (4, "Security"),
        (5, "Typo"),
        (6, "Design"),
        (7, "Server Down"),
    )
    user = models.ForeignKey(User, null=True, blank=True, on_delete=models.CASCADE)
    team_members = models.ManyToManyField(User, related_name="reportmembers", blank=True)
    hunt = models.ForeignKey(Hunt, null=True, blank=True, on_delete=models.CASCADE)
    domain = models.ForeignKey(Domain, null=True, blank=True, on_delete=models.CASCADE)
    url = models.URLField()
    description = models.TextField()
    markdown_description = models.TextField(null=True, blank=True)
    captcha = CaptchaField()
    label = models.PositiveSmallIntegerField(choices=labels, default=0)
    views = models.IntegerField(null=True, blank=True)
    verified = models.BooleanField(default=False)
    score = models.IntegerField(null=True, blank=True)
    status = models.CharField(max_length=10, default="open", null=True, blank=True)
    user_agent = models.CharField(max_length=255, default="", null=True, blank=True)
    ocr = models.TextField(default="", null=True, blank=True)
    screenshot = models.ImageField(upload_to="screenshots", null=True, blank=True, validators=[validate_image])
    closed_by = models.ForeignKey(User, null=True, blank=True, related_name="closed_by", on_delete=models.CASCADE)
    closed_date = models.DateTimeField(default=None, null=True, blank=True)
    github_url = models.URLField(default="", null=True, blank=True)
    created = models.DateTimeField(auto_now_add=True)
    modified = models.DateTimeField(auto_now=True)
    is_hidden = models.BooleanField(default=False)
    rewarded = models.PositiveIntegerField(default=0)  # money rewarded by the organization
    reporter_ip_address = models.GenericIPAddressField(null=True, blank=True)
    cve_id = models.CharField(max_length=16, null=True, blank=True)
    cve_score = models.DecimalField(max_digits=2, decimal_places=1, null=True, blank=True)
    tags = models.ManyToManyField(Tag, blank=True)
    comments = GenericRelation("comments.Comment")

    def __unicode__(self):
        return self.description

    def __str__(self):
        return self.description

    @property
    def domain_title(self):
        parsed_url = urlparse(self.url)
        return parsed_url.netloc.split(".")[-2:][0].title()

    @property
    def hostname_domain(self):
        parsed_url = urlparse(self.url)
        return parsed_url.hostname

    @property
    def domain_name(self):
        parsed_url = urlparse(self.url)
        domain = parsed_url.hostname
        return domain

    def get_twitter_message(self):
        issue_link = " " + settings.DOMAIN_NAME + "/issue/" + str(self.id)
        prefix = "Bug found on @"
        spacer = " | "
        msg = (
            prefix
            + self.domain_title
            + spacer
            + self.description[: 140 - (len(prefix) + len(self.domain_title) + len(spacer) + len(issue_link))]
            + issue_link
        )
        return msg

    def remove_user(self):
        self.user = None
        self.save()

    def get_absolute_url(self):
        return "/issue/" + str(self.id)

    def get_cve_score(self):
        if self.cve_id is None:
            return None
        try:
            url = "https://services.nvd.nist.gov/rest/json/cves/2.0?cveId=%s" % (self.cve_id)
            response = requests.get(url).json()
            results = response["resultsPerPage"]
            if results != 0:
                metrics = response["vulnerabilities"][0]["cve"]["metrics"]
                if metrics:
                    cvss_metric_v = next(iter(metrics))
                    return metrics[cvss_metric_v][0]["cvssData"]["baseScore"]
        except (requests.exceptions.HTTPError, requests.exceptions.ReadTimeout) as e:
            print(e)
            return None

    class Meta:
        ordering = ["-created"]


def is_using_gcs():
    """
    Determine if Google Cloud Storage is being used as the backend.
    """
    if hasattr(settings, "STORAGES"):
        backend = settings.STORAGES.get("default", {}).get("BACKEND", "")
    else:
        backend = getattr(settings, "DEFAULT_FILE_STORAGE", "")

    return backend == "storages.backends.gcloud.GoogleCloudStorage"


if is_using_gcs():

    @receiver(post_delete, sender=Issue)
    def delete_image_on_issue_delete(sender, instance, **kwargs):
        if instance.screenshot:
            client = storage.Client()
            bucket = client.bucket(settings.GS_BUCKET_NAME)
            blob_name = instance.screenshot.name
            blob = bucket.blob(blob_name)
            try:
                logger.info(f"Attempting to delete image from Google Cloud Storage: {blob_name}")
                blob.delete()
                logger.info(f"Successfully deleted image from Google Cloud Storage: {blob_name}")
            except NotFound:
                logger.warning(f"File not found in Google Cloud Storage: {blob_name}")
            except Exception as e:
                logger.error(f"Error deleting image from Google Cloud Storage: {blob_name} - {str(e)}")

else:

    @receiver(post_delete, sender=Issue)
    def delete_image_on_issue_delete(sender, instance, **kwargs):
        if instance.screenshot:
            instance.screenshot.delete(save=False)


class IssueScreenshot(models.Model):
    image = models.ImageField(upload_to="screenshots", validators=[validate_image])
    issue = models.ForeignKey(Issue, on_delete=models.CASCADE, related_name="screenshots")
    created = models.DateTimeField(auto_now_add=True)


if is_using_gcs():

    @receiver(post_delete, sender=IssueScreenshot)
    def delete_image_on_post_delete(sender, instance, **kwargs):
        if instance.image:
            client = storage.Client()
            bucket = client.bucket(settings.GS_BUCKET_NAME)
            blob_name = instance.image.name
            blob = bucket.blob(blob_name)
            try:
                logger.info(f"Attempting to delete image from Google Cloud Storage: {blob_name}")
                blob.delete()
                logger.info(f"Successfully deleted image from Google Cloud Storage: {blob_name}")
            except NotFound:
                logger.warning(f"File not found in Google Cloud Storage: {blob_name}")
            except Exception as e:
                logger.error(f"Error deleting image from Google Cloud Storage: {blob_name} - {str(e)}")

else:

    @receiver(post_delete, sender=IssueScreenshot)
    def delete_image_on_post_delete(sender, instance, **kwargs):
        if instance.image:
            instance.image.delete(save=False)


@receiver(post_save, sender=Issue)
def update_issue_image_access(sender, instance, **kwargs):
    if instance.is_hidden:
        issue_screenshot_list = IssueScreenshot.objects.filter(issue=instance.id)
        for screenshot in issue_screenshot_list:
            old_name = screenshot.image.name
            if "hidden" not in old_name:
                filename = screenshot.image.name
                extension = filename.split(".")[-1]
                name = filename[:20] + "hidden" + str(uuid.uuid4())[:40] + "." + extension
                default_storage.save(f"screenshots/{name}", screenshot.image)
                default_storage.delete(old_name)
                screenshot.image = f"screenshots/{name}"
                screenshot.image.name = f"screenshots/{name}"
                screenshot.save()


TWITTER_MAXLENGTH = getattr(settings, "TWITTER_MAXLENGTH", 140)


class Winner(models.Model):
    hunt = models.ForeignKey(Hunt, null=True, blank=True, on_delete=models.CASCADE)
    winner = models.ForeignKey(User, related_name="winner", null=True, blank=True, on_delete=models.CASCADE)
    runner = models.ForeignKey(User, related_name="runner", null=True, blank=True, on_delete=models.CASCADE)
    second_runner = models.ForeignKey(
        User,
        related_name="second_runner",
        null=True,
        blank=True,
        on_delete=models.CASCADE,
    )
    prize_distributed = models.BooleanField(default=False)
    prize = models.ForeignKey(HuntPrize, null=True, blank=True, on_delete=models.CASCADE)
    prize_amount = models.DecimalField(max_digits=6, decimal_places=2, default=0)
    created = models.DateTimeField(auto_now_add=True)


class Points(models.Model):
    user = models.ForeignKey(User, on_delete=models.CASCADE)
    issue = models.ForeignKey(Issue, null=True, blank=True, on_delete=models.CASCADE)
    domain = models.ForeignKey(Domain, null=True, blank=True, on_delete=models.CASCADE)
    score = models.IntegerField()
    created = models.DateTimeField(auto_now_add=True)
    modified = models.DateTimeField(auto_now=True)
    reason = models.TextField(null=True, blank=True)

    def __str__(self):
        return f"{self.user.username} - {self.score} points"


class InviteFriend(models.Model):
    sender = models.ForeignKey(User, related_name="sent_invites", on_delete=models.CASCADE)
    recipients = models.ManyToManyField(User, related_name="received_invites", blank=True)
    referral_code = models.CharField(max_length=100, default=uuid.uuid4, editable=False)
    point_by_referral = models.IntegerField(default=0)
    created = models.DateTimeField(auto_now_add=True)

    def __str__(self):
        return f"Invite from {self.sender}"


def user_images_path(instance, filename):
    from django.template.defaultfilters import slugify

    filename, ext = os.path.splitext(filename)
    return "avatars/user_{0}/{1}{2}".format(instance.user.id, slugify(filename), ext)


class UserProfile(models.Model):
    title = (
        (0, "Unrated"),
        (1, "Bronze"),
        (2, "Silver"),
        (3, "Gold"),
        (4, "Platinum"),
    )
    follows = models.ManyToManyField("self", related_name="follower", symmetrical=False, blank=True)
    user = AutoOneToOneField("auth.user", related_name="userprofile", on_delete=models.CASCADE)
    user_avatar = models.ImageField(upload_to=user_images_path, blank=True, null=True)
    title = models.IntegerField(choices=title, default=0)
    role = models.CharField(max_length=255, blank=True, null=True)
    description = models.TextField(blank=True, null=True)
    winnings = models.DecimalField(max_digits=10, decimal_places=2, null=True, blank=True)
    issue_upvoted = models.ManyToManyField(Issue, blank=True, related_name="upvoted")
    issue_downvoted = models.ManyToManyField(Issue, blank=True, related_name="downvoted")
    issue_saved = models.ManyToManyField(Issue, blank=True, related_name="saved")
    issue_flaged = models.ManyToManyField(Issue, blank=True, related_name="flaged")
    issues_hidden = models.BooleanField(default=False)

    subscribed_domains = models.ManyToManyField(Domain, related_name="user_subscribed_domains", blank=True)
    subscribed_users = models.ManyToManyField(User, related_name="user_subscribed_users", blank=True)
    btc_address = models.CharField(max_length=100, blank=True, null=True)
    bch_address = models.CharField(max_length=100, blank=True, null=True)
    eth_address = models.CharField(max_length=100, blank=True, null=True)
    created = models.DateTimeField(auto_now_add=True)
    tags = models.ManyToManyField(Tag, blank=True)
    x_username = models.CharField(max_length=50, blank=True, null=True)
    linkedin_url = models.URLField(blank=True, null=True)
    github_url = models.URLField(blank=True, null=True)
    website_url = models.URLField(blank=True, null=True)
    discounted_hourly_rate = models.DecimalField(max_digits=10, decimal_places=2, default=0)
    modified = models.DateTimeField(auto_now=True)
    visit_count = models.PositiveIntegerField(default=0)
    team = models.ForeignKey(
        Organization,
        on_delete=models.SET_NULL,
        related_name="user_profiles",
        null=True,
        blank=True,
    )
    merged_pr_count = models.PositiveIntegerField(default=0)
    contribution_rank = models.PositiveIntegerField(default=0)

    def check_team_membership(self):
        return self.team is not None

    current_streak = models.IntegerField(default=0)
    longest_streak = models.IntegerField(default=0)
    last_check_in = models.DateField(null=True, blank=True)

    def avatar(self, size=36):
        if self.user_avatar:
            return self.user_avatar.url

        for account in self.user.socialaccount_set.all():
            if "avatar_url" in account.extra_data:
                return account.extra_data["avatar_url"]
            elif "picture" in account.extra_data:
                return account.extra_data["picture"]

    def __unicode__(self):
        return self.user.email

    def update_streak_and_award_points(self, check_in_date=None):
        """
        Update streak based on consecutive daily check-ins and award points
        """
        # Use current date if no check-in date provided
        if check_in_date is None:
            check_in_date = timezone.now().date()

        try:
            with transaction.atomic():
                # Streak logic
                if not self.last_check_in or check_in_date == self.last_check_in + timedelta(days=1):
                    self.current_streak += 1
                    self.longest_streak = max(self.current_streak, self.longest_streak)
                # If check-in is not consecutive, reset streak
                elif check_in_date > self.last_check_in + timedelta(days=1):
                    self.current_streak = 1

                Points.objects.get_or_create(
                    user=self.user,
                    reason="Daily check-in",
                    created__date=datetime.today().date(),
                    defaults={"score": 5},
                )

                points_awarded = 0
                if self.current_streak == 7:
                    points_awarded += 20
                    reason = "7-day streak milestone achieved!"
                elif self.current_streak == 15:
                    points_awarded += 30
                    reason = "15-day streak milestone achieved!"
                elif self.current_streak == 30:
                    points_awarded += 50
                    reason = "30-day streak milestone achieved!"
                elif self.current_streak == 100:
                    points_awarded += 150
                    reason = "100-day streak milestone achieved!"
                elif self.current_streak == 180:
                    points_awarded += 300
                    reason = "180-day streak milestone achieved!"
                elif self.current_streak == 365:
                    points_awarded += 500
                    reason = "365-day streak milestone achieved!"

                if points_awarded != 0:
                    Points.objects.create(user=self.user, score=points_awarded, reason=reason)

                # Update last check-in and save
                self.last_check_in = check_in_date
                self.save()

                self.award_streak_badges()

        except Exception as e:
            # Log the error or handle it appropriately
            logger.error(f"Error in check-in process: {e}")
            return False

        return True

    def award_streak_badges(self):
        """
        Award badges for streak milestones
        """
        streak_badges = {
            7: "Weekly Streak",
            15: "Half-Month Streak",
            30: "Monthly Streak",
            100: "100 Day Streak",
            180: "Six Month Streak",
            365: "Yearly Streak",
        }

        for milestone, badge_title in streak_badges.items():
            if self.current_streak >= milestone:
                badge, _ = Badge.objects.get(
                    title=badge_title,
                )

                # Avoid duplicate badge awards
                if not UserBadge.objects.filter(user=self.user, badge=badge).exists():
                    UserBadge.objects.create(user=self.user, badge=badge)

    def __str__(self):
        return self.user.username


def create_profile(sender, **kwargs):
    user = kwargs["instance"]
    if kwargs["created"]:
        profile = UserProfile(user=user)
        profile.save()


post_save.connect(create_profile, sender=User)


class IP(models.Model):
    address = models.CharField(max_length=39, null=True, blank=True)
    user = models.CharField(max_length=150, null=True, blank=True)
    issuenumber = models.IntegerField(null=True, blank=True)
    created = models.DateTimeField(auto_now_add=True)
    agent = models.TextField(null=True, blank=True)
    count = models.BigIntegerField(default=1)
    path = models.CharField(max_length=255, null=True, blank=True)
    method = models.CharField(max_length=10, null=True, blank=True)
    referer = models.CharField(max_length=255, null=True, blank=True)


class OrganizationAdmin(models.Model):
    role = (
        (0, "Admin"),
        (1, "Moderator"),
    )
    role = models.IntegerField(choices=role, default=0)
    user = models.ForeignKey(User, null=True, blank=True, on_delete=models.CASCADE)
    organization = models.ForeignKey(Organization, null=True, blank=True, on_delete=models.CASCADE)
    domain = models.ForeignKey(Domain, null=True, blank=True, on_delete=models.CASCADE)
    is_active = models.BooleanField(default=True)
    created = models.DateTimeField(auto_now_add=True)


class Wallet(models.Model):
    user = models.ForeignKey(User, on_delete=models.CASCADE)
    account_id = models.TextField(null=True, blank=True)
    current_balance = models.DecimalField(max_digits=6, decimal_places=2, default=0)
    created = models.DateTimeField(auto_now_add=True)

    def deposit(self, value):
        self.transaction_set.create(value=value, running_balance=self.current_balance + Decimal(value))
        self.current_balance += Decimal(value)
        self.save()

    def withdraw(self, value):
        if value > self.current_balance:
            raise Exception("This wallet has insufficient balance.")

        self.transaction_set.create(value=-value, running_balance=self.current_balance - Decimal(value))
        self.current_balance -= Decimal(value)
        self.save()

    def transfer(self, wallet, value):
        self.withdraw(value)
        wallet.deposit(value)


class Transaction(models.Model):
    wallet = models.ForeignKey(Wallet, on_delete=models.CASCADE)
    value = models.DecimalField(max_digits=6, decimal_places=2)
    running_balance = models.DecimalField(max_digits=6, decimal_places=2)
    created = models.DateTimeField(auto_now_add=True)


class Payment(models.Model):
    wallet = models.ForeignKey(Wallet, on_delete=models.CASCADE)
    value = models.DecimalField(max_digits=6, decimal_places=2)
    active = models.BooleanField(default=True)
    created = models.DateTimeField(auto_now_add=True)


class Monitor(models.Model):
    url = models.URLField()
    keyword = models.CharField(max_length=255)
    created = models.DateTimeField(auto_now_add=True)
    modified = models.DateTimeField(auto_now=True)
    last_checked_time = models.DateTimeField(auto_now=True)
    status = models.CharField(
        max_length=20,
        choices=[
            ("UP", "Up"),
            ("DOWN", "Down"),
        ],
    )
    user = models.ForeignKey(User, on_delete=models.CASCADE)

    def __str__(self):
        return f"Monitor for {self.url} by {self.user}"


class Bid(models.Model):
    user = models.ForeignKey(User, on_delete=models.CASCADE)
    # link this to our issue model
    issue_url = models.URLField()
    created = models.DateTimeField(default=timezone.now)
    modified = models.DateTimeField(default=timezone.now)
    amount_bch = models.DecimalField(max_digits=16, decimal_places=8, default=0)
    status = models.CharField(default="Open", max_length=10)
    pr_link = models.URLField(blank=True, null=True)
    bch_address = models.CharField(blank=True, null=True, max_length=45)

    # def save(self, *args, **kwargs):
    #     if (
    #         self.status == "Open"
    #         and (timezone.now() - self.created).total_seconds() >= 24 * 60 * 60
    #     ):
    #         self.status = "Selected"
    #         self.modified = timezone.now()
    #         email_body = f"This bid was selected:\nIssue URL: {self.issue_url}\nUser: {self.user}\nCurrent Bid: {self.current_bid}\nCreated on: {self.created}\nBid Amount: {self.amount}"
    #         send_mail(
    #             "Bid Closed",
    #             email_body,
    #             settings.EMAIL_HOST_USER,
    #             [settings.EMAIL_HOST_USER],
    #             fail_silently=False,
    #         )

    #     super().save(*args, **kwargs)


class ChatBotLog(models.Model):
    question = models.TextField()
    answer = models.TextField()
    created = models.DateTimeField(auto_now_add=True)

    def __str__(self):
        return f"Q: {self.question} | A: {self.answer} at {self.created}"


class Suggestion(models.Model):
    user = models.ForeignKey(User, null=True, blank=True, on_delete=models.CASCADE)
    title = models.CharField(max_length=200)
    description = models.TextField(max_length=1000, null=True, blank=True)
    up_votes = models.IntegerField(null=True, blank=True, default=0)
    down_votes = models.IntegerField(null=True, blank=True, default=0)
    created = models.DateTimeField(auto_now_add=True)

    def __str__(self):
        return f"{self.title} by {self.user}"


class SuggestionVotes(models.Model):
    suggestion = models.ForeignKey(Suggestion, on_delete=models.CASCADE)
    user = models.ForeignKey(User, null=True, blank=True, on_delete=models.CASCADE)
    up_vote = models.BooleanField(default=False)
    down_vote = models.BooleanField(default=False)
    created = models.DateTimeField(auto_now_add=True)

    def __str__(self):
        return f"Suggestion {self.user}"


class Contributor(models.Model):
    name = models.CharField(max_length=255)
    github_id = models.IntegerField(unique=True)
    github_url = models.URLField()
    avatar_url = models.URLField()
    contributor_type = models.CharField(max_length=255)  # type = User, Bot ,... etc
    contributions = models.PositiveIntegerField()
    created = models.DateTimeField(auto_now_add=True)

    def __str__(self):
        return self.name


class Project(models.Model):
    STATUS_CHOICES = [
        ("flagship", "Flagship"),
        ("production", "Production"),
        ("incubator", "Incubator"),
        ("lab", "Lab"),
        ("inactive", "Inactive"),
    ]

    organization = models.ForeignKey(
        Organization,
        null=True,
        blank=True,
        related_name="projects",
        on_delete=models.CASCADE,
    )
    name = models.CharField(max_length=255)
    slug = models.SlugField(unique=True, blank=True)
    description = models.TextField()
    status = models.CharField(max_length=20, choices=STATUS_CHOICES, default="new")
    url = models.URLField(unique=True, null=True, blank=True)  # Made url nullable in case of no website
    project_visit_count = models.IntegerField(default=0)
    twitter = models.CharField(max_length=30, null=True, blank=True)
    facebook = models.URLField(null=True, blank=True)
    logo = models.ImageField(upload_to="project_logos", null=True, blank=True)
    created = models.DateTimeField(auto_now_add=True)  # Standardized field name
    modified = models.DateTimeField(auto_now=True)  # Standardized field name
    # add languages
    # add tags

    def save(self, *args, **kwargs):
        if not self.slug:
            slug = slugify(self.name)
            # Replace dots with dashes and limit length
            slug = slug.replace(".", "-")
            if len(slug) > 50:
                slug = slug[:50]
            # Ensure we have a valid slug
            if not slug:
                slug = f"project-{int(time.time())}"
            self.slug = slug
        super(Project, self).save(*args, **kwargs)

    def __str__(self):
        return self.name


class Contribution(models.Model):
    CONTRIBUTION_TYPES = [
        ("commit", "Commit"),
        ("issue_opened", "Issue Opened"),
        ("issue_closed", "Issue Closed"),
        ("issue_assigned", "Issue Assigned"),
        ("pull_request", "Pull Request"),
        ("comment", "Comment"),
    ]

    user = models.ForeignKey(User, on_delete=models.CASCADE, blank=True, null=True)
    title = models.CharField(max_length=255)
    description = models.TextField()
    repository = models.ForeignKey(Project, on_delete=models.CASCADE, null=True)
    contribution_type = models.CharField(max_length=20, choices=CONTRIBUTION_TYPES, default="commit")
    github_username = models.CharField(max_length=255, default="")
    github_id = models.CharField(max_length=100, null=True, blank=True)
    github_url = models.URLField(null=True, blank=True)
    created = models.DateTimeField()
    status = models.CharField(max_length=50, choices=[("open", "Open"), ("closed", "Closed")])
    txid = models.CharField(max_length=64, blank=True, null=True)

    class Meta:
        indexes = [
            models.Index(fields=["github_id"]),
            models.Index(fields=["user", "created"]),
            models.Index(fields=["repository", "created"]),
        ]


class BaconToken(models.Model):
    user = models.ForeignKey(User, on_delete=models.CASCADE)
    amount = models.DecimalField(max_digits=10, decimal_places=2)
    created = models.DateTimeField(auto_now_add=True)
    contribution = models.OneToOneField(Contribution, on_delete=models.CASCADE)
    token_id = models.CharField(max_length=64, blank=True, null=True)  # Token ID from the Runes protocol

    def __str__(self):
        return f"{self.user.username} - {self.amount} BACON"


class Blocked(models.Model):
    address = models.GenericIPAddressField(null=True, blank=True)
    reason_for_block = models.TextField(blank=True, null=True, max_length=255)
    ip_network = models.GenericIPAddressField(null=True, blank=True)
    user_agent_string = models.CharField(max_length=255, default="", null=True, blank=True)
    count = models.IntegerField(default=1)
    created = models.DateField(auto_now_add=True)
    modified = models.DateTimeField(auto_now=True)

    def __str__(self):
        return f"user agent : {self.user_agent_string} | IP : {self.address}"


@receiver(post_save, sender=Blocked)
@receiver(post_delete, sender=Blocked)
def clear_blocked_cache(sender, instance=None, **kwargs):
    """
    Clears the cache when a Blocked instance is created, updated, or deleted.
    """
    # Clear the cache
    cache.delete("blocked_ips")
    cache.delete("blocked_ip_network")
    cache.delete("blocked_agents")

    # Retrieve valid blocked IPs, IP networks, and user agents
    blocked_ips = Blocked.objects.values_list("address", flat=True)
    blocked_ip_network = Blocked.objects.values_list("ip_network", flat=True)
    blocked_agents = Blocked.objects.values_list("user_agent_string", flat=True)

    # Filter out None or invalid values
    blocked_ips = [ip for ip in blocked_ips if ip is not None]
    blocked_ip_network = [network for network in blocked_ip_network if network is not None]
    blocked_agents = [agent for agent in blocked_agents if agent is not None]

    # Set the cache with valid values
    cache.set("blocked_ips", blocked_ips, timeout=86400)
    cache.set("blocked_ip_network", blocked_ip_network, timeout=86400)
    cache.set("blocked_agents", blocked_agents, timeout=86400)


class TimeLog(models.Model):
    user = models.ForeignKey(settings.AUTH_USER_MODEL, on_delete=models.CASCADE, related_name="timelogs")
    # associate organization with sizzle
    organization = models.ForeignKey(
        Organization,
        on_delete=models.CASCADE,
        related_name="time_logs",
        null=True,
        blank=True,
    )
    start_time = models.DateTimeField()
    end_time = models.DateTimeField(null=True, blank=True)
    duration = models.DurationField(null=True, blank=True)
    github_issue_url = models.URLField(null=True, blank=True)  # URL field for GitHub issue
    created = models.DateTimeField(default=timezone.now, editable=False)

    def save(self, *args, **kwargs):
        if self.end_time and self.start_time <= self.end_time:
            self.duration = self.end_time - self.start_time
        super().save(*args, **kwargs)

    def __str__(self):
        return f"TimeLog by {self.user.username} from {self.start_time} to {self.end_time}"


class ActivityLog(models.Model):
    user = models.ForeignKey(settings.AUTH_USER_MODEL, on_delete=models.CASCADE, related_name="activity_logs")
    window_title = models.CharField(max_length=255)
    url = models.URLField(null=True, blank=True)  # URL field for activity-related URL
    recorded_at = models.DateTimeField(auto_now_add=True)
    created = models.DateTimeField(default=timezone.now, editable=False)

    def __str__(self):
        return f"ActivityLog by {self.user.username} at {self.recorded_at}"


class DailyStatusReport(models.Model):
    user = models.ForeignKey(User, on_delete=models.CASCADE)
    date = models.DateField()
    previous_work = models.TextField()
    next_plan = models.TextField()
    blockers = models.TextField()
    goal_accomplished = models.BooleanField(default=False)
    current_mood = models.CharField(max_length=50, default="Happy 😊")
    created = models.DateTimeField(auto_now_add=True)

    def __str__(self):
        return f"Daily Status Report by {self.user.username} on {self.date}"


class IpReport(models.Model):
    IP_TYPE_CHOICES = [
        ("ipv4", "IPv4"),
        ("ipv6", "IPv6"),
    ]
    ACTIVITY_TYPE_CHOICES = [
        ("malicious", "Malicious"),
        ("friendly", "Friendly"),
    ]

    user = models.ForeignKey(User, null=True, blank=True, on_delete=models.CASCADE)
    activity_title = models.CharField(max_length=255)
    activity_type = models.CharField(max_length=50, choices=ACTIVITY_TYPE_CHOICES)
    ip_address = models.GenericIPAddressField()
    ip_type = models.CharField(max_length=10, choices=IP_TYPE_CHOICES)
    description = models.TextField()
    created = models.DateTimeField(auto_now_add=True)
    reporter_ip_address = models.GenericIPAddressField(null=True, blank=True)

    def __str__(self):
        return f"{self.ip_address} ({self.ip_type}) - {self.activity_title}"


class Activity(models.Model):
    ACTION_TYPES = [
        ("create", "Created"),
        ("update", "Updated"),
        ("delete", "Deleted"),
        ("signup", "Signed Up"),
    ]

    user = models.ForeignKey(User, on_delete=models.CASCADE)
    action_type = models.CharField(max_length=10, choices=ACTION_TYPES)
    title = models.CharField(max_length=255)
    description = models.TextField(null=True, blank=True)
    image = models.ImageField(null=True, blank=True, upload_to="activity_images/")
    url = models.URLField(null=True, blank=True)
    timestamp = models.DateTimeField(auto_now_add=True)

    # Approval and Posting
    like_count = models.PositiveIntegerField(default=0)
    dislike_count = models.PositiveIntegerField(default=0)
    is_approved = models.BooleanField(default=False)  # Whether activity is approved
    is_posted_to_bluesky = models.BooleanField(default=False)  # Whether posted to BlueSky

    # Generic foreign key fields
    content_type = models.ForeignKey(ContentType, on_delete=models.CASCADE)
    object_id = models.PositiveIntegerField()
    related_object = GenericForeignKey("content_type", "object_id")

    # New fields for likes and dislikes
    likes = models.ManyToManyField(User, related_name="liked_activities", blank=True)
    dislikes = models.ManyToManyField(User, related_name="disliked_activities", blank=True)

    def __str__(self):
        return f"{self.title} by {self.user.username} at {self.timestamp}"

    class Meta:
        ordering = ["-timestamp"]

    # Approve the activity
    def approve_activity(self):
        # Check auto-approval criteria
        if self.like_count >= 3 and self.dislike_count < 3:
            self.is_approved = True
        self.save()

    # Post to BlueSky
    def post_to_bluesky(self, bluesky_service):
        if not self.is_approved:
            raise ValueError("Activity must be approved before posting to BlueSky.")

        try:
            post_data = f"{self.title}\n\n{self.description}"
            # If image exists, include it
            if self.image:
                bluesky_service.post_with_image(text=post_data, image_path=self.image.path)
            else:
                bluesky_service.post_text(text=post_data)

            # Mark activity as posted
            self.is_posted_to_bluesky = True
            self.save()
            return True
        except Exception as e:
            print(e)


class Badge(models.Model):
    BADGE_TYPES = [
        ("automatic", "Automatic"),
        ("manual", "Manual"),
    ]

    title = models.CharField(max_length=100)
    description = models.TextField()
    icon = models.ImageField(upload_to="badges/", blank=True, null=True)
    type = models.CharField(max_length=10, choices=BADGE_TYPES, default="automatic")
    criteria = models.JSONField(blank=True, null=True)  # For automatic badges
    created_at = models.DateTimeField(auto_now_add=True)

    def __str__(self):
        return self.title


class UserBadge(models.Model):
    user = models.ForeignKey(User, on_delete=models.CASCADE)
    badge = models.ForeignKey(Badge, on_delete=models.CASCADE)
    awarded_by = models.ForeignKey(
        User,
        null=True,
        blank=True,
        related_name="awarded_badges",
        on_delete=models.SET_NULL,
    )
    awarded_at = models.DateTimeField(auto_now_add=True)
    reason = models.TextField(blank=True, null=True)

    def __str__(self):
        return f"{self.user.username} - {self.badge.title}"


class Post(models.Model):
    title = models.CharField(max_length=255)
    slug = models.SlugField(unique=True, blank=True, max_length=255)
    author = models.ForeignKey(User, on_delete=models.CASCADE)
    content = models.TextField()
    created_at = models.DateTimeField(auto_now_add=True)
    updated_at = models.DateTimeField(auto_now=True)
    image = models.ImageField(upload_to="blog_posts")
    comments = GenericRelation("comments.Comment")

    class Meta:
        db_table = "blog_post"

    def __str__(self):
        return self.title

    def get_absolute_url(self):
        return reverse("post_detail", kwargs={"slug": self.slug})


class PRAnalysisReport(models.Model):
    pr_link = models.URLField()
    issue_link = models.URLField()
    priority_alignment_score = models.IntegerField()
    revision_score = models.IntegerField()
    recommendations = models.TextField()
    created_at = models.DateTimeField(auto_now_add=True)

    def __str__(self):
        return self.pr_link


@receiver(post_save, sender=Post)
def verify_file_upload(sender, instance, **kwargs):
    from django.core.files.storage import default_storage

    print("Verifying file upload...")
    print(f"Default storage backend: {default_storage.__class__.__name__}")
    if instance.image:
        print(f"Checking if image '{instance.image.name}' exists in the storage backend...")
        if not default_storage.exists(instance.image.name):
            print(f"Image '{instance.image.name}' was not uploaded to the storage backend.")
            raise ValidationError(f"Image '{instance.image.name}' was not uploaded to the storage backend.")


class Repo(models.Model):
    project = models.ForeignKey(Project, related_name="repos", on_delete=models.CASCADE)
    name = models.CharField(max_length=255)
    slug = models.SlugField(unique=True, blank=True)
    description = models.TextField(null=True, blank=True)  # Made nullable for optional descriptions
    repo_url = models.URLField(unique=True)
    homepage_url = models.URLField(null=True, blank=True)
    is_main = models.BooleanField(default=False)
    is_wiki = models.BooleanField(default=False)
    stars = models.IntegerField(default=0)
    forks = models.IntegerField(default=0)
    open_issues = models.IntegerField(default=0)
    tags = models.ManyToManyField("Tag", blank=True)
    last_updated = models.DateTimeField(null=True, blank=True)
    total_issues = models.IntegerField(default=0)
    # rename this to repo_visit_count and make sure the github badge works with this
    repo_visit_count = models.IntegerField(default=0)
    watchers = models.IntegerField(default=0)
    open_pull_requests = models.IntegerField(default=0)
    primary_language = models.CharField(max_length=50, null=True, blank=True)
    license = models.CharField(max_length=100, null=True, blank=True)
    last_commit_date = models.DateTimeField(null=True, blank=True)
    created = models.DateTimeField(auto_now_add=True)
    modified = models.DateTimeField(auto_now=True)
    network_count = models.IntegerField(default=0)
    subscribers_count = models.IntegerField(default=0)
    closed_issues = models.IntegerField(default=0)
    size = models.IntegerField(default=0)
    commit_count = models.IntegerField(default=0)
    release_name = models.CharField(max_length=255, null=True, blank=True)
    release_datetime = models.DateTimeField(null=True, blank=True)
    logo_url = models.URLField(null=True, blank=True)
    contributor_count = models.IntegerField(default=0)
    contributor = models.ManyToManyField(Contributor, related_name="repos", blank=True)
    created_at = models.DateTimeField(auto_now_add=True)
    updated_at = models.DateTimeField(auto_now=True)

    def save(self, *args, **kwargs):
        if not self.slug:
            base_slug = slugify(self.name)
            # Replace dots with dashes and limit length
            base_slug = base_slug.replace(".", "-")
            if len(base_slug) > 50:
                base_slug = base_slug[:50]
            # Ensure we have a valid slug
            if not base_slug:
                base_slug = f"repo-{int(time.time())}"

            unique_slug = base_slug
            counter = 1
            while Repo.objects.filter(slug=unique_slug).exists():
                suffix = f"-{counter}"
                # Make sure base_slug + suffix doesn't exceed 50 chars
                if len(base_slug) + len(suffix) > 50:
                    base_slug = base_slug[: 50 - len(suffix)]
                unique_slug = f"{base_slug}{suffix}"
                counter += 1

            self.slug = unique_slug
        super(Repo, self).save(*args, **kwargs)

    def __str__(self):
        return f"{self.project.name}/{self.name}"


class ContributorStats(models.Model):
    contributor = models.ForeignKey(Contributor, on_delete=models.CASCADE, related_name="stats")
    repo = models.ForeignKey(Repo, on_delete=models.CASCADE, related_name="stats")

    # This will represent either a specific day or the first day of a month.
    date = models.DateField()

    # Store counts
    commits = models.PositiveIntegerField(default=0)
    issues_opened = models.PositiveIntegerField(default=0)
    issues_closed = models.PositiveIntegerField(default=0)
    pull_requests = models.PositiveIntegerField(default=0)
    comments = models.PositiveIntegerField(default=0)

    # "day" for daily entries, "month" for monthly entries
    granularity = models.CharField(max_length=10, choices=[("day", "Day"), ("month", "Month")], default="day")

    class Meta:
        # You can't have two different stats for the same date+granularity
        unique_together = ("contributor", "repo", "date", "granularity")

    def __str__(self):
        return f"{self.contributor.name} in {self.repo.name} " f"on {self.date} [{self.granularity}]"


class SlackBotActivity(models.Model):
    ACTIVITY_TYPES = [
        ("team_join", "Team Join"),
        ("command", "Slash Command"),
        ("message", "Message"),
        ("error", "Error"),
    ]

    workspace_id = models.CharField(max_length=20)
    workspace_name = models.CharField(max_length=255, null=True, blank=True)
    activity_type = models.CharField(max_length=20, choices=ACTIVITY_TYPES)
    user_id = models.CharField(max_length=20, null=True, blank=True)
    details = models.JSONField(default=dict)  # Stores flexible activity-specific data
    success = models.BooleanField(default=True)
    error_message = models.TextField(null=True, blank=True)
    created = models.DateTimeField(auto_now_add=True, db_index=True)

    class Meta:
        ordering = ["-created"]
        indexes = [
            models.Index(fields=["workspace_id", "activity_type"]),
            models.Index(fields=["created"]),
        ]

    def __str__(self):
        return f"{self.get_activity_type_display()} in {self.workspace_name} at {self.created}"


class Challenge(models.Model):
    CHALLENGE_TYPE_CHOICES = [
        ("single", "Single User"),
        ("team", "Team"),
    ]

    title = models.CharField(max_length=255)
    description = models.TextField()
    challenge_type = models.CharField(max_length=10, choices=CHALLENGE_TYPE_CHOICES, default="single")
    created_at = models.DateTimeField(auto_now_add=True)
    updated_at = models.DateTimeField(auto_now=True)
    participants = models.ManyToManyField(User, related_name="user_challenges", blank=True)  # For single users
    team_participants = models.ManyToManyField(
        Organization, related_name="team_challenges", blank=True
    )  # For team challenges
    points = models.IntegerField(default=0)  # Points for completing the challenge
    progress = models.IntegerField(default=0)  # Progress in percentage
    completed = models.BooleanField(default=False)
    completed_at = models.DateTimeField(null=True, blank=True)

    def __str__(self):
        return self.title


class GitHubIssue(models.Model):
    ISSUE_TYPE_CHOICES = [
        ("issue", "Issue"),
        ("pull_request", "Pull Request"),
    ]

    issue_id = models.IntegerField(unique=True)
    title = models.CharField(max_length=255)
    body = models.TextField(null=True, blank=True)
    state = models.CharField(max_length=50)
    type = models.CharField(max_length=50, choices=ISSUE_TYPE_CHOICES, default="issue")
    created_at = models.DateTimeField()
    updated_at = models.DateTimeField()
    closed_at = models.DateTimeField(null=True, blank=True)
    merged_at = models.DateTimeField(null=True, blank=True)
    is_merged = models.BooleanField(default=False)
    url = models.URLField()
    repo = models.ForeignKey(
        Repo,
        null=True,
        blank=True,
        on_delete=models.SET_NULL,
        related_name="github_issues",
    )
    user_profile = models.ForeignKey(
        UserProfile,
        null=True,
        blank=True,
        on_delete=models.SET_NULL,
        related_name="github_issues",
    )

    def __str__(self):
        return f"{self.title} by {self.user_profile.user.username} - {self.state}"


class BaconEarning(models.Model):
    user = models.ForeignKey(User, on_delete=models.CASCADE)
    tokens_earned = models.DecimalField(max_digits=10, decimal_places=2, default=0.00)  # Tokens earned by user
    timestamp = models.DateTimeField(auto_now_add=True)  # When the record was created

    def __str__(self):
<<<<<<< HEAD
        return f"{self.user.username} - {self.tokens_earned} Tokens"


class Kudos(models.Model):
    sender = models.ForeignKey(User, on_delete=models.CASCADE, related_name="kudos_sent")
    receiver = models.ForeignKey(User, on_delete=models.CASCADE, related_name="kudos_received")
    timestamp = models.DateTimeField(auto_now_add=True)
    link = models.URLField(blank=True, null=True)
    comment = models.TextField(blank=True, null=True)

    class Meta:
        ordering = ["-timestamp"]
        verbose_name_plural = "Kudos"

    def __str__(self):
        return f"Kudos from {self.sender.username} to {self.receiver.username}"
=======
        return f"{self.user.username} - {self.tokens_earned} Tokens"
>>>>>>> 3dfb25ec
<|MERGE_RESOLUTION|>--- conflicted
+++ resolved
@@ -1437,10 +1437,9 @@
     timestamp = models.DateTimeField(auto_now_add=True)  # When the record was created
 
     def __str__(self):
-<<<<<<< HEAD
         return f"{self.user.username} - {self.tokens_earned} Tokens"
 
-
+      
 class Kudos(models.Model):
     sender = models.ForeignKey(User, on_delete=models.CASCADE, related_name="kudos_sent")
     receiver = models.ForeignKey(User, on_delete=models.CASCADE, related_name="kudos_received")
@@ -1453,7 +1452,4 @@
         verbose_name_plural = "Kudos"
 
     def __str__(self):
-        return f"Kudos from {self.sender.username} to {self.receiver.username}"
-=======
-        return f"{self.user.username} - {self.tokens_earned} Tokens"
->>>>>>> 3dfb25ec
+        return f"Kudos from {self.sender.username} to {self.receiver.username}"