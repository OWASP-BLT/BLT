--- conflicted
+++ resolved
@@ -129,17 +129,14 @@
     is_active = models.BooleanField(default=False)
     tags = models.ManyToManyField(Tag, blank=True)
     integrations = models.ManyToManyField(Integration, related_name="companies")
-<<<<<<< HEAD
+    trademark_count = models.IntegerField(default=0)
+    trademark_check_date = models.DateTimeField(null=True, blank=True)
     fresh_points = models.IntegerField(default=0)  # Add fresh_points field
     type = models.CharField(
         max_length=10,
         choices=[(tag.value, tag.name) for tag in CompanyType],
         default=CompanyType.COMPANY.value,
     )
-=======
-    trademark_count = models.IntegerField(default=0)
-    trademark_check_date = models.DateTimeField(null=True, blank=True)
->>>>>>> 82ebd989
 
     def __str__(self):
         return self.name
