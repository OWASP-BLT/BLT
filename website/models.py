import os
import uuid
from decimal import Decimal
from urllib.parse import urlparse

import requests
from annoying.fields import AutoOneToOneField
from captcha.fields import CaptchaField
from colorthief import ColorThief
from django.conf import settings
from django.contrib.auth.models import User
from django.core.exceptions import ValidationError
from django.core.files.base import ContentFile
from django.core.files.storage import default_storage
from django.core.validators import URLValidator
from django.db import models
from django.db.models import Count
from django.db.models.signals import post_save
from django.dispatch import receiver
from google.cloud import storage
from mdeditor.fields import MDTextField
from PIL import Image
from rest_framework.authtoken.models import Token


@receiver(post_save, sender=settings.AUTH_USER_MODEL)
def create_auth_token(sender, instance=None, created=False, **kwargs):
    if created:
        Token.objects.create(user=instance)
        Wallet.objects.create(user=instance)


class Subscription(models.Model):
    name = models.CharField(max_length=25, null=False, blank=True)
    charge_per_month = models.IntegerField(null=False, blank=True)
    hunt_per_domain = models.IntegerField(null=False, blank=True)
    number_of_domains = models.IntegerField(null=False, blank=True)
    feature = models.BooleanField(default=True)


def generate_uuid_for_company(apps, schema_editor):
    company_model = apps.get_model("website", "Company")
    for obj in company_model.objects.all():
        obj.company_id = uuid.uuid4()  # Replace with your desired UUID generation logic
        obj.save()


class Company(models.Model):
    admin = models.ForeignKey(User, null=True, blank=True, on_delete=models.CASCADE)
    managers = models.ManyToManyField(User, related_name="user_companies")
    name = models.CharField(max_length=255)
    logo = models.ImageField(upload_to="company_logos", null=True, blank=True)
    # company_id = models.CharField(max_length=255, unique=True, editable=False)  # uuid
    url = models.URLField()
    email = models.EmailField(null=True, blank=True)
    twitter = models.CharField(max_length=30, null=True, blank=True)
    facebook = models.URLField(null=True, blank=True)
    created = models.DateTimeField(auto_now_add=True)
    modified = models.DateTimeField(auto_now=True)
    subscription = models.ForeignKey(Subscription, null=True, blank=True, on_delete=models.CASCADE)
    is_active = models.BooleanField(default=False)

    def __str__(self):
        return self.name

<<<<<<< HEAD
    # def save(self, *args, **kwargs):
    #     if not self.company_id:
    #         self.company_id = str(uuid.uuid4())
    #     super().save(*args, **kwargs)
=======
    def save(self, *args, **kwargs):
        if self.company_id is None:
            self.company_id = str(uuid.uuid4())
        super().save(*args, **kwargs)
>>>>>>> d43ef267


class Domain(models.Model):
    company = models.ForeignKey(Company, null=True, blank=True, on_delete=models.CASCADE)
    managers = models.ManyToManyField(User, related_name="user_domains", blank=True)
    name = models.CharField(max_length=255, unique=True)
    url = models.URLField()
    logo = models.ImageField(upload_to="logos", null=True, blank=True)
    webshot = models.ImageField(upload_to="webshots", null=True, blank=True)
    clicks = models.IntegerField(null=True, blank=True)
    email_event = models.CharField(max_length=255, default="", null=True, blank=True)
    color = models.CharField(max_length=10, null=True, blank=True)
    github = models.CharField(max_length=255, null=True, blank=True)
    email = models.EmailField(null=True, blank=True)
    twitter = models.CharField(max_length=30, null=True, blank=True)
    facebook = models.URLField(null=True, blank=True)
    created = models.DateTimeField(auto_now_add=True)
    modified = models.DateTimeField(auto_now=True)

    def __unicode__(self):
        return self.name

    def __str__(self):
        return self.name

    @property
    def open_issues(self):
        return Issue.objects.filter(domain=self).exclude(status="closed")

    @property
    def closed_issues(self):
        return Issue.objects.filter(domain=self).filter(status="closed")

    @property
    def top_tester(self):
        return (
            User.objects.filter(issue__domain=self)
            .annotate(total=Count("issue"))
            .order_by("-total")
            .first()
        )

    @property
    def get_name(self):
        parsed_url = urlparse(self.url)
        return parsed_url.netloc.split(".")[-2:][0].title()

    def get_logo(self):
        if self.logo:
            return self.logo.url
        image_request = requests.get("https://logo.clearbit.com/" + self.name)
        try:
            if image_request.status_code == 200:
                image_content = ContentFile(image_request.content)
                self.logo.save(self.name + ".jpg", image_content)
                return self.logo.url

        except:
            favicon_url = self.url + "/favicon.ico"
            return favicon_url

    @property
    def get_color(self):
        if self.color:
            return self.color
        else:
            if not self.logo:
                self.get_logo()
            try:
                color_thief = ColorThief(self.logo)
                self.color = "#%02x%02x%02x" % color_thief.get_color(quality=1)
            except:
                self.color = "#0000ff"
            self.save()
            return self.color

    @property
    def hostname_domain(self):
        parsed_url = urlparse(self.url)
        return parsed_url.hostname

    @property
    def domain_name(self):
        parsed_url = urlparse(self.url)
        domain = parsed_url.path
        if domain is not None:
            temp = domain.rsplit(".")
            if len(temp) == 3:
                domain = temp[1] + "." + temp[2]
        return domain

    def get_absolute_url(self):
        return "/domain/" + self.name

    def get_or_set_x_url(self, name):
        if self.twitter:
            return self.twitter

        validate = URLValidator(schemes=["https"])  # Only allow HTTPS URLs
        try:
            twitter_url = "https://twitter.com/%s" % (name)
            validate(twitter_url)
            self.twitter = name
            self.save()
            return name
        except ValidationError:
            pass


def validate_image(fieldfile_obj):
    try:
        filesize = fieldfile_obj.file.size
    except:
        filesize = fieldfile_obj.size
    megabyte_limit = 3.0
    if filesize > megabyte_limit * 1024 * 1024:
        raise ValidationError("Max file size is %sMB" % str(megabyte_limit))


class Hunt(models.Model):
    class Meta:
        ordering = ["-id"]

    domain = models.ForeignKey(Domain, on_delete=models.CASCADE)
    name = models.CharField(max_length=25)
    description = MDTextField(null=True, blank=True)
    url = models.URLField()
    prize = models.IntegerField(null=True, blank=True)
    prize_winner = models.DecimalField(max_digits=6, decimal_places=2, default=0)
    prize_runner = models.DecimalField(max_digits=6, decimal_places=2, default=0)
    prize_second_runner = models.DecimalField(max_digits=6, decimal_places=2, default=0)
    logo = models.ImageField(upload_to="logos", null=True, blank=True)
    banner = models.ImageField(upload_to="banners", null=True, blank=True)
    plan = models.CharField(max_length=10)
    txn_id = models.CharField(max_length=50, null=True, blank=True)
    color = models.CharField(max_length=10, null=True, blank=True)
    created = models.DateTimeField(auto_now_add=True)
    starts_on = models.DateTimeField(null=True, blank=True)
    end_on = models.DateTimeField(null=True, blank=True)
    is_published = models.BooleanField(default=False)
    result_published = models.BooleanField(default=False)
    modified = models.DateTimeField(auto_now=True)

    @property
    def domain_title(self):
        parsed_url = urlparse(self.url)
        return parsed_url.netloc.split(".")[-2:][0].title()

    def __str__(self) -> str:
        return self.name


class HuntPrize(models.Model):
    hunt = models.ForeignKey(Hunt, on_delete=models.CASCADE)
    name = models.CharField(max_length=50)
    value = models.PositiveIntegerField(default=0)
    no_of_eligible_projects = models.PositiveIntegerField(default=1)  # no of winner in this prize
    valid_submissions_eligible = models.BooleanField(
        default=False
    )  # all valid submissions are winners in this prize
    prize_in_crypto = models.BooleanField(default=False)
    description = models.TextField(null=True, blank=True)

    def __str__(self) -> str:
        return self.hunt.name + self.name


class Issue(models.Model):
    labels = (
        (0, "General"),
        (1, "Number Error"),
        (2, "Functional"),
        (3, "Performance"),
        (4, "Security"),
        (5, "Typo"),
        (6, "Design"),
        (7, "Server Down"),
    )
    user = models.ForeignKey(User, null=True, blank=True, on_delete=models.CASCADE)
    team_members = models.ManyToManyField(User, related_name="reportmembers", blank=True)
    hunt = models.ForeignKey(Hunt, null=True, blank=True, on_delete=models.CASCADE)
    domain = models.ForeignKey(Domain, null=True, blank=True, on_delete=models.CASCADE)
    url = models.URLField()
    description = models.TextField()
    markdown_description = models.TextField(null=True, blank=True)
    captcha = CaptchaField()
    label = models.PositiveSmallIntegerField(choices=labels, default=0)
    views = models.IntegerField(null=True, blank=True)
    verified = models.BooleanField(default=False)
    score = models.IntegerField(null=True, blank=True)
    status = models.CharField(max_length=10, default="open", null=True, blank=True)
    user_agent = models.CharField(max_length=255, default="", null=True, blank=True)
    ocr = models.TextField(default="", null=True, blank=True)
    screenshot = models.ImageField(
        upload_to="screenshots", null=True, blank=True, validators=[validate_image]
    )
    closed_by = models.ForeignKey(
        User, null=True, blank=True, related_name="closed_by", on_delete=models.CASCADE
    )
    closed_date = models.DateTimeField(default=None, null=True, blank=True)
    github_url = models.URLField(default="", null=True, blank=True)
    created = models.DateTimeField(auto_now_add=True)
    modified = models.DateTimeField(auto_now=True)
    is_hidden = models.BooleanField(default=False)
    rewarded = models.PositiveIntegerField(default=0)  # money rewarded by the company
    reporter_ip_address = models.GenericIPAddressField(null=True, blank=True)
    cve_id = models.CharField(max_length=16, null=True, blank=True)
    cve_score = models.DecimalField(max_digits=2, decimal_places=1, null=True, blank=True)

    def __unicode__(self):
        return self.description

    @property
    def domain_title(self):
        parsed_url = urlparse(self.url)
        return parsed_url.netloc.split(".")[-2:][0].title()

    @property
    def hostname_domain(self):
        parsed_url = urlparse(self.url)
        return parsed_url.hostname

    @property
    def domain_name(self):
        parsed_url = urlparse(self.url)
        domain = parsed_url.hostname
        return domain

    def get_twitter_message(self):
        issue_link = " " + settings.DOMAIN_NAME + "/issue/" + str(self.id)
        prefix = "Bug found on @"
        spacer = " | "
        msg = (
            prefix
            + self.domain_title
            + spacer
            + self.description[
                : 140 - (len(prefix) + len(self.domain_title) + len(spacer) + len(issue_link))
            ]
            + issue_link
        )
        return msg

    def get_ocr(self):
        if self.ocr:
            return self.ocr
        else:
            try:
                import pytesseract

                self.ocr = pytesseract.image_to_string(Image.open(self.screenshot))
                self.save()
                return self.ocr
            except:
                return "OCR not installed"

    def remove_user(self):
        self.user = None
        self.save()

    def get_absolute_url(self):
        return "/issue/" + str(self.id)

    def get_cve_score(self):
        if self.cve_id is None:
            return None
        try:
            url = "https://services.nvd.nist.gov/rest/json/cves/2.0?cveId=%s" % (self.cve_id)
            response = requests.get(url).json()
            results = response["resultsPerPage"]
            if results != 0:
                metrics = response["vulnerabilities"][0]["cve"]["metrics"]
                if metrics:
                    cvss_metric_v = next(iter(metrics))
                    return metrics[cvss_metric_v][0]["cvssData"]["baseScore"]
        except (requests.exceptions.HTTPError, requests.exceptions.ReadTimeout) as e:
            print(e)
            return None

    class Meta:
        ordering = ["-created"]


class IssueScreenshot(models.Model):
    image = models.ImageField(upload_to="screenshots", validators=[validate_image])
    issue = models.ForeignKey(Issue, on_delete=models.CASCADE, related_name="screenshots")

    # def delete(self, *args, **kwargs):
    #     if self.image:
    #         # Delete the image file
    #         storage = self.image.storage
    #         name = (
    #             self.image.name
    #         )  # Use .name to get the relative file path in the storage system
    #         storage.delete(name)
    #     super(IssueScreenshot, self).delete(*args, **kwargs)

    def delete(self, *args, **kwargs):
        if self.image:
            client = storage.Client()
            bucket = client.bucket(settings.GS_BUCKET_NAME)
            blob = bucket.blob(self.image.name)
            blob.delete()

        super().delete(*args, **kwargs)


@receiver(post_save, sender=Issue)
def update_issue_image_access(sender, instance, **kwargs):
    if instance.is_hidden:
        issue_screenshot_list = IssueScreenshot.objects.filter(issue=instance.id)
        for screenshot in issue_screenshot_list:
            old_name = screenshot.image.name
            if "hidden" not in old_name:
                filename = screenshot.image.name
                extension = filename.split(".")[-1]
                name = filename[:20] + "hidden" + str(uuid.uuid4())[:40] + "." + extension
                default_storage.save(f"screenshots/{name}", screenshot.image)
                default_storage.delete(old_name)
                screenshot.image = f"screenshots/{name}"
                screenshot.image.name = f"screenshots/{name}"
                screenshot.save()


TWITTER_MAXLENGTH = getattr(settings, "TWITTER_MAXLENGTH", 140)


class Winner(models.Model):
    hunt = models.ForeignKey(Hunt, null=True, blank=True, on_delete=models.CASCADE)
    winner = models.ForeignKey(
        User, related_name="winner", null=True, blank=True, on_delete=models.CASCADE
    )
    runner = models.ForeignKey(
        User, related_name="runner", null=True, blank=True, on_delete=models.CASCADE
    )
    second_runner = models.ForeignKey(
        User,
        related_name="second_runner",
        null=True,
        blank=True,
        on_delete=models.CASCADE,
    )
    prize_distributed = models.BooleanField(default=False)


class Points(models.Model):
    user = models.ForeignKey(User, on_delete=models.CASCADE)
    issue = models.ForeignKey(Issue, null=True, blank=True, on_delete=models.CASCADE)
    domain = models.ForeignKey(Domain, null=True, blank=True, on_delete=models.CASCADE)
    score = models.IntegerField()
    created = models.DateTimeField(auto_now_add=True)
    modified = models.DateTimeField(auto_now=True)


class InviteFriend(models.Model):
    sender = models.ForeignKey(User, related_name="sent_invites", on_delete=models.CASCADE)
    recipients = models.ManyToManyField(User, related_name="received_invites", blank=True)
    referral_code = models.CharField(max_length=100, default=uuid.uuid4, editable=False)
    point_by_referral = models.IntegerField(default=0)

    def __str__(self):
        return f"Invite from {self.sender}"


def user_images_path(instance, filename):
    from django.template.defaultfilters import slugify

    filename, ext = os.path.splitext(filename)
    return "avatars/user_{0}/{1}{2}".format(instance.user.id, slugify(filename), ext)


class UserProfile(models.Model):
    title = (
        (0, "Unrated"),
        (1, "Bronze"),
        (2, "Silver"),
        (3, "Gold"),
        (4, "Platinum"),
    )
    follows = models.ManyToManyField("self", related_name="follower", symmetrical=False, blank=True)
    user = AutoOneToOneField("auth.user", related_name="userprofile", on_delete=models.CASCADE)
    user_avatar = models.ImageField(upload_to=user_images_path, blank=True, null=True)
    title = models.IntegerField(choices=title, default=0)
    description = models.TextField(blank=True, null=True)
    winnings = models.DecimalField(max_digits=10, decimal_places=2, null=True, blank=True)
    issue_upvoted = models.ManyToManyField(Issue, blank=True, related_name="upvoted")
    issue_downvoted = models.ManyToManyField(Issue, blank=True, related_name="downvoted")
    issue_saved = models.ManyToManyField(Issue, blank=True, related_name="saved")
    issue_flaged = models.ManyToManyField(Issue, blank=True, related_name="flaged")
    issues_hidden = models.BooleanField(default=False)

    subscribed_domains = models.ManyToManyField(Domain, related_name="user_subscribed_domains")
    subscribed_users = models.ManyToManyField(User, related_name="user_subscribed_users")
    btc_address = models.CharField(max_length=100, blank=True, null=True)
    bch_address = models.CharField(max_length=100, blank=True, null=True)
    eth_address = models.CharField(max_length=100, blank=True, null=True)

    def avatar(self, size=36):
        if self.user_avatar:
            return self.user_avatar.url

        for account in self.user.socialaccount_set.all():
            if "avatar_url" in account.extra_data:
                return account.extra_data["avatar_url"]
            elif "picture" in account.extra_data:
                return account.extra_data["picture"]

    def __unicode__(self):
        return self.user.email


def create_profile(sender, **kwargs):
    user = kwargs["instance"]
    if kwargs["created"]:
        profile = UserProfile(user=user)
        profile.save()


post_save.connect(create_profile, sender=User)


class IP(models.Model):
    address = models.CharField(max_length=25, null=True, blank=True)
    user = models.CharField(max_length=25, null=True, blank=True)
    issuenumber = models.IntegerField(null=True, blank=True)

    def ipaddress(self):
        return self.ipaddress

    def user_name(self):
        return self.user

    def issue_number(self):
        return self.issuenumber


class CompanyAdmin(models.Model):
    role = (
        (0, "Admin"),
        (1, "Moderator"),
    )
    role = models.IntegerField(choices=role, default=0)
    user = models.ForeignKey(User, null=True, blank=True, on_delete=models.CASCADE)
    company = models.ForeignKey(Company, null=True, blank=True, on_delete=models.CASCADE)
    domain = models.ForeignKey(Domain, null=True, blank=True, on_delete=models.CASCADE)
    is_active = models.BooleanField(default=True)


class Wallet(models.Model):
    user = models.ForeignKey(User, on_delete=models.CASCADE)
    account_id = models.TextField(null=True, blank=True)
    current_balance = models.DecimalField(max_digits=6, decimal_places=2, default=0)
    created_at = models.DateTimeField(auto_now_add=True)

    def deposit(self, value):
        self.transaction_set.create(
            value=value, running_balance=self.current_balance + Decimal(value)
        )
        self.current_balance += Decimal(value)
        self.save()

    def withdraw(self, value):
        if value > self.current_balance:
            raise InsufficientBalance("This wallet has insufficient balance.")

        self.transaction_set.create(
            value=-value, running_balance=self.current_balance - Decimal(value)
        )
        self.current_balance -= Decimal(value)
        self.save()

    def transfer(self, wallet, value):
        self.withdraw(value)
        wallet.deposit(value)


class Transaction(models.Model):
    wallet = models.ForeignKey(Wallet, on_delete=models.CASCADE)
    value = models.DecimalField(max_digits=6, decimal_places=2)
    running_balance = models.DecimalField(max_digits=6, decimal_places=2)
    created_at = models.DateTimeField(auto_now_add=True)


class Payment(models.Model):
    wallet = models.ForeignKey(Wallet, on_delete=models.CASCADE)
    value = models.DecimalField(max_digits=6, decimal_places=2)
    active = models.BooleanField(default=True)


class ContributorStats(models.Model):
    username = models.CharField(max_length=255, unique=True)
    commits = models.IntegerField(default=0)
    issues_opened = models.IntegerField(default=0)
    issues_closed = models.IntegerField(default=0)
    prs = models.IntegerField(default=0)
    comments = models.IntegerField(default=0)
    assigned_issues = models.IntegerField(default=0)
    last_updated = models.DateTimeField(auto_now=True)

    def __str__(self):
        return self.username


class Monitor(models.Model):
    url = models.URLField()
    keyword = models.CharField(max_length=255)
    created = models.DateTimeField(auto_now_add=True)
    modified = models.DateTimeField(auto_now=True)
    last_checked_time = models.DateTimeField(auto_now=True)
    status = models.CharField(
        max_length=20,
        choices=[
            ("UP", "Up"),
            ("DOWN", "Down"),
        ],
    )
    user = models.ForeignKey(User, on_delete=models.CASCADE)

    def __str__(self):
        return f"Monitor for {self.url} by {self.user}"<|MERGE_RESOLUTION|>--- conflicted
+++ resolved
@@ -62,18 +62,6 @@
 
     def __str__(self):
         return self.name
-
-<<<<<<< HEAD
-    # def save(self, *args, **kwargs):
-    #     if not self.company_id:
-    #         self.company_id = str(uuid.uuid4())
-    #     super().save(*args, **kwargs)
-=======
-    def save(self, *args, **kwargs):
-        if self.company_id is None:
-            self.company_id = str(uuid.uuid4())
-        super().save(*args, **kwargs)
->>>>>>> d43ef267
 
 
 class Domain(models.Model):
