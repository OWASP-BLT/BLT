--- conflicted
+++ resolved
@@ -2361,7 +2361,6 @@
             self.save()
 
 
-<<<<<<< HEAD
 class EducationalVideo(models.Model):
     url = models.URLField()
     title = models.CharField(max_length=255)
@@ -2371,7 +2370,7 @@
 
     def __str__(self):
         return self.title
-=======
+
 class Thread(models.Model):
     participants = models.ManyToManyField(User, related_name="threads")
     updated_at = models.DateTimeField(auto_now=True)  # For sorting by recent activity
@@ -2455,4 +2454,3 @@
 
     class Meta:
         ordering = ["is_read", "-created_at"]
->>>>>>> 59ef0f07
