import logging
import os
import time
import uuid
from datetime import datetime, timedelta
from decimal import Decimal
from enum import Enum
from urllib.parse import urlparse

import requests
from annoying.fields import AutoOneToOneField
from captcha.fields import CaptchaField
from django.conf import settings
from django.contrib.auth.models import User
from django.contrib.contenttypes.fields import GenericForeignKey, GenericRelation
from django.contrib.contenttypes.models import ContentType
from django.core.cache import cache
from django.core.exceptions import ValidationError
from django.core.files.base import ContentFile
from django.core.files.storage import default_storage
from django.core.validators import MaxValueValidator, MinValueValidator, URLValidator
from django.db import models, transaction
from django.db.models import Count
from django.db.models.signals import post_delete, post_save
from django.dispatch import receiver
from django.template.defaultfilters import slugify
from django.urls import reverse
from django.utils import timezone
from google.api_core.exceptions import NotFound
from google.cloud import storage
from mdeditor.fields import MDTextField
from rest_framework.authtoken.models import Token

logger = logging.getLogger(__name__)


@receiver(post_save, sender=settings.AUTH_USER_MODEL)
def create_auth_token(sender, instance=None, created=False, **kwargs):
    if created:
        Token.objects.create(user=instance)
        Wallet.objects.create(user=instance)


class Subscription(models.Model):
    name = models.CharField(max_length=25, null=False, blank=True)
    charge_per_month = models.IntegerField(null=False, blank=True)
    hunt_per_domain = models.IntegerField(null=False, blank=True)
    number_of_domains = models.IntegerField(null=False, blank=True)
    feature = models.BooleanField(default=True)
    created = models.DateTimeField(auto_now_add=True)


class Tag(models.Model):
    name = models.CharField(max_length=255)
    slug = models.SlugField(unique=True)
    created = models.DateTimeField(auto_now_add=True)

    def save(self, *args, **kwargs):
        if not self.slug:
            self.slug = slugify(self.name)
        super(Tag, self).save(*args, **kwargs)

    def __str__(self):
        return self.name


class IntegrationServices(Enum):
    SLACK = "slack"


class Integration(models.Model):
    service_name = models.CharField(
        max_length=20,
        choices=[(tag.value, tag.name) for tag in IntegrationServices],
        null=True,
        blank=True,
    )
    organization = models.ForeignKey(
        "Organization",
        on_delete=models.CASCADE,
        related_name="organization_integrations",
    )
    created_at = models.DateTimeField(auto_now_add=True)

    def __str__(self):
        return f"{self.organization.name} - {self.service_name} Integration"


class SlackIntegration(models.Model):
    integration = models.OneToOneField(Integration, on_delete=models.CASCADE, related_name="slack_integration")
    bot_access_token = models.CharField(max_length=255, null=True, blank=True)  # will be different for each workspace
    workspace_name = models.CharField(max_length=255, null=True, blank=True)
    default_channel_name = models.CharField(max_length=255, null=True, blank=True)  # Default channel ID
    default_channel_id = models.CharField(max_length=255, null=True, blank=True)
    daily_updates = models.BooleanField(default=False)
    daily_update_time = models.IntegerField(
        null=True,
        blank=True,
        validators=[MinValueValidator(0), MaxValueValidator(23)],  # Valid hours: 0–23
        help_text="The hour of the day (0-23) to send daily updates",
    )
    # Add welcome message field
    welcome_message = models.TextField(
        null=True,
        blank=True,
        help_text="Custom welcome message for new members. Use Slack markdown formatting.",
    )

    def __str__(self):
        return f"Slack Integration for {self.integration.organization.name}"


class OrganisationType(Enum):
    ORGANIZATION = "organization"
    INDIVIDUAL = "individual"
    TEAM = "team"


class Organization(models.Model):
    admin = models.ForeignKey(User, null=True, blank=True, on_delete=models.CASCADE)
    managers = models.ManyToManyField(User, related_name="user_organizations")
    name = models.CharField(max_length=255)
    description = models.CharField(max_length=500, null=True, blank=True)
    logo = models.ImageField(upload_to="organization_logos", null=True, blank=True)
    url = models.URLField(unique=True)
    email = models.EmailField(null=True, blank=True)
    twitter = models.CharField(max_length=30, null=True, blank=True)
    facebook = models.URLField(null=True, blank=True)
    created = models.DateTimeField(auto_now_add=True)
    modified = models.DateTimeField(auto_now=True)
    subscription = models.ForeignKey(Subscription, null=True, blank=True, on_delete=models.CASCADE)
    is_active = models.BooleanField(default=False)
    tags = models.ManyToManyField(Tag, blank=True)
    integrations = models.ManyToManyField(Integration, related_name="organizations")
    trademark_count = models.IntegerField(default=0)
    trademark_check_date = models.DateTimeField(null=True, blank=True)
    team_points = models.IntegerField(default=0)
    type = models.CharField(
        max_length=15,
        choices=[(tag.value, tag.name) for tag in OrganisationType],
        default=OrganisationType.ORGANIZATION.value,
    )

    def __str__(self):
        return self.name


class JoinRequest(models.Model):
    team = models.ForeignKey(Organization, null=True, blank=True, on_delete=models.CASCADE)
    user = models.ForeignKey(User, on_delete=models.CASCADE)
    created_at = models.DateTimeField(auto_now_add=True)
    is_accepted = models.BooleanField(default=False)


class Domain(models.Model):
    organization = models.ForeignKey(Organization, null=True, blank=True, on_delete=models.CASCADE)
    managers = models.ManyToManyField(User, related_name="user_domains", blank=True)
    name = models.CharField(max_length=255, unique=True)
    url = models.URLField()
    logo = models.ImageField(upload_to="logos", null=True, blank=True)
    webshot = models.ImageField(upload_to="webshots", null=True, blank=True)
    clicks = models.IntegerField(null=True, blank=True)
    email_event = models.CharField(max_length=255, default="", null=True, blank=True)
    color = models.CharField(max_length=10, null=True, blank=True)
    github = models.CharField(max_length=255, null=True, blank=True)
    email = models.EmailField(null=True, blank=True)
    twitter = models.CharField(max_length=30, null=True, blank=True)
    facebook = models.URLField(null=True, blank=True)
    created = models.DateTimeField(auto_now_add=True)
    modified = models.DateTimeField(auto_now=True)
    tags = models.ManyToManyField(Tag, blank=True)

    def __unicode__(self):
        return self.name

    def __str__(self):
        return self.name

    @property
    def open_issues(self):
        return Issue.objects.filter(domain=self).exclude(status="closed")

    @property
    def closed_issues(self):
        return Issue.objects.filter(domain=self).filter(status="closed")

    @property
    def top_tester(self):
        return User.objects.filter(issue__domain=self).annotate(total=Count("issue")).order_by("-total").first()

    @property
    def get_name(self):
        # Ensure the URL has a scheme; if not, add one.
        url = self.url if "://" in self.url else f"http://{self.url}"
        parsed_url = urlparse(url)

        # Extract domain name safely
        if parsed_url.netloc:
            domain_parts = parsed_url.netloc.split(".")
            if len(domain_parts) >= 2:
                return domain_parts[-2].title()
        return ""

    def get_logo(self):
        if self.logo:
            return self.logo.url
        image_request = requests.get("https://logo.clearbit.com/" + self.name)
        try:
            if image_request.status_code == 200:
                image_content = ContentFile(image_request.content)
                self.logo.save(self.name + ".jpg", image_content)
                return self.logo.url

        except:
            favicon_url = self.url + "/favicon.ico"
            return favicon_url

    @property
    def hostname_domain(self):
        parsed_url = urlparse(self.url)
        return parsed_url.hostname

    @property
    def domain_name(self):
        parsed_url = urlparse(self.url)
        domain = parsed_url.path
        if domain is not None:
            temp = domain.rsplit(".")
            if len(temp) == 3:
                domain = temp[1] + "." + temp[2]
        return domain

    def get_absolute_url(self):
        return "/domain/" + self.name

    def get_or_set_x_url(self, name):
        if self.twitter:
            return self.twitter

        validate = URLValidator(schemes=["https"])  # Only allow HTTPS URLs
        try:
            twitter_url = "https://twitter.com/%s" % (name)
            validate(twitter_url)
            self.twitter = name
            self.save()
            return name
        except ValidationError:
            pass


class TrademarkOwner(models.Model):
    name = models.CharField(max_length=255)
    address1 = models.CharField(max_length=255, blank=True, null=True)
    address2 = models.CharField(max_length=255, blank=True, null=True)
    city = models.CharField(max_length=100, blank=True, null=True)
    state = models.CharField(max_length=100, blank=True, null=True)
    country = models.CharField(max_length=100, blank=True, null=True)
    postcode = models.CharField(max_length=20, blank=True, null=True)
    owner_type = models.CharField(max_length=20, blank=True, null=True)
    owner_label = models.CharField(max_length=100, blank=True, null=True)
    legal_entity_type = models.CharField(max_length=20, blank=True, null=True)
    legal_entity_type_label = models.CharField(max_length=100, blank=True, null=True)

    def __str__(self):
        return self.name


class Trademark(models.Model):
    keyword = models.CharField(max_length=255)
    registration_number = models.CharField(max_length=50, blank=True, null=True)
    serial_number = models.CharField(max_length=50, blank=True, null=True)
    status_label = models.CharField(max_length=50, blank=True, null=True)
    status_code = models.CharField(max_length=20, blank=True, null=True)
    status_date = models.DateField(blank=True, null=True)
    status_definition = models.CharField(max_length=255, blank=True, null=True)
    filing_date = models.DateField(blank=True, null=True)
    registration_date = models.DateField(blank=True, null=True)
    abandonment_date = models.DateField(blank=True, null=True)
    expiration_date = models.DateField(blank=True, null=True)
    description = models.TextField(blank=True, null=True)
    owners = models.ManyToManyField(TrademarkOwner, related_name="trademarks")
    organization = models.ForeignKey(
        Organization,
        null=True,
        blank=True,
        on_delete=models.CASCADE,
        related_name="trademarks",
    )

    def __str__(self):
        return self.keyword


def validate_image(fieldfile_obj):
    try:
        filesize = fieldfile_obj.file.size
    except:
        filesize = fieldfile_obj.size
    megabyte_limit = 3.0
    if filesize > megabyte_limit * 1024 * 1024:
        raise ValidationError("Max file size is %sMB" % str(megabyte_limit))


class Hunt(models.Model):
    class Meta:
        ordering = ["-id"]

    domain = models.ForeignKey(Domain, on_delete=models.CASCADE)
    name = models.CharField(max_length=25)
    description = MDTextField(null=True, blank=True)
    url = models.URLField()
    prize = models.IntegerField(null=True, blank=True)
    prize_winner = models.DecimalField(max_digits=6, decimal_places=2, default=0)
    prize_runner = models.DecimalField(max_digits=6, decimal_places=2, default=0)
    prize_second_runner = models.DecimalField(max_digits=6, decimal_places=2, default=0)
    logo = models.ImageField(upload_to="logos", null=True, blank=True)
    banner = models.ImageField(upload_to="banners", null=True, blank=True)
    plan = models.CharField(max_length=10)
    txn_id = models.CharField(max_length=50, null=True, blank=True)
    color = models.CharField(max_length=10, null=True, blank=True)
    created = models.DateTimeField(auto_now_add=True)
    starts_on = models.DateTimeField(null=True, blank=True)
    end_on = models.DateTimeField(null=True, blank=True)
    is_published = models.BooleanField(default=False)
    result_published = models.BooleanField(default=False)
    modified = models.DateTimeField(auto_now=True)

    @property
    def domain_title(self):
        parsed_url = urlparse(self.url)
        return parsed_url.netloc.split(".")[-2:][0].title()

    def __str__(self) -> str:
        return self.name


class HuntPrize(models.Model):
    hunt = models.ForeignKey(Hunt, on_delete=models.CASCADE)
    name = models.CharField(max_length=50)
    value = models.PositiveIntegerField(default=0)
    no_of_eligible_projects = models.PositiveIntegerField(default=1)  # no of winner in this prize
    valid_submissions_eligible = models.BooleanField(default=False)  # all valid submissions are winners in this prize
    prize_in_crypto = models.BooleanField(default=False)
    description = models.TextField(null=True, blank=True)
    created = models.DateTimeField(auto_now_add=True)

    def __str__(self) -> str:
        return self.hunt.name + self.name


class Issue(models.Model):
    labels = (
        (0, "General"),
        (1, "Number Error"),
        (2, "Functional"),
        (3, "Performance"),
        (4, "Security"),
        (5, "Typo"),
        (6, "Design"),
        (7, "Server Down"),
    )
    user = models.ForeignKey(User, null=True, blank=True, on_delete=models.CASCADE)
    team_members = models.ManyToManyField(User, related_name="reportmembers", blank=True)
    hunt = models.ForeignKey(Hunt, null=True, blank=True, on_delete=models.CASCADE)
    domain = models.ForeignKey(Domain, null=True, blank=True, on_delete=models.CASCADE)
    url = models.URLField()
    description = models.TextField()
    markdown_description = models.TextField(null=True, blank=True)
    captcha = CaptchaField()
    label = models.PositiveSmallIntegerField(choices=labels, default=0)
    views = models.IntegerField(null=True, blank=True)
    verified = models.BooleanField(default=False)
    score = models.IntegerField(null=True, blank=True)
    status = models.CharField(max_length=10, default="open", null=True, blank=True)
    user_agent = models.CharField(max_length=255, default="", null=True, blank=True)
    ocr = models.TextField(default="", null=True, blank=True)
    screenshot = models.ImageField(upload_to="screenshots", null=True, blank=True, validators=[validate_image])
    closed_by = models.ForeignKey(User, null=True, blank=True, related_name="closed_by", on_delete=models.CASCADE)
    closed_date = models.DateTimeField(default=None, null=True, blank=True)
    github_url = models.URLField(default="", null=True, blank=True)
    created = models.DateTimeField(auto_now_add=True)
    modified = models.DateTimeField(auto_now=True)
    is_hidden = models.BooleanField(default=False)
    rewarded = models.PositiveIntegerField(default=0)  # money rewarded by the organization
    reporter_ip_address = models.GenericIPAddressField(null=True, blank=True)
    cve_id = models.CharField(max_length=16, null=True, blank=True)
    cve_score = models.DecimalField(max_digits=2, decimal_places=1, null=True, blank=True)
    tags = models.ManyToManyField(Tag, blank=True)
    comments = GenericRelation("comments.Comment")

    def __unicode__(self):
        return self.description

    def __str__(self):
        return self.description

    @property
    def domain_title(self):
        parsed_url = urlparse(self.url)
        return parsed_url.netloc.split(".")[-2:][0].title()

    @property
    def hostname_domain(self):
        parsed_url = urlparse(self.url)
        return parsed_url.hostname

    @property
    def domain_name(self):
        parsed_url = urlparse(self.url)
        domain = parsed_url.hostname
        return domain

    def get_twitter_message(self):
        issue_link = " " + settings.DOMAIN_NAME + "/issue/" + str(self.id)
        prefix = "Bug found on @"
        spacer = " | "
        msg = (
            prefix
            + self.domain_title
            + spacer
            + self.description[: 140 - (len(prefix) + len(self.domain_title) + len(spacer) + len(issue_link))]
            + issue_link
        )
        return msg

    def remove_user(self):
        self.user = None
        self.save()

    def get_absolute_url(self):
        return "/issue/" + str(self.id)

    def get_cve_score(self):
        if self.cve_id is None:
            return None
        try:
            url = "https://services.nvd.nist.gov/rest/json/cves/2.0?cveId=%s" % (self.cve_id)
            response = requests.get(url).json()
            results = response["resultsPerPage"]
            if results != 0:
                metrics = response["vulnerabilities"][0]["cve"]["metrics"]
                if metrics:
                    cvss_metric_v = next(iter(metrics))
                    return metrics[cvss_metric_v][0]["cvssData"]["baseScore"]
        except (requests.exceptions.HTTPError, requests.exceptions.ReadTimeout) as e:
            print(e)
            return None

    class Meta:
        ordering = ["-created"]


def is_using_gcs():
    """
    Determine if Google Cloud Storage is being used as the backend.
    """
    if hasattr(settings, "STORAGES"):
        backend = settings.STORAGES.get("default", {}).get("BACKEND", "")
    else:
        backend = getattr(settings, "DEFAULT_FILE_STORAGE", "")

    return backend == "storages.backends.gcloud.GoogleCloudStorage"


if is_using_gcs():

    @receiver(post_delete, sender=Issue)
    def delete_image_on_issue_delete(sender, instance, **kwargs):
        if instance.screenshot:
            client = storage.Client()
            bucket = client.bucket(settings.GS_BUCKET_NAME)
            blob_name = instance.screenshot.name
            blob = bucket.blob(blob_name)
            try:
                logger.info(f"Attempting to delete image from Google Cloud Storage: {blob_name}")
                blob.delete()
                logger.info(f"Successfully deleted image from Google Cloud Storage: {blob_name}")
            except NotFound:
                logger.warning(f"File not found in Google Cloud Storage: {blob_name}")
            except Exception as e:
                logger.error(f"Error deleting image from Google Cloud Storage: {blob_name} - {str(e)}")

else:

    @receiver(post_delete, sender=Issue)
    def delete_image_on_issue_delete(sender, instance, **kwargs):
        if instance.screenshot:
            instance.screenshot.delete(save=False)


class IssueScreenshot(models.Model):
    image = models.ImageField(upload_to="screenshots", validators=[validate_image])
    issue = models.ForeignKey(Issue, on_delete=models.CASCADE, related_name="screenshots")
    created = models.DateTimeField(auto_now_add=True)


if is_using_gcs():

    @receiver(post_delete, sender=IssueScreenshot)
    def delete_image_on_post_delete(sender, instance, **kwargs):
        if instance.image:
            client = storage.Client()
            bucket = client.bucket(settings.GS_BUCKET_NAME)
            blob_name = instance.image.name
            blob = bucket.blob(blob_name)
            try:
                logger.info(f"Attempting to delete image from Google Cloud Storage: {blob_name}")
                blob.delete()
                logger.info(f"Successfully deleted image from Google Cloud Storage: {blob_name}")
            except NotFound:
                logger.warning(f"File not found in Google Cloud Storage: {blob_name}")
            except Exception as e:
                logger.error(f"Error deleting image from Google Cloud Storage: {blob_name} - {str(e)}")

else:

    @receiver(post_delete, sender=IssueScreenshot)
    def delete_image_on_post_delete(sender, instance, **kwargs):
        if instance.image:
            instance.image.delete(save=False)


@receiver(post_save, sender=Issue)
def update_issue_image_access(sender, instance, **kwargs):
    if instance.is_hidden:
        issue_screenshot_list = IssueScreenshot.objects.filter(issue=instance.id)
        for screenshot in issue_screenshot_list:
            old_name = screenshot.image.name
            if "hidden" not in old_name:
                filename = screenshot.image.name
                extension = filename.split(".")[-1]
                name = filename[:20] + "hidden" + str(uuid.uuid4())[:40] + "." + extension
                default_storage.save(f"screenshots/{name}", screenshot.image)
                default_storage.delete(old_name)
                screenshot.image = f"screenshots/{name}"
                screenshot.image.name = f"screenshots/{name}"
                screenshot.save()


TWITTER_MAXLENGTH = getattr(settings, "TWITTER_MAXLENGTH", 140)


class Winner(models.Model):
    hunt = models.ForeignKey(Hunt, null=True, blank=True, on_delete=models.CASCADE)
    winner = models.ForeignKey(User, related_name="winner", null=True, blank=True, on_delete=models.CASCADE)
    runner = models.ForeignKey(User, related_name="runner", null=True, blank=True, on_delete=models.CASCADE)
    second_runner = models.ForeignKey(
        User,
        related_name="second_runner",
        null=True,
        blank=True,
        on_delete=models.CASCADE,
    )
    prize_distributed = models.BooleanField(default=False)
    prize = models.ForeignKey(HuntPrize, null=True, blank=True, on_delete=models.CASCADE)
    prize_amount = models.DecimalField(max_digits=6, decimal_places=2, default=0)
    created = models.DateTimeField(auto_now_add=True)


class Points(models.Model):
    user = models.ForeignKey(User, on_delete=models.CASCADE)
    issue = models.ForeignKey(Issue, null=True, blank=True, on_delete=models.CASCADE)
    domain = models.ForeignKey(Domain, null=True, blank=True, on_delete=models.CASCADE)
    score = models.IntegerField()
    created = models.DateTimeField(auto_now_add=True)
    modified = models.DateTimeField(auto_now=True)
    reason = models.TextField(null=True, blank=True)

    def __str__(self):
        return f"{self.user.username} - {self.score} points"


class InviteFriend(models.Model):
    sender = models.ForeignKey(User, related_name="sent_invites", on_delete=models.CASCADE)
    recipients = models.ManyToManyField(User, related_name="received_invites", blank=True)
    referral_code = models.CharField(max_length=100, default=uuid.uuid4, editable=False)
    point_by_referral = models.IntegerField(default=0)
    created = models.DateTimeField(auto_now_add=True)

    def __str__(self):
        return f"Invite from {self.sender}"


def user_images_path(instance, filename):
    from django.template.defaultfilters import slugify

    filename, ext = os.path.splitext(filename)
    return "avatars/user_{0}/{1}{2}".format(instance.user.id, slugify(filename), ext)


class UserProfile(models.Model):
    title = (
        (0, "Unrated"),
        (1, "Bronze"),
        (2, "Silver"),
        (3, "Gold"),
        (4, "Platinum"),
    )
    follows = models.ManyToManyField("self", related_name="follower", symmetrical=False, blank=True)
    user = AutoOneToOneField("auth.user", related_name="userprofile", on_delete=models.CASCADE)
    user_avatar = models.ImageField(upload_to=user_images_path, blank=True, null=True)
    title = models.IntegerField(choices=title, default=0)
    role = models.CharField(max_length=255, blank=True, null=True)
    description = models.TextField(blank=True, null=True)
    winnings = models.DecimalField(max_digits=10, decimal_places=2, null=True, blank=True)
    issue_upvoted = models.ManyToManyField(Issue, blank=True, related_name="upvoted")
    issue_downvoted = models.ManyToManyField(Issue, blank=True, related_name="downvoted")
    issue_saved = models.ManyToManyField(Issue, blank=True, related_name="saved")
    issue_flaged = models.ManyToManyField(Issue, blank=True, related_name="flaged")
    issues_hidden = models.BooleanField(default=False)

    subscribed_domains = models.ManyToManyField(Domain, related_name="user_subscribed_domains", blank=True)
    subscribed_users = models.ManyToManyField(User, related_name="user_subscribed_users", blank=True)
    btc_address = models.CharField(max_length=100, blank=True, null=True)
    bch_address = models.CharField(max_length=100, blank=True, null=True)
    eth_address = models.CharField(max_length=100, blank=True, null=True)
    created = models.DateTimeField(auto_now_add=True)
    tags = models.ManyToManyField(Tag, blank=True)
    x_username = models.CharField(max_length=50, blank=True, null=True)
    linkedin_url = models.URLField(blank=True, null=True)
    github_url = models.URLField(blank=True, null=True)
    website_url = models.URLField(blank=True, null=True)
    discounted_hourly_rate = models.DecimalField(max_digits=10, decimal_places=2, default=0)
    modified = models.DateTimeField(auto_now=True)
    visit_count = models.PositiveIntegerField(default=0)
    team = models.ForeignKey(
        Organization,
        on_delete=models.SET_NULL,
        related_name="user_profiles",
        null=True,
        blank=True,
    )
    merged_pr_count = models.PositiveIntegerField(default=0)
    contribution_rank = models.PositiveIntegerField(default=0)

    def check_team_membership(self):
        return self.team is not None

    current_streak = models.IntegerField(default=0)
    longest_streak = models.IntegerField(default=0)
    last_check_in = models.DateField(null=True, blank=True)

    def avatar(self, size=36):
        if self.user_avatar:
            return self.user_avatar.url

        for account in self.user.socialaccount_set.all():
            if "avatar_url" in account.extra_data:
                return account.extra_data["avatar_url"]
            elif "picture" in account.extra_data:
                return account.extra_data["picture"]

    def __unicode__(self):
        return self.user.email

    def update_streak_and_award_points(self, check_in_date=None):
        """
        Update streak based on consecutive daily check-ins and award points
        """
        # Use current date if no check-in date provided
        if check_in_date is None:
            check_in_date = timezone.now().date()

        try:
            with transaction.atomic():
                # Streak logic
                if not self.last_check_in or check_in_date == self.last_check_in + timedelta(days=1):
                    self.current_streak += 1
                    self.longest_streak = max(self.current_streak, self.longest_streak)
                # If check-in is not consecutive, reset streak
                elif check_in_date > self.last_check_in + timedelta(days=1):
                    self.current_streak = 1

                Points.objects.get_or_create(
                    user=self.user,
                    reason="Daily check-in",
                    created__date=datetime.today().date(),
                    defaults={"score": 5},
                )

                points_awarded = 0
                if self.current_streak == 7:
                    points_awarded += 20
                    reason = "7-day streak milestone achieved!"
                elif self.current_streak == 15:
                    points_awarded += 30
                    reason = "15-day streak milestone achieved!"
                elif self.current_streak == 30:
                    points_awarded += 50
                    reason = "30-day streak milestone achieved!"
                elif self.current_streak == 100:
                    points_awarded += 150
                    reason = "100-day streak milestone achieved!"
                elif self.current_streak == 180:
                    points_awarded += 300
                    reason = "180-day streak milestone achieved!"
                elif self.current_streak == 365:
                    points_awarded += 500
                    reason = "365-day streak milestone achieved!"

                if points_awarded != 0:
                    Points.objects.create(user=self.user, score=points_awarded, reason=reason)

                # Update last check-in and save
                self.last_check_in = check_in_date
                self.save()

                self.award_streak_badges()

        except Exception as e:
            # Log the error or handle it appropriately
            logger.error(f"Error in check-in process: {e}")
            return False

        return True

    def award_streak_badges(self):
        """
        Award badges for streak milestones
        """
        streak_badges = {
            7: "Weekly Streak",
            15: "Half-Month Streak",
            30: "Monthly Streak",
            100: "100 Day Streak",
            180: "Six Month Streak",
            365: "Yearly Streak",
        }

        for milestone, badge_title in streak_badges.items():
            if self.current_streak >= milestone:
                badge, _ = Badge.objects.get(
                    title=badge_title,
                )

                # Avoid duplicate badge awards
                if not UserBadge.objects.filter(user=self.user, badge=badge).exists():
                    UserBadge.objects.create(user=self.user, badge=badge)

    def __str__(self):
        return self.user.username


def create_profile(sender, **kwargs):
    user = kwargs["instance"]
    if kwargs["created"]:
        profile = UserProfile(user=user)
        profile.save()


post_save.connect(create_profile, sender=User)


class IP(models.Model):
    address = models.CharField(max_length=39, null=True, blank=True)
    user = models.CharField(max_length=150, null=True, blank=True)
    issuenumber = models.IntegerField(null=True, blank=True)
    created = models.DateTimeField(auto_now_add=True)
    agent = models.TextField(null=True, blank=True)
    count = models.BigIntegerField(default=1)
    path = models.CharField(max_length=255, null=True, blank=True)
    method = models.CharField(max_length=10, null=True, blank=True)
    referer = models.CharField(max_length=255, null=True, blank=True)


class OrganizationAdmin(models.Model):
    role = (
        (0, "Admin"),
        (1, "Moderator"),
    )
    role = models.IntegerField(choices=role, default=0)
    user = models.ForeignKey(User, null=True, blank=True, on_delete=models.CASCADE)
    organization = models.ForeignKey(Organization, null=True, blank=True, on_delete=models.CASCADE)
    domain = models.ForeignKey(Domain, null=True, blank=True, on_delete=models.CASCADE)
    is_active = models.BooleanField(default=True)
    created = models.DateTimeField(auto_now_add=True)


class Wallet(models.Model):
    user = models.ForeignKey(User, on_delete=models.CASCADE)
    account_id = models.TextField(null=True, blank=True)
    current_balance = models.DecimalField(max_digits=6, decimal_places=2, default=0)
    created = models.DateTimeField(auto_now_add=True)

    def deposit(self, value):
        self.transaction_set.create(value=value, running_balance=self.current_balance + Decimal(value))
        self.current_balance += Decimal(value)
        self.save()

    def withdraw(self, value):
        if value > self.current_balance:
            raise Exception("This wallet has insufficient balance.")

        self.transaction_set.create(value=-value, running_balance=self.current_balance - Decimal(value))
        self.current_balance -= Decimal(value)
        self.save()

    def transfer(self, wallet, value):
        self.withdraw(value)
        wallet.deposit(value)


class Transaction(models.Model):
    wallet = models.ForeignKey(Wallet, on_delete=models.CASCADE)
    value = models.DecimalField(max_digits=6, decimal_places=2)
    running_balance = models.DecimalField(max_digits=6, decimal_places=2)
    created = models.DateTimeField(auto_now_add=True)


class Payment(models.Model):
    wallet = models.ForeignKey(Wallet, on_delete=models.CASCADE)
    value = models.DecimalField(max_digits=6, decimal_places=2)
    active = models.BooleanField(default=True)
    created = models.DateTimeField(auto_now_add=True)


class Monitor(models.Model):
    url = models.URLField()
    keyword = models.CharField(max_length=255)
    created = models.DateTimeField(auto_now_add=True)
    modified = models.DateTimeField(auto_now=True)
    last_checked_time = models.DateTimeField(auto_now=True)
    status = models.CharField(
        max_length=20,
        choices=[
            ("UP", "Up"),
            ("DOWN", "Down"),
        ],
    )
    user = models.ForeignKey(User, on_delete=models.CASCADE)

    def __str__(self):
        return f"Monitor for {self.url} by {self.user}"


class Bid(models.Model):
    user = models.ForeignKey(User, on_delete=models.CASCADE)
    # link this to our issue model
    issue_url = models.URLField()
    created = models.DateTimeField(default=timezone.now)
    modified = models.DateTimeField(default=timezone.now)
    amount_bch = models.DecimalField(max_digits=16, decimal_places=8, default=0)
    status = models.CharField(default="Open", max_length=10)
    pr_link = models.URLField(blank=True, null=True)
    bch_address = models.CharField(blank=True, null=True, max_length=45)

    # def save(self, *args, **kwargs):
    #     if (
    #         self.status == "Open"
    #         and (timezone.now() - self.created).total_seconds() >= 24 * 60 * 60
    #     ):
    #         self.status = "Selected"
    #         self.modified = timezone.now()
    #         email_body = f"This bid was selected:\nIssue URL: {self.issue_url}\nUser: {self.user}\nCurrent Bid: {self.current_bid}\nCreated on: {self.created}\nBid Amount: {self.amount}"
    #         send_mail(
    #             "Bid Closed",
    #             email_body,
    #             settings.EMAIL_HOST_USER,
    #             [settings.EMAIL_HOST_USER],
    #             fail_silently=False,
    #         )

    #     super().save(*args, **kwargs)


class ChatBotLog(models.Model):
    question = models.TextField()
    answer = models.TextField()
    created = models.DateTimeField(auto_now_add=True)

    def __str__(self):
        return f"Q: {self.question} | A: {self.answer} at {self.created}"


class Suggestion(models.Model):
    user = models.ForeignKey(User, null=True, blank=True, on_delete=models.CASCADE)
    title = models.CharField(max_length=200)
    description = models.TextField(max_length=1000, null=True, blank=True)
    up_votes = models.IntegerField(null=True, blank=True, default=0)
    down_votes = models.IntegerField(null=True, blank=True, default=0)
    created = models.DateTimeField(auto_now_add=True)

    def __str__(self):
        return f"{self.title} by {self.user}"


class SuggestionVotes(models.Model):
    suggestion = models.ForeignKey(Suggestion, on_delete=models.CASCADE)
    user = models.ForeignKey(User, null=True, blank=True, on_delete=models.CASCADE)
    up_vote = models.BooleanField(default=False)
    down_vote = models.BooleanField(default=False)
    created = models.DateTimeField(auto_now_add=True)

    def __str__(self):
        return f"Suggestion {self.user}"


class Contributor(models.Model):
    name = models.CharField(max_length=255)
    github_id = models.IntegerField(unique=True)
    github_url = models.URLField()
    avatar_url = models.URLField()
    contributor_type = models.CharField(max_length=255)  # type = User, Bot ,... etc
    contributions = models.PositiveIntegerField()
    created = models.DateTimeField(auto_now_add=True)

    def __str__(self):
        return self.name


class Project(models.Model):
    STATUS_CHOICES = [
        ("flagship", "Flagship"),
        ("production", "Production"),
        ("incubator", "Incubator"),
        ("lab", "Lab"),
        ("inactive", "Inactive"),
    ]

    organization = models.ForeignKey(
        Organization,
        null=True,
        blank=True,
        related_name="projects",
        on_delete=models.CASCADE,
    )
    name = models.CharField(max_length=255)
    slug = models.SlugField(unique=True, blank=True)
    description = models.TextField()
    status = models.CharField(max_length=20, choices=STATUS_CHOICES, default="new")
    url = models.URLField(unique=True, null=True, blank=True)  # Made url nullable in case of no website
    project_visit_count = models.IntegerField(default=0)
    twitter = models.CharField(max_length=30, null=True, blank=True)
    facebook = models.URLField(null=True, blank=True)
    logo = models.ImageField(upload_to="project_logos", null=True, blank=True)
    created = models.DateTimeField(auto_now_add=True)  # Standardized field name
    modified = models.DateTimeField(auto_now=True)  # Standardized field name
    # add languages
    # add tags

    def save(self, *args, **kwargs):
        if not self.slug:
            slug = slugify(self.name)
            # Replace dots with dashes and limit length
            slug = slug.replace(".", "-")
            if len(slug) > 50:
                slug = slug[:50]
            # Ensure we have a valid slug
            if not slug:
                slug = f"project-{int(time.time())}"
            self.slug = slug
        super(Project, self).save(*args, **kwargs)

    def __str__(self):
        return self.name


class Contribution(models.Model):
    CONTRIBUTION_TYPES = [
        ("commit", "Commit"),
        ("issue_opened", "Issue Opened"),
        ("issue_closed", "Issue Closed"),
        ("issue_assigned", "Issue Assigned"),
        ("pull_request", "Pull Request"),
        ("comment", "Comment"),
    ]

    user = models.ForeignKey(User, on_delete=models.CASCADE, blank=True, null=True)
    title = models.CharField(max_length=255)
    description = models.TextField()
    repository = models.ForeignKey(Project, on_delete=models.CASCADE, null=True)
    contribution_type = models.CharField(max_length=20, choices=CONTRIBUTION_TYPES, default="commit")
    github_username = models.CharField(max_length=255, default="")
    github_id = models.CharField(max_length=100, null=True, blank=True)
    github_url = models.URLField(null=True, blank=True)
    created = models.DateTimeField()
    status = models.CharField(max_length=50, choices=[("open", "Open"), ("closed", "Closed")])
    txid = models.CharField(max_length=64, blank=True, null=True)

    class Meta:
        indexes = [
            models.Index(fields=["github_id"]),
            models.Index(fields=["user", "created"]),
            models.Index(fields=["repository", "created"]),
        ]


class BaconToken(models.Model):
    user = models.ForeignKey(User, on_delete=models.CASCADE)
    amount = models.DecimalField(max_digits=10, decimal_places=2)
    created = models.DateTimeField(auto_now_add=True)
    contribution = models.OneToOneField(Contribution, on_delete=models.CASCADE)
    token_id = models.CharField(max_length=64, blank=True, null=True)  # Token ID from the Runes protocol

    def __str__(self):
        return f"{self.user.username} - {self.amount} BACON"


class Blocked(models.Model):
    address = models.GenericIPAddressField(null=True, blank=True)
    reason_for_block = models.TextField(blank=True, null=True, max_length=255)
    ip_network = models.GenericIPAddressField(null=True, blank=True)
    user_agent_string = models.CharField(max_length=255, default="", null=True, blank=True)
    count = models.IntegerField(default=1)
    created = models.DateField(auto_now_add=True)
    modified = models.DateTimeField(auto_now=True)

    def __str__(self):
        return f"user agent : {self.user_agent_string} | IP : {self.address}"


@receiver(post_save, sender=Blocked)
@receiver(post_delete, sender=Blocked)
def clear_blocked_cache(sender, instance=None, **kwargs):
    """
    Clears the cache when a Blocked instance is created, updated, or deleted.
    """
    # Clear the cache
    cache.delete("blocked_ips")
    cache.delete("blocked_ip_network")
    cache.delete("blocked_agents")

    # Retrieve valid blocked IPs, IP networks, and user agents
    blocked_ips = Blocked.objects.values_list("address", flat=True)
    blocked_ip_network = Blocked.objects.values_list("ip_network", flat=True)
    blocked_agents = Blocked.objects.values_list("user_agent_string", flat=True)

    # Filter out None or invalid values
    blocked_ips = [ip for ip in blocked_ips if ip is not None]
    blocked_ip_network = [network for network in blocked_ip_network if network is not None]
    blocked_agents = [agent for agent in blocked_agents if agent is not None]

    # Set the cache with valid values
    cache.set("blocked_ips", blocked_ips, timeout=86400)
    cache.set("blocked_ip_network", blocked_ip_network, timeout=86400)
    cache.set("blocked_agents", blocked_agents, timeout=86400)


class TimeLog(models.Model):
    user = models.ForeignKey(settings.AUTH_USER_MODEL, on_delete=models.CASCADE, related_name="timelogs")
    # associate organization with sizzle
    organization = models.ForeignKey(
        Organization,
        on_delete=models.CASCADE,
        related_name="time_logs",
        null=True,
        blank=True,
    )
    start_time = models.DateTimeField()
    end_time = models.DateTimeField(null=True, blank=True)
    duration = models.DurationField(null=True, blank=True)
    github_issue_url = models.URLField(null=True, blank=True)  # URL field for GitHub issue
    created = models.DateTimeField(default=timezone.now, editable=False)

    def save(self, *args, **kwargs):
        if self.end_time and self.start_time <= self.end_time:
            self.duration = self.end_time - self.start_time
        super().save(*args, **kwargs)

    def __str__(self):
        return f"TimeLog by {self.user.username} from {self.start_time} to {self.end_time}"


class ActivityLog(models.Model):
    user = models.ForeignKey(settings.AUTH_USER_MODEL, on_delete=models.CASCADE, related_name="activity_logs")
    window_title = models.CharField(max_length=255)
    url = models.URLField(null=True, blank=True)  # URL field for activity-related URL
    recorded_at = models.DateTimeField(auto_now_add=True)
    created = models.DateTimeField(default=timezone.now, editable=False)

    def __str__(self):
        return f"ActivityLog by {self.user.username} at {self.recorded_at}"


class DailyStatusReport(models.Model):
    user = models.ForeignKey(User, on_delete=models.CASCADE)
    date = models.DateField()
    previous_work = models.TextField()
    next_plan = models.TextField()
    blockers = models.TextField()
    goal_accomplished = models.BooleanField(default=False)
    current_mood = models.CharField(max_length=50, default="Happy 😊")
    created = models.DateTimeField(auto_now_add=True)

    def __str__(self):
        return f"Daily Status Report by {self.user.username} on {self.date}"


class IpReport(models.Model):
    IP_TYPE_CHOICES = [
        ("ipv4", "IPv4"),
        ("ipv6", "IPv6"),
    ]
    ACTIVITY_TYPE_CHOICES = [
        ("malicious", "Malicious"),
        ("friendly", "Friendly"),
    ]

    user = models.ForeignKey(User, null=True, blank=True, on_delete=models.CASCADE)
    activity_title = models.CharField(max_length=255)
    activity_type = models.CharField(max_length=50, choices=ACTIVITY_TYPE_CHOICES)
    ip_address = models.GenericIPAddressField()
    ip_type = models.CharField(max_length=10, choices=IP_TYPE_CHOICES)
    description = models.TextField()
    created = models.DateTimeField(auto_now_add=True)
    reporter_ip_address = models.GenericIPAddressField(null=True, blank=True)

    def __str__(self):
        return f"{self.ip_address} ({self.ip_type}) - {self.activity_title}"


class Activity(models.Model):
    ACTION_TYPES = [
        ("create", "Created"),
        ("update", "Updated"),
        ("delete", "Deleted"),
        ("signup", "Signed Up"),
    ]

    user = models.ForeignKey(User, on_delete=models.CASCADE)
    action_type = models.CharField(max_length=10, choices=ACTION_TYPES)
    title = models.CharField(max_length=255)
    description = models.TextField(null=True, blank=True)
    image = models.ImageField(null=True, blank=True, upload_to="activity_images/")
    url = models.URLField(null=True, blank=True)
    timestamp = models.DateTimeField(auto_now_add=True)

    # Approval and Posting
    like_count = models.PositiveIntegerField(default=0)
    dislike_count = models.PositiveIntegerField(default=0)
    is_approved = models.BooleanField(default=False)  # Whether activity is approved
    is_posted_to_bluesky = models.BooleanField(default=False)  # Whether posted to BlueSky

    # Generic foreign key fields
    content_type = models.ForeignKey(ContentType, on_delete=models.CASCADE)
    object_id = models.PositiveIntegerField()
    related_object = GenericForeignKey("content_type", "object_id")

    # New fields for likes and dislikes
    likes = models.ManyToManyField(User, related_name="liked_activities", blank=True)
    dislikes = models.ManyToManyField(User, related_name="disliked_activities", blank=True)

    def __str__(self):
        return f"{self.title} by {self.user.username} at {self.timestamp}"

    class Meta:
        ordering = ["-timestamp"]

    # Approve the activity
    def approve_activity(self):
        # Check auto-approval criteria
        if self.like_count >= 3 and self.dislike_count < 3:
            self.is_approved = True
        self.save()

    # Post to BlueSky
    def post_to_bluesky(self, bluesky_service):
        if not self.is_approved:
            raise ValueError("Activity must be approved before posting to BlueSky.")

        try:
            post_data = f"{self.title}\n\n{self.description}"
            # If image exists, include it
            if self.image:
                bluesky_service.post_with_image(text=post_data, image_path=self.image.path)
            else:
                bluesky_service.post_text(text=post_data)

            # Mark activity as posted
            self.is_posted_to_bluesky = True
            self.save()
            return True
        except Exception as e:
            print(e)


class Badge(models.Model):
    BADGE_TYPES = [
        ("automatic", "Automatic"),
        ("manual", "Manual"),
    ]

    title = models.CharField(max_length=100)
    description = models.TextField()
    icon = models.ImageField(upload_to="badges/", blank=True, null=True)
    type = models.CharField(max_length=10, choices=BADGE_TYPES, default="automatic")
    criteria = models.JSONField(blank=True, null=True)  # For automatic badges
    created_at = models.DateTimeField(auto_now_add=True)

    def __str__(self):
        return self.title


class UserBadge(models.Model):
    user = models.ForeignKey(User, on_delete=models.CASCADE)
    badge = models.ForeignKey(Badge, on_delete=models.CASCADE)
    awarded_by = models.ForeignKey(
        User,
        null=True,
        blank=True,
        related_name="awarded_badges",
        on_delete=models.SET_NULL,
    )
    awarded_at = models.DateTimeField(auto_now_add=True)
    reason = models.TextField(blank=True, null=True)

    def __str__(self):
        return f"{self.user.username} - {self.badge.title}"


class Post(models.Model):
    title = models.CharField(max_length=255)
    slug = models.SlugField(unique=True, blank=True, max_length=255)
    author = models.ForeignKey(User, on_delete=models.CASCADE)
    content = models.TextField()
    created_at = models.DateTimeField(auto_now_add=True)
    updated_at = models.DateTimeField(auto_now=True)
    image = models.ImageField(upload_to="blog_posts")
    comments = GenericRelation("comments.Comment")

    class Meta:
        db_table = "blog_post"

    def __str__(self):
        return self.title

    def get_absolute_url(self):
        return reverse("post_detail", kwargs={"slug": self.slug})


class PRAnalysisReport(models.Model):
    pr_link = models.URLField()
    issue_link = models.URLField()
    priority_alignment_score = models.IntegerField()
    revision_score = models.IntegerField()
    recommendations = models.TextField()
    created_at = models.DateTimeField(auto_now_add=True)

    def __str__(self):
        return self.pr_link


@receiver(post_save, sender=Post)
def verify_file_upload(sender, instance, **kwargs):
    from django.core.files.storage import default_storage

    print("Verifying file upload...")
    print(f"Default storage backend: {default_storage.__class__.__name__}")
    if instance.image:
        print(f"Checking if image '{instance.image.name}' exists in the storage backend...")
        if not default_storage.exists(instance.image.name):
            print(f"Image '{instance.image.name}' was not uploaded to the storage backend.")
            raise ValidationError(f"Image '{instance.image.name}' was not uploaded to the storage backend.")


class Repo(models.Model):
    project = models.ForeignKey(Project, related_name="repos", on_delete=models.CASCADE)
    name = models.CharField(max_length=255)
    slug = models.SlugField(unique=True, blank=True)
    description = models.TextField(null=True, blank=True)  # Made nullable for optional descriptions
    repo_url = models.URLField(unique=True)
    homepage_url = models.URLField(null=True, blank=True)
    is_main = models.BooleanField(default=False)
    is_wiki = models.BooleanField(default=False)
    stars = models.IntegerField(default=0)
    forks = models.IntegerField(default=0)
    open_issues = models.IntegerField(default=0)
    tags = models.ManyToManyField("Tag", blank=True)
    last_updated = models.DateTimeField(null=True, blank=True)
    total_issues = models.IntegerField(default=0)
    # rename this to repo_visit_count and make sure the github badge works with this
    repo_visit_count = models.IntegerField(default=0)
    watchers = models.IntegerField(default=0)
    open_pull_requests = models.IntegerField(default=0)
    primary_language = models.CharField(max_length=50, null=True, blank=True)
    license = models.CharField(max_length=100, null=True, blank=True)
    last_commit_date = models.DateTimeField(null=True, blank=True)
    created = models.DateTimeField(auto_now_add=True)
    modified = models.DateTimeField(auto_now=True)
    network_count = models.IntegerField(default=0)
    subscribers_count = models.IntegerField(default=0)
    closed_issues = models.IntegerField(default=0)
    size = models.IntegerField(default=0)
    commit_count = models.IntegerField(default=0)
    release_name = models.CharField(max_length=255, null=True, blank=True)
    release_datetime = models.DateTimeField(null=True, blank=True)
    logo_url = models.URLField(null=True, blank=True)
    contributor_count = models.IntegerField(default=0)
    contributor = models.ManyToManyField(Contributor, related_name="repos", blank=True)
    created_at = models.DateTimeField(auto_now_add=True)
    updated_at = models.DateTimeField(auto_now=True)

    def save(self, *args, **kwargs):
        if not self.slug:
            base_slug = slugify(self.name)
            # Replace dots with dashes and limit length
            base_slug = base_slug.replace(".", "-")
            if len(base_slug) > 50:
                base_slug = base_slug[:50]
            # Ensure we have a valid slug
            if not base_slug:
                base_slug = f"repo-{int(time.time())}"

            unique_slug = base_slug
            counter = 1
            while Repo.objects.filter(slug=unique_slug).exists():
                suffix = f"-{counter}"
                # Make sure base_slug + suffix doesn't exceed 50 chars
                if len(base_slug) + len(suffix) > 50:
                    base_slug = base_slug[: 50 - len(suffix)]
                unique_slug = f"{base_slug}{suffix}"
                counter += 1

            self.slug = unique_slug
        super(Repo, self).save(*args, **kwargs)

    def __str__(self):
        return f"{self.project.name}/{self.name}"


class ContributorStats(models.Model):
    contributor = models.ForeignKey(Contributor, on_delete=models.CASCADE, related_name="stats")
    repo = models.ForeignKey(Repo, on_delete=models.CASCADE, related_name="stats")

    # This will represent either a specific day or the first day of a month.
    date = models.DateField()

    # Store counts
    commits = models.PositiveIntegerField(default=0)
    issues_opened = models.PositiveIntegerField(default=0)
    issues_closed = models.PositiveIntegerField(default=0)
    pull_requests = models.PositiveIntegerField(default=0)
    comments = models.PositiveIntegerField(default=0)

    # "day" for daily entries, "month" for monthly entries
    granularity = models.CharField(max_length=10, choices=[("day", "Day"), ("month", "Month")], default="day")

    class Meta:
        # You can't have two different stats for the same date+granularity
        unique_together = ("contributor", "repo", "date", "granularity")

    def __str__(self):
        return f"{self.contributor.name} in {self.repo.name} " f"on {self.date} [{self.granularity}]"


class SlackBotActivity(models.Model):
    ACTIVITY_TYPES = [
        ("team_join", "Team Join"),
        ("command", "Slash Command"),
        ("message", "Message"),
        ("error", "Error"),
    ]

    workspace_id = models.CharField(max_length=20)
    workspace_name = models.CharField(max_length=255, null=True, blank=True)
    activity_type = models.CharField(max_length=20, choices=ACTIVITY_TYPES)
    user_id = models.CharField(max_length=20, null=True, blank=True)
    details = models.JSONField(default=dict)  # Stores flexible activity-specific data
    success = models.BooleanField(default=True)
    error_message = models.TextField(null=True, blank=True)
    created = models.DateTimeField(auto_now_add=True, db_index=True)

    class Meta:
        ordering = ["-created"]
        indexes = [
            models.Index(fields=["workspace_id", "activity_type"]),
            models.Index(fields=["created"]),
        ]

    def __str__(self):
        return f"{self.get_activity_type_display()} in {self.workspace_name} at {self.created}"


class Challenge(models.Model):
    CHALLENGE_TYPE_CHOICES = [
        ("single", "Single User"),
        ("team", "Team"),
    ]

    title = models.CharField(max_length=255)
    description = models.TextField()
    challenge_type = models.CharField(max_length=10, choices=CHALLENGE_TYPE_CHOICES, default="single")
    created_at = models.DateTimeField(auto_now_add=True)
    updated_at = models.DateTimeField(auto_now=True)
    participants = models.ManyToManyField(User, related_name="user_challenges", blank=True)  # For single users
    team_participants = models.ManyToManyField(
        Organization, related_name="team_challenges", blank=True
    )  # For team challenges
    points = models.IntegerField(default=0)  # Points for completing the challenge
    progress = models.IntegerField(default=0)  # Progress in percentage
    completed = models.BooleanField(default=False)
    completed_at = models.DateTimeField(null=True, blank=True)

    def __str__(self):
        return self.title


<<<<<<< HEAD
class Room(models.Model):
    ROOM_TYPES = [
        ("project", "Project"),
        ("bug", "Bug"),
        ("org", "Organization"),
        ("custom", "Custom"),
    ]

    name = models.CharField(max_length=255)
    type = models.CharField(max_length=20, choices=ROOM_TYPES)
    custom_type = models.CharField(max_length=255, blank=True, null=True)
    description = models.TextField(blank=True, null=True)
    admin = models.ForeignKey(User, related_name="admin_rooms", on_delete=models.CASCADE)
    users = models.ManyToManyField(User, related_name="rooms", blank=True)
    created_at = models.DateTimeField(auto_now_add=True)

    def __str__(self):
        return self.name
=======
class GitHubIssue(models.Model):
    ISSUE_TYPE_CHOICES = [
        ("issue", "Issue"),
        ("pull_request", "Pull Request"),
    ]

    issue_id = models.IntegerField(unique=True)
    title = models.CharField(max_length=255)
    body = models.TextField(null=True, blank=True)
    state = models.CharField(max_length=50)
    type = models.CharField(max_length=50, choices=ISSUE_TYPE_CHOICES, default="issue")
    created_at = models.DateTimeField()
    updated_at = models.DateTimeField()
    closed_at = models.DateTimeField(null=True, blank=True)
    merged_at = models.DateTimeField(null=True, blank=True)
    is_merged = models.BooleanField(default=False)
    url = models.URLField()
    repo = models.ForeignKey(
        Repo,
        null=True,
        blank=True,
        on_delete=models.SET_NULL,
        related_name="github_issues",
    )
    user_profile = models.ForeignKey(
        UserProfile,
        null=True,
        blank=True,
        on_delete=models.SET_NULL,
        related_name="github_issues",
    )

    def __str__(self):
        return f"{self.title} by {self.user_profile.user.username} - {self.state}"


class BaconEarning(models.Model):
    user = models.ForeignKey(User, on_delete=models.CASCADE)
    tokens_earned = models.DecimalField(max_digits=10, decimal_places=2, default=0.00)  # Tokens earned by user
    timestamp = models.DateTimeField(auto_now_add=True)  # When the record was created

    def __str__(self):
        return f"{self.user.username} - {self.tokens_earned} Tokens"


class GitHubReview(models.Model):
    """
    Model to store reviews made by users on pull requests.
    """

    review_id = models.IntegerField(unique=True)
    pull_request = models.ForeignKey(
        GitHubIssue,
        on_delete=models.CASCADE,
        related_name="reviews",
    )
    reviewer = models.ForeignKey(
        UserProfile,
        on_delete=models.CASCADE,
        related_name="reviews_made",
    )
    body = models.TextField(null=True, blank=True)
    state = models.CharField(max_length=50)  # e.g., "APPROVED", "CHANGES_REQUESTED", "COMMENTED"
    submitted_at = models.DateTimeField()
    url = models.URLField()

    def __str__(self):
        return f"Review #{self.review_id} by {self.reviewer.user.username} on PR #{self.pull_request.issue_id}"


class Kudos(models.Model):
    """
    Model to send kudos to team members.
    """

    sender = models.ForeignKey(User, on_delete=models.CASCADE, related_name="kudos_sent")
    receiver = models.ForeignKey(User, on_delete=models.CASCADE, related_name="kudos_received")
    timestamp = models.DateTimeField(auto_now_add=True)
    link = models.URLField(blank=True, null=True)
    comment = models.TextField(blank=True, null=True)

    class Meta:
        ordering = ["-timestamp"]
        verbose_name_plural = "Kudos"

    def __str__(self):
        return f"Kudos from {self.sender.username} to {self.receiver.username}"
>>>>>>> c93b57e2
<|MERGE_RESOLUTION|>--- conflicted
+++ resolved
@@ -1395,7 +1395,6 @@
         return self.title
 
 
-<<<<<<< HEAD
 class Room(models.Model):
     ROOM_TYPES = [
         ("project", "Project"),
@@ -1414,7 +1413,8 @@
 
     def __str__(self):
         return self.name
-=======
+
+
 class GitHubIssue(models.Model):
     ISSUE_TYPE_CHOICES = [
         ("issue", "Issue"),
@@ -1501,5 +1501,4 @@
         verbose_name_plural = "Kudos"
 
     def __str__(self):
-        return f"Kudos from {self.sender.username} to {self.receiver.username}"
->>>>>>> c93b57e2
+        return f"Kudos from {self.sender.username} to {self.receiver.username}"