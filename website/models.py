import logging
import os
import uuid
from decimal import Decimal
from urllib.parse import urlparse

import requests
from annoying.fields import AutoOneToOneField
from captcha.fields import CaptchaField
from colorthief import ColorThief
from django.conf import settings
from django.contrib.auth.models import User
from django.core.exceptions import ValidationError
from django.core.files.base import ContentFile
from django.core.files.storage import default_storage
from django.core.validators import URLValidator
from django.db import models
from django.db.models import Count
from django.db.models.signals import post_delete, post_save
from django.dispatch import receiver
from django.utils import timezone
from google.api_core.exceptions import NotFound
from google.cloud import storage
from mdeditor.fields import MDTextField
from PIL import Image
from rest_framework.authtoken.models import Token

<<<<<<< HEAD
from .common.models import UUIDModel
=======
logger = logging.getLogger(__name__)
>>>>>>> b36d639d


@receiver(post_save, sender=settings.AUTH_USER_MODEL)
def create_auth_token(sender, instance=None, created=False, **kwargs):
    if created:
        Token.objects.create(user=instance)
        Wallet.objects.create(user=instance)


class Subscription(models.Model):
    name = models.CharField(max_length=25, null=False, blank=True)
    charge_per_month = models.IntegerField(null=False, blank=True)
    hunt_per_domain = models.IntegerField(null=False, blank=True)
    number_of_domains = models.IntegerField(null=False, blank=True)
    feature = models.BooleanField(default=True)


def generate_uuid_for_company(apps, schema_editor):
    company_model = apps.get_model("website", "Company")
    for obj in company_model.objects.all():
        obj.company_id = uuid.uuid4()  # Replace with your desired UUID generation logic
        obj.save()


class Company(UUIDModel):
    admin = models.ForeignKey(User, null=True, blank=True, on_delete=models.CASCADE)
    managers = models.ManyToManyField(User, related_name="user_companies")
    name = models.CharField(max_length=255)
    logo = models.ImageField(upload_to="company_logos", null=True, blank=True)
    url = models.URLField()
    email = models.EmailField(null=True, blank=True)
    twitter = models.CharField(max_length=30, null=True, blank=True)
    facebook = models.URLField(null=True, blank=True)
    created = models.DateTimeField(auto_now_add=True)
    modified = models.DateTimeField(auto_now=True)
    subscription = models.ForeignKey(Subscription, null=True, blank=True, on_delete=models.CASCADE)
    is_active = models.BooleanField(default=False)

    def __str__(self):
        return self.name


class Domain(models.Model):
    company = models.ForeignKey(Company, null=True, blank=True, on_delete=models.CASCADE)
    managers = models.ManyToManyField(User, related_name="user_domains", blank=True)
    name = models.CharField(max_length=255, unique=True)
    url = models.URLField()
    logo = models.ImageField(upload_to="logos", null=True, blank=True)
    webshot = models.ImageField(upload_to="webshots", null=True, blank=True)
    clicks = models.IntegerField(null=True, blank=True)
    email_event = models.CharField(max_length=255, default="", null=True, blank=True)
    color = models.CharField(max_length=10, null=True, blank=True)
    github = models.CharField(max_length=255, null=True, blank=True)
    email = models.EmailField(null=True, blank=True)
    twitter = models.CharField(max_length=30, null=True, blank=True)
    facebook = models.URLField(null=True, blank=True)
    created = models.DateTimeField(auto_now_add=True)
    modified = models.DateTimeField(auto_now=True)

    def __unicode__(self):
        return self.name

    def __str__(self):
        return self.name

    @property
    def open_issues(self):
        return Issue.objects.filter(domain=self).exclude(status="closed")

    @property
    def closed_issues(self):
        return Issue.objects.filter(domain=self).filter(status="closed")

    @property
    def top_tester(self):
        return (
            User.objects.filter(issue__domain=self)
            .annotate(total=Count("issue"))
            .order_by("-total")
            .first()
        )

    @property
    def get_name(self):
        parsed_url = urlparse(self.url)
        return parsed_url.netloc.split(".")[-2:][0].title()

    def get_logo(self):
        if self.logo:
            return self.logo.url
        image_request = requests.get("https://logo.clearbit.com/" + self.name)
        try:
            if image_request.status_code == 200:
                image_content = ContentFile(image_request.content)
                self.logo.save(self.name + ".jpg", image_content)
                return self.logo.url

        except:
            favicon_url = self.url + "/favicon.ico"
            return favicon_url

    @property
    def get_color(self):
        if self.color:
            return self.color
        else:
            if not self.logo:
                self.get_logo()
            try:
                color_thief = ColorThief(self.logo)
                self.color = "#%02x%02x%02x" % color_thief.get_color(quality=1)
            except:
                self.color = "#0000ff"
            self.save()
            return self.color

    @property
    def hostname_domain(self):
        parsed_url = urlparse(self.url)
        return parsed_url.hostname

    @property
    def domain_name(self):
        parsed_url = urlparse(self.url)
        domain = parsed_url.path
        if domain is not None:
            temp = domain.rsplit(".")
            if len(temp) == 3:
                domain = temp[1] + "." + temp[2]
        return domain

    def get_absolute_url(self):
        return "/domain/" + self.name

    def get_or_set_x_url(self, name):
        if self.twitter:
            return self.twitter

        validate = URLValidator(schemes=["https"])  # Only allow HTTPS URLs
        try:
            twitter_url = "https://twitter.com/%s" % (name)
            validate(twitter_url)
            self.twitter = name
            self.save()
            return name
        except ValidationError:
            pass


def validate_image(fieldfile_obj):
    try:
        filesize = fieldfile_obj.file.size
    except:
        filesize = fieldfile_obj.size
    megabyte_limit = 3.0
    if filesize > megabyte_limit * 1024 * 1024:
        raise ValidationError("Max file size is %sMB" % str(megabyte_limit))


class Hunt(models.Model):
    class Meta:
        ordering = ["-id"]

    domain = models.ForeignKey(Domain, on_delete=models.CASCADE)
    name = models.CharField(max_length=25)
    description = MDTextField(null=True, blank=True)
    url = models.URLField()
    prize = models.IntegerField(null=True, blank=True)
    prize_winner = models.DecimalField(max_digits=6, decimal_places=2, default=0)
    prize_runner = models.DecimalField(max_digits=6, decimal_places=2, default=0)
    prize_second_runner = models.DecimalField(max_digits=6, decimal_places=2, default=0)
    logo = models.ImageField(upload_to="logos", null=True, blank=True)
    banner = models.ImageField(upload_to="banners", null=True, blank=True)
    plan = models.CharField(max_length=10)
    txn_id = models.CharField(max_length=50, null=True, blank=True)
    color = models.CharField(max_length=10, null=True, blank=True)
    created = models.DateTimeField(auto_now_add=True)
    starts_on = models.DateTimeField(null=True, blank=True)
    end_on = models.DateTimeField(null=True, blank=True)
    is_published = models.BooleanField(default=False)
    result_published = models.BooleanField(default=False)
    modified = models.DateTimeField(auto_now=True)

    @property
    def domain_title(self):
        parsed_url = urlparse(self.url)
        return parsed_url.netloc.split(".")[-2:][0].title()

    def __str__(self) -> str:
        return self.name


class HuntPrize(models.Model):
    hunt = models.ForeignKey(Hunt, on_delete=models.CASCADE)
    name = models.CharField(max_length=50)
    value = models.PositiveIntegerField(default=0)
    no_of_eligible_projects = models.PositiveIntegerField(default=1)  # no of winner in this prize
    valid_submissions_eligible = models.BooleanField(
        default=False
    )  # all valid submissions are winners in this prize
    prize_in_crypto = models.BooleanField(default=False)
    description = models.TextField(null=True, blank=True)

    def __str__(self) -> str:
        return self.hunt.name + self.name


class Issue(models.Model):
    labels = (
        (0, "General"),
        (1, "Number Error"),
        (2, "Functional"),
        (3, "Performance"),
        (4, "Security"),
        (5, "Typo"),
        (6, "Design"),
        (7, "Server Down"),
    )
    user = models.ForeignKey(User, null=True, blank=True, on_delete=models.CASCADE)
    team_members = models.ManyToManyField(User, related_name="reportmembers", blank=True)
    hunt = models.ForeignKey(Hunt, null=True, blank=True, on_delete=models.CASCADE)
    domain = models.ForeignKey(Domain, null=True, blank=True, on_delete=models.CASCADE)
    url = models.URLField()
    description = models.TextField()
    markdown_description = models.TextField(null=True, blank=True)
    captcha = CaptchaField()
    label = models.PositiveSmallIntegerField(choices=labels, default=0)
    views = models.IntegerField(null=True, blank=True)
    verified = models.BooleanField(default=False)
    score = models.IntegerField(null=True, blank=True)
    status = models.CharField(max_length=10, default="open", null=True, blank=True)
    user_agent = models.CharField(max_length=255, default="", null=True, blank=True)
    ocr = models.TextField(default="", null=True, blank=True)
    screenshot = models.ImageField(
        upload_to="screenshots", null=True, blank=True, validators=[validate_image]
    )
    closed_by = models.ForeignKey(
        User, null=True, blank=True, related_name="closed_by", on_delete=models.CASCADE
    )
    closed_date = models.DateTimeField(default=None, null=True, blank=True)
    github_url = models.URLField(default="", null=True, blank=True)
    created = models.DateTimeField(auto_now_add=True)
    modified = models.DateTimeField(auto_now=True)
    is_hidden = models.BooleanField(default=False)
    rewarded = models.PositiveIntegerField(default=0)  # money rewarded by the company
    reporter_ip_address = models.GenericIPAddressField(null=True, blank=True)
    cve_id = models.CharField(max_length=16, null=True, blank=True)
    cve_score = models.DecimalField(max_digits=2, decimal_places=1, null=True, blank=True)

    def __unicode__(self):
        return self.description

    def __str__(self):
        return self.description

    @property
    def domain_title(self):
        parsed_url = urlparse(self.url)
        return parsed_url.netloc.split(".")[-2:][0].title()

    @property
    def hostname_domain(self):
        parsed_url = urlparse(self.url)
        return parsed_url.hostname

    @property
    def domain_name(self):
        parsed_url = urlparse(self.url)
        domain = parsed_url.hostname
        return domain

    def get_twitter_message(self):
        issue_link = " " + settings.DOMAIN_NAME + "/issue/" + str(self.id)
        prefix = "Bug found on @"
        spacer = " | "
        msg = (
            prefix
            + self.domain_title
            + spacer
            + self.description[
                : 140 - (len(prefix) + len(self.domain_title) + len(spacer) + len(issue_link))
            ]
            + issue_link
        )
        return msg

    def get_ocr(self):
        if self.ocr:
            return self.ocr
        else:
            try:
                import pytesseract

                self.ocr = pytesseract.image_to_string(Image.open(self.screenshot))
                self.save()
                return self.ocr
            except:
                return "OCR not installed"

    def remove_user(self):
        self.user = None
        self.save()

    def get_absolute_url(self):
        return "/issue/" + str(self.id)

    def get_cve_score(self):
        if self.cve_id is None:
            return None
        try:
            url = "https://services.nvd.nist.gov/rest/json/cves/2.0?cveId=%s" % (self.cve_id)
            response = requests.get(url).json()
            results = response["resultsPerPage"]
            if results != 0:
                metrics = response["vulnerabilities"][0]["cve"]["metrics"]
                if metrics:
                    cvss_metric_v = next(iter(metrics))
                    return metrics[cvss_metric_v][0]["cvssData"]["baseScore"]
        except (requests.exceptions.HTTPError, requests.exceptions.ReadTimeout) as e:
            print(e)
            return None

    class Meta:
        ordering = ["-created"]


@receiver(post_delete, sender=Issue)
def delete_image_on_issue_delete(sender, instance, **kwargs):
    if instance.screenshot:
        client = storage.Client()
        bucket = client.bucket(settings.GS_BUCKET_NAME)
        blob_name = instance.screenshot.name
        blob = bucket.blob(blob_name)
        try:
            logger.info(f"Attempting to delete image from Google Cloud Storage: {blob_name}")
            blob.delete()
            logger.info(f"Successfully deleted image from Google Cloud Storage: {blob_name}")
        except NotFound:
            logger.warning(f"File not found in Google Cloud Storage: {blob_name}")
        except Exception as e:
            logger.error(f"Error deleting image from Google Cloud Storage: {blob_name} - {str(e)}")


class IssueScreenshot(models.Model):
    image = models.ImageField(upload_to="screenshots", validators=[validate_image])
    issue = models.ForeignKey(Issue, on_delete=models.CASCADE, related_name="screenshots")


@receiver(post_delete, sender=IssueScreenshot)
def delete_image_on_post_delete(sender, instance, **kwargs):
    if instance.image:
        client = storage.Client()
        bucket = client.bucket(settings.GS_BUCKET_NAME)
        blob_name = instance.image.name
        blob = bucket.blob(blob_name)
        try:
            logger.info(f"Attempting to delete image from Google Cloud Storage: {blob_name}")
            blob.delete()
            logger.info(f"Successfully deleted image from Google Cloud Storage: {blob_name}")
        except NotFound:
            logger.warning(f"File not found in Google Cloud Storage: {blob_name}")
        except Exception as e:
            logger.error(f"Error deleting image from Google Cloud Storage: {blob_name} - {str(e)}")


@receiver(post_save, sender=Issue)
def update_issue_image_access(sender, instance, **kwargs):
    if instance.is_hidden:
        issue_screenshot_list = IssueScreenshot.objects.filter(issue=instance.id)
        for screenshot in issue_screenshot_list:
            old_name = screenshot.image.name
            if "hidden" not in old_name:
                filename = screenshot.image.name
                extension = filename.split(".")[-1]
                name = filename[:20] + "hidden" + str(uuid.uuid4())[:40] + "." + extension
                default_storage.save(f"screenshots/{name}", screenshot.image)
                default_storage.delete(old_name)
                screenshot.image = f"screenshots/{name}"
                screenshot.image.name = f"screenshots/{name}"
                screenshot.save()


TWITTER_MAXLENGTH = getattr(settings, "TWITTER_MAXLENGTH", 140)


class Winner(models.Model):
    hunt = models.ForeignKey(Hunt, null=True, blank=True, on_delete=models.CASCADE)
    winner = models.ForeignKey(
        User, related_name="winner", null=True, blank=True, on_delete=models.CASCADE
    )
    runner = models.ForeignKey(
        User, related_name="runner", null=True, blank=True, on_delete=models.CASCADE
    )
    second_runner = models.ForeignKey(
        User,
        related_name="second_runner",
        null=True,
        blank=True,
        on_delete=models.CASCADE,
    )
    prize_distributed = models.BooleanField(default=False)


class Points(models.Model):
    user = models.ForeignKey(User, on_delete=models.CASCADE)
    issue = models.ForeignKey(Issue, null=True, blank=True, on_delete=models.CASCADE)
    domain = models.ForeignKey(Domain, null=True, blank=True, on_delete=models.CASCADE)
    score = models.IntegerField()
    created = models.DateTimeField(auto_now_add=True)
    modified = models.DateTimeField(auto_now=True)


class InviteFriend(models.Model):
    sender = models.ForeignKey(User, related_name="sent_invites", on_delete=models.CASCADE)
    recipients = models.ManyToManyField(User, related_name="received_invites", blank=True)
    referral_code = models.CharField(max_length=100, default=uuid.uuid4, editable=False)
    point_by_referral = models.IntegerField(default=0)

    def __str__(self):
        return f"Invite from {self.sender}"


def user_images_path(instance, filename):
    from django.template.defaultfilters import slugify

    filename, ext = os.path.splitext(filename)
    return "avatars/user_{0}/{1}{2}".format(instance.user.id, slugify(filename), ext)


class UserProfile(models.Model):
    title = (
        (0, "Unrated"),
        (1, "Bronze"),
        (2, "Silver"),
        (3, "Gold"),
        (4, "Platinum"),
    )
    follows = models.ManyToManyField("self", related_name="follower", symmetrical=False, blank=True)
    user = AutoOneToOneField("auth.user", related_name="userprofile", on_delete=models.CASCADE)
    user_avatar = models.ImageField(upload_to=user_images_path, blank=True, null=True)
    title = models.IntegerField(choices=title, default=0)
    description = models.TextField(blank=True, null=True)
    winnings = models.DecimalField(max_digits=10, decimal_places=2, null=True, blank=True)
    issue_upvoted = models.ManyToManyField(Issue, blank=True, related_name="upvoted")
    issue_downvoted = models.ManyToManyField(Issue, blank=True, related_name="downvoted")
    issue_saved = models.ManyToManyField(Issue, blank=True, related_name="saved")
    issue_flaged = models.ManyToManyField(Issue, blank=True, related_name="flaged")
    issues_hidden = models.BooleanField(default=False)

    subscribed_domains = models.ManyToManyField(Domain, related_name="user_subscribed_domains")
    subscribed_users = models.ManyToManyField(User, related_name="user_subscribed_users")
    btc_address = models.CharField(max_length=100, blank=True, null=True)
    bch_address = models.CharField(max_length=100, blank=True, null=True)
    eth_address = models.CharField(max_length=100, blank=True, null=True)

    def avatar(self, size=36):
        if self.user_avatar:
            return self.user_avatar.url

        for account in self.user.socialaccount_set.all():
            if "avatar_url" in account.extra_data:
                return account.extra_data["avatar_url"]
            elif "picture" in account.extra_data:
                return account.extra_data["picture"]

    def __unicode__(self):
        return self.user.email


def create_profile(sender, **kwargs):
    user = kwargs["instance"]
    if kwargs["created"]:
        profile = UserProfile(user=user)
        profile.save()


post_save.connect(create_profile, sender=User)


class IP(models.Model):
    address = models.CharField(max_length=25, null=True, blank=True)
    user = models.CharField(max_length=25, null=True, blank=True)
    issuenumber = models.IntegerField(null=True, blank=True)

    def ipaddress(self):
        return self.ipaddress

    def user_name(self):
        return self.user

    def issue_number(self):
        return self.issuenumber


class CompanyAdmin(models.Model):
    role = (
        (0, "Admin"),
        (1, "Moderator"),
    )
    role = models.IntegerField(choices=role, default=0)
    user = models.ForeignKey(User, null=True, blank=True, on_delete=models.CASCADE)
    company = models.ForeignKey(Company, null=True, blank=True, on_delete=models.CASCADE)
    domain = models.ForeignKey(Domain, null=True, blank=True, on_delete=models.CASCADE)
    is_active = models.BooleanField(default=True)


class Wallet(models.Model):
    user = models.ForeignKey(User, on_delete=models.CASCADE)
    account_id = models.TextField(null=True, blank=True)
    current_balance = models.DecimalField(max_digits=6, decimal_places=2, default=0)
    created_at = models.DateTimeField(auto_now_add=True)

    def deposit(self, value):
        self.transaction_set.create(
            value=value, running_balance=self.current_balance + Decimal(value)
        )
        self.current_balance += Decimal(value)
        self.save()

    def withdraw(self, value):
        if value > self.current_balance:
            raise Exception("This wallet has insufficient balance.")

        self.transaction_set.create(
            value=-value, running_balance=self.current_balance - Decimal(value)
        )
        self.current_balance -= Decimal(value)
        self.save()

    def transfer(self, wallet, value):
        self.withdraw(value)
        wallet.deposit(value)


class Transaction(models.Model):
    wallet = models.ForeignKey(Wallet, on_delete=models.CASCADE)
    value = models.DecimalField(max_digits=6, decimal_places=2)
    running_balance = models.DecimalField(max_digits=6, decimal_places=2)
    created_at = models.DateTimeField(auto_now_add=True)


class Payment(models.Model):
    wallet = models.ForeignKey(Wallet, on_delete=models.CASCADE)
    value = models.DecimalField(max_digits=6, decimal_places=2)
    active = models.BooleanField(default=True)


class ContributorStats(models.Model):
    username = models.CharField(max_length=255, unique=True)
    commits = models.IntegerField(default=0)
    issues_opened = models.IntegerField(default=0)
    issues_closed = models.IntegerField(default=0)
    prs = models.IntegerField(default=0)
    comments = models.IntegerField(default=0)
    assigned_issues = models.IntegerField(default=0)
    last_updated = models.DateTimeField(auto_now=True)

    def __str__(self):
        return self.username


class Monitor(models.Model):
    url = models.URLField()
    keyword = models.CharField(max_length=255)
    created = models.DateTimeField(auto_now_add=True)
    modified = models.DateTimeField(auto_now=True)
    last_checked_time = models.DateTimeField(auto_now=True)
    status = models.CharField(
        max_length=20,
        choices=[
            ("UP", "Up"),
            ("DOWN", "Down"),
        ],
    )
    user = models.ForeignKey(User, on_delete=models.CASCADE)

    def __str__(self):
        return f"Monitor for {self.url} by {self.user}"


class Bid(models.Model):
    user = models.CharField(default="Add user", max_length=30, null=True, blank=True)
    issue_url = models.URLField()
    created = models.DateTimeField(default=timezone.now)
    modified = models.DateTimeField(default=timezone.now)
    amount = models.IntegerField()
    status = models.CharField(default="Open", max_length=10)
    pr_link = models.URLField(blank=True, null=True)
    bch_address = models.CharField(blank=True, null=True, max_length=45)

    # def save(self, *args, **kwargs):
    #     if (
    #         self.status == "Open"
    #         and (timezone.now() - self.created).total_seconds() >= 24 * 60 * 60
    #     ):
    #         self.status = "Selected"
    #         self.modified = timezone.now()
    #         email_body = f"This bid was selected:\nIssue URL: {self.issue_url}\nUser: {self.user}\nCurrent Bid: {self.current_bid}\nCreated on: {self.created}\nBid Amount: {self.amount}"
    #         send_mail(
    #             "Bid Closed",
    #             email_body,
    #             settings.EMAIL_HOST_USER,
    #             [settings.EMAIL_HOST_USER],
    #             fail_silently=False,
    #         )

    #     super().save(*args, **kwargs)<|MERGE_RESOLUTION|>--- conflicted
+++ resolved
@@ -25,11 +25,9 @@
 from PIL import Image
 from rest_framework.authtoken.models import Token
 
-<<<<<<< HEAD
+logger = logging.getLogger(__name__)
+
 from .common.models import UUIDModel
-=======
-logger = logging.getLogger(__name__)
->>>>>>> b36d639d
 
 
 @receiver(post_save, sender=settings.AUTH_USER_MODEL)
