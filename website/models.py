import logging
import os
import time
import uuid
from datetime import datetime, timedelta
from decimal import Decimal
from enum import Enum
from urllib.parse import urlparse

import requests
from annoying.fields import AutoOneToOneField
from captcha.fields import CaptchaField
from colorthief import ColorThief
from django.conf import settings
from django.contrib.auth.models import User
from django.contrib.contenttypes.fields import GenericForeignKey, GenericRelation
from django.contrib.contenttypes.models import ContentType
from django.core.cache import cache
from django.core.exceptions import ValidationError
from django.core.files.base import ContentFile
from django.core.files.storage import default_storage
from django.core.validators import MaxValueValidator, MinValueValidator, URLValidator
from django.db import models, transaction
from django.db.models import Count
from django.db.models.signals import post_delete, post_save
from django.dispatch import receiver
from django.template.defaultfilters import slugify
from django.urls import reverse
from django.utils import timezone
from google.api_core.exceptions import NotFound
from google.cloud import storage
from mdeditor.fields import MDTextField
from rest_framework.authtoken.models import Token

logger = logging.getLogger(__name__)


@receiver(post_save, sender=settings.AUTH_USER_MODEL)
def create_auth_token(sender, instance=None, created=False, **kwargs):
    if created:
        Token.objects.create(user=instance)
        Wallet.objects.create(user=instance)


class Subscription(models.Model):
    name = models.CharField(max_length=25, null=False, blank=True)
    charge_per_month = models.IntegerField(null=False, blank=True)
    hunt_per_domain = models.IntegerField(null=False, blank=True)
    number_of_domains = models.IntegerField(null=False, blank=True)
    feature = models.BooleanField(default=True)
    created = models.DateTimeField(auto_now_add=True)


class Tag(models.Model):
    name = models.CharField(max_length=255)
    slug = models.SlugField(unique=True)
    created = models.DateTimeField(auto_now_add=True)

    def save(self, *args, **kwargs):
        if not self.slug:
            self.slug = slugify(self.name)
        super(Tag, self).save(*args, **kwargs)

    def __str__(self):
        return self.name


class IntegrationServices(Enum):
    SLACK = "slack"


class Integration(models.Model):
    service_name = models.CharField(
        max_length=20,
        choices=[(tag.value, tag.name) for tag in IntegrationServices],
        null=True,
        blank=True,
    )
    organization = models.ForeignKey(
        "Organization",
        on_delete=models.CASCADE,
        related_name="organization_integrations",
    )
    created_at = models.DateTimeField(auto_now_add=True)

    def __str__(self):
        return f"{self.organization.name} - {self.service_name} Integration"


class SlackIntegration(models.Model):
    integration = models.OneToOneField(Integration, on_delete=models.CASCADE, related_name="slack_integration")
    bot_access_token = models.CharField(max_length=255, null=True, blank=True)  # will be different for each workspace
    workspace_name = models.CharField(max_length=255, null=True, blank=True)
    default_channel_name = models.CharField(max_length=255, null=True, blank=True)  # Default channel ID
    default_channel_id = models.CharField(max_length=255, null=True, blank=True)
    daily_updates = models.BooleanField(default=False)
    daily_update_time = models.IntegerField(
        null=True,
        blank=True,
        validators=[MinValueValidator(0), MaxValueValidator(23)],  # Valid hours: 0–23
        help_text="The hour of the day (0-23) to send daily updates",
    )
    # Add welcome message field
    welcome_message = models.TextField(
        null=True,
        blank=True,
        help_text="Custom welcome message for new members. Use Slack markdown formatting.",
    )

    def __str__(self):
        return f"Slack Integration for {self.integration.organization.name}"


class OrganisationType(Enum):
    ORGANIZATION = "organization"
    INDIVIDUAL = "individual"
    TEAM = "team"


class Organization(models.Model):
    admin = models.ForeignKey(User, null=True, blank=True, on_delete=models.CASCADE)
    managers = models.ManyToManyField(User, related_name="user_organizations")
    name = models.CharField(max_length=255)
    description = models.CharField(max_length=500, null=True, blank=True)
    logo = models.ImageField(upload_to="organization_logos", null=True, blank=True)
    url = models.URLField(unique=True)
    email = models.EmailField(null=True, blank=True)
    twitter = models.CharField(max_length=30, null=True, blank=True)
    facebook = models.URLField(null=True, blank=True)
    created = models.DateTimeField(auto_now_add=True)
    modified = models.DateTimeField(auto_now=True)
    subscription = models.ForeignKey(Subscription, null=True, blank=True, on_delete=models.CASCADE)
    is_active = models.BooleanField(default=False)
    tags = models.ManyToManyField(Tag, blank=True)
    integrations = models.ManyToManyField(Integration, related_name="organizations")
    trademark_count = models.IntegerField(default=0)
    trademark_check_date = models.DateTimeField(null=True, blank=True)
    team_points = models.IntegerField(default=0)
    type = models.CharField(
        max_length=15,
        choices=[(tag.value, tag.name) for tag in OrganisationType],
        default=OrganisationType.ORGANIZATION.value,
    )

    def __str__(self):
        return self.name


class JoinRequest(models.Model):
    team = models.ForeignKey(Organization, null=True, blank=True, on_delete=models.CASCADE)
    user = models.ForeignKey(User, on_delete=models.CASCADE)
    created_at = models.DateTimeField(auto_now_add=True)
    is_accepted = models.BooleanField(default=False)


class Domain(models.Model):
    organization = models.ForeignKey(Organization, null=True, blank=True, on_delete=models.CASCADE)
    managers = models.ManyToManyField(User, related_name="user_domains", blank=True)
    name = models.CharField(max_length=255, unique=True)
    url = models.URLField()
    logo = models.ImageField(upload_to="logos", null=True, blank=True)
    webshot = models.ImageField(upload_to="webshots", null=True, blank=True)
    clicks = models.IntegerField(null=True, blank=True)
    email_event = models.CharField(max_length=255, default="", null=True, blank=True)
    color = models.CharField(max_length=10, null=True, blank=True)
    github = models.CharField(max_length=255, null=True, blank=True)
    email = models.EmailField(null=True, blank=True)
    twitter = models.CharField(max_length=30, null=True, blank=True)
    facebook = models.URLField(null=True, blank=True)
    created = models.DateTimeField(auto_now_add=True)
    modified = models.DateTimeField(auto_now=True)
    tags = models.ManyToManyField(Tag, blank=True)

    def __unicode__(self):
        return self.name

    def __str__(self):
        return self.name

    @property
    def open_issues(self):
        return Issue.objects.filter(domain=self).exclude(status="closed")

    @property
    def closed_issues(self):
        return Issue.objects.filter(domain=self).filter(status="closed")

    @property
    def top_tester(self):
        return User.objects.filter(issue__domain=self).annotate(total=Count("issue")).order_by("-total").first()

    @property
    def get_name(self):
        parsed_url = urlparse(self.url)
        return parsed_url.netloc.split(".")[-2:][0].title()

    def get_logo(self):
        if self.logo:
            return self.logo.url
        image_request = requests.get("https://logo.clearbit.com/" + self.name)
        try:
            if image_request.status_code == 200:
                image_content = ContentFile(image_request.content)
                self.logo.save(self.name + ".jpg", image_content)
                return self.logo.url

        except:
            favicon_url = self.url + "/favicon.ico"
            return favicon_url

    @property
    def get_color(self):
        if self.color:
            return self.color
        else:
            if not self.logo:
                self.get_logo()
            try:
                color_thief = ColorThief(self.logo)
                self.color = "#%02x%02x%02x" % color_thief.get_color(quality=1)
            except:
                self.color = "#0000ff"
            self.save()
            return self.color

    @property
    def hostname_domain(self):
        parsed_url = urlparse(self.url)
        return parsed_url.hostname

    @property
    def domain_name(self):
        parsed_url = urlparse(self.url)
        domain = parsed_url.path
        if domain is not None:
            temp = domain.rsplit(".")
            if len(temp) == 3:
                domain = temp[1] + "." + temp[2]
        return domain

    def get_absolute_url(self):
        return "/domain/" + self.name

    def get_or_set_x_url(self, name):
        if self.twitter:
            return self.twitter

        validate = URLValidator(schemes=["https"])  # Only allow HTTPS URLs
        try:
            twitter_url = "https://twitter.com/%s" % (name)
            validate(twitter_url)
            self.twitter = name
            self.save()
            return name
        except ValidationError:
            pass


def validate_image(fieldfile_obj):
    try:
        filesize = fieldfile_obj.file.size
    except:
        filesize = fieldfile_obj.size
    megabyte_limit = 3.0
    if filesize > megabyte_limit * 1024 * 1024:
        raise ValidationError("Max file size is %sMB" % str(megabyte_limit))


class Hunt(models.Model):
    class Meta:
        ordering = ["-id"]

    domain = models.ForeignKey(Domain, on_delete=models.CASCADE)
    name = models.CharField(max_length=25)
    description = MDTextField(null=True, blank=True)
    url = models.URLField()
    prize = models.IntegerField(null=True, blank=True)
    prize_winner = models.DecimalField(max_digits=6, decimal_places=2, default=0)
    prize_runner = models.DecimalField(max_digits=6, decimal_places=2, default=0)
    prize_second_runner = models.DecimalField(max_digits=6, decimal_places=2, default=0)
    logo = models.ImageField(upload_to="logos", null=True, blank=True)
    banner = models.ImageField(upload_to="banners", null=True, blank=True)
    plan = models.CharField(max_length=10)
    txn_id = models.CharField(max_length=50, null=True, blank=True)
    color = models.CharField(max_length=10, null=True, blank=True)
    created = models.DateTimeField(auto_now_add=True)
    starts_on = models.DateTimeField(null=True, blank=True)
    end_on = models.DateTimeField(null=True, blank=True)
    is_published = models.BooleanField(default=False)
    result_published = models.BooleanField(default=False)
    modified = models.DateTimeField(auto_now=True)

    @property
    def domain_title(self):
        parsed_url = urlparse(self.url)
        return parsed_url.netloc.split(".")[-2:][0].title()

    def __str__(self) -> str:
        return self.name


class HuntPrize(models.Model):
    hunt = models.ForeignKey(Hunt, on_delete=models.CASCADE)
    name = models.CharField(max_length=50)
    value = models.PositiveIntegerField(default=0)
    no_of_eligible_projects = models.PositiveIntegerField(default=1)  # no of winner in this prize
    valid_submissions_eligible = models.BooleanField(default=False)  # all valid submissions are winners in this prize
    prize_in_crypto = models.BooleanField(default=False)
    description = models.TextField(null=True, blank=True)
    created = models.DateTimeField(auto_now_add=True)

    def __str__(self) -> str:
        return self.hunt.name + self.name


class Issue(models.Model):
    labels = (
        (0, "General"),
        (1, "Number Error"),
        (2, "Functional"),
        (3, "Performance"),
        (4, "Security"),
        (5, "Typo"),
        (6, "Design"),
        (7, "Server Down"),
    )
    user = models.ForeignKey(User, null=True, blank=True, on_delete=models.CASCADE)
    team_members = models.ManyToManyField(User, related_name="reportmembers", blank=True)
    hunt = models.ForeignKey(Hunt, null=True, blank=True, on_delete=models.CASCADE)
    domain = models.ForeignKey(Domain, null=True, blank=True, on_delete=models.CASCADE)
    url = models.URLField()
    description = models.TextField()
    markdown_description = models.TextField(null=True, blank=True)
    captcha = CaptchaField()
    label = models.PositiveSmallIntegerField(choices=labels, default=0)
    views = models.IntegerField(null=True, blank=True)
    verified = models.BooleanField(default=False)
    score = models.IntegerField(null=True, blank=True)
    status = models.CharField(max_length=10, default="open", null=True, blank=True)
    user_agent = models.CharField(max_length=255, default="", null=True, blank=True)
    ocr = models.TextField(default="", null=True, blank=True)
    screenshot = models.ImageField(upload_to="screenshots", null=True, blank=True, validators=[validate_image])
    closed_by = models.ForeignKey(User, null=True, blank=True, related_name="closed_by", on_delete=models.CASCADE)
    closed_date = models.DateTimeField(default=None, null=True, blank=True)
    github_url = models.URLField(default="", null=True, blank=True)
    created = models.DateTimeField(auto_now_add=True)
    modified = models.DateTimeField(auto_now=True)
    is_hidden = models.BooleanField(default=False)
    rewarded = models.PositiveIntegerField(default=0)  # money rewarded by the organization
    reporter_ip_address = models.GenericIPAddressField(null=True, blank=True)
    cve_id = models.CharField(max_length=16, null=True, blank=True)
    cve_score = models.DecimalField(max_digits=2, decimal_places=1, null=True, blank=True)
    tags = models.ManyToManyField(Tag, blank=True)
    comments = GenericRelation("comments.Comment")

    def __unicode__(self):
        return self.description

    def __str__(self):
        return self.description

    @property
    def domain_title(self):
        parsed_url = urlparse(self.url)
        return parsed_url.netloc.split(".")[-2:][0].title()

    @property
    def hostname_domain(self):
        parsed_url = urlparse(self.url)
        return parsed_url.hostname

    @property
    def domain_name(self):
        parsed_url = urlparse(self.url)
        domain = parsed_url.hostname
        return domain

    def get_twitter_message(self):
        issue_link = " " + settings.DOMAIN_NAME + "/issue/" + str(self.id)
        prefix = "Bug found on @"
        spacer = " | "
        msg = (
            prefix
            + self.domain_title
            + spacer
            + self.description[: 140 - (len(prefix) + len(self.domain_title) + len(spacer) + len(issue_link))]
            + issue_link
        )
        return msg

    def remove_user(self):
        self.user = None
        self.save()

    def get_absolute_url(self):
        return "/issue/" + str(self.id)

    def get_cve_score(self):
        if self.cve_id is None:
            return None
        try:
            url = "https://services.nvd.nist.gov/rest/json/cves/2.0?cveId=%s" % (self.cve_id)
            response = requests.get(url).json()
            results = response["resultsPerPage"]
            if results != 0:
                metrics = response["vulnerabilities"][0]["cve"]["metrics"]
                if metrics:
                    cvss_metric_v = next(iter(metrics))
                    return metrics[cvss_metric_v][0]["cvssData"]["baseScore"]
        except (requests.exceptions.HTTPError, requests.exceptions.ReadTimeout) as e:
            print(e)
            return None

    class Meta:
        ordering = ["-created"]


def is_using_gcs():
    """
    Determine if Google Cloud Storage is being used as the backend.
    """
    if hasattr(settings, "STORAGES"):
        backend = settings.STORAGES.get("default", {}).get("BACKEND", "")
    else:
        backend = getattr(settings, "DEFAULT_FILE_STORAGE", "")

    return backend == "storages.backends.gcloud.GoogleCloudStorage"


if is_using_gcs():

    @receiver(post_delete, sender=Issue)
    def delete_image_on_issue_delete(sender, instance, **kwargs):
        if instance.screenshot:
            client = storage.Client()
            bucket = client.bucket(settings.GS_BUCKET_NAME)
            blob_name = instance.screenshot.name
            blob = bucket.blob(blob_name)
            try:
                logger.info(f"Attempting to delete image from Google Cloud Storage: {blob_name}")
                blob.delete()
                logger.info(f"Successfully deleted image from Google Cloud Storage: {blob_name}")
            except NotFound:
                logger.warning(f"File not found in Google Cloud Storage: {blob_name}")
            except Exception as e:
                logger.error(f"Error deleting image from Google Cloud Storage: {blob_name} - {str(e)}")

else:

    @receiver(post_delete, sender=Issue)
    def delete_image_on_issue_delete(sender, instance, **kwargs):
        if instance.screenshot:
            instance.screenshot.delete(save=False)


class IssueScreenshot(models.Model):
    image = models.ImageField(upload_to="screenshots", validators=[validate_image])
    issue = models.ForeignKey(Issue, on_delete=models.CASCADE, related_name="screenshots")
    created = models.DateTimeField(auto_now_add=True)


if is_using_gcs():

    @receiver(post_delete, sender=IssueScreenshot)
    def delete_image_on_post_delete(sender, instance, **kwargs):
        if instance.image:
            client = storage.Client()
            bucket = client.bucket(settings.GS_BUCKET_NAME)
            blob_name = instance.image.name
            blob = bucket.blob(blob_name)
            try:
                logger.info(f"Attempting to delete image from Google Cloud Storage: {blob_name}")
                blob.delete()
                logger.info(f"Successfully deleted image from Google Cloud Storage: {blob_name}")
            except NotFound:
                logger.warning(f"File not found in Google Cloud Storage: {blob_name}")
            except Exception as e:
                logger.error(f"Error deleting image from Google Cloud Storage: {blob_name} - {str(e)}")

else:

    @receiver(post_delete, sender=IssueScreenshot)
    def delete_image_on_post_delete(sender, instance, **kwargs):
        if instance.image:
            instance.image.delete(save=False)


@receiver(post_save, sender=Issue)
def update_issue_image_access(sender, instance, **kwargs):
    if instance.is_hidden:
        issue_screenshot_list = IssueScreenshot.objects.filter(issue=instance.id)
        for screenshot in issue_screenshot_list:
            old_name = screenshot.image.name
            if "hidden" not in old_name:
                filename = screenshot.image.name
                extension = filename.split(".")[-1]
                name = filename[:20] + "hidden" + str(uuid.uuid4())[:40] + "." + extension
                default_storage.save(f"screenshots/{name}", screenshot.image)
                default_storage.delete(old_name)
                screenshot.image = f"screenshots/{name}"
                screenshot.image.name = f"screenshots/{name}"
                screenshot.save()


TWITTER_MAXLENGTH = getattr(settings, "TWITTER_MAXLENGTH", 140)


class Winner(models.Model):
    hunt = models.ForeignKey(Hunt, null=True, blank=True, on_delete=models.CASCADE)
    winner = models.ForeignKey(User, related_name="winner", null=True, blank=True, on_delete=models.CASCADE)
    runner = models.ForeignKey(User, related_name="runner", null=True, blank=True, on_delete=models.CASCADE)
    second_runner = models.ForeignKey(
        User,
        related_name="second_runner",
        null=True,
        blank=True,
        on_delete=models.CASCADE,
    )
    prize_distributed = models.BooleanField(default=False)
    prize = models.ForeignKey(HuntPrize, null=True, blank=True, on_delete=models.CASCADE)
    prize_amount = models.DecimalField(max_digits=6, decimal_places=2, default=0)
    created = models.DateTimeField(auto_now_add=True)


class Points(models.Model):
    user = models.ForeignKey(User, on_delete=models.CASCADE)
    issue = models.ForeignKey(Issue, null=True, blank=True, on_delete=models.CASCADE)
    domain = models.ForeignKey(Domain, null=True, blank=True, on_delete=models.CASCADE)
    score = models.IntegerField()
    created = models.DateTimeField(auto_now_add=True)
    modified = models.DateTimeField(auto_now=True)
    reason = models.TextField(null=True, blank=True)

    def __str__(self):
        return f"{self.user.username} - {self.score} points"


class InviteFriend(models.Model):
    sender = models.ForeignKey(User, related_name="sent_invites", on_delete=models.CASCADE)
    recipients = models.ManyToManyField(User, related_name="received_invites", blank=True)
    referral_code = models.CharField(max_length=100, default=uuid.uuid4, editable=False)
    point_by_referral = models.IntegerField(default=0)
    created = models.DateTimeField(auto_now_add=True)

    def __str__(self):
        return f"Invite from {self.sender}"


def user_images_path(instance, filename):
    from django.template.defaultfilters import slugify

    filename, ext = os.path.splitext(filename)
    return "avatars/user_{0}/{1}{2}".format(instance.user.id, slugify(filename), ext)


class UserProfile(models.Model):
    title = (
        (0, "Unrated"),
        (1, "Bronze"),
        (2, "Silver"),
        (3, "Gold"),
        (4, "Platinum"),
    )
    follows = models.ManyToManyField("self", related_name="follower", symmetrical=False, blank=True)
    user = AutoOneToOneField("auth.user", related_name="userprofile", on_delete=models.CASCADE)
    user_avatar = models.ImageField(upload_to=user_images_path, blank=True, null=True)
    title = models.IntegerField(choices=title, default=0)
    role = models.CharField(max_length=255, blank=True, null=True)
    description = models.TextField(blank=True, null=True)
    winnings = models.DecimalField(max_digits=10, decimal_places=2, null=True, blank=True)
    issue_upvoted = models.ManyToManyField(Issue, blank=True, related_name="upvoted")
    issue_downvoted = models.ManyToManyField(Issue, blank=True, related_name="downvoted")
    issue_saved = models.ManyToManyField(Issue, blank=True, related_name="saved")
    issue_flaged = models.ManyToManyField(Issue, blank=True, related_name="flaged")
    issues_hidden = models.BooleanField(default=False)

    subscribed_domains = models.ManyToManyField(Domain, related_name="user_subscribed_domains", blank=True)
    subscribed_users = models.ManyToManyField(User, related_name="user_subscribed_users", blank=True)
    btc_address = models.CharField(max_length=100, blank=True, null=True)
    bch_address = models.CharField(max_length=100, blank=True, null=True)
    eth_address = models.CharField(max_length=100, blank=True, null=True)
    created = models.DateTimeField(auto_now_add=True)
    tags = models.ManyToManyField(Tag, blank=True)
    x_username = models.CharField(max_length=50, blank=True, null=True)
    linkedin_url = models.URLField(blank=True, null=True)
    github_url = models.URLField(blank=True, null=True)
    website_url = models.URLField(blank=True, null=True)
    discounted_hourly_rate = models.DecimalField(max_digits=10, decimal_places=2, default=0)
    modified = models.DateTimeField(auto_now=True)
    visit_count = models.PositiveIntegerField(default=0)
    team = models.ForeignKey(
        Organization,
        on_delete=models.SET_NULL,
        related_name="user_profiles",
        null=True,
        blank=True,
    )

    def check_team_membership(self):
        return self.team is not None

    current_streak = models.IntegerField(default=0)
    longest_streak = models.IntegerField(default=0)
    last_check_in = models.DateField(null=True, blank=True)

    def avatar(self, size=36):
        if self.user_avatar:
            return self.user_avatar.url

        for account in self.user.socialaccount_set.all():
            if "avatar_url" in account.extra_data:
                return account.extra_data["avatar_url"]
            elif "picture" in account.extra_data:
                return account.extra_data["picture"]

    def __unicode__(self):
        return self.user.email

    def update_streak_and_award_points(self, check_in_date=None):
        """
        Update streak based on consecutive daily check-ins and award points
        """
        # Use current date if no check-in date provided
        if check_in_date is None:
            check_in_date = timezone.now().date()

        try:
            with transaction.atomic():
                # Streak logic
                if not self.last_check_in or check_in_date == self.last_check_in + timedelta(days=1):
                    self.current_streak += 1
                    self.longest_streak = max(self.current_streak, self.longest_streak)
                # If check-in is not consecutive, reset streak
                elif check_in_date > self.last_check_in + timedelta(days=1):
                    self.current_streak = 1

                Points.objects.get_or_create(
                    user=self.user,
                    reason="Daily check-in",
                    created__date=datetime.today().date(),
                    defaults={"score": 5},
                )

                points_awarded = 0
                if self.current_streak == 7:
                    points_awarded += 20
                    reason = "7-day streak milestone achieved!"
                elif self.current_streak == 15:
                    points_awarded += 30
                    reason = "15-day streak milestone achieved!"
                elif self.current_streak == 30:
                    points_awarded += 50
                    reason = "30-day streak milestone achieved!"
                elif self.current_streak == 100:
                    points_awarded += 150
                    reason = "100-day streak milestone achieved!"
                elif self.current_streak == 180:
                    points_awarded += 300
                    reason = "180-day streak milestone achieved!"
                elif self.current_streak == 365:
                    points_awarded += 500
                    reason = "365-day streak milestone achieved!"

                if points_awarded != 0:
                    Points.objects.create(user=self.user, score=points_awarded, reason=reason)

                # Update last check-in and save
                self.last_check_in = check_in_date
                self.save()

                self.award_streak_badges()

        except Exception as e:
            # Log the error or handle it appropriately
            logger.error(f"Error in check-in process: {e}")
            return False

        return True

    def award_streak_badges(self):
        """
        Award badges for streak milestones
        """
        streak_badges = {
            7: "Weekly Streak",
            15: "Half-Month Streak",
            30: "Monthly Streak",
            100: "100 Day Streak",
            180: "Six Month Streak",
            365: "Yearly Streak",
        }

        for milestone, badge_title in streak_badges.items():
            if self.current_streak >= milestone:
                badge, _ = Badge.objects.get(
                    title=badge_title,
                )

                # Avoid duplicate badge awards
                if not UserBadge.objects.filter(user=self.user, badge=badge).exists():
                    UserBadge.objects.create(user=self.user, badge=badge)


def create_profile(sender, **kwargs):
    user = kwargs["instance"]
    if kwargs["created"]:
        profile = UserProfile(user=user)
        profile.save()


post_save.connect(create_profile, sender=User)


class IP(models.Model):
    address = models.CharField(max_length=39, null=True, blank=True)
    user = models.CharField(max_length=150, null=True, blank=True)
    issuenumber = models.IntegerField(null=True, blank=True)
    created = models.DateTimeField(auto_now_add=True)
    agent = models.TextField(null=True, blank=True)
    count = models.BigIntegerField(default=1)
    path = models.CharField(max_length=255, null=True, blank=True)
    method = models.CharField(max_length=10, null=True, blank=True)
    referer = models.CharField(max_length=255, null=True, blank=True)


class OrganizationAdmin(models.Model):
    role = (
        (0, "Admin"),
        (1, "Moderator"),
    )
    role = models.IntegerField(choices=role, default=0)
    user = models.ForeignKey(User, null=True, blank=True, on_delete=models.CASCADE)
    organization = models.ForeignKey(Organization, null=True, blank=True, on_delete=models.CASCADE)
    domain = models.ForeignKey(Domain, null=True, blank=True, on_delete=models.CASCADE)
    is_active = models.BooleanField(default=True)
    created = models.DateTimeField(auto_now_add=True)


class Wallet(models.Model):
    user = models.ForeignKey(User, on_delete=models.CASCADE)
    account_id = models.TextField(null=True, blank=True)
    current_balance = models.DecimalField(max_digits=6, decimal_places=2, default=0)
    created = models.DateTimeField(auto_now_add=True)

    def deposit(self, value):
        self.transaction_set.create(value=value, running_balance=self.current_balance + Decimal(value))
        self.current_balance += Decimal(value)
        self.save()

    def withdraw(self, value):
        if value > self.current_balance:
            raise Exception("This wallet has insufficient balance.")

        self.transaction_set.create(value=-value, running_balance=self.current_balance - Decimal(value))
        self.current_balance -= Decimal(value)
        self.save()

    def transfer(self, wallet, value):
        self.withdraw(value)
        wallet.deposit(value)


class Transaction(models.Model):
    wallet = models.ForeignKey(Wallet, on_delete=models.CASCADE)
    value = models.DecimalField(max_digits=6, decimal_places=2)
    running_balance = models.DecimalField(max_digits=6, decimal_places=2)
    created = models.DateTimeField(auto_now_add=True)


class Payment(models.Model):
    wallet = models.ForeignKey(Wallet, on_delete=models.CASCADE)
    value = models.DecimalField(max_digits=6, decimal_places=2)
    active = models.BooleanField(default=True)
    created = models.DateTimeField(auto_now_add=True)


class Monitor(models.Model):
    url = models.URLField()
    keyword = models.CharField(max_length=255)
    created = models.DateTimeField(auto_now_add=True)
    modified = models.DateTimeField(auto_now=True)
    last_checked_time = models.DateTimeField(auto_now=True)
    status = models.CharField(
        max_length=20,
        choices=[
            ("UP", "Up"),
            ("DOWN", "Down"),
        ],
    )
    user = models.ForeignKey(User, on_delete=models.CASCADE)

    def __str__(self):
        return f"Monitor for {self.url} by {self.user}"


class Bid(models.Model):
    user = models.ForeignKey(User, on_delete=models.CASCADE)
    # link this to our issue model
    issue_url = models.URLField()
    created = models.DateTimeField(default=timezone.now)
    modified = models.DateTimeField(default=timezone.now)
    amount_bch = models.DecimalField(max_digits=16, decimal_places=8, default=0)
    status = models.CharField(default="Open", max_length=10)
    pr_link = models.URLField(blank=True, null=True)
    bch_address = models.CharField(blank=True, null=True, max_length=45)

    # def save(self, *args, **kwargs):
    #     if (
    #         self.status == "Open"
    #         and (timezone.now() - self.created).total_seconds() >= 24 * 60 * 60
    #     ):
    #         self.status = "Selected"
    #         self.modified = timezone.now()
    #         email_body = f"This bid was selected:\nIssue URL: {self.issue_url}\nUser: {self.user}\nCurrent Bid: {self.current_bid}\nCreated on: {self.created}\nBid Amount: {self.amount}"
    #         send_mail(
    #             "Bid Closed",
    #             email_body,
    #             settings.EMAIL_HOST_USER,
    #             [settings.EMAIL_HOST_USER],
    #             fail_silently=False,
    #         )

    #     super().save(*args, **kwargs)


class ChatBotLog(models.Model):
    question = models.TextField()
    answer = models.TextField()
    created = models.DateTimeField(auto_now_add=True)

    def __str__(self):
        return f"Q: {self.question} | A: {self.answer} at {self.created}"


class Suggestion(models.Model):
    user = models.ForeignKey(User, null=True, blank=True, on_delete=models.CASCADE)
    title = models.CharField(max_length=200)
    description = models.TextField(max_length=1000, null=True, blank=True)
    up_votes = models.IntegerField(null=True, blank=True, default=0)
    down_votes = models.IntegerField(null=True, blank=True, default=0)
    created = models.DateTimeField(auto_now_add=True)

    def __str__(self):
        return f"{self.title} by {self.user}"


class SuggestionVotes(models.Model):
    suggestion = models.ForeignKey(Suggestion, on_delete=models.CASCADE)
    user = models.ForeignKey(User, null=True, blank=True, on_delete=models.CASCADE)
    up_vote = models.BooleanField(default=False)
    down_vote = models.BooleanField(default=False)
    created = models.DateTimeField(auto_now_add=True)

    def __str__(self):
        return f"Suggestion {self.user}"


class Contributor(models.Model):
    name = models.CharField(max_length=255)
    github_id = models.IntegerField(unique=True)
    github_url = models.URLField()
    avatar_url = models.URLField()
    contributor_type = models.CharField(max_length=255)  # type = User, Bot ,... etc
    contributions = models.PositiveIntegerField()
    created = models.DateTimeField(auto_now_add=True)

    def __str__(self):
        return self.name


class Project(models.Model):
    STATUS_CHOICES = [
        ("flagship", "Flagship"),
        ("production", "Production"),
        ("incubator", "Incubator"),
        ("lab", "Lab"),
        ("inactive", "Inactive"),
    ]

    organization = models.ForeignKey(
        Organization,
        null=True,
        blank=True,
        related_name="projects",
        on_delete=models.CASCADE,
    )
    name = models.CharField(max_length=255)
    slug = models.SlugField(unique=True, blank=True)
    description = models.TextField()
    status = models.CharField(max_length=20, choices=STATUS_CHOICES, default="new")
    url = models.URLField(unique=True, null=True, blank=True)  # Made url nullable in case of no website
    project_visit_count = models.IntegerField(default=0)
    twitter = models.CharField(max_length=30, null=True, blank=True)
    facebook = models.URLField(null=True, blank=True)
    logo = models.ImageField(upload_to="project_logos", null=True, blank=True)
    created = models.DateTimeField(auto_now_add=True)  # Standardized field name
    modified = models.DateTimeField(auto_now=True)  # Standardized field name
    # add languages
    # add tags

    def save(self, *args, **kwargs):
        if not self.slug:
            slug = slugify(self.name)
            # Replace dots with dashes and limit length
            slug = slug.replace(".", "-")
            if len(slug) > 50:
                slug = slug[:50]
            # Ensure we have a valid slug
            if not slug:
                slug = f"project-{int(time.time())}"
            self.slug = slug
        super(Project, self).save(*args, **kwargs)

    def __str__(self):
        return self.name


class Contribution(models.Model):
    CONTRIBUTION_TYPES = [
        ("commit", "Commit"),
        ("issue_opened", "Issue Opened"),
        ("issue_closed", "Issue Closed"),
        ("issue_assigned", "Issue Assigned"),
        ("pull_request", "Pull Request"),
        ("comment", "Comment"),
    ]

    user = models.ForeignKey(User, on_delete=models.CASCADE, blank=True, null=True)
    title = models.CharField(max_length=255)
    description = models.TextField()
    repository = models.ForeignKey(Project, on_delete=models.CASCADE, null=True)
    contribution_type = models.CharField(max_length=20, choices=CONTRIBUTION_TYPES, default="commit")
    github_username = models.CharField(max_length=255, default="")
    github_id = models.CharField(max_length=100, null=True, blank=True)
    github_url = models.URLField(null=True, blank=True)
    created = models.DateTimeField()
    status = models.CharField(max_length=50, choices=[("open", "Open"), ("closed", "Closed")])
    txid = models.CharField(max_length=64, blank=True, null=True)

    class Meta:
        indexes = [
            models.Index(fields=["github_id"]),
            models.Index(fields=["user", "created"]),
            models.Index(fields=["repository", "created"]),
        ]


class BaconToken(models.Model):
    user = models.ForeignKey(User, on_delete=models.CASCADE)
    amount = models.DecimalField(max_digits=10, decimal_places=2)
    created = models.DateTimeField(auto_now_add=True)
    contribution = models.OneToOneField(Contribution, on_delete=models.CASCADE)
    token_id = models.CharField(max_length=64, blank=True, null=True)  # Token ID from the Runes protocol

    def __str__(self):
        return f"{self.user.username} - {self.amount} BACON"


class Blocked(models.Model):
    address = models.GenericIPAddressField(null=True, blank=True)
    reason_for_block = models.TextField(blank=True, null=True, max_length=255)
    ip_network = models.GenericIPAddressField(null=True, blank=True)
    user_agent_string = models.CharField(max_length=255, default="", null=True, blank=True)
    count = models.IntegerField(default=1)
    created = models.DateField(auto_now_add=True)
    modified = models.DateTimeField(auto_now=True)

    def __str__(self):
        return f"user agent : {self.user_agent_string} | IP : {self.address}"


@receiver(post_save, sender=Blocked)
@receiver(post_delete, sender=Blocked)
def clear_blocked_cache(sender, instance=None, **kwargs):
    """
    Clears the cache when a Blocked instance is created, updated, or deleted.
    """
    # Clear the cache
    cache.delete("blocked_ips")
    cache.delete("blocked_ip_network")
    cache.delete("blocked_agents")

    # Retrieve valid blocked IPs, IP networks, and user agents
    blocked_ips = Blocked.objects.values_list("address", flat=True)
    blocked_ip_network = Blocked.objects.values_list("ip_network", flat=True)
    blocked_agents = Blocked.objects.values_list("user_agent_string", flat=True)

    # Filter out None or invalid values
    blocked_ips = [ip for ip in blocked_ips if ip is not None]
    blocked_ip_network = [network for network in blocked_ip_network if network is not None]
    blocked_agents = [agent for agent in blocked_agents if agent is not None]

    # Set the cache with valid values
    cache.set("blocked_ips", blocked_ips, timeout=86400)
    cache.set("blocked_ip_network", blocked_ip_network, timeout=86400)
    cache.set("blocked_agents", blocked_agents, timeout=86400)


class TimeLog(models.Model):
    user = models.ForeignKey(settings.AUTH_USER_MODEL, on_delete=models.CASCADE, related_name="timelogs")
    # associate organization with sizzle
    organization = models.ForeignKey(
        Organization,
        on_delete=models.CASCADE,
        related_name="time_logs",
        null=True,
        blank=True,
    )
    start_time = models.DateTimeField()
    end_time = models.DateTimeField(null=True, blank=True)
    duration = models.DurationField(null=True, blank=True)
    github_issue_url = models.URLField(null=True, blank=True)  # URL field for GitHub issue
    created = models.DateTimeField(default=timezone.now, editable=False)

    def save(self, *args, **kwargs):
        if self.end_time and self.start_time <= self.end_time:
            self.duration = self.end_time - self.start_time
        super().save(*args, **kwargs)

    def __str__(self):
        return f"TimeLog by {self.user.username} from {self.start_time} to {self.end_time}"


class ActivityLog(models.Model):
    user = models.ForeignKey(settings.AUTH_USER_MODEL, on_delete=models.CASCADE, related_name="activity_logs")
    window_title = models.CharField(max_length=255)
    url = models.URLField(null=True, blank=True)  # URL field for activity-related URL
    recorded_at = models.DateTimeField(auto_now_add=True)
    created = models.DateTimeField(default=timezone.now, editable=False)

    def __str__(self):
        return f"ActivityLog by {self.user.username} at {self.recorded_at}"


class DailyStatusReport(models.Model):
    user = models.ForeignKey(User, on_delete=models.CASCADE)
    date = models.DateField()
    previous_work = models.TextField()
    next_plan = models.TextField()
    blockers = models.TextField()
    goal_accomplished = models.BooleanField(default=False)
    current_mood = models.CharField(max_length=50, default="Happy 😊")
    created = models.DateTimeField(auto_now_add=True)

    def __str__(self):
        return f"Daily Status Report by {self.user.username} on {self.date}"


class IpReport(models.Model):
    IP_TYPE_CHOICES = [
        ("ipv4", "IPv4"),
        ("ipv6", "IPv6"),
    ]
    ACTIVITY_TYPE_CHOICES = [
        ("malicious", "Malicious"),
        ("friendly", "Friendly"),
    ]

    user = models.ForeignKey(User, null=True, blank=True, on_delete=models.CASCADE)
    activity_title = models.CharField(max_length=255)
    activity_type = models.CharField(max_length=50, choices=ACTIVITY_TYPE_CHOICES)
    ip_address = models.GenericIPAddressField()
    ip_type = models.CharField(max_length=10, choices=IP_TYPE_CHOICES)
    description = models.TextField()
    created = models.DateTimeField(auto_now_add=True)
    reporter_ip_address = models.GenericIPAddressField(null=True, blank=True)

    def __str__(self):
        return f"{self.ip_address} ({self.ip_type}) - {self.activity_title}"


class Activity(models.Model):
    ACTION_TYPES = [
        ("create", "Created"),
        ("update", "Updated"),
        ("delete", "Deleted"),
        ("signup", "Signed Up"),
    ]

    user = models.ForeignKey(User, on_delete=models.CASCADE)
    action_type = models.CharField(max_length=10, choices=ACTION_TYPES)
    title = models.CharField(max_length=255)
    description = models.TextField(null=True, blank=True)
    image = models.ImageField(null=True, blank=True, upload_to="activity_images/")
    url = models.URLField(null=True, blank=True)
    timestamp = models.DateTimeField(auto_now_add=True)

    # Approval and Posting
    like_count = models.PositiveIntegerField(default=0)
    dislike_count = models.PositiveIntegerField(default=0)
    is_approved = models.BooleanField(default=False)  # Whether activity is approved
    is_posted_to_bluesky = models.BooleanField(default=False)  # Whether posted to BlueSky

    # Generic foreign key fields
    content_type = models.ForeignKey(ContentType, on_delete=models.CASCADE)
    object_id = models.PositiveIntegerField()
    related_object = GenericForeignKey("content_type", "object_id")

    # New fields for likes and dislikes
    likes = models.ManyToManyField(User, related_name="liked_activities", blank=True)
    dislikes = models.ManyToManyField(User, related_name="disliked_activities", blank=True)

    def __str__(self):
        return f"{self.title} by {self.user.username} at {self.timestamp}"

    class Meta:
        ordering = ["-timestamp"]

    # Approve the activity
    def approve_activity(self):
        # Check auto-approval criteria
        if self.like_count >= 3 and self.dislike_count < 3:
            self.is_approved = True
        self.save()

    # Post to BlueSky
    def post_to_bluesky(self, bluesky_service):
        if not self.is_approved:
            raise ValueError("Activity must be approved before posting to BlueSky.")

        try:
            post_data = f"{self.title}\n\n{self.description}"
            # If image exists, include it
            if self.image:
                bluesky_service.post_with_image(text=post_data, image_path=self.image.path)
            else:
                bluesky_service.post_text(text=post_data)

            # Mark activity as posted
            self.is_posted_to_bluesky = True
            self.save()
            return True
        except Exception as e:
            print(e)


class Badge(models.Model):
    BADGE_TYPES = [
        ("automatic", "Automatic"),
        ("manual", "Manual"),
    ]

    title = models.CharField(max_length=100)
    description = models.TextField()
    icon = models.ImageField(upload_to="badges/", blank=True, null=True)
    type = models.CharField(max_length=10, choices=BADGE_TYPES, default="automatic")
    criteria = models.JSONField(blank=True, null=True)  # For automatic badges
    created_at = models.DateTimeField(auto_now_add=True)

    def __str__(self):
        return self.title


class UserBadge(models.Model):
    user = models.ForeignKey(User, on_delete=models.CASCADE)
    badge = models.ForeignKey(Badge, on_delete=models.CASCADE)
    awarded_by = models.ForeignKey(
        User,
        null=True,
        blank=True,
        related_name="awarded_badges",
        on_delete=models.SET_NULL,
    )
    awarded_at = models.DateTimeField(auto_now_add=True)
    reason = models.TextField(blank=True, null=True)

    def __str__(self):
        return f"{self.user.username} - {self.badge.title}"


class Post(models.Model):
    title = models.CharField(max_length=255)
    slug = models.SlugField(unique=True, blank=True, max_length=255)
    author = models.ForeignKey(User, on_delete=models.CASCADE)
    content = models.TextField()
    created_at = models.DateTimeField(auto_now_add=True)
    updated_at = models.DateTimeField(auto_now=True)
    image = models.ImageField(upload_to="blog_posts")
    comments = GenericRelation("comments.Comment")

    class Meta:
        db_table = "blog_post"

    def __str__(self):
        return self.title

    def get_absolute_url(self):
        return reverse("post_detail", kwargs={"slug": self.slug})


class PRAnalysisReport(models.Model):
    pr_link = models.URLField()
    issue_link = models.URLField()
    priority_alignment_score = models.IntegerField()
    revision_score = models.IntegerField()
    recommendations = models.TextField()
    created_at = models.DateTimeField(auto_now_add=True)

    def __str__(self):
        return self.pr_link


@receiver(post_save, sender=Post)
def verify_file_upload(sender, instance, **kwargs):
    from django.core.files.storage import default_storage

    print("Verifying file upload...")
    print(f"Default storage backend: {default_storage.__class__.__name__}")
    if instance.image:
        print(f"Checking if image '{instance.image.name}' exists in the storage backend...")
        if not default_storage.exists(instance.image.name):
            print(f"Image '{instance.image.name}' was not uploaded to the storage backend.")
            raise ValidationError(f"Image '{instance.image.name}' was not uploaded to the storage backend.")


class Repo(models.Model):
    project = models.ForeignKey(Project, related_name="repos", on_delete=models.CASCADE)
    name = models.CharField(max_length=255)
    slug = models.SlugField(unique=True, blank=True)
    description = models.TextField(null=True, blank=True)  # Made nullable for optional descriptions
    repo_url = models.URLField(unique=True)
    homepage_url = models.URLField(null=True, blank=True)
    is_main = models.BooleanField(default=False)
    is_wiki = models.BooleanField(default=False)
    stars = models.IntegerField(default=0)
    forks = models.IntegerField(default=0)
    open_issues = models.IntegerField(default=0)
    tags = models.ManyToManyField("Tag", blank=True)
    last_updated = models.DateTimeField(null=True, blank=True)
    total_issues = models.IntegerField(default=0)
    # rename this to repo_visit_count and make sure the github badge works with this
    repo_visit_count = models.IntegerField(default=0)
    watchers = models.IntegerField(default=0)
    open_pull_requests = models.IntegerField(default=0)
    primary_language = models.CharField(max_length=50, null=True, blank=True)
    license = models.CharField(max_length=100, null=True, blank=True)
    last_commit_date = models.DateTimeField(null=True, blank=True)
    created = models.DateTimeField(auto_now_add=True)
    modified = models.DateTimeField(auto_now=True)
    network_count = models.IntegerField(default=0)
    subscribers_count = models.IntegerField(default=0)
    closed_issues = models.IntegerField(default=0)
    size = models.IntegerField(default=0)
    commit_count = models.IntegerField(default=0)
    release_name = models.CharField(max_length=255, null=True, blank=True)
    release_datetime = models.DateTimeField(null=True, blank=True)
    logo_url = models.URLField(null=True, blank=True)
    contributor_count = models.IntegerField(default=0)
    contributor = models.ManyToManyField(Contributor, related_name="repos", blank=True)
    created_at = models.DateTimeField(auto_now_add=True)
    updated_at = models.DateTimeField(auto_now=True)

    def save(self, *args, **kwargs):
        if not self.slug:
            base_slug = slugify(self.name)
            # Replace dots with dashes and limit length
            base_slug = base_slug.replace(".", "-")
            if len(base_slug) > 50:
                base_slug = base_slug[:50]
            # Ensure we have a valid slug
            if not base_slug:
                base_slug = f"repo-{int(time.time())}"

            unique_slug = base_slug
            counter = 1
            while Repo.objects.filter(slug=unique_slug).exists():
                suffix = f"-{counter}"
                # Make sure base_slug + suffix doesn't exceed 50 chars
                if len(base_slug) + len(suffix) > 50:
                    base_slug = base_slug[: 50 - len(suffix)]
                unique_slug = f"{base_slug}{suffix}"
                counter += 1

            self.slug = unique_slug
        super(Repo, self).save(*args, **kwargs)

    def __str__(self):
        return f"{self.project.name}/{self.name}"


class ContributorStats(models.Model):
    contributor = models.ForeignKey(Contributor, on_delete=models.CASCADE, related_name="stats")
    repo = models.ForeignKey(Repo, on_delete=models.CASCADE, related_name="stats")

    # This will represent either a specific day or the first day of a month.
    date = models.DateField()

    # Store counts
    commits = models.PositiveIntegerField(default=0)
    issues_opened = models.PositiveIntegerField(default=0)
    issues_closed = models.PositiveIntegerField(default=0)
    pull_requests = models.PositiveIntegerField(default=0)
    comments = models.PositiveIntegerField(default=0)

    # "day" for daily entries, "month" for monthly entries
    granularity = models.CharField(max_length=10, choices=[("day", "Day"), ("month", "Month")], default="day")

    class Meta:
        # You can't have two different stats for the same date+granularity
        unique_together = ("contributor", "repo", "date", "granularity")

    def __str__(self):
        return f"{self.contributor.name} in {self.repo.name} " f"on {self.date} [{self.granularity}]"


class SlackBotActivity(models.Model):
    ACTIVITY_TYPES = [
        ("team_join", "Team Join"),
        ("command", "Slash Command"),
        ("message", "Message"),
        ("error", "Error"),
    ]

    workspace_id = models.CharField(max_length=20)
    workspace_name = models.CharField(max_length=255, null=True, blank=True)
    activity_type = models.CharField(max_length=20, choices=ACTIVITY_TYPES)
    user_id = models.CharField(max_length=20, null=True, blank=True)
    details = models.JSONField(default=dict)  # Stores flexible activity-specific data
    success = models.BooleanField(default=True)
    error_message = models.TextField(null=True, blank=True)
    created = models.DateTimeField(auto_now_add=True, db_index=True)

    class Meta:
        ordering = ["-created"]
        indexes = [
            models.Index(fields=["workspace_id", "activity_type"]),
            models.Index(fields=["created"]),
        ]

    def __str__(self):
        return f"{self.get_activity_type_display()} in {self.workspace_name} at {self.created}"


<<<<<<< HEAD
class Room(models.Model):
    ROOM_TYPES = [
        ("project", "Project"),
        ("bug", "Bug"),
        ("org", "Organization"),
        ("custom", "Custom"),
    ]

    name = models.CharField(max_length=255)
    type = models.CharField(max_length=20, choices=ROOM_TYPES)
    custom_type = models.CharField(max_length=255, blank=True, null=True)
    description = models.TextField(blank=True, null=True)
    admin = models.ForeignKey(User, related_name="admin_rooms", on_delete=models.CASCADE)
    users = models.ManyToManyField(User, related_name="rooms", blank=True)
    created_at = models.DateTimeField(auto_now_add=True)

    def __str__(self):
        return self.name
=======
class Challenge(models.Model):
    CHALLENGE_TYPE_CHOICES = [
        ("single", "Single User"),
        ("team", "Team"),
    ]

    title = models.CharField(max_length=255)
    description = models.TextField()
    challenge_type = models.CharField(max_length=10, choices=CHALLENGE_TYPE_CHOICES, default="single")
    created_at = models.DateTimeField(auto_now_add=True)
    updated_at = models.DateTimeField(auto_now=True)
    participants = models.ManyToManyField(User, related_name="user_challenges", blank=True)  # For single users
    team_participants = models.ManyToManyField(
        Organization, related_name="team_challenges", blank=True
    )  # For team challenges
    points = models.IntegerField(default=0)  # Points for completing the challenge
    progress = models.IntegerField(default=0)  # Progress in percentage
    completed = models.BooleanField(default=False)
    completed_at = models.DateTimeField(null=True, blank=True)

    def __str__(self):
        return self.title
>>>>>>> 399de4a2
<|MERGE_RESOLUTION|>--- conflicted
+++ resolved
@@ -1331,26 +1331,6 @@
         return f"{self.get_activity_type_display()} in {self.workspace_name} at {self.created}"
 
 
-<<<<<<< HEAD
-class Room(models.Model):
-    ROOM_TYPES = [
-        ("project", "Project"),
-        ("bug", "Bug"),
-        ("org", "Organization"),
-        ("custom", "Custom"),
-    ]
-
-    name = models.CharField(max_length=255)
-    type = models.CharField(max_length=20, choices=ROOM_TYPES)
-    custom_type = models.CharField(max_length=255, blank=True, null=True)
-    description = models.TextField(blank=True, null=True)
-    admin = models.ForeignKey(User, related_name="admin_rooms", on_delete=models.CASCADE)
-    users = models.ManyToManyField(User, related_name="rooms", blank=True)
-    created_at = models.DateTimeField(auto_now_add=True)
-
-    def __str__(self):
-        return self.name
-=======
 class Challenge(models.Model):
     CHALLENGE_TYPE_CHOICES = [
         ("single", "Single User"),
@@ -1373,4 +1353,23 @@
 
     def __str__(self):
         return self.title
->>>>>>> 399de4a2
+
+
+class Room(models.Model):
+    ROOM_TYPES = [
+        ("project", "Project"),
+        ("bug", "Bug"),
+        ("org", "Organization"),
+        ("custom", "Custom"),
+    ]
+
+    name = models.CharField(max_length=255)
+    type = models.CharField(max_length=20, choices=ROOM_TYPES)
+    custom_type = models.CharField(max_length=255, blank=True, null=True)
+    description = models.TextField(blank=True, null=True)
+    admin = models.ForeignKey(User, related_name="admin_rooms", on_delete=models.CASCADE)
+    users = models.ManyToManyField(User, related_name="rooms", blank=True)
+    created_at = models.DateTimeField(auto_now_add=True)
+
+    def __str__(self):
+        return self.name
