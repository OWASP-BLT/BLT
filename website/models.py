--- conflicted
+++ resolved
@@ -1439,7 +1439,31 @@
     def __str__(self):
         return f"{self.user.username} - {self.tokens_earned} Tokens"
 
-<<<<<<< HEAD
+
+class GitHubReview(models.Model):
+    """
+    Model to store reviews made by users on pull requests.
+    """
+
+    review_id = models.IntegerField(unique=True)
+    pull_request = models.ForeignKey(
+        GitHubIssue,
+        on_delete=models.CASCADE,
+        related_name="reviews",
+    )
+    reviewer = models.ForeignKey(
+        UserProfile,
+        on_delete=models.CASCADE,
+        related_name="reviews_made",
+    )
+    body = models.TextField(null=True, blank=True)
+    state = models.CharField(max_length=50)  # e.g., "APPROVED", "CHANGES_REQUESTED", "COMMENTED"
+    submitted_at = models.DateTimeField()
+    url = models.URLField()
+
+    def __str__(self):
+        return f"Review #{self.review_id} by {self.reviewer.user.username} on PR #{self.pull_request.issue_id}"
+
       
 class Kudos(models.Model):
     sender = models.ForeignKey(User, on_delete=models.CASCADE, related_name="kudos_sent")
@@ -1453,30 +1477,4 @@
         verbose_name_plural = "Kudos"
 
     def __str__(self):
-        return f"Kudos from {self.sender.username} to {self.receiver.username}"
-=======
-
-class GitHubReview(models.Model):
-    """
-    Model to store reviews made by users on pull requests.
-    """
-
-    review_id = models.IntegerField(unique=True)
-    pull_request = models.ForeignKey(
-        GitHubIssue,
-        on_delete=models.CASCADE,
-        related_name="reviews",
-    )
-    reviewer = models.ForeignKey(
-        UserProfile,
-        on_delete=models.CASCADE,
-        related_name="reviews_made",
-    )
-    body = models.TextField(null=True, blank=True)
-    state = models.CharField(max_length=50)  # e.g., "APPROVED", "CHANGES_REQUESTED", "COMMENTED"
-    submitted_at = models.DateTimeField()
-    url = models.URLField()
-
-    def __str__(self):
-        return f"Review #{self.review_id} by {self.reviewer.user.username} on PR #{self.pull_request.issue_id}"
->>>>>>> b4be25ac
+        return f"Kudos from {self.sender.username} to {self.receiver.username}"      