--- conflicted
+++ resolved
@@ -1395,21 +1395,6 @@
         return self.title
 
 
-<<<<<<< HEAD
-class Kudos(models.Model):
-    sender = models.ForeignKey(User, on_delete=models.CASCADE, related_name="kudos_sent")
-    receiver = models.ForeignKey(User, on_delete=models.CASCADE, related_name="kudos_received")
-    timestamp = models.DateTimeField(auto_now_add=True)
-    link = models.URLField(blank=True, null=True)
-    comment = models.TextField(blank=True, null=True)
-
-    class Meta:
-        ordering = ["-timestamp"]
-        verbose_name_plural = "Kudos"
-
-    def __str__(self):
-        return f"Kudos from {self.sender.username} to {self.receiver.username}"
-=======
 class GitHubIssue(models.Model):
     ISSUE_TYPE_CHOICES = [
         ("issue", "Issue"),
@@ -1444,4 +1429,19 @@
 
     def __str__(self):
         return f"{self.title} by {self.user_profile.user.username} - {self.state}"
->>>>>>> 3e0e1137
+
+      
+  
+class Kudos(models.Model):
+    sender = models.ForeignKey(User, on_delete=models.CASCADE, related_name="kudos_sent")
+    receiver = models.ForeignKey(User, on_delete=models.CASCADE, related_name="kudos_received")
+    timestamp = models.DateTimeField(auto_now_add=True)
+    link = models.URLField(blank=True, null=True)
+    comment = models.TextField(blank=True, null=True)
+
+    class Meta:
+        ordering = ["-timestamp"]
+        verbose_name_plural = "Kudos"
+
+    def __str__(self):
+        return f"Kudos from {self.sender.username} to {self.receiver.username}"