--- conflicted
+++ resolved
@@ -180,8 +180,7 @@
         # Verify activity was logged
         activity = SlackBotActivity.objects.filter(activity_type="command", user_id="U123").last()
         self.assertIsNotNone(activity)
-<<<<<<< HEAD
-        self.assertEqual(activity.details["command"], "/apps")
+        self.assertEqual(activity.details["command"], "/installed_apps")
 
     @patch("website.views.slack_handlers.verify_slack_signature", return_value=True)
     @patch("website.views.slack_handlers.WebClient")
@@ -329,6 +328,4 @@
         activity = SlackBotActivity.objects.filter(activity_type="command", user_id="U123").last()
         self.assertIsNotNone(activity)
         self.assertEqual(activity.details["command"], "/contributors")
-=======
-        self.assertEqual(activity.details["command"], "/installed_apps")
->>>>>>> b8dae30e
+        self.assertEqual(activity.details["command"], "/installed_apps")