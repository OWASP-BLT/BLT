import json
from unittest.mock import MagicMock, patch

from django.test import TestCase

from website.models import Integration, Organization, SlackBotActivity, SlackIntegration
from website.views.slack_handlers import slack_commands, slack_events


class SlackHandlerTests(TestCase):
    def setUp(self):
        # Create test organization and integration
        self.organization = Organization.objects.create(name="Test Org", url="https://test.org")
        self.integration = Integration.objects.create(organization=self.organization, service_name="slack")
        self.slack_integration = SlackIntegration.objects.create(
            integration=self.integration,
            bot_access_token="xoxb-test-token",
            workspace_name="T070JPE5BQQ",  # Test workspace ID
            welcome_message="Welcome {user} to our workspace!",
        )

    @patch("website.views.slack_handlers.verify_slack_signature", return_value=True)
    @patch("website.views.slack_handlers.WebClient")
    def test_team_join_with_custom_message(self, mock_webclient, mock_verify):
        # Mock the Slack client here
        mock_client = MagicMock()
        mock_webclient.return_value = mock_client
        mock_client.conversations_open.return_value = {"ok": True, "channel": {"id": "D123"}}
        mock_client.chat_postMessage.return_value = {"ok": True}

        # Create test event data
        event_data = {
            "token": "test-token",
            "team_id": "T070JPE5BQQ",  # Using the workspace_name from setUp
            "event": {"type": "team_join", "user": {"id": "U123"}},
            "type": "event_callback",
        }

        # Create test request
        request = MagicMock()
        request.body = json.dumps(event_data).encode()
        request.method = "POST"
        request.content_type = "application/json"
        request.headers = {
            "X-Slack-Request-Timestamp": "1234567890",
            "X-Slack-Signature": "v0=test",
        }

        # Call the event handler
        response = slack_events(request)

        # Verify response
        self.assertEqual(response.status_code, 200)

        # Verify activity was logged
        activity = SlackBotActivity.objects.last()
        self.assertEqual(activity.activity_type, "team_join")
        self.assertEqual(activity.user_id, "U123")
        self.assertEqual(activity.workspace_id, "T070JPE5BQQ")
        self.assertEqual(activity.workspace_name, "Test Org")  # Using organization name from setUp

    @patch("website.views.slack_handlers.verify_slack_signature", return_value=True)
    @patch("website.views.slack_handlers.WebClient")
    def test_team_join_owasp_workspace(self, mock_webclient, mock_verify):
        # Mock the Slack client
        mock_client = MagicMock()
        mock_webclient.return_value = mock_client
        mock_client.conversations_open.return_value = {"ok": True, "channel": {"id": "D123"}}
        mock_client.chat_postMessage.return_value = {"ok": True}

        # Create test event data for OWASP workspace
        event_data = {
            "token": "test-token",
            "team_id": "T04T40NHX",  # OWASP workspace ID
            "event": {"type": "team_join", "user": {"id": "U123"}},
            "type": "event_callback",
        }

        # Create test request
        request = MagicMock()
        request.body = json.dumps(event_data).encode()
        request.method = "POST"
        request.content_type = "application/json"
        request.headers = {
            "X-Slack-Request-Timestamp": "1234567890",
            "X-Slack-Signature": "v0=test",
        }

        # Call the event handler
        response = slack_events(request)

        # Verify response
        self.assertEqual(response.status_code, 200)

        # Verify activity was logged
        activity = SlackBotActivity.objects.last()
        self.assertEqual(activity.activity_type, "team_join")
        self.assertEqual(activity.user_id, "U123")
        self.assertEqual(activity.workspace_id, "T04T40NHX")

    @patch("website.views.slack_handlers.verify_slack_signature", return_value=True)
    @patch("website.views.slack_handlers.WebClient")
    def test_slack_command_contrib(self, mock_webclient, mock_verify):
        # Mock the Slack client
        mock_client = MagicMock()
        mock_webclient.return_value = mock_client
        mock_client.conversations_open.return_value = {"ok": True, "channel": {"id": "D123"}}
        mock_client.chat_postMessage.return_value = {"ok": True}

        # Create test request
        request = MagicMock()
        request.method = "POST"
        request.POST = {
            "command": "/contrib",
            "user_id": "U123",
            "team_id": "T070JPE5BQQ",
            "team_domain": "test",
        }
        request.headers = {
            "X-Slack-Request-Timestamp": "1234567890",
            "X-Slack-Signature": "v0=test",
        }

        response = slack_commands(request)

        # Verify DM was opened
        mock_client.conversations_open.assert_called_once_with(users=["U123"])

        # Verify contribute message was sent
        mock_client.chat_postMessage.assert_called_once()
        self.assertEqual(response.status_code, 200)

    @patch("website.views.slack_handlers.verify_slack_signature", return_value=True)
    @patch("website.views.slack_handlers.WebClient")
    def test_slack_command_apps(self, mock_webclient, _mock_verify):
        # Mock the Slack client
        mock_client = MagicMock()
        mock_webclient.return_value = mock_client
        mock_client.conversations_open.return_value = {"ok": True, "channel": {"id": "D123"}}
        mock_client.chat_postMessage.return_value = {"ok": True}
        mock_client.team_info.return_value = {"ok": True, "team": {"name": "Test Workspace"}}

        # Mock admin API response - simulating permission error
        from slack_sdk.errors import SlackApiError

        mock_client.api_call.side_effect = SlackApiError(
            "Insufficient permissions", response={"error": "missing_scope"}
        )

        # Create test request
        request = MagicMock()
        request.method = "POST"
        request.POST = {
            "command": "/installed_apps",
            "user_id": "U123",
            "team_id": "T070JPE5BQQ",
            "team_domain": "test",
        }
        request.headers = {
            "X-Slack-Request-Timestamp": "1234567890",
            "X-Slack-Signature": "v0=test",
        }

        response = slack_commands(request)

        # Verify team info was requested
        mock_client.team_info.assert_called_once()

        # Verify DM was opened
        mock_client.conversations_open.assert_called_once_with(users=["U123"])

        # Verify apps message was sent
        mock_client.chat_postMessage.assert_called_once()

        # Check that the response is correct
        self.assertEqual(response.status_code, 200)
        response_data = json.loads(response.content)
        self.assertIn("apps", response_data["text"].lower())

        # Verify activity was logged
        activity = SlackBotActivity.objects.filter(activity_type="command", user_id="U123").last()
        self.assertIsNotNone(activity)
<<<<<<< HEAD
        self.assertEqual(activity.details["command"], "/apps")

    @patch("website.views.slack_handlers.verify_slack_signature", return_value=True)
    @patch("website.views.slack_handlers.WebClient")
    def test_poll_command_help(self, mock_webclient, mock_verify):
        """Test /poll command with no arguments shows help"""
        mock_client = MagicMock()
        mock_webclient.return_value = mock_client
        mock_client.conversations_open.return_value = {"ok": True, "channel": {"id": "D123"}}
        mock_client.chat_postMessage.return_value = {"ok": True}

        # Create test request for /poll with no text
        request = MagicMock()
        request.body = b"command=/poll&user_id=U123&team_id=T070JPE5BQQ&channel_id=C123&text="
        request.method = "POST"
        request.content_type = "application/x-www-form-urlencoded"
        request.POST = {
            "command": "/poll",
            "user_id": "U123",
            "team_id": "T070JPE5BQQ",
            "team_domain": "test-workspace",
            "channel_id": "C123",
            "text": "",
        }
        request.headers = {
            "X-Slack-Request-Timestamp": "1234567890",
            "X-Slack-Signature": "v0=test",
        }

        # Call the command handler
        response = slack_commands(request)

        # Check that help was sent
        self.assertEqual(response.status_code, 200)
        response_data = json.loads(response.content)
        self.assertIn("help", response_data["text"].lower())

    @patch("website.views.slack_handlers.verify_slack_signature", return_value=True)
    @patch("website.views.slack_handlers.WebClient")
    def test_poll_command_create(self, mock_webclient, mock_verify):
        """Test creating a poll with /poll command"""
        from website.models import SlackPoll

        mock_client = MagicMock()
        mock_webclient.return_value = mock_client
        mock_client.chat_postMessage.return_value = {"ok": True, "ts": "1234567890.123456"}

        # Create test request for /poll
        request = MagicMock()
        poll_text = '"What time?" "Morning" "Afternoon" "Evening"'
        request.body = f"command=/poll&user_id=U123&team_id=T070JPE5BQQ&channel_id=C123&text={poll_text}".encode()
        request.method = "POST"
        request.content_type = "application/x-www-form-urlencoded"
        request.POST = {
            "command": "/poll",
            "user_id": "U123",
            "team_id": "T070JPE5BQQ",
            "team_domain": "test-workspace",
            "channel_id": "C123",
            "text": poll_text,
        }
        request.headers = {
            "X-Slack-Request-Timestamp": "1234567890",
            "X-Slack-Signature": "v0=test",
        }

        # Call the command handler
        response = slack_commands(request)

        # Check that poll was created
        self.assertEqual(response.status_code, 200)
        poll = SlackPoll.objects.filter(workspace_id="T070JPE5BQQ").first()
        self.assertIsNotNone(poll)
        self.assertEqual(poll.question, "What time?")
        self.assertEqual(poll.options.count(), 3)
        self.assertEqual(poll.status, "active")

    @patch("website.views.slack_handlers.verify_slack_signature", return_value=True)
    @patch("website.views.slack_handlers.WebClient")
    def test_remind_command_help(self, mock_webclient, mock_verify):
        """Test /remind command with no arguments shows help"""
        mock_client = MagicMock()
        mock_webclient.return_value = mock_client
        mock_client.conversations_open.return_value = {"ok": True, "channel": {"id": "D123"}}
        mock_client.chat_postMessage.return_value = {"ok": True}

        # Create test request for /remind with no text
        request = MagicMock()
        request.body = b"command=/remind&user_id=U123&team_id=T070JPE5BQQ&channel_id=C123&text="
        request.method = "POST"
        request.content_type = "application/x-www-form-urlencoded"
        request.POST = {
            "command": "/remind",
            "user_id": "U123",
            "team_id": "T070JPE5BQQ",
            "team_domain": "test-workspace",
            "channel_id": "C123",
            "text": "",
        }
        request.headers = {
            "X-Slack-Request-Timestamp": "1234567890",
            "X-Slack-Signature": "v0=test",
        }

        # Call the command handler
        response = slack_commands(request)

        # Check that help was sent
        self.assertEqual(response.status_code, 200)
        response_data = json.loads(response.content)
        self.assertIn("help", response_data["text"].lower())

    @patch("website.views.slack_handlers.verify_slack_signature", return_value=True)
    @patch("website.views.slack_handlers.WebClient")
    def test_remind_command_create(self, mock_webclient, mock_verify):
        """Test creating a reminder with /remind command"""
        from website.models import SlackReminder

        mock_client = MagicMock()
        mock_webclient.return_value = mock_client

        # Create test request for /remind
        request = MagicMock()
        remind_text = '"Team meeting" in 30 minutes'
        request.body = f"command=/remind&user_id=U123&team_id=T070JPE5BQQ&channel_id=C123&text={remind_text}".encode()
        request.method = "POST"
        request.content_type = "application/x-www-form-urlencoded"
        request.POST = {
            "command": "/remind",
            "user_id": "U123",
            "team_id": "T070JPE5BQQ",
            "team_domain": "test-workspace",
            "channel_id": "C123",
            "text": remind_text,
        }
        request.headers = {
            "X-Slack-Request-Timestamp": "1234567890",
            "X-Slack-Signature": "v0=test",
        }

        # Call the command handler
        response = slack_commands(request)

        # Check that reminder was created
        self.assertEqual(response.status_code, 200)
        reminder = SlackReminder.objects.filter(workspace_id="T070JPE5BQQ").first()
        self.assertIsNotNone(reminder)
        self.assertEqual(reminder.message, "Team meeting")
        self.assertEqual(reminder.status, "pending")
        self.assertEqual(reminder.target_id, "U123")

    @patch("website.views.slack_handlers.verify_slack_signature", return_value=True)
    @patch("website.views.slack_handlers.WebClient")
    def test_huddle_command_help(self, mock_webclient, mock_verify):
        """Test /huddle command with no arguments shows help"""
        mock_client = MagicMock()
        mock_webclient.return_value = mock_client
        mock_client.conversations_open.return_value = {"ok": True, "channel": {"id": "D123"}}
        mock_client.chat_postMessage.return_value = {"ok": True}

        # Create test request for /huddle with no text
        request = MagicMock()
        request.body = b"command=/huddle&user_id=U123&team_id=T070JPE5BQQ&channel_id=C123&text="
        request.method = "POST"
        request.content_type = "application/x-www-form-urlencoded"
        request.POST = {
            "command": "/huddle",
            "user_id": "U123",
            "team_id": "T070JPE5BQQ",
            "team_domain": "test-workspace",
            "channel_id": "C123",
            "text": "",
        }
        request.headers = {
            "X-Slack-Request-Timestamp": "1234567890",
            "X-Slack-Signature": "v0=test",
        }

        # Call the command handler
        response = slack_commands(request)

        # Check that help was sent
        self.assertEqual(response.status_code, 200)
        response_data = json.loads(response.content)
        self.assertIn("help", response_data["text"].lower())

    @patch("website.views.slack_handlers.verify_slack_signature", return_value=True)
    @patch("website.views.slack_handlers.WebClient")
    def test_huddle_command_create(self, mock_webclient, mock_verify):
        """Test creating a huddle with /huddle command"""
        from website.models import SlackHuddle

        mock_client = MagicMock()
        mock_webclient.return_value = mock_client
        mock_client.chat_postMessage.return_value = {"ok": True, "ts": "1234567890.123456"}

        # Create test request for /huddle
        request = MagicMock()
        huddle_text = '"Sprint Planning" "Q1 planning" in 2 hours with <@U456>'
        request.body = f"command=/huddle&user_id=U123&team_id=T070JPE5BQQ&channel_id=C123&text={huddle_text}".encode()
        request.method = "POST"
        request.content_type = "application/x-www-form-urlencoded"
        request.POST = {
            "command": "/huddle",
            "user_id": "U123",
            "team_id": "T070JPE5BQQ",
            "team_domain": "test-workspace",
            "channel_id": "C123",
            "text": huddle_text,
        }
        request.headers = {
            "X-Slack-Request-Timestamp": "1234567890",
            "X-Slack-Signature": "v0=test",
        }

        # Call the command handler
        response = slack_commands(request)

        # Check that huddle was created
        self.assertEqual(response.status_code, 200)
        huddle = SlackHuddle.objects.filter(workspace_id="T070JPE5BQQ").first()
        self.assertIsNotNone(huddle)
        self.assertEqual(huddle.title, "Sprint Planning")
        self.assertEqual(huddle.description, "Q1 planning")
        self.assertEqual(huddle.status, "scheduled")
        self.assertEqual(huddle.participants.count(), 1)
=======
        self.assertEqual(activity.details["command"], "/installed_apps")
>>>>>>> 67acf8ab
<|MERGE_RESOLUTION|>--- conflicted
+++ resolved
@@ -180,7 +180,6 @@
         # Verify activity was logged
         activity = SlackBotActivity.objects.filter(activity_type="command", user_id="U123").last()
         self.assertIsNotNone(activity)
-<<<<<<< HEAD
         self.assertEqual(activity.details["command"], "/apps")
 
     @patch("website.views.slack_handlers.verify_slack_signature", return_value=True)
@@ -407,6 +406,4 @@
         self.assertEqual(huddle.description, "Q1 planning")
         self.assertEqual(huddle.status, "scheduled")
         self.assertEqual(huddle.participants.count(), 1)
-=======
-        self.assertEqual(activity.details["command"], "/installed_apps")
->>>>>>> 67acf8ab
+        self.assertEqual(activity.details["command"], "/installed_apps")