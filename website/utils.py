--- conflicted
+++ resolved
@@ -4,10 +4,11 @@
 import logging
 import os
 import re
+import socket
 import time
 from collections import deque
 from ipaddress import ip_address
-from urllib.parse import urlparse, urlsplit, urlunparse
+from urllib.parse import urlparse, urlsplit, urlunparse, quote
 
 import markdown
 import numpy as np
@@ -183,24 +184,7 @@
     return safe_url
 
 
-<<<<<<< HEAD
-def is_safe_url(url, allowed_hosts, allowed_paths=None):
-    if not is_valid_https_url(url):
-        return False
-
-    parsed_url = urlparse(url)
-
-    if parsed_url.netloc not in allowed_hosts:
-        return False
-
-    if allowed_paths and parsed_url.path not in allowed_paths:
-        return False
-
-    return True
-
-
-=======
->>>>>>> 12c16650
+
 def get_github_issue_title(github_issue_url):
     """Helper function to fetch the title of a GitHub issue."""
     try:
