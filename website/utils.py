import ast
import difflib
import os
import re
import time
from collections import deque
from urllib.parse import urlparse, urlsplit, urlunparse

import markdown
import numpy as np
import openai
import requests
from bs4 import BeautifulSoup
from django.core.exceptions import ValidationError
from django.core.validators import URLValidator
from django.http import HttpRequest, HttpResponseBadRequest
from django.shortcuts import redirect
from openai import OpenAI

from .models import PRAnalysisReport

<<<<<<< HEAD
client = OpenAI(api_key=os.getenv("OPENAI_API_KEY"))

openai.api_key = os.getenv("OPENAI_API_KEY")
GITHUB_API_TOKEN = os.getenv("GITHUB_ACCESS_TOKEN")
=======
# openai.api_key = os.getenv("OPENAI_API_KEY")
GITHUB_API_TOKEN = os.getenv("GITHUB_TOKEN")
>>>>>>> 13b4391f

WHITELISTED_IMAGE_TYPES = {
    "jpeg": "image/jpeg",
    "jpg": "image/jpeg",
    "png": "image/png",
}


def get_client_ip(request):
    """Extract the client's IP address from the request."""
    x_forwarded_for = request.META.get("HTTP_X_FORWARDED_FOR")
    if x_forwarded_for:
        ip = x_forwarded_for.split(",")[0]
    else:
        ip = request.META.get("REMOTE_ADDR")
    return ip


def get_email_from_domain(domain_name):
    new_urls = deque(["http://" + domain_name])
    processed_urls = set()
    emails = set()
    emails_out = set()
    t_end = time.time() + 20

    while len(new_urls) and time.time() < t_end:
        url = new_urls.popleft()
        processed_urls.add(url)
        parts = urlsplit(url)
        base_url = "{0.scheme}://{0.netloc}".format(parts)
        path = url[: url.rfind("/") + 1] if "/" in parts.path else url
        try:
            response = requests.get(url)
        except:
            continue
        new_emails = set(re.findall(r"[a-z0-9\.\-+_]+@[a-z0-9\.\-+_]+\.[a-z]+", response.text, re.I))
        if new_emails:
            emails.update(new_emails)
            break
        soup = BeautifulSoup(response.text)
        for anchor in soup.find_all("a"):
            link = anchor.attrs["href"] if "href" in anchor.attrs else ""
            if link.startswith("/"):
                link = base_url + link
            elif not link.startswith("http"):
                link = path + link
            if link not in new_urls and link not in processed_urls and link.find(domain_name) > 0:
                new_urls.append(link)

    for email in emails:
        if email.find(domain_name) > 0:
            emails_out.add(email)
    try:
        return list(emails_out)[0]
    except:
        return False


import numpy as np
from PIL import Image


def image_validator(img):
    try:
        filesize = img.file.size
    except:
        filesize = img.size

    extension = img.name.split(".")[-1]
    content_type = img.content_type
    megabyte_limit = 3.0
    if not extension or extension.lower() not in WHITELISTED_IMAGE_TYPES.keys():
        error = "Invalid image types"
        return error
    elif filesize > megabyte_limit * 1024 * 1024:
        error = "Max file size is %sMB" % str(megabyte_limit)
        return error
    elif content_type not in WHITELISTED_IMAGE_TYPES.values():
        error = "Invalid image content-type"
        return error

    # Images must not be single color
    img_array = np.array(Image.open(img))
    if img_array.std() < 10:
        error = "Image appears to be a single color"
        return error

    else:
        return True


def is_valid_https_url(url):
    validate = URLValidator(schemes=["https"])
    try:
        validate(url)
        return True
    except ValidationError:
        return False


def rebuild_safe_url(url):
    parsed_url = urlparse(url)
    return urlunparse((parsed_url.scheme, parsed_url.netloc, parsed_url.path, "", "", ""))


def get_github_issue_title(github_issue_url):
    """Helper function to fetch the title of a GitHub issue."""
    try:
        repo_path = "/".join(github_issue_url.split("/")[3:5])
        issue_number = github_issue_url.split("/")[-1]
        github_api_url = f"https://api.github.com/repos/{repo_path}/issues/{issue_number}"
        response = requests.get(github_api_url)
        if response.status_code == 200:
            issue_data = response.json()
            return issue_data.get("title", "No Title")
        return f"Issue #{issue_number}"
    except Exception:
        return "No Title"


def is_safe_url(url, allowed_hosts, allowed_paths=None):
    if not is_valid_https_url(url):
        return False

    parsed_url = urlparse(url)

    if parsed_url.netloc not in allowed_hosts:
        return False

    if allowed_paths and parsed_url.path not in allowed_paths:
        return False

    return True


def safe_redirect_allowed(url, allowed_hosts, allowed_paths=None):
    if is_safe_url(url, allowed_hosts, allowed_paths):
        safe_url = rebuild_safe_url(url)
        return redirect(safe_url)
    else:
        return HttpResponseBadRequest("Invalid redirection URL.")


def safe_redirect_request(request: HttpRequest):
    http_referer = request.META.get("HTTP_REFERER")
    if http_referer:
        referer_url = urlparse(http_referer)
        if referer_url.netloc == request.get_host():
            safe_url = urlunparse((referer_url.scheme, referer_url.netloc, referer_url.path, "", "", ""))
            return redirect(safe_url)
    fallback_url = f"{request.scheme}://{request.get_host()}/"
    return redirect(fallback_url)


def admin_required(user):
    return user.is_superuser


def format_timedelta(td):
    """
    Helper function to format timedelta objects into 'Xh Ym Zs' format.
    """
    total_seconds = int(td.total_seconds())
    hours, remainder = divmod(total_seconds, 3600)
    minutes, seconds = divmod(remainder, 60)
    return f"{hours}h {minutes}m {seconds}s"


def fetch_github_data(owner, repo, endpoint, number):
    """
    Fetch data from GitHub API for a given repository endpoint.
    """
    url = f"https://api.github.com/repos/{owner}/{repo}/{endpoint}/{number}"
    headers = {
        "Authorization": f"Bearer {GITHUB_API_TOKEN}",
        "Accept": "application/vnd.github.v3+json",
    }
    response = requests.get(url, headers=headers)
    if response.status_code == 200:
        return response.json()
    return {"error": f"Failed to fetch data: {response.status_code}"}


def analyze_pr_content(pr_data, roadmap_data):
    """
    Use OpenAI API to analyze PR content against roadmap priorities.
    """
    prompt = f"""
    Compare the following pull request details with the roadmap priorities and provide:
    1. A priority alignment score (1-10) with reasoning.
    2. Key recommendations for improvement.
    3. Assess the quality of the pull request based on its description, structure, and potential impact.

    ### PR Data:
    {pr_data}

    ### Roadmap Data:
    {roadmap_data}
    """
    response = openai.ChatCompletion.create(
        model="gpt-4", messages=[{"role": "user", "content": prompt}], temperature=0.7
    )
    return response["choices"][0]["message"]["content"]


def save_analysis_report(pr_link, issue_link, analysis):
    """
    Save the analysis report into the database.
    """
    priority_score = analysis.get("priority_score", 0)
    revision_score = analysis.get("revision_score", 0)
    recommendations = analysis.get("recommendations", "")

    PRAnalysisReport.objects.create(
        pr_link=pr_link,
        issue_link=issue_link,
        priority_alignment_score=priority_score,
        revision_score=revision_score,
        recommendations=recommendations,
    )


def generate_embedding(text, retries=2, backoff_factor=2):
    """
    Generate embedding for a function's full text using OpenAI's embeddings API.
    :param function_text: The full text of the function.
    :return: The embedding vector for the function text.
    """
    for attempt in range(retries):
        try:
            response = openai.embeddings.create(model="text-embedding-ada-002", input=text, encoding_format="float")
            # response = {
            # "object": "list",
            # "data": [
            #     {
            #     "object": "embedding",
            #     "embedding": [
            #         0.0023064255,
            #         -0.009327292,
            #         -0.0028842222,
            #     ],
            #     "index": 0
            #     }
            #     ],
            #     "model": "text-embedding-ada-002",
            #     "usage": {
            #         "prompt_tokens": 8,
            #         "total_tokens": 8
            #     }
            # }
            # Extract the embedding from the response
            embedding = response["data"][0]["embedding"]
            return np.array(embedding)

        except openai.RateLimitError as e:
            # If rate-limiting error occurs, wait and retry
            print(f"Rate-limiting error encountered: {e}. Retrying in {2 ** attempt} seconds.")
            time.sleep(2**attempt)  # Exponential backoff

        except Exception as e:
            # For other errors, print the error and return None
            print(f"An error occurred: {e}")
            return None

    print(f"Failed to complete request after {retries} attempts.")
    return None


def cosine_similarity(embedding1, embedding2):
    """
    Compute the cosine similarity between two embeddings.
    :param embedding1: The first embedding vector.
    :param embedding2: The second embedding vector.
    :return: The cosine similarity score between the two embeddings.
    """
    similarity = np.dot(embedding1, embedding2) / (np.linalg.norm(embedding1) * np.linalg.norm(embedding2))

    similarity_score = similarity * 100  # Scale similarity to 0-100
    return round(similarity_score, 2)


def extract_function_signatures_and_content(repo_path):
    """
    Extract function signatures (name, parameters) and full text from Python files.
    :param repo_path: Path to the repository
    :return: List of function metadata (signature + full text)
    """
    functions = []
    for root, dirs, files in os.walk(repo_path):
        for file in files:
            if file.endswith(".py"):
                file_path = os.path.join(root, file)
                with open(file_path, "r") as f:
                    try:
                        file_content = f.read()
                        tree = ast.parse(file_content, filename=file)
                        for node in ast.walk(tree):
                            if isinstance(node, ast.FunctionDef):
                                signature = {
                                    "name": node.name,
                                    "args": [arg.arg for arg in node.args.args],
                                    "defaults": [ast.dump(default) for default in node.args.defaults],
                                }
                                # Extract function body as full text
                                function_text = ast.get_source_segment(file_content, node)
                                function_data = {
                                    "signature": signature,
                                    "full_text": function_text,  # Full text of the function
                                }
                                functions.append(function_data)
                    except Exception as e:
                        print(f"Error parsing {file_path}: {e}")
    return functions


def extract_django_models(repo_path):
    """
    Extract Django model names and fields from the given repository.
    :param repo_path: Path to the repository
    :return: List of models with their fields
    """
    models = []

    # Walk through the repository directory
    for root, dirs, files in os.walk(repo_path):
        for file in files:
            if file.endswith(".py"):  # Only process Python files
                file_path = os.path.join(root, file)

                # Open the file and read its contents
                with open(file_path, "r") as f:
                    lines = f.readlines()
                    model_name = None
                    fields = []

                    for line in lines:
                        line = line.strip()
                        # Look for class definition that inherits from models.Model
                        if line.startswith("class ") and "models.Model" in line:
                            if model_name:  # Save the previous model if exists
                                models.append({"name": model_name, "fields": fields})
                            model_name = line.split("(")[0].replace("class ", "").strip()
                            fields = []  # Reset fields when a new model starts

                        else:
                            # Match field definitions like: name = models.CharField(max_length=...)
                            match = re.match(r"^\s*(\w+)\s*=\s*models\.(\w+)", line)
                            if match:
                                field_name = match.group(1)
                                field_type = match.group(2)
                                fields.append({"field_name": field_name, "field_type": field_type})

                            # Match other field types like ForeignKey, ManyToManyField, etc.
                            match_complex = re.match(
                                r"^\s*(\w+)\s*=\s*models\.(ForeignKey|ManyToManyField|OneToOneField)\((.*)\)",
                                line,
                            )
                            if match_complex:
                                field_name = match_complex.group(1)
                                field_type = match_complex.group(2)
                                field_params = match_complex.group(3).strip()
                                fields.append(
                                    {
                                        "field_name": field_name,
                                        "field_type": field_type,
                                        "parameters": field_params,
                                    }
                                )

                    # Add the last model if the file ends without another class
                    if model_name:
                        models.append({"name": model_name, "fields": fields})

    return models


def compare_model_fields(model1, model2):
    """
    Compare the names and fields of two Django models using difflib.
    Compares model names, field names, and field types to calculate similarity scores.

    :param model1: First model's details (e.g., {'name': 'User', 'fields': [...]})
    :param model2: Second model's details (e.g., {'name': 'Account', 'fields': [...]})
    :return: Dictionary containing name and field similarity details
    """
    # Compare model names
    model_name_similarity = difflib.SequenceMatcher(None, model1["name"], model2["name"]).ratio() * 100

    # Initialize field comparison details
    field_comparison_details = []

    # Get fields from both models
    fields1 = model1.get("fields", [])
    fields2 = model2.get("fields", [])

    for field1 in fields1:
        for field2 in fields2:
            # Compare field names
            field_name_similarity = (
                difflib.SequenceMatcher(None, field1["field_name"], field2["field_name"]).ratio() * 100
            )

            # Compare field types
            field_type_similarity = (
                difflib.SequenceMatcher(None, field1["field_type"], field2["field_type"]).ratio() * 100
            )

            # Average similarity between the field name and type
            overall_similarity = (field_name_similarity + field_type_similarity) / 2

            # Append details for each field comparison
            if overall_similarity > 50:
                field_comparison_details.append(
                    {
                        "field1_name": field1["field_name"],
                        "field1_type": field1["field_type"],
                        "field2_name": field2["field_name"],
                        "field2_type": field2["field_type"],
                        "field_name_similarity": round(field_name_similarity, 2),
                        "field_type_similarity": round(field_type_similarity, 2),
                        "overall_similarity": round(overall_similarity, 2),
                    }
                )

    # Calculate overall similarity across all fields
    if field_comparison_details:
        total_similarity = sum([entry["overall_similarity"] for entry in field_comparison_details])
        overall_field_similarity = total_similarity / len(field_comparison_details)
    else:
        overall_field_similarity = 0.0

    return {
        "model_name_similarity": round(model_name_similarity, 2),
        "field_comparison_details": field_comparison_details,
        "overall_field_similarity": round(overall_field_similarity, 2),
    }


def git_url_to_zip_url(git_url, branch="master"):
    if git_url.endswith(".git"):
        base_url = git_url[:-4]
        zip_url = f"{base_url}/archive/refs/heads/{branch}.zip"
        return zip_url
    else:
        raise ValueError("Invalid .git URL provided")


def markdown_to_text(markdown_content):
    """Convert Markdown to plain text."""
    html_content = markdown.markdown(markdown_content)
    text_content = BeautifulSoup(html_content, "html.parser").get_text()
    return text_content


def ai_summary(text):
    """Generate an AI-driven summary using OpenAI's GPT"""
    try:
        prompt = f"Generate a brief summary of the following text, focusing on key aspects such as purpose, features, technologies used, and current status. Consider the following readme content: {text}"

        response = client.chat.completions.create(
            model="gpt-3.5-turbo",
            messages=[
                {"role": "system", "content": "You are a helpful assistant."},
                {"role": "user", "content": prompt},
            ],
            max_tokens=150,
            temperature=0.5,
        )

        summary = response.choices[0].message.content.strip()
        return summary
    except Exception as e:
        return f"Error generating summary: {str(e)}"<|MERGE_RESOLUTION|>--- conflicted
+++ resolved
@@ -19,15 +19,14 @@
 
 from .models import PRAnalysisReport
 
-<<<<<<< HEAD
+
 client = OpenAI(api_key=os.getenv("OPENAI_API_KEY"))
 
 openai.api_key = os.getenv("OPENAI_API_KEY")
-GITHUB_API_TOKEN = os.getenv("GITHUB_ACCESS_TOKEN")
-=======
+
 # openai.api_key = os.getenv("OPENAI_API_KEY")
 GITHUB_API_TOKEN = os.getenv("GITHUB_TOKEN")
->>>>>>> 13b4391f
+
 
 WHITELISTED_IMAGE_TYPES = {
     "jpeg": "image/jpeg",
