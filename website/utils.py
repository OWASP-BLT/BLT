import ast
import difflib
import os
import re
import time
from collections import deque
from urllib.parse import urlparse, urlsplit, urlunparse

<<<<<<< HEAD
import markdown
from openai import OpenAI

client = OpenAI(api_key=os.getenv("OPENAI_API_KEY"))
=======
import numpy as np

# import openai
>>>>>>> 6c7c2ff5
import requests
from bs4 import BeautifulSoup
from django.core.exceptions import ValidationError
from django.core.validators import URLValidator
from django.http import HttpRequest, HttpResponseBadRequest
from django.shortcuts import redirect

from .models import PRAnalysisReport

# openai.api_key = os.getenv("OPENAI_API_KEY")
GITHUB_API_TOKEN = os.getenv("GITHUB_ACCESS_TOKEN")

WHITELISTED_IMAGE_TYPES = {
    "jpeg": "image/jpeg",
    "jpg": "image/jpeg",
    "png": "image/png",
}


def get_client_ip(request):
    """Extract the client's IP address from the request."""
    x_forwarded_for = request.META.get("HTTP_X_FORWARDED_FOR")
    if x_forwarded_for:
        ip = x_forwarded_for.split(",")[0]
    else:
        ip = request.META.get("REMOTE_ADDR")
    return ip


def get_email_from_domain(domain_name):
    new_urls = deque(["http://" + domain_name])
    processed_urls = set()
    emails = set()
    emails_out = set()
    t_end = time.time() + 20

    while len(new_urls) and time.time() < t_end:
        url = new_urls.popleft()
        processed_urls.add(url)
        parts = urlsplit(url)
        base_url = "{0.scheme}://{0.netloc}".format(parts)
        path = url[: url.rfind("/") + 1] if "/" in parts.path else url
        try:
            response = requests.get(url)
        except:
            continue
        new_emails = set(
            re.findall(r"[a-z0-9\.\-+_]+@[a-z0-9\.\-+_]+\.[a-z]+", response.text, re.I)
        )
        if new_emails:
            emails.update(new_emails)
            break
        soup = BeautifulSoup(response.text)
        for anchor in soup.find_all("a"):
            link = anchor.attrs["href"] if "href" in anchor.attrs else ""
            if link.startswith("/"):
                link = base_url + link
            elif not link.startswith("http"):
                link = path + link
            if link not in new_urls and link not in processed_urls and link.find(domain_name) > 0:
                new_urls.append(link)

    for email in emails:
        if email.find(domain_name) > 0:
            emails_out.add(email)
    try:
        return list(emails_out)[0]
    except:
        return False


import numpy as np
from PIL import Image


def image_validator(img):
    try:
        filesize = img.file.size
    except:
        filesize = img.size

    extension = img.name.split(".")[-1]
    content_type = img.content_type
    megabyte_limit = 3.0
    if not extension or extension.lower() not in WHITELISTED_IMAGE_TYPES.keys():
        error = "Invalid image types"
        return error
    elif filesize > megabyte_limit * 1024 * 1024:
        error = "Max file size is %sMB" % str(megabyte_limit)
        return error
    elif content_type not in WHITELISTED_IMAGE_TYPES.values():
        error = "Invalid image content-type"
        return error

    # Images must not be single color
    img_array = np.array(Image.open(img))
    if img_array.std() < 10:
        error = "Image appears to be a single color"
        return error

    else:
        return True


def is_valid_https_url(url):
    validate = URLValidator(schemes=["https"])
    try:
        validate(url)
        return True
    except ValidationError:
        return False


def rebuild_safe_url(url):
    parsed_url = urlparse(url)
    return urlunparse((parsed_url.scheme, parsed_url.netloc, parsed_url.path, "", "", ""))


def get_github_issue_title(github_issue_url):
    """Helper function to fetch the title of a GitHub issue."""
    try:
        repo_path = "/".join(github_issue_url.split("/")[3:5])
        issue_number = github_issue_url.split("/")[-1]
        github_api_url = f"https://api.github.com/repos/{repo_path}/issues/{issue_number}"
        response = requests.get(github_api_url)
        if response.status_code == 200:
            issue_data = response.json()
            return issue_data.get("title", "No Title")
        return f"Issue #{issue_number}"
    except Exception:
        return "No Title"


def is_safe_url(url, allowed_hosts, allowed_paths=None):
    if not is_valid_https_url(url):
        return False

    parsed_url = urlparse(url)

    if parsed_url.netloc not in allowed_hosts:
        return False

    if allowed_paths and parsed_url.path not in allowed_paths:
        return False

    return True


def safe_redirect_allowed(url, allowed_hosts, allowed_paths=None):
    if is_safe_url(url, allowed_hosts, allowed_paths):
        safe_url = rebuild_safe_url(url)
        return redirect(safe_url)
    else:
        return HttpResponseBadRequest("Invalid redirection URL.")


def safe_redirect_request(request: HttpRequest):
    http_referer = request.META.get("HTTP_REFERER")
    if http_referer:
        referer_url = urlparse(http_referer)
        if referer_url.netloc == request.get_host():
            safe_url = urlunparse(
                (referer_url.scheme, referer_url.netloc, referer_url.path, "", "", "")
            )
            return redirect(safe_url)
    fallback_url = f"{request.scheme}://{request.get_host()}/"
    return redirect(fallback_url)


def admin_required(user):
    return user.is_superuser


def format_timedelta(td):
    """
    Helper function to format timedelta objects into 'Xh Ym Zs' format.
    """
    total_seconds = int(td.total_seconds())
    hours, remainder = divmod(total_seconds, 3600)
    minutes, seconds = divmod(remainder, 60)
    return f"{hours}h {minutes}m {seconds}s"


<<<<<<< HEAD
def markdown_to_text(markdown_content):
    """Convert Markdown to plain text."""
    html_content = markdown.markdown(markdown_content)
    text_content = BeautifulSoup(html_content, "html.parser").get_text()
    return text_content


GITHUB_API_TOKEN = os.getenv("GITHUB_ACCESS_TOKEN")


def ai_summary(text, tags=None):
    """Generate an AI-driven summary using OpenAI's GPT, including GitHub topics."""
    try:
        tags_str = ", ".join(tags) if tags else "No topics provided."
        prompt = f"Generate a brief summary of the following text, focusing on key aspects such as purpose, features, technologies used, and current status. Consider the following GitHub topics to enhance the context: {tags_str}\n\n{text}"

        response = client.chat.completions.create(
            model="gpt-3.5-turbo",
            messages=[
                {"role": "system", "content": "You are a helpful assistant."},
                {"role": "user", "content": prompt},
            ],
            max_tokens=150,
            temperature=0.5,
        )

        summary = response.choices[0].message.content.strip()
        return summary
    except Exception as e:
        return f"Error generating summary: {str(e)}"


=======
>>>>>>> 6c7c2ff5
def fetch_github_data(owner, repo, endpoint, number):
    """
    Fetch data from GitHub API for a given repository endpoint.
    """
    url = f"https://api.github.com/repos/{owner}/{repo}/{endpoint}/{number}"
    headers = {
        "Authorization": f"Bearer {GITHUB_API_TOKEN}",
        "Accept": "application/vnd.github.v3+json",
    }
    response = requests.get(url, headers=headers)
    if response.status_code == 200:
        return response.json()
    return {"error": f"Failed to fetch data: {response.status_code}"}


def analyze_pr_content(pr_data, roadmap_data):
    """
    Use OpenAI API to analyze PR content against roadmap priorities.
    """
    try:
        prompt = f"""
        Compare the following pull request details with the roadmap priorities and provide:
        1. A priority alignment score (1-10) with reasoning.
        2. Key recommendations for improvement.
        3. Assess the quality of the pull request based on its description, structure, and potential impact.

        ### PR Data:
        {pr_data}

        ### Roadmap Data:
        {roadmap_data}
        """

        response = client.chat.completions.create(
            model="gpt-4",
            messages=[
                {
                    "role": "system",
                    "content": "You are an experienced code reviewer and project manager.",
                },
                {"role": "user", "content": prompt},
            ],
            temperature=0.7,
            max_tokens=1000,  # Added to ensure sufficient response length
        )

        return response.choices[0].message.content
    except Exception as e:
        return f"Error analyzing PR content: {str(e)}"


def save_analysis_report(pr_link, issue_link, analysis):
    """
    Save the analysis report into the database.
    """
    priority_score = analysis.get("priority_score", 0)
    revision_score = analysis.get("revision_score", 0)
    recommendations = analysis.get("recommendations", "")

    PRAnalysisReport.objects.create(
        pr_link=pr_link,
        issue_link=issue_link,
        priority_alignment_score=priority_score,
        revision_score=revision_score,
        recommendations=recommendations,
    )


def generate_embedding(text, retries=2, backoff_factor=2):
    """
    Generate embedding for a function's full text using OpenAI's embeddings API.
    :param function_text: The full text of the function.
    :return: The embedding vector for the function text.
    """
    for attempt in range(retries):
        try:
            response = openai.embeddings.create(
                model="text-embedding-ada-002", input=text, encoding_format="float"
            )
            # response = {
            # "object": "list",
            # "data": [
            #     {
            #     "object": "embedding",
            #     "embedding": [
            #         0.0023064255,
            #         -0.009327292,
            #         -0.0028842222,
            #     ],
            #     "index": 0
            #     }
            #     ],
            #     "model": "text-embedding-ada-002",
            #     "usage": {
            #         "prompt_tokens": 8,
            #         "total_tokens": 8
            #     }
            # }
            # Extract the embedding from the response
            embedding = response["data"][0]["embedding"]
            return np.array(embedding)

        except openai.RateLimitError as e:
            # If rate-limiting error occurs, wait and retry
            print(f"Rate-limiting error encountered: {e}. Retrying in {2 ** attempt} seconds.")
            time.sleep(2**attempt)  # Exponential backoff

        except Exception as e:
            # For other errors, print the error and return None
            print(f"An error occurred: {e}")
            return None

    print(f"Failed to complete request after {retries} attempts.")
    return None


def cosine_similarity(embedding1, embedding2):
    """
    Compute the cosine similarity between two embeddings.
    :param embedding1: The first embedding vector.
    :param embedding2: The second embedding vector.
    :return: The cosine similarity score between the two embeddings.
    """
    similarity = np.dot(embedding1, embedding2) / (
        np.linalg.norm(embedding1) * np.linalg.norm(embedding2)
    )

    similarity_score = similarity * 100  # Scale similarity to 0-100
    return round(similarity_score, 2)


def extract_function_signatures_and_content(repo_path):
    """
    Extract function signatures (name, parameters) and full text from Python files.
    :param repo_path: Path to the repository
    :return: List of function metadata (signature + full text)
    """
    functions = []
    for root, dirs, files in os.walk(repo_path):
        for file in files:
            if file.endswith(".py"):
                file_path = os.path.join(root, file)
                with open(file_path, "r") as f:
                    try:
                        file_content = f.read()
                        tree = ast.parse(file_content, filename=file)
                        for node in ast.walk(tree):
                            if isinstance(node, ast.FunctionDef):
                                signature = {
                                    "name": node.name,
                                    "args": [arg.arg for arg in node.args.args],
                                    "defaults": [
                                        ast.dump(default) for default in node.args.defaults
                                    ],
                                }
                                # Extract function body as full text
                                function_text = ast.get_source_segment(file_content, node)
                                function_data = {
                                    "signature": signature,
                                    "full_text": function_text,  # Full text of the function
                                }
                                functions.append(function_data)
                    except Exception as e:
                        print(f"Error parsing {file_path}: {e}")
    return functions


def extract_django_models(repo_path):
    """
    Extract Django model names and fields from the given repository.
    :param repo_path: Path to the repository
    :return: List of models with their fields
    """
    models = []

    # Walk through the repository directory
    for root, dirs, files in os.walk(repo_path):
        for file in files:
            if file.endswith(".py"):  # Only process Python files
                file_path = os.path.join(root, file)

                # Open the file and read its contents
                with open(file_path, "r") as f:
                    lines = f.readlines()
                    model_name = None
                    fields = []

                    for line in lines:
                        line = line.strip()
                        # Look for class definition that inherits from models.Model
                        if line.startswith("class ") and "models.Model" in line:
                            if model_name:  # Save the previous model if exists
                                models.append({"name": model_name, "fields": fields})
                            model_name = line.split("(")[0].replace("class ", "").strip()
                            fields = []  # Reset fields when a new model starts

                        else:
                            # Match field definitions like: name = models.CharField(max_length=...)
                            match = re.match(r"^\s*(\w+)\s*=\s*models\.(\w+)", line)
                            if match:
                                field_name = match.group(1)
                                field_type = match.group(2)
                                fields.append({"field_name": field_name, "field_type": field_type})

                            # Match other field types like ForeignKey, ManyToManyField, etc.
                            match_complex = re.match(
                                r"^\s*(\w+)\s*=\s*models\.(ForeignKey|ManyToManyField|OneToOneField)\((.*)\)",
                                line,
                            )
                            if match_complex:
                                field_name = match_complex.group(1)
                                field_type = match_complex.group(2)
                                field_params = match_complex.group(3).strip()
                                fields.append(
                                    {
                                        "field_name": field_name,
                                        "field_type": field_type,
                                        "parameters": field_params,
                                    }
                                )

                    # Add the last model if the file ends without another class
                    if model_name:
                        models.append({"name": model_name, "fields": fields})

    return models


def compare_model_fields(model1, model2):
    """
    Compare the names and fields of two Django models using difflib.
    Compares model names, field names, and field types to calculate similarity scores.

    :param model1: First model's details (e.g., {'name': 'User', 'fields': [...]})
    :param model2: Second model's details (e.g., {'name': 'Account', 'fields': [...]})
    :return: Dictionary containing name and field similarity details
    """
    # Compare model names
    model_name_similarity = (
        difflib.SequenceMatcher(None, model1["name"], model2["name"]).ratio() * 100
    )

    # Initialize field comparison details
    field_comparison_details = []

    # Get fields from both models
    fields1 = model1.get("fields", [])
    fields2 = model2.get("fields", [])

    for field1 in fields1:
        for field2 in fields2:
            # Compare field names
            field_name_similarity = (
                difflib.SequenceMatcher(None, field1["field_name"], field2["field_name"]).ratio()
                * 100
            )

            # Compare field types
            field_type_similarity = (
                difflib.SequenceMatcher(None, field1["field_type"], field2["field_type"]).ratio()
                * 100
            )

            # Average similarity between the field name and type
            overall_similarity = (field_name_similarity + field_type_similarity) / 2

            # Append details for each field comparison
            if overall_similarity > 50:
                field_comparison_details.append(
                    {
                        "field1_name": field1["field_name"],
                        "field1_type": field1["field_type"],
                        "field2_name": field2["field_name"],
                        "field2_type": field2["field_type"],
                        "field_name_similarity": round(field_name_similarity, 2),
                        "field_type_similarity": round(field_type_similarity, 2),
                        "overall_similarity": round(overall_similarity, 2),
                    }
                )

    # Calculate overall similarity across all fields
    if field_comparison_details:
        total_similarity = sum([entry["overall_similarity"] for entry in field_comparison_details])
        overall_field_similarity = total_similarity / len(field_comparison_details)
    else:
        overall_field_similarity = 0.0

    return {
        "model_name_similarity": round(model_name_similarity, 2),
        "field_comparison_details": field_comparison_details,
        "overall_field_similarity": round(overall_field_similarity, 2),
    }


def git_url_to_zip_url(git_url, branch="master"):
    if git_url.endswith(".git"):
        base_url = git_url[:-4]
        zip_url = f"{base_url}/archive/refs/heads/{branch}.zip"
        return zip_url
    else:
        raise ValueError("Invalid .git URL provided")<|MERGE_RESOLUTION|>--- conflicted
+++ resolved
@@ -6,16 +6,14 @@
 from collections import deque
 from urllib.parse import urlparse, urlsplit, urlunparse
 
-<<<<<<< HEAD
+
 import markdown
 from openai import OpenAI
 
 client = OpenAI(api_key=os.getenv("OPENAI_API_KEY"))
-=======
+
 import numpy as np
 
-# import openai
->>>>>>> 6c7c2ff5
 import requests
 from bs4 import BeautifulSoup
 from django.core.exceptions import ValidationError
@@ -199,7 +197,6 @@
     return f"{hours}h {minutes}m {seconds}s"
 
 
-<<<<<<< HEAD
 def markdown_to_text(markdown_content):
     """Convert Markdown to plain text."""
     html_content = markdown.markdown(markdown_content)
@@ -232,8 +229,6 @@
         return f"Error generating summary: {str(e)}"
 
 
-=======
->>>>>>> 6c7c2ff5
 def fetch_github_data(owner, repo, endpoint, number):
     """
     Fetch data from GitHub API for a given repository endpoint.
