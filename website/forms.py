--- conflicted
+++ resolved
@@ -197,7 +197,6 @@
         return url
 
 
-<<<<<<< HEAD
 class VideoSubmissionForm(forms.Form):
     video_url = forms.URLField(
         label="Video URL",
@@ -209,7 +208,7 @@
         ),
         help_text="Enter the full URL to the YouTube or Vimeo video.",
     )
-=======
+
 class HackathonForm(forms.ModelForm):
     class Meta:
         model = Hackathon
@@ -314,4 +313,3 @@
             self.fields["sponsor"].queryset = HackathonSponsor.objects.filter(hackathon=hackathon)
         else:
             self.fields["sponsor"].queryset = HackathonSponsor.objects.none()
->>>>>>> 59ef0f07
