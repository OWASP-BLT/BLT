from allauth.account.forms import SignupForm
from captcha.fields import CaptchaField
from django import forms
from mdeditor.fields import MDTextFormField

from website.models import Room

from .models import Bid, IpReport, Monitor, UserProfile


class UserProfileForm(forms.ModelForm):
    email = forms.EmailField(required=True)

    class Meta:
        model = UserProfile
        fields = [
            "user_avatar",
            "description",
            "issues_hidden",
            "btc_address",
            "bch_address",
            "eth_address",
            "tags",
            "subscribed_domains",
            "subscribed_users",
            "linkedin_url",
            "x_username",
            "website_url",
            "discounted_hourly_rate",
            "github_url",
            "role",
        ]
        widgets = {
            "tags": forms.CheckboxSelectMultiple(),
            "subscribed_domains": forms.CheckboxSelectMultiple(),
            "subscribed_users": forms.CheckboxSelectMultiple(),
        }

    # def __init__(self, *args, **kwargs):
    #     super().__init__(*args, **kwargs)
    #     print("UserProfileForm __init__")
    #     print(self.instance)
    #     print(self.instance.user)
    #     if self.instance and self.instance.user:
    #         # Populate email from user model
    #         self.fields["email"].initial = self.instance.user.email

    # def save(self, commit=True):
    #     profile = super().save(commit=False)
    #     if commit:
    #         # Save email to User model
    #         if self.instance and self.instance.user:
    #             self.instance.user.email = self.cleaned_data["email"]
    #             self.instance.user.save()
    #         profile.save()
    #     return profile


class UserDeleteForm(forms.Form):
    delete = forms.BooleanField(required=True)


class HuntForm(forms.Form):
    content = MDTextFormField()
    start_date = forms.DateTimeField(
        widget=forms.DateTimeInput(attrs={"class": "col-sm-6", "readonly": True}),
        label="",
        required=False,
    )
    end_date = forms.DateTimeField(
        widget=forms.DateTimeInput(attrs={"class": "col-sm-6", "readonly": True}),
        label="",
        required=False,
    )


class CaptchaForm(forms.Form):
    captcha = CaptchaField()


class MonitorForm(forms.ModelForm):
    created = forms.DateTimeField(widget=forms.HiddenInput(), required=False, label="Created")
    modified = forms.DateTimeField(widget=forms.HiddenInput(), required=False, label="Modified")

    class Meta:
        model = Monitor
        fields = ["url", "keyword"]


class IpReportForm(forms.ModelForm):
    class Meta:
        model = IpReport
        fields = ["ip_address", "ip_type", "description", "activity_title", "activity_type"]


class BidForm(forms.ModelForm):
    class Meta:
        model = Bid
        fields = [
            "user",
            "issue_url",
            "created",
            "modified",
            "amount_bch",
            "status",
            "pr_link",
            "bch_address",
        ]


class GitHubURLForm(forms.Form):
    github_url = forms.URLField(
        label="GitHub URL",
        required=True,
        widget=forms.TextInput(attrs={"placeholder": "Add any Github URL"}),
    )


<<<<<<< HEAD
class RoomForm(forms.ModelForm):
    class Meta:
        model = Room
        fields = ["name", "type", "custom_type", "description"]
        widgets = {
            "type": forms.Select(attrs={"onchange": "toggleCustomTypeField(this)"}),
        }
=======
class SignupFormWithCaptcha(SignupForm, CaptchaForm):
    def clean(self):
        cleaned_data = super().clean()
        return cleaned_data

    def save(self, request):
        user = super().save(request)
        return user
>>>>>>> 3840df4a
<|MERGE_RESOLUTION|>--- conflicted
+++ resolved
@@ -116,15 +116,6 @@
     )
 
 
-<<<<<<< HEAD
-class RoomForm(forms.ModelForm):
-    class Meta:
-        model = Room
-        fields = ["name", "type", "custom_type", "description"]
-        widgets = {
-            "type": forms.Select(attrs={"onchange": "toggleCustomTypeField(this)"}),
-        }
-=======
 class SignupFormWithCaptcha(SignupForm, CaptchaForm):
     def clean(self):
         cleaned_data = super().clean()
@@ -133,4 +124,12 @@
     def save(self, request):
         user = super().save(request)
         return user
->>>>>>> 3840df4a
+
+
+class RoomForm(forms.ModelForm):
+    class Meta:
+        model = Room
+        fields = ["name", "type", "custom_type", "description"]
+        widgets = {
+            "type": forms.Select(attrs={"onchange": "toggleCustomTypeField(this)"}),
+        }