--- conflicted
+++ resolved
@@ -54,11 +54,6 @@
     captcha = CaptchaField()
 
 
-<<<<<<< HEAD
-
-
-=======
->>>>>>> 06c8743a
 class MonitorForm(forms.ModelForm):
     created = forms.DateTimeField(widget=forms.HiddenInput(), required=False, label="Created")
     modified = forms.DateTimeField(widget=forms.HiddenInput(), required=False, label="Modified")
