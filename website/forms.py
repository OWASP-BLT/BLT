--- conflicted
+++ resolved
@@ -52,13 +52,8 @@
     class Meta:
         model = Bid
         fields = [
-<<<<<<< HEAD
-            "issue_url",
-            "user",
-=======
             "user",
             "issue_url",
->>>>>>> ad27b50e
             "created",
             "modified",
             "amount",
