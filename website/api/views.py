import uuid
from datetime import datetime

from django.conf import settings
from django.contrib.sites.shortcuts import get_current_site
from django.core.files.storage import default_storage
from django.core.mail import send_mail
from django.db.models import Q, Sum
from django.template.loader import render_to_string
from rest_framework import filters, status, viewsets
from rest_framework.authentication import TokenAuthentication
from rest_framework.pagination import PageNumberPagination
from rest_framework.permissions import AllowAny, IsAuthenticated, IsAuthenticatedOrReadOnly
from rest_framework.response import Response
from rest_framework.views import APIView

from notification_app.models import Notification
from website.models import (
    Company,
    Domain,
    Hunt,
    HuntPrize,
    InviteFriend,
    Issue,
    IssueScreenshot,
    Points,
    User,
    UserProfile,
)
from website.serializers import (
    BugHuntPrizeSerializer,
    BugHuntSerializer,
    CompanySerializer,
    DomainSerializer,
    IssueSerializer,
    UserProfileSerializer,
)
from website.views import LeaderboardBase, image_validator

# API's


class UserIssueViewSet(viewsets.ModelViewSet):
    """
    User Issue Model View Set
    """

    serializer_class = IssueSerializer
    filter_backends = (filters.SearchFilter,)
    search_fields = ("user__username", "user__id")
    http_method_names = ["get", "head"]

    def get_queryset(self):
        anonymous_user = self.request.user.is_anonymous
        user_id = self.request.user.id
        if anonymous_user:
            return Issue.objects.exclude(Q(is_hidden=True))
        else:
            return Issue.objects.exclude(Q(is_hidden=True) & ~Q(user_id=user_id))


class UserProfileViewSet(viewsets.ModelViewSet):
    """
    User Profile View Set
    """

    authentication_classes = [TokenAuthentication]
    permission_classes = [IsAuthenticated]
    serializer_class = UserProfileSerializer
    queryset = UserProfile.objects.all()
    filter_backends = (filters.SearchFilter,)
    search_fields = ("id", "user__id", "user__username")
    http_method_names = ["get", "post", "head", "put"]

    def retrieve(self, request, pk, *args, **kwargs):
        user_profile = UserProfile.objects.filter(user__id=pk).first()

        if user_profile is None:
            return Response({"detail": "Not found."}, status=404)

        serializer = self.get_serializer(user_profile)
        return Response(serializer.data)

    def update(self, request, pk, *args, **kwargs):
        user_profile = request.user.userprofile

        if user_profile is None:
            return Response({"detail": "Not found."}, status=404)

        instance = user_profile
        serializer = self.get_serializer(instance, data=request.data, partial=True)
        serializer.is_valid(raise_exception=True)
        self.perform_update(serializer)

        if getattr(instance, "_prefetched_objects_cache", None):
            # If 'prefetch_related' has been applied to a queryset, we need to
            # forcibly invalidate the prefetch cache on the instance.
            instance._prefetched_objects_cache = {}

        return Response(serializer.data)


class DomainViewSet(viewsets.ModelViewSet):
    """
    Domain View Set
    """

    serializer_class = DomainSerializer
    queryset = Domain.objects.all()
    filter_backends = (filters.SearchFilter,)
    search_fields = ("url", "name")
    http_method_names = ["get", "post", "head"]


class IssueViewSet(viewsets.ModelViewSet):
    """
    Issue View Set
    """

    filter_backends = (filters.SearchFilter,)
    http_method_names = ("get", "post", "head")
    search_fields = ("url", "description", "user__id")
    serializer_class = IssueSerializer

    def get_queryset(self):
        queryset = (
            Issue.objects.exclude(Q(is_hidden=True) & ~Q(user_id=self.request.user.id))
            if self.request.user.is_authenticated
            else Issue.objects.exclude(Q(is_hidden=True))
        )

        status = self.request.GET.get("status")
        if status:
            queryset = queryset.filter(status=status)

        domain_url = self.request.GET.get("domain")
        if domain_url:
            queryset = queryset.filter(domain__url=domain_url)

        return queryset

    def get_issue_info(self, request, issue):
        if issue is None:
            return {}

        screenshots = (
            [
                # replacing space with url space notation
                request.build_absolute_uri(screenshot.image.url)
                for screenshot in issue.screenshots.all()
            ]
            + [request.build_absolute_uri(issue.screenshot.url)]
            if issue.screenshot
            else []
        )

        is_upvoted = False
        is_flagged = False
        if request.user.is_authenticated:
            is_upvoted = request.user.userprofile.issue_upvoted.filter(id=issue.id).exists()
            is_flagged = request.user.userprofile.issue_flaged.filter(id=issue.id).exists()

        return {
            **IssueSerializer(issue).data,
            "closed_by": issue.closed_by.username if issue.closed_by else None,
            "flagged": is_flagged,
            "flags": issue.flaged.count(),
            "screenshots": screenshots,
            "upvotes": issue.upvoted.count(),
            "upvotted": is_upvoted,
        }

    def list(self, request, *args, **kwargs):
        queryset = self.filter_queryset(self.get_queryset())
        issues = []
        page = self.paginate_queryset(queryset)
        if page is None:
            return Response(issues)
        for issue in page:
            issues.append(self.get_issue_info(request, issue))
        return self.get_paginated_response(issues)

    def retrieve(self, request, pk, *args, **kwargs):
        return Response(self.get_issue_info(request, Issue.objects.filter(id=pk).first()))

    def create(self, request, *args, **kwargs):
        screenshot_count = len(self.request.FILES.getlist("screenshots"))
        if screenshot_count == 0:
            return Response(
                {"error": "Upload at least one image!"}, status=status.HTTP_400_BAD_REQUEST
            )
        elif screenshot_count > 5:
            return Response({"error": "Max limit of 5 images!"}, status=status.HTTP_400_BAD_REQUEST)

        data = super().create(request, *args, **kwargs).data
        issue = Issue.objects.filter(id=data["id"]).first()

        for screenshot in self.request.FILES.getlist("screenshots"):
            if image_validator(screenshot):
                filename = screenshot.name
                screenshot.name = (
                    f"{filename[:10]}{str(uuid.uuid4())[:40]}.{filename.split('.')[-1]}"
                )
                default_storage.save(f"screenshots/{screenshot.name}", screenshot)
                IssueScreenshot.objects.create(image=f"screenshots/{screenshot.name}")
            else:
                return Response({"error": "Invalid image"}, status=status.HTTP_400_BAD_REQUEST)

        return Response(self.get_issue_info(request, issue))


class LikeIssueApiView(APIView):
    authentication_classes = [TokenAuthentication]
    permission_classes = [IsAuthenticated]

    def get(self, request, id, format=None, *args, **kwargs):
        return Response(
            {
                "likes": UserProfile.objects.filter(issue_upvoted__id=id).count(),
            }
        )

    def post(self, request, id, format=None, *args, **kwargs):
        issue = Issue.objects.get(id=id)
        userprof = UserProfile.objects.get(user=request.user)
        if userprof in UserProfile.objects.filter(issue_upvoted=issue):
            userprof.issue_upvoted.remove(issue)
            userprof.save()
            return Response({"issue": "unliked"})
        else:
            userprof.issue_upvoted.add(issue)
            userprof.save()

            liked_user = issue.user
            liker_user = request.user
            issue_pk = issue.pk

            if liked_user:
                msg_plain = render_to_string(
                    "email/issue_liked.txt",
                    {
                        "liker_user": liker_user.username,
                        "liked_user": liked_user.username,
                        "issue_pk": issue_pk,
                    },
                )
                msg_html = render_to_string(
                    "email/issue_liked.txt",
                    {
                        "liker_user": liker_user.username,
                        "liked_user": liked_user.username,
                        "issue_pk": issue_pk,
                    },
                )

                send_mail(
                    "Your issue got an upvote!!",
                    msg_plain,
                    settings.EMAIL_TO_STRING,
                    [liked_user.email],
                    html_message=msg_html,
                )

            return Response({"issue": "liked"})


class FlagIssueApiView(APIView):
    """
    api for Issue like,flag and bookmark
    """

    authentication_classes = [TokenAuthentication]
    permission_classes = [IsAuthenticated]

    def get(self, request, id, format=None, *args, **kwargs):
        return Response(
            {
                "flags": UserProfile.objects.filter(issue_flaged__id=id).count(),
            }
        )

    def post(self, request, id, format=None, *args, **kwargs):
        issue = Issue.objects.get(id=id)
        userprof = UserProfile.objects.get(user=request.user)
        if userprof in UserProfile.objects.filter(issue_flaged=issue):
            userprof.issue_flaged.remove(issue)
            userprof.save()
            return Response({"issue": "unflagged"})
        else:
            userprof.issue_flaged.add(issue)
            userprof.save()
            return Response({"issue": "flagged"})


class UserScoreApiView(APIView):
    authentication_classes = [TokenAuthentication]
    permission_classes = [IsAuthenticated]

    def get(self, request, id, format=None, *args, **kwargs):
        total_score = Points.objects.filter(user__id=id).annotate(total_score=Sum("score"))

        return Response({"total_score": total_score})


class LeaderboardApiViewSet(APIView):
    def get_queryset(self):
        return User.objects.all()

    def filter(self, request, *args, **kwargs):
        paginator = PageNumberPagination()
        global_leaderboard = LeaderboardBase()

        month = self.request.query_params.get("month")
        year = self.request.query_params.get("year")

        if not year:
            return Response("Year not passed", status=400)

        elif isinstance(year, str) and not year.isdigit():
            return Response("Invalid year passed", status=400)

        if month:
            if not month.isdigit():
                return Response("Invalid month passed", status=400)

            try:
                date = datetime(int(year), int(month), 1)
            except:
                return Response("Invalid month or year passed", status=400)

        queryset = global_leaderboard.get_leaderboard(month, year, api=True)
        users = []
        rank_user = 1
        for each in queryset:
            temp = {}
            temp["rank"] = rank_user
            temp["id"] = each["id"]
            temp["User"] = each["username"]
            temp["score"] = Points.objects.filter(user=each["id"]).aggregate(
                total_score=Sum("score")
            )
            temp["image"] = list(UserProfile.objects.filter(user=each["id"]).values("user_avatar"))[
                0
            ]
            temp["title_type"] = list(UserProfile.objects.filter(user=each["id"]).values("title"))[
                0
            ]
            temp["follows"] = list(UserProfile.objects.filter(user=each["id"]).values("follows"))[0]
            temp["savedissue"] = list(
                UserProfile.objects.filter(user=each["id"]).values("issue_saved")
            )[0]
            rank_user = rank_user + 1
            users.append(temp)

        page = paginator.paginate_queryset(users, request)
        return paginator.get_paginated_response(page)

    def group_by_month(self, request, *args, **kwargs):
        global_leaderboard = LeaderboardBase()

        year = self.request.query_params.get("year")

        if not year:
            year = datetime.now().year

        if isinstance(year, str) and not year.isdigit():
            return Response(f"Invalid query passed | Year:{year}", status=400)

        year = int(year)

        leaderboard = global_leaderboard.monthly_year_leaderboard(year, api=True)
        month_winners = []

        months = [
            "January",
            "February",
            "March",
            "April",
            "May",
            "June",
            "July",
            "August",
            "September",
            "October",
            "Novermber",
            "December",
        ]

        for month_indx, usr in enumerate(leaderboard):
            month_winner = {"user": usr, "month": months[month_indx]}
            month_winners.append(month_winner)

        return Response(month_winners)

    def global_leaderboard(self, request, *args, **kwargs):
        paginator = PageNumberPagination()
        global_leaderboard = LeaderboardBase()

        queryset = global_leaderboard.get_leaderboard(api=True)
        page = paginator.paginate_queryset(queryset, request)

        return paginator.get_paginated_response(page)

    def get(self, request, format=None, *args, **kwargs):
        filter = request.query_params.get("filter")
        group_by_month = request.query_params.get("group_by_month")

        if filter:
            return self.filter(request, *args, **kwargs)

        elif group_by_month:
            return self.group_by_month(request, *args, **kwargs)

        else:
            return self.global_leaderboard(request, *args, **kwargs)


class StatsApiViewset(APIView):
    def get(self, request, *args, **kwargs):
        bug_count = Issue.objects.all().count()
        user_count = User.objects.all().count()
        hunt_count = Hunt.objects.all().count()
        domain_count = Domain.objects.all().count()

        return Response(
            {"bugs": bug_count, "users": user_count, "hunts": hunt_count, "domains": domain_count}
        )


class UrlCheckApiViewset(APIView):
    permission_classes = [AllowAny]

    def post(self, request, *args, **kwargs):
        domain_url = request.data.get("domain_url", None)

        if domain_url is None or domain_url.strip() == "":
            return Response([])

        domain = domain_url.replace("https://", "").replace("http://", "").replace("www.", "")

        issues = (
            Issue.objects.filter(
                Q(Q(domain__name=domain) | Q(domain__url__icontains=domain)) & Q(is_hidden=False)
            )
            .values(
                "id",
                "description",
                "created__day",
                "created__month",
                "created__year",
                "domain__url",
                "user__userprofile__user_avatar",
            )
            .all()
        )

        return Response(issues[:10])


class BugHuntApiViewset(APIView):
    permission_classes = [AllowAny]

    def get_active_hunts(self, request, *args, **kwargs):
        hunts = (
            Hunt.objects.values("id", "name", "url", "prize", "logo", "starts_on", "end_on")
            .filter(is_published=True, starts_on__lte=datetime.now(), end_on__gte=datetime.now())
            .order_by("-prize")
        )
        return Response(hunts)

    def get_previous_hunts(self, request, *args, **kwargs):
        hunts = (
            Hunt.objects.values("id", "name", "url", "prize", "logo", "starts_on", "end_on")
            .filter(is_published=True, end_on__lte=datetime.now())
            .order_by("-end_on")
        )
        return Response(hunts)

    def get_upcoming_hunts(self, request, *args, **kwargs):
        hunts = (
            Hunt.objects.values("id", "name", "url", "prize", "logo", "starts_on", "end_on")
            .filter(is_published=True, starts_on__gte=datetime.now())
            .order_by("starts_on")
        )
        return Response(hunts)

    def get(self, request, *args, **kwargs):
        activeHunt = request.query_params.get("activeHunt")
        previousHunt = request.query_params.get("previousHunt")
        upcomingHunt = request.query_params.get("upcomingHunt")
        if activeHunt:
            return self.get_active_hunts(request, *args, **kwargs)
        elif previousHunt:
            return self.get_previous_hunts(request, *args, **kwargs)
        elif upcomingHunt:
            return self.get_upcoming_hunts(request, *args, **kwargs)
        hunts = (
            Hunt.objects.values("id", "name", "url", "prize", "logo", "starts_on", "end_on")
            .filter(is_published=True)
            .order_by("-end_on")
        )
        return Response(hunts)


class BugHuntApiViewsetV2(APIView):
    permission_classes = [AllowAny]

    def serialize_hunts(self, hunts):
        hunts = BugHuntSerializer(hunts, many=True)

        serialize_hunts_list = []

        for hunt in hunts.data:
            hunt_prizes = HuntPrize.objects.filter(hunt__id=hunt["id"])
            hunt_prizes = BugHuntPrizeSerializer(hunt_prizes, many=True)

            serialize_hunts_list.append({**hunt, "prizes": hunt_prizes.data})

        return serialize_hunts_list

    def get_active_hunts(self, request, *args, **kwargs):
        hunts = Hunt.objects.filter(
            is_published=True, starts_on__lte=datetime.now(), end_on__gte=datetime.now()
        ).order_by("-prize")
        return Response(self.serialize_hunts(hunts))

    def get_previous_hunts(self, request, *args, **kwargs):
        hunts = Hunt.objects.filter(is_published=True, end_on__lte=datetime.now()).order_by(
            "-end_on"
        )
        return Response(self.serialize_hunts(hunts))

    def get_upcoming_hunts(self, request, *args, **kwargs):
        hunts = Hunt.objects.filter(is_published=True, starts_on__gte=datetime.now()).order_by(
            "starts_on"
        )
        return Response(self.serialize_hunts(hunts))

    def get(self, request, *args, **kwargs):
        paginator = PageNumberPagination()

        activeHunt = request.query_params.get("activeHunt")
        previousHunt = request.query_params.get("previousHunt")
        upcomingHunt = request.query_params.get("upcomingHunt")
        if activeHunt:
            page = paginator.paginate_queryset(
                self.get_active_hunts(request, *args, **kwargs), request
            )

            return paginator.get_paginated_response(page)

        elif previousHunt:
            page = paginator.paginate_queryset(
                self.get_previous_hunts(request, *args, **kwargs), request
            )

            return paginator.get_paginated_response(page)

        elif upcomingHunt:
            page = paginator.paginate_queryset(
                self.get_upcoming_hunts(request, *args, **kwargs), request
            )

            return paginator.get_paginated_response(page)

        hunts = self.serialize_hunts(Hunt.objects.filter(is_published=True).order_by("-end_on"))
        page = paginator.paginate_queryset(hunts, request)

        return paginator.get_paginated_response(page)


class InviteFriendApiViewset(APIView):
    def post(self, request, *args, **kwargs):
        email = request.POST.get("email")
        already_exists = User.objects.filter(email=email).exists()

        if already_exists:
            return Response("USER EXISTS", status=409)

        site = get_current_site(self.request)

        invite = InviteFriend.objects.create(sender=request.user, recipient=email, sent=False)

        mail_status = send_mail(
            "Inivtation to {site} from {user}".format(site=site.name, user=request.user.username),
            "You have been invited by {user} to join {site} community.".format(
                user=request.user.username, site=site.name
            ),
            settings.DEFAULT_FROM_EMAIL,
            [invite.recipient],
        )

        if mail_status:
            invite.sent = True
            invite.save()

        if (
            mail_status
            and InviteFriend.objects.filter(sender=self.request.user, sent=True).count() == 2
        ):
            Points.objects.create(user=self.request.user, score=1)
            InviteFriend.objects.filter(sender=self.request.user).delete()

        return Response(
            {
                "title": "SUCCESS",
                "Points": "+1",
                "message": "An email has been sent to your friend. Keep inviting your friends and get points!",
            },
            status=200,
        )


class CompanyViewSet(viewsets.ModelViewSet):
    queryset = Company.objects.all()
    serializer_class = CompanySerializer
    permission_classes = (IsAuthenticatedOrReadOnly,)
    filter_backends = (filters.SearchFilter,)
    search_fields = ("id", "name")
<<<<<<< HEAD
    http_method_names = ("get", "post", "put")


from asgiref.sync import async_to_sync
from channels.layers import get_channel_layer


class FetchNotificationApiView(APIView):
    def get(self, request, *args, **kwargs):
        user_id = request.query_params.get("user_id")
        if user_id is None or not user_id.isdigit():
            return Response("Invalid User Id, ID should be integer", status=400)
        user_not_exist = User.objects.filter(id=user_id).exists()
        if not user_not_exist:
            return Response("User Does Not Exist", status=400)

        notification = Notification.objects.filter(user__id=user_id).all()
        messages = [n.message for n in notification]
        notification_id = [n.id for n in notification]
        channel_layer = get_channel_layer()
        async_to_sync(channel_layer.group_send)(
            "notification_" + str(user_id),
            {
                "type": "send_notification",
                "notification_id": notification_id,
                "message": messages,
            },
        )
        return Response("OK")
=======
    http_method_names = ("get", "post", "put")
>>>>>>> 1e2ca743
<|MERGE_RESOLUTION|>--- conflicted
+++ resolved
@@ -617,9 +617,7 @@
     permission_classes = (IsAuthenticatedOrReadOnly,)
     filter_backends = (filters.SearchFilter,)
     search_fields = ("id", "name")
-<<<<<<< HEAD
     http_method_names = ("get", "post", "put")
-
 
 from asgiref.sync import async_to_sync
 from channels.layers import get_channel_layer
@@ -646,7 +644,4 @@
                 "message": messages,
             },
         )
-        return Response("OK")
-=======
-    http_method_names = ("get", "post", "put")
->>>>>>> 1e2ca743
+        return Response("OK")