import json
import uuid
from datetime import datetime

from django.conf import settings
from django.contrib.sites.shortcuts import get_current_site
from django.core.exceptions import ObjectDoesNotExist, ValidationError
from django.core.files.storage import default_storage
from django.core.mail import send_mail
from django.db.models import Count, Q, Sum
from django.template.loader import render_to_string
from django.utils import timezone
from django.utils.text import slugify
from rest_framework import filters, status, viewsets
from rest_framework.authentication import TokenAuthentication
from rest_framework.decorators import action
from rest_framework.exceptions import NotFound, ParseError
from rest_framework.pagination import PageNumberPagination
from rest_framework.permissions import AllowAny, IsAuthenticated, IsAuthenticatedOrReadOnly
from rest_framework.response import Response
from rest_framework.views import APIView

from website.models import (
    ActivityLog,
    Company,
    Contributor,
    Domain,
    Hunt,
    HuntPrize,
    InviteFriend,
    Issue,
    IssueScreenshot,
    Notification,
    Points,
    Project,
    Tag,
    TimeLog,
    Token,
    User,
    UserProfile,
)
from website.serializers import (
    ActivityLogSerializer,
    BugHuntPrizeSerializer,
    BugHuntSerializer,
    CompanySerializer,
    ContributorSerializer,
    DomainSerializer,
    IssueSerializer,
    ProjectSerializer,
    TagSerializer,
    TimeLogSerializer,
    UserProfileSerializer,
)
from website.views import LeaderboardBase, image_validator

# API's


class UserIssueViewSet(viewsets.ModelViewSet):
    """
    User Issue Model View Set
    """

    serializer_class = IssueSerializer
    filter_backends = (filters.SearchFilter,)
    search_fields = ("user__username", "user__id")
    http_method_names = ["get", "head"]

    def get_queryset(self):
        anonymous_user = self.request.user.is_anonymous
        user_id = self.request.user.id
        if anonymous_user:
            return Issue.objects.exclude(Q(is_hidden=True))
        else:
            return Issue.objects.exclude(Q(is_hidden=True) & ~Q(user_id=user_id))


class UserProfileViewSet(viewsets.ModelViewSet):
    """
    User Profile View Set
    """

    authentication_classes = [TokenAuthentication]
    permission_classes = [IsAuthenticated]
    serializer_class = UserProfileSerializer
    queryset = UserProfile.objects.all()
    filter_backends = (filters.SearchFilter,)
    search_fields = ("id", "user__id", "user__username")
    http_method_names = ["get", "post", "head", "put"]

    def retrieve(self, request, pk, *args, **kwargs):
        user_profile = UserProfile.objects.filter(user__id=pk).first()

        if user_profile is None:
            return Response({"detail": "Not found."}, status=404)

        serializer = self.get_serializer(user_profile)
        return Response(serializer.data)

    def update(self, request, pk, *args, **kwargs):
        user_profile = request.user.userprofile

        if user_profile is None:
            return Response({"detail": "Not found."}, status=404)

        instance = user_profile
        serializer = self.get_serializer(instance, data=request.data, partial=True)
        serializer.is_valid(raise_exception=True)
        self.perform_update(serializer)

        if getattr(instance, "_prefetched_objects_cache", None):
            # If 'prefetch_related' has been applied to a queryset, we need to
            # forcibly invalidate the prefetch cache on the instance.
            instance._prefetched_objects_cache = {}

        return Response(serializer.data)


class DomainViewSet(viewsets.ModelViewSet):
    """
    Domain View Set
    """

    serializer_class = DomainSerializer
    queryset = Domain.objects.all()
    filter_backends = (filters.SearchFilter,)
    search_fields = ("url", "name")
    http_method_names = ["get", "post", "head"]


class IssueViewSet(viewsets.ModelViewSet):
    """
    Issue View Set
    """

    filter_backends = (filters.SearchFilter,)
    http_method_names = ("get", "post", "head")
    search_fields = ("url", "description", "user__id")
    serializer_class = IssueSerializer

    def get_queryset(self):
        queryset = (
            Issue.objects.exclude(Q(is_hidden=True) & ~Q(user_id=self.request.user.id))
            if self.request.user.is_authenticated
            else Issue.objects.exclude(Q(is_hidden=True))
        )

        status = self.request.GET.get("status")
        if status:
            queryset = queryset.filter(status=status)

        domain_url = self.request.GET.get("domain")
        if domain_url:
            queryset = queryset.filter(domain__url=domain_url)

        return queryset

    def get_issue_info(self, request, issue):
        if issue is None:
            return {}

        # Check if there is an image in the `screenshot` field of the Issue table
        if issue.screenshot:
            # If an image exists in the Issue table, return it along with additional images from IssueScreenshot
            screenshots = [request.build_absolute_uri(issue.screenshot.url)] + [
                request.build_absolute_uri(screenshot.image.url)
                for screenshot in issue.screenshots.all()
            ]
        else:
            # If no image exists in the Issue table, return only the images from IssueScreenshot
            screenshots = [
                request.build_absolute_uri(screenshot.image.url)
                for screenshot in issue.screenshots.all()
            ]

        is_upvoted = False
        is_flagged = False
        if request.user.is_authenticated:
            is_upvoted = request.user.userprofile.issue_upvoted.filter(id=issue.id).exists()
            is_flagged = request.user.userprofile.issue_flaged.filter(id=issue.id).exists()

        tag_serializer = TagSerializer(issue.tags.all(), many=True)
        tags = tag_serializer.data

        return {
            **IssueSerializer(issue).data,
            "closed_by": issue.closed_by.username if issue.closed_by else None,
            "flagged": is_flagged,
            "flags": issue.flaged.count(),
            "screenshots": screenshots,
            "upvotes": issue.upvoted.count(),
            "upvotted": is_upvoted,
            "tags": tags,
        }

    def list(self, request, *args, **kwargs):
        queryset = self.filter_queryset(self.get_queryset())
        issues = []
        page = self.paginate_queryset(queryset)
        if page is None:
            return Response(issues)
        for issue in page:
            issues.append(self.get_issue_info(request, issue))
        return self.get_paginated_response(issues)

    def retrieve(self, request, pk, *args, **kwargs):
        return Response(self.get_issue_info(request, Issue.objects.filter(id=pk).first()))

    def create(self, request, *args, **kwargs):
        request.data._mutable = True

        # Since the tags field is json encoded we need to decode it
        tags = None
        try:
            if "tags" in request.data:
                tags_json = request.data.get("tags")
                if isinstance(tags_json, list):
                    tags_json = tags_json[0]
                tags = json.loads(tags_json)

                if isinstance(tags, list) and any(isinstance(i, list) for i in tags):
                    tags = [item for sublist in tags for item in sublist]

                del request.data["tags"]
        except (ValueError, MultiValueDictKeyError) as e:
            return Response({"error": "Invalid tags format."}, status=status.HTTP_400_BAD_REQUEST)
        finally:
            request.data._mutable = False

        screenshot_count = len(self.request.FILES.getlist("screenshots"))
        if screenshot_count == 0:
            return Response(
                {"error": "Upload at least one image!"}, status=status.HTTP_400_BAD_REQUEST
            )
        elif screenshot_count > 5:
            return Response({"error": "Max limit of 5 images!"}, status=status.HTTP_400_BAD_REQUEST)

        data = super().create(request, *args, **kwargs).data
        issue = Issue.objects.filter(id=data["id"]).first()

        if tags:
            issue.tags.add(*tags)

        for screenshot in self.request.FILES.getlist("screenshots"):
            if image_validator(screenshot):
                filename = screenshot.name
                screenshot.name = (
                    f"{filename[:10]}{str(uuid.uuid4())[:40]}.{filename.split('.')[-1]}"
                )
                file_path = default_storage.save(f"screenshots/{screenshot.name}", screenshot)

                # Create the IssueScreenshot object and associate it with the issue
                IssueScreenshot.objects.create(image=file_path, issue=issue)
            else:
                return Response({"error": "Invalid image"}, status=status.HTTP_400_BAD_REQUEST)

        return Response(self.get_issue_info(request, issue))


class LikeIssueApiView(APIView):
    authentication_classes = [TokenAuthentication]
    permission_classes = [IsAuthenticated]

    def get(self, request, id, format=None, *args, **kwargs):
        return Response(
            {
                "likes": UserProfile.objects.filter(issue_upvoted__id=id).count(),
            }
        )

    def post(self, request, id, format=None, *args, **kwargs):
        issue = Issue.objects.get(id=id)
        userprof = UserProfile.objects.get(user=request.user)
        if userprof in UserProfile.objects.filter(issue_upvoted=issue):
            userprof.issue_upvoted.remove(issue)
            userprof.save()
            return Response({"issue": "unliked"})
        else:
            userprof.issue_upvoted.add(issue)
            userprof.save()

            liked_user = issue.user
            liker_user = request.user
            issue_pk = issue.pk

            if liked_user:
                msg_plain = render_to_string(
                    "email/issue_liked.txt",
                    {
                        "liker_user": liker_user.username,
                        "liked_user": liked_user.username,
                        "issue_pk": issue_pk,
                    },
                )
                msg_html = render_to_string(
                    "email/issue_liked.txt",
                    {
                        "liker_user": liker_user.username,
                        "liked_user": liked_user.username,
                        "issue_pk": issue_pk,
                    },
                )

                send_mail(
                    "Your issue got an upvote!!",
                    msg_plain,
                    settings.EMAIL_TO_STRING,
                    [liked_user.email],
                    html_message=msg_html,
                )

            return Response({"issue": "liked"})


class FlagIssueApiView(APIView):
    """
    api for Issue like,flag and bookmark
    """

    authentication_classes = [TokenAuthentication]
    permission_classes = [IsAuthenticated]

    def get(self, request, id, format=None, *args, **kwargs):
        return Response(
            {
                "flags": UserProfile.objects.filter(issue_flaged__id=id).count(),
            }
        )

    def post(self, request, id, format=None, *args, **kwargs):
        issue = Issue.objects.get(id=id)
        userprof = UserProfile.objects.get(user=request.user)
        if userprof in UserProfile.objects.filter(issue_flaged=issue):
            userprof.issue_flaged.remove(issue)
            userprof.save()
            return Response({"issue": "unflagged"})
        else:
            userprof.issue_flaged.add(issue)
            userprof.save()
            return Response({"issue": "flagged"})


class UserScoreApiView(APIView):
    authentication_classes = [TokenAuthentication]
    permission_classes = [IsAuthenticated]

    def get(self, request, id, format=None, *args, **kwargs):
        total_score = Points.objects.filter(user__id=id).annotate(total_score=Sum("score"))

        return Response({"total_score": total_score})


class LeaderboardApiViewSet(APIView):
    def get_queryset(self):
        return User.objects.all()

    def filter(self, request, *args, **kwargs):
        paginator = PageNumberPagination()
        global_leaderboard = LeaderboardBase()

        month = self.request.query_params.get("month")
        year = self.request.query_params.get("year")

        if not year:
            return Response("Year not passed", status=400)

        elif isinstance(year, str) and not year.isdigit():
            return Response("Invalid year passed", status=400)

        if month:
            if not month.isdigit():
                return Response("Invalid month passed", status=400)

            try:
                date = datetime(int(year), int(month), 1)
            except:
                return Response("Invalid month or year passed", status=400)

        queryset = global_leaderboard.get_leaderboard(month, year, api=True)
        users = []
        rank_user = 1
        for each in queryset:
            temp = {}
            temp["rank"] = rank_user
            temp["id"] = each["id"]
            temp["User"] = each["username"]
            temp["score"] = Points.objects.filter(user=each["id"]).aggregate(
                total_score=Sum("score")
            )
            temp["image"] = list(UserProfile.objects.filter(user=each["id"]).values("user_avatar"))[
                0
            ]
            temp["title_type"] = list(UserProfile.objects.filter(user=each["id"]).values("title"))[
                0
            ]
            temp["follows"] = list(UserProfile.objects.filter(user=each["id"]).values("follows"))[0]
            temp["savedissue"] = list(
                UserProfile.objects.filter(user=each["id"]).values("issue_saved")
            )[0]
            rank_user = rank_user + 1
            users.append(temp)

        page = paginator.paginate_queryset(users, request)
        return paginator.get_paginated_response(page)

    def group_by_month(self, request, *args, **kwargs):
        global_leaderboard = LeaderboardBase()

        year = self.request.query_params.get("year")

        if not year:
            year = datetime.now().year

        if isinstance(year, str) and not year.isdigit():
            return Response(f"Invalid query passed | Year:{year}", status=400)

        year = int(year)

        leaderboard = global_leaderboard.monthly_year_leaderboard(year, api=True)
        month_winners = []

        months = [
            "January",
            "February",
            "March",
            "April",
            "May",
            "June",
            "July",
            "August",
            "September",
            "October",
            "Novermber",
            "December",
        ]

        for month_indx, usr in enumerate(leaderboard):
            month_winner = {"user": usr, "month": months[month_indx]}
            month_winners.append(month_winner)

        return Response(month_winners)

    def global_leaderboard(self, request, *args, **kwargs):
        paginator = PageNumberPagination()
        global_leaderboard = LeaderboardBase()

        queryset = global_leaderboard.get_leaderboard(api=True)
        page = paginator.paginate_queryset(queryset, request)

        return paginator.get_paginated_response(page)

    def get(self, request, format=None, *args, **kwargs):
        filter = request.query_params.get("filter")
        group_by_month = request.query_params.get("group_by_month")
        leaderboard_type = request.query_params.get("leaderboard_type")

        if filter:
            return self.filter(request, *args, **kwargs)

        elif group_by_month:
            return self.group_by_month(request, *args, **kwargs)
        elif leaderboard_type == "companies":
            return self.company_leaderboard(request, *args, **kwargs)
        else:
            return self.global_leaderboard(request, *args, **kwargs)

    def company_leaderboard(self, request, *args, **kwargs):
        paginator = PageNumberPagination()
        companies = (
            Company.objects.values()
            .annotate(issue_count=Count("domain__issue"))
            .order_by("-issue_count")
        )
        page = paginator.paginate_queryset(companies, request)

        return paginator.get_paginated_response(page)


class StatsApiViewset(APIView):
    def get(self, request, *args, **kwargs):
        bug_count = Issue.objects.all().count()
        user_count = User.objects.all().count()
        hunt_count = Hunt.objects.all().count()
        domain_count = Domain.objects.all().count()

        return Response(
            {"bugs": bug_count, "users": user_count, "hunts": hunt_count, "domains": domain_count}
        )


class UrlCheckApiViewset(APIView):
    permission_classes = [AllowAny]

    def post(self, request, *args, **kwargs):
        domain_url = request.data.get("domain_url", None)

        if domain_url is None or domain_url.strip() == "":
            return Response([])

        domain = domain_url.replace("https://", "").replace("http://", "").replace("www.", "")

        issues = (
            Issue.objects.filter(
                Q(Q(domain__name=domain) | Q(domain__url__icontains=domain)) & Q(is_hidden=False)
            )
            .values(
                "id",
                "description",
                "created__day",
                "created__month",
                "created__year",
                "domain__url",
                "user__userprofile__user_avatar",
            )
            .all()
        )

        return Response(issues[:10])


class BugHuntApiViewset(APIView):
    permission_classes = [AllowAny]

    def get_active_hunts(self, request, fields, *args, **kwargs):
        hunts = (
            Hunt.objects.values(*fields)
            .filter(is_published=True, starts_on__lte=datetime.now(), end_on__gte=datetime.now())
            .order_by("-prize")
        )
        return Response(hunts)

    def get_previous_hunts(self, request, fields, *args, **kwargs):
        hunts = (
            Hunt.objects.values(*fields)
            .filter(is_published=True, end_on__lte=datetime.now())
            .order_by("-end_on")
        )
        return Response(hunts)

    def get_upcoming_hunts(self, request, fields, *args, **kwargs):
        hunts = (
            Hunt.objects.values(*fields)
            .filter(is_published=True, starts_on__gte=datetime.now())
            .order_by("starts_on")
        )
        return Response(hunts)

    def get_search_by_name(self, request, search_query, fields, *args, **kwargs):
        hunts = (
            Hunt.objects.values(*fields)
            .filter(is_published=True, name__icontains=search_query)
            .order_by("end_on")
        )
        return Response(hunts)

    def get(self, request, *args, **kwargs):
        activeHunt = request.query_params.get("activeHunt")
        previousHunt = request.query_params.get("previousHunt")
        upcomingHunt = request.query_params.get("upcomingHunt")
        search_query = request.query_params.get("search")
        fields = (
            "id",
            "name",
            "url",
            "prize",
            "logo",
            "banner",
            "description",
            "starts_on",
            "end_on",
        )

        if search_query:
            return self.get_search_by_name(request, search_query, fields, *args, **kwargs)
        elif activeHunt:
            return self.get_active_hunts(request, fields, *args, **kwargs)
        elif previousHunt:
            return self.get_previous_hunts(request, fields, *args, **kwargs)
        elif upcomingHunt:
            return self.get_upcoming_hunts(request, fields, *args, **kwargs)
        hunts = Hunt.objects.values(*fields).filter(is_published=True).order_by("-end_on")
        return Response(hunts)


class BugHuntApiViewsetV2(APIView):
    permission_classes = [AllowAny]

    def serialize_hunts(self, hunts):
        hunts = BugHuntSerializer(hunts, many=True)

        serialize_hunts_list = []

        for hunt in hunts.data:
            hunt_prizes = HuntPrize.objects.filter(hunt__id=hunt["id"])
            hunt_prizes = BugHuntPrizeSerializer(hunt_prizes, many=True)

            serialize_hunts_list.append({**hunt, "prizes": hunt_prizes.data})

        return serialize_hunts_list

    def get_active_hunts(self, request, *args, **kwargs):
        hunts = Hunt.objects.filter(
            is_published=True, starts_on__lte=datetime.now(), end_on__gte=datetime.now()
        ).order_by("-prize")
        return Response(self.serialize_hunts(hunts))

    def get_previous_hunts(self, request, *args, **kwargs):
        hunts = Hunt.objects.filter(is_published=True, end_on__lte=datetime.now()).order_by(
            "-end_on"
        )
        return Response(self.serialize_hunts(hunts))

    def get_upcoming_hunts(self, request, *args, **kwargs):
        hunts = Hunt.objects.filter(is_published=True, starts_on__gte=datetime.now()).order_by(
            "starts_on"
        )
        return Response(self.serialize_hunts(hunts))

    def get(self, request, *args, **kwargs):
        paginator = PageNumberPagination()

        activeHunt = request.query_params.get("activeHunt")
        previousHunt = request.query_params.get("previousHunt")
        upcomingHunt = request.query_params.get("upcomingHunt")
        if activeHunt:
            page = paginator.paginate_queryset(
                self.get_active_hunts(request, *args, **kwargs), request
            )

            return paginator.get_paginated_response(page)

        elif previousHunt:
            page = paginator.paginate_queryset(
                self.get_previous_hunts(request, *args, **kwargs), request
            )

            return paginator.get_paginated_response(page)

        elif upcomingHunt:
            page = paginator.paginate_queryset(
                self.get_upcoming_hunts(request, *args, **kwargs), request
            )

            return paginator.get_paginated_response(page)

        hunts = self.serialize_hunts(Hunt.objects.filter(is_published=True).order_by("-end_on"))
        page = paginator.paginate_queryset(hunts, request)

        return paginator.get_paginated_response(page)


class InviteFriendApiViewset(APIView):
    def post(self, request, *args, **kwargs):
        email = request.POST.get("email")
        already_exists = User.objects.filter(email=email).exists()

        if already_exists:
            return Response("USER EXISTS", status=409)

        site = get_current_site(self.request)

        invite = InviteFriend.objects.create(sender=request.user, recipient=email, sent=False)

        mail_status = send_mail(
            "Inivtation to {site} from {user}".format(site=site.name, user=request.user.username),
            "You have been invited by {user} to join {site} community.".format(
                user=request.user.username, site=site.name
            ),
            settings.DEFAULT_FROM_EMAIL,
            [invite.recipient],
        )

        if mail_status:
            invite.sent = True
            invite.save()

        if (
            mail_status
            and InviteFriend.objects.filter(sender=self.request.user, sent=True).count() == 2
        ):
            Points.objects.create(user=self.request.user, score=1)
            InviteFriend.objects.filter(sender=self.request.user).delete()

        return Response(
            {
                "title": "SUCCESS",
                "Points": "+1",
                "message": "An email has been sent to your friend. Keep inviting your friends and get points!",
            },
            status=200,
        )


class CompanyViewSet(viewsets.ModelViewSet):
    queryset = Company.objects.all()
    serializer_class = CompanySerializer
    permission_classes = (IsAuthenticatedOrReadOnly,)
    filter_backends = (filters.SearchFilter,)
    search_fields = ("id", "name")
    http_method_names = ("get", "post", "put")


<<<<<<< HEAD
from asgiref.sync import async_to_sync
from channels.layers import get_channel_layer


class FetchNotificationApiView(APIView):
    def get(self, request, *args, **kwargs):
        user_id = request.query_params.get("user_id")
        if user_id is None or not user_id.isdigit():
            return Response("Invalid User Id, ID should be integer", status=400)
        user_exists = User.objects.filter(id=user_id).exists()
        if not user_not_exist:
            return Response("User Does Not Exist", status=400)

        notification = Notification.objects.filter(user__id=user_id).all()
        messages = [n.message for n in notification]
        notification_id = [n.id for n in notification]
        channel_layer = get_channel_layer()
        async_to_sync(channel_layer.group_send)(
            f"notification_{user_id}",
            {
                "type": "send_notification",
                "notification_id": notification_id,
                "message": messages,
            },
        )
        return Response("OK")
=======
class ContributorViewSet(viewsets.ModelViewSet):
    queryset = Contributor.objects.all()
    serializer_class = ContributorSerializer
    http_method_names = ("get", "post", "put")


class ProjectViewSet(viewsets.ModelViewSet):
    queryset = Project.objects.all()
    serializer_class = ProjectSerializer
    # permission_classes = (IsAuthenticatedOrReadOnly,)
    http_method_names = ("get", "post")

    def create(self, request, *args, **kwargs):
        data = request.data.copy()

        name = data.get("name", "")
        slug = slugify(name)

        contributors = Project.get_contributors(self, data["github_url"])  # get contributors

        serializer = ProjectSerializer(data=data)

        if serializer.is_valid():
            project_instance = serializer.save()
            project_instance.__setattr__("slug", slug)

            # Set contributors
            if contributors:
                project_instance.contributors.set(contributors)

            serializer = ProjectSerializer(project_instance)
            headers = self.get_success_headers(serializer.data)
            return Response(serializer.data, status=status.HTTP_201_CREATED, headers=headers)

        return Response(serializer.errors, status=status.HTTP_400_BAD_REQUEST)

    def list(self, request, *args, **kwargs):
        projects = Project.objects.prefetch_related("contributors").all()

        project_data = []
        for project in projects:
            contributors_data = []
            for contributor in project.contributors.all():
                contributor_info = ContributorSerializer(contributor)
                contributors_data.append(contributor_info.data)
            contributors_data.sort(key=lambda x: x["contributions"], reverse=True)
            project_info = ProjectSerializer(project).data
            project_info["contributors"] = contributors_data
            project_data.append(project_info)

        return Response(
            {"count": len(project_data), "projects": project_data},
            status=200,
        )


class AuthApiViewset(viewsets.ModelViewSet):
    http_method_names = ("delete",)
    permission_classes = (IsAuthenticated,)

    def delete(self, request, *args, **kwargs):
        try:
            token = request.headers["Authorization"].split(" ")
            user = Token.objects.get(key=token[1]).user
            user_data = User.objects.get(username=user)
            user_data.delete()
            return Response({"success": True, "message": "User deleted successfully !!"})
        except Token.DoesNotExist:
            return Response({"success": False, "message": "User does not exists."})
        except User.DoesNotExist:
            return Response({"success": False, "message": "User does not exists."})


class TagApiViewset(viewsets.ModelViewSet):
    queryset = Tag.objects.all()
    serializer_class = TagSerializer


class TimeLogViewSet(viewsets.ModelViewSet):
    queryset = TimeLog.objects.all()
    serializer_class = TimeLogSerializer
    permission_classes = [IsAuthenticated]

    def perform_create(self, serializer):
        try:
            serializer.save(user=self.request.user)
        except ValidationError as e:
            raise ParseError(detail=str(e))
        except Exception as e:
            raise ParseError(detail="An unexpected error occurred while creating the time log.")

    @action(detail=False, methods=["post"])
    def start(self, request):
        """Starts a new time log"""
        data = request.data
        data["start_time"] = timezone.now()  # Set start time to current tim

        serializer = self.get_serializer(data=data)
        try:
            serializer.is_valid(raise_exception=True)
            self.perform_create(serializer)
            return Response(serializer.data, status=status.HTTP_201_CREATED)
        except ValidationError as e:
            return Response({"detail": str(e)}, status=status.HTTP_400_BAD_REQUEST)
        except Exception as e:
            return Response(
                {"detail": "An unexpected error occurred while starting the time log."},
                status=status.HTTP_500_INTERNAL_SERVER_ERROR,
            )

    @action(detail=True, methods=["post"])
    def stop(self, request, pk=None):
        """Stops the time log and calculates duration"""
        try:
            timelog = self.get_object()
        except ObjectDoesNotExist:
            raise NotFound(detail="Time log not found.")

        timelog.end_time = timezone.now()
        if timelog.start_time:
            timelog.duration = timelog.end_time - timelog.start_time

        try:
            timelog.save()
            return Response(TimeLogSerializer(timelog).data, status=status.HTTP_200_OK)
        except ValidationError as e:
            return Response({"detail": str(e)}, status=status.HTTP_400_BAD_REQUEST)
        except Exception as e:
            return Response(
                {"detail": "An unexpected error occurred while stopping the time log."},
                status=status.HTTP_500_INTERNAL_SERVER_ERROR,
            )


class ActivityLogViewSet(viewsets.ModelViewSet):
    queryset = ActivityLog.objects.all()
    serializer_class = ActivityLogSerializer
    permission_classes = [IsAuthenticated]

    def perform_create(self, serializer):
        try:
            serializer.save(user=self.request.user, recorded_at=timezone.now())
        except ValidationError as e:
            raise ParseError(detail=str(e))
        except Exception as e:
            raise ParseError(detail="An unexpected error occurred while creating the activity log.")
>>>>>>> 7b82f035
<|MERGE_RESOLUTION|>--- conflicted
+++ resolved
@@ -701,7 +701,6 @@
     http_method_names = ("get", "post", "put")
 
 
-<<<<<<< HEAD
 from asgiref.sync import async_to_sync
 from channels.layers import get_channel_layer
 
@@ -728,7 +727,7 @@
             },
         )
         return Response("OK")
-=======
+
 class ContributorViewSet(viewsets.ModelViewSet):
     queryset = Contributor.objects.all()
     serializer_class = ContributorSerializer
@@ -874,5 +873,4 @@
         except ValidationError as e:
             raise ParseError(detail=str(e))
         except Exception as e:
-            raise ParseError(detail="An unexpected error occurred while creating the activity log.")
->>>>>>> 7b82f035
+            raise ParseError(detail="An unexpected error occurred while creating the activity log.")