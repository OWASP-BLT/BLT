--- conflicted
+++ resolved
@@ -17,15 +17,10 @@
 from django.core.exceptions import ObjectDoesNotExist, ValidationError
 from django.core.files.storage import default_storage
 from django.core.mail import send_mail
-<<<<<<< HEAD
-from django.db import transaction
-from django.db.models import Count, Q, Sum
-=======
 from django.core.management import call_command
-from django.db import connection
+from django.db import connection, transaction
 from django.db.models import Count, Q, Sum, Value
 from django.db.models.functions import Coalesce
->>>>>>> 83777713
 from django.template.loader import render_to_string
 from django.utils import timezone
 from django.utils.text import slugify
