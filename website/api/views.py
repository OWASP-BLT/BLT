--- conflicted
+++ resolved
@@ -33,11 +33,8 @@
     Issue,
     IssueScreenshot,
     Points,
-<<<<<<< HEAD
+    Project,
     Token,
-=======
-    Project,
->>>>>>> dce2ccfb
     User,
     UserProfile,
 )
@@ -668,7 +665,85 @@
     http_method_names = ("get", "post", "put")
 
 
-<<<<<<< HEAD
+class ContributorViewSet(viewsets.ModelViewSet):
+    queryset = Contributor.objects.all()
+    serializer_class = ContributorSerializer
+    http_method_names = ("get", "post", "put")
+
+
+class ProjectViewSet(viewsets.ModelViewSet):
+    queryset = Project.objects.all()
+    serializer_class = ProjectSerializer
+    # permission_classes = (IsAuthenticatedOrReadOnly,)
+    http_method_names = ("get", "post", "put", "patch")
+
+    def create(self, request, *args, **kwargs):
+        data = request.data.copy()
+
+        name = data.get("name", "")
+        slug = slugify(name)
+
+        contributors = Project.get_contributors(self, data["github_url"])  # get contributors
+
+        serializer = ProjectSerializer(data=data)
+
+        if serializer.is_valid():
+            project_instance = serializer.save()
+            project_instance.__setattr__("slug", slug)
+
+            # If the logo is not provided get the logo from the repo itself
+            if project_instance.logo == "":
+                logo = project_instance.get_github_logo_save_to_storage(project_instance.github_url)
+                if logo:
+                    project_instance.logo = logo
+
+            project_instance.save()
+
+            # Set contributors
+            if contributors:
+                project_instance.contributors.set(contributors)
+
+            serializer = ProjectSerializer(project_instance)
+            headers = self.get_success_headers(serializer.data)
+            return Response(serializer.data, status=status.HTTP_201_CREATED, headers=headers)
+
+        return Response(serializer.errors, status=status.HTTP_400_BAD_REQUEST)
+
+    def list(self, request, *args, **kwargs):
+        projects = Project.objects.prefetch_related("contributors").all()
+
+        project_data = []
+        for project in projects:
+            contributors_data = []
+            for contributor in project.contributors.all():
+                contributor_info = ContributorSerializer(contributor)
+                contributors_data.append(contributor_info.data)
+            contributors_data.sort(key=lambda x: x["contributions"], reverse=True)
+            project_info = ProjectSerializer(project).data
+            project_info["contributors"] = contributors_data
+            project_data.append(project_info)
+
+        return Response(
+            {"count": len(project_data), "projects": project_data},
+            status=200,
+        )
+
+    def update(self, request, *args, **kwargs):
+        if IsAdminUser.has_permission(self=self, request=request, view=""):
+            projects = Project.objects.prefetch_related("contributors").all()
+            for project in projects:
+                contributors = Project.get_contributors(self, github_url=project.github_url)
+                project.contributors.set(contributors)
+            serializer = ProjectSerializer(projects, many=True)
+            return Response(
+                {"count": len(projects), "projects": serializer.data}, status=status.HTTP_200_OK
+            )
+        return Response(
+            {"success": False, "message": "Only admin's can access this api."},
+            status=status.HTTP_400_BAD_REQUEST,
+        )
+
+
 class AuthApiViewset(APIView):
     http_method_names = ("delete", "post")
 
@@ -717,83 +792,4 @@
             user_data.delete()
             return Response({"success": True, "message": "User deleted successfully !!"})
         except User.DoesNotExist:
-            return Response({"success": False, "message": "User does not exists."})
-=======
-class ContributorViewSet(viewsets.ModelViewSet):
-    queryset = Contributor.objects.all()
-    serializer_class = ContributorSerializer
-    http_method_names = ("get", "post", "put")
-
-
-class ProjectViewSet(viewsets.ModelViewSet):
-    queryset = Project.objects.all()
-    serializer_class = ProjectSerializer
-    # permission_classes = (IsAuthenticatedOrReadOnly,)
-    http_method_names = ("get", "post", "put", "patch")
-
-    def create(self, request, *args, **kwargs):
-        data = request.data.copy()
-
-        name = data.get("name", "")
-        slug = slugify(name)
-
-        contributors = Project.get_contributors(self, data["github_url"])  # get contributors
-
-        serializer = ProjectSerializer(data=data)
-
-        if serializer.is_valid():
-            project_instance = serializer.save()
-            project_instance.__setattr__("slug", slug)
-
-            # If the logo is not provided get the logo from the repo itself
-            if project_instance.logo == "":
-                logo = project_instance.get_github_logo_save_to_storage(project_instance.github_url)
-                if logo:
-                    project_instance.logo = logo
-
-            project_instance.save()
-
-            # Set contributors
-            if contributors:
-                project_instance.contributors.set(contributors)
-
-            serializer = ProjectSerializer(project_instance)
-            headers = self.get_success_headers(serializer.data)
-            return Response(serializer.data, status=status.HTTP_201_CREATED, headers=headers)
-
-        return Response(serializer.errors, status=status.HTTP_400_BAD_REQUEST)
-
-    def list(self, request, *args, **kwargs):
-        projects = Project.objects.prefetch_related("contributors").all()
-
-        project_data = []
-        for project in projects:
-            contributors_data = []
-            for contributor in project.contributors.all():
-                contributor_info = ContributorSerializer(contributor)
-                contributors_data.append(contributor_info.data)
-            contributors_data.sort(key=lambda x: x["contributions"], reverse=True)
-            project_info = ProjectSerializer(project).data
-            project_info["contributors"] = contributors_data
-            project_data.append(project_info)
-
-        return Response(
-            {"count": len(project_data), "projects": project_data},
-            status=200,
-        )
-
-    def update(self, request, *args, **kwargs):
-        if IsAdminUser.has_permission(self=self, request=request, view=""):
-            projects = Project.objects.prefetch_related("contributors").all()
-            for project in projects:
-                contributors = Project.get_contributors(self, github_url=project.github_url)
-                project.contributors.set(contributors)
-            serializer = ProjectSerializer(projects, many=True)
-            return Response(
-                {"count": len(projects), "projects": serializer.data}, status=status.HTTP_200_OK
-            )
-        return Response(
-            {"success": False, "message": "Only admin's can access this api."},
-            status=status.HTTP_400_BAD_REQUEST,
-        )
->>>>>>> dce2ccfb
+            return Response({"success": False, "message": "User does not exists."})