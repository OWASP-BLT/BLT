--- conflicted
+++ resolved
@@ -1,9 +1,7 @@
-import json
 import uuid
 from datetime import datetime
 
 from django.conf import settings
-from django.contrib.auth import logout
 from django.contrib.sites.shortcuts import get_current_site
 from django.core.files.storage import default_storage
 from django.core.mail import send_mail
@@ -12,7 +10,6 @@
 from django.utils.text import slugify
 from rest_framework import filters, status, viewsets
 from rest_framework.authentication import TokenAuthentication
-from rest_framework.decorators import permission_classes
 from rest_framework.pagination import PageNumberPagination
 from rest_framework.permissions import AllowAny, IsAuthenticated, IsAuthenticatedOrReadOnly
 from rest_framework.response import Response
@@ -721,74 +718,21 @@
         return Response(
             {"count": len(project_data), "projects": project_data},
             status=200,
-<<<<<<< HEAD
-        )
-
-    def update(self, request, *args, **kwargs):
-        if IsAdminUser.has_permission(self=self, request=request, view=""):
-            projects = Project.objects.prefetch_related("contributors").all()
-            for project in projects:
-                contributors = Project.get_contributors(self, github_url=project.github_url)
-                project.contributors.set(contributors)
-            serializer = ProjectSerializer(projects, many=True)
-            return Response(
-                {"count": len(projects), "projects": serializer.data}, status=status.HTTP_200_OK
-            )
-        return Response(
-            {"success": False, "message": "Only admin's can access this api."},
-            status=status.HTTP_400_BAD_REQUEST,
-        )
-
-
-class AuthApiViewset(APIView):
-    http_method_names = ("delete", "post")
-
-    def post(self, request, *args, **kwargs):
-        req_type = request.GET.get("type")
-
-        if req_type == "login":
-            body_uni = request.body.decode("utf-8")
-            body = json.loads(body_uni)
-            username = body["user"]
-            password = body["password"]
-            try:
-                user = User.objects.get(username=username)
-                if user.check_password(password):
-                    token = Token.objects.get(user=user)
-                    return Response({"success": True, "token": token.key})
-                else:
-                    return Response({"success": False, "message": "Invalid credentials."})
-            except User.DoesNotExist:
-                return Response(
-                    {"success": False, "message": "Invalid credentials. User does not exists."}
-                )
-
-        elif req_type == "logout":
-            body_uni = request.body.decode("utf-8")
-            body = json.loads(body_uni)
-            username = body.get("user")
-            token_req = body.get("token")
-            try:
-                token = Token.objects.get(user__username=username).key
-                if token == token_req:
-                    logout(request)
-                    return Response({"success": True, "message": "Logged out successfully."})
-                else:
-                    return Response({"success": False, "message": "Invalid credentials."})
-            except Token.DoesNotExist:
-                return Response({"success": False, "message": "Invalid credentials."})
-        return Response({"success": False, "message": "Please provide a valid type."})
-
-    @permission_classes([IsAuthenticated])
+        )
+
+
+class AuthApiViewset(viewsets.ModelViewSet):
+    http_method_names = ("delete",)
+    permission_classes = (IsAuthenticated,)
+
     def delete(self, request, *args, **kwargs):
         try:
-            token = request.headers["Authorization"]
-            user = Token.objects.get(key=token).user
+            token = request.headers["Authorization"].split(" ")
+            user = Token.objects.get(key=token[1]).user
             user_data = User.objects.get(username=user)
             user_data.delete()
             return Response({"success": True, "message": "User deleted successfully !!"})
+        except Token.DoesNotExist:
+            return Response({"success": False, "message": "User does not exists."})
         except User.DoesNotExist:
-            return Response({"success": False, "message": "User does not exists."})
-=======
-        )
->>>>>>> fd399ad4
+            return Response({"success": False, "message": "User does not exists."})