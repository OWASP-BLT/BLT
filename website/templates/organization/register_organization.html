{% extends 'base.html' %}
{% load i18n %}
{% load static %}
{% block title %}
    {% trans "Register Organization" %}
{% endblock title %}
{% block description %}
    {% trans 'blt make organization bug tracking easy' %}
{% endblock description %}
{% block keywords %}
    {% trans 'blt, bug, tracking, organization, easy, register' %}
{% endblock keywords %}
{% block og_title %}
    {% trans "Register Organization" %}
{% endblock og_title %}
{% block og_description %}
    {% trans 'blt make organization bug tracking easy' %}
{% endblock og_description %}
{% block content %}
    {% include 'includes/sidenav.html' %}
    <div class="flex flex-col min-h-screen">
        <div class="flex-1 flex flex-col items-center py-8 px-4 sm:px-6 lg:px-8">
            <div class="w-full lg:max-w-[90%]">
                <!-- Page Header -->
                <div class="mb-8 text-center">
                    <h1 class="text-3xl font-bold text-red-500 sm:text-4xl">{% trans "Register Organization" %}</h1>
                    <p class="mt-3 text-gray-600 dark:text-gray-400 max-w-2xl mx-auto">
                        {% trans "Join our platform and manage your organization's bug tracking efficiently." %}
                    </p>
                    <div class="mt-4 inline-flex items-center px-4 py-2 bg-red-50 text-[#e74c3c] rounded-full text-sm">
                        <i class="fas fa-gift mr-2"></i>
                        Earn <a href="/bacon" class="font-bold hover:text-red-700 underline mx-1">10 BACON</a> tokens on registration!
                    </div>
                </div>
                <!-- Registration Form -->
                <form method="post"
                      action="#"
                      enctype="multipart/form-data"
                      class="bg-white dark:bg-gray-800 rounded-lg border border-gray-200 dark:border-gray-700 shadow-md overflow-hidden">
                    {% csrf_token %}
                    <!-- Organization Information Section -->
                    <div class="p-6 sm:p-8 border-b border-gray-200 dark:border-gray-700">
                        <div class="flex items-center mb-6">
                            <div class="flex-shrink-0 flex items-center justify-center h-12 w-12 rounded-md bg-[#e74c3c] bg-opacity-10 text-[#e74c3c]">
                                <i class="fas fa-building fa-lg"></i>
                            </div>
                            <h2 class="ml-4 text-xl font-semibold text-gray-900 dark:text-gray-100">{% trans "Organization Information" %}</h2>
                        </div>
                        <div class="grid grid-cols-1 gap-y-6 gap-x-6 sm:grid-cols-6">
                            <!-- Organization Name -->
                            <div class="sm:col-span-3">
                                <label for="organization_name"
                                       class="block text-lg font-medium text-gray-700 dark:text-gray-300">
                                    {% trans "Organization Name" %} <span class="text-[#e74c3c]">*</span>
                                </label>
                                <div class="mt-1 relative border border-gray-200 dark:border-gray-700 rounded-md shadow-sm">
                                    <div class="absolute inset-y-0 left-0 pl-3 flex items-center pointer-events-none text-gray-400 dark:text-gray-600">
                                        <i class="fas fa-building"></i>
                                    </div>
                                    <input type="text"
                                           name="organization_name"
                                           id="organization_name"
                                           autocomplete="organization_name"
                                           placeholder="{% trans 'Enter organization name' %}"
                                           required
<<<<<<< HEAD
                                           maxlength="250"
                                           class="block w-full pl-10 py-3 border-gray-200 dark:border-gray-700 rounded-md text-gray-900 dark:text-gray-100 placeholder:text-base text-base" />
=======
                                           class="block w-full pl-10 py-3 border-gray-200 dark:border-gray-700 rounded-md text-gray-900 dark:text-gray-100 placeholder:text-base text-base bg-white dark:bg-gray-900" />
>>>>>>> c7e3fd90
                                </div>
                            </div>
                            <!-- Organization URL -->
                            <div class="sm:col-span-3">
                                <label for="organization_url"
                                       class="block text-lg font-medium text-gray-700 dark:text-gray-300">
                                    {% trans "Organization URL" %} <span class="text-[#e74c3c]">*</span>
                                </label>
                                <div class="mt-1 relative border border-gray-200 dark:border-gray-700 rounded-md shadow-sm">
                                    <div class="absolute inset-y-0 left-0 pl-3 flex items-center pointer-events-none text-gray-400 dark:text-gray-600">
                                        <i class="fas fa-globe"></i>
                                    </div>
                                    <input type="text"
                                           name="organization_url"
                                           id="organization_url"
                                           autocomplete="organization_url"
                                           placeholder="{% trans 'https://organization.com' %}"
                                           maxlength="250"
                                           required
                                           class="block w-full pl-10 py-3 border-gray-200 dark:border-gray-700 rounded-md text-gray-900 dark:text-gray-100 placeholder:text-base text-base bg-white dark:bg-gray-900" />
                                </div>
                            </div>
                            <!-- Support Email -->
                            <div class="sm:col-span-2">
                                <label for="support_email"
                                       class="block text-lg font-medium text-gray-700 dark:text-gray-300">
                                    {% trans "Support Email" %} <span class="text-gray-500 dark:text-gray-500 text-xs">({% trans "Optional" %})</span>
                                </label>
                                <div class="mt-1 relative border border-gray-200 dark:border-gray-700 rounded-md shadow-sm">
                                    <div class="absolute inset-y-0 left-0 pl-3 flex items-center pointer-events-none text-gray-400 dark:text-gray-600">
                                        <i class="fas fa-envelope"></i>
                                    </div>
                                    <input type="email"
                                           name="support_email"
                                           id="support_email"
                                           autocomplete="email"
                                           placeholder="{% trans 'support@organization.com' %}"
<<<<<<< HEAD
                                           maxlength="250"
                                           class="block w-full pl-10 py-3 border-gray-200 dark:border-gray-700 rounded-md text-gray-900 dark:text-gray-100 placeholder:text-base text-base" />
=======
                                           class="block w-full pl-10 py-3 border-gray-200 dark:border-gray-700 rounded-md text-gray-900 dark:text-gray-100 placeholder:text-base text-base bg-white dark:bg-gray-900" />
>>>>>>> c7e3fd90
                                </div>
                            </div>
                            <!-- Twitter URL -->
                            <div class="sm:col-span-2">
                                <label for="twitter_url"
                                       class="block text-lg font-medium text-gray-700 dark:text-gray-300">
                                    {% trans "Twitter URL" %} <span class="text-gray-500 dark:text-gray-500 text-xs">({% trans "Optional" %})</span>
                                </label>
                                <div class="mt-1 relative border border-gray-200 dark:border-gray-700 rounded-md shadow-sm">
                                    <div class="absolute inset-y-0 left-0 pl-3 flex items-center pointer-events-none text-gray-400 dark:text-gray-600">
                                        <i class="fab fa-twitter"></i>
                                    </div>
                                    <input type="text"
                                           name="twitter_url"
                                           id="twitter_url"
                                           autocomplete="twitter"
                                           placeholder="{% trans 'https://twitter.com/handle' %}"
<<<<<<< HEAD
                                           maxlength="250"
                                           class="block w-full pl-10 py-3 border-gray-200 dark:border-gray-700 rounded-md text-gray-900 dark:text-gray-100 placeholder:text-base text-base" />
=======
                                           class="block w-full pl-10 py-3 border-gray-200 dark:border-gray-700 rounded-md text-gray-900 dark:text-gray-100 placeholder:text-base text-base bg-white dark:bg-gray-900" />
>>>>>>> c7e3fd90
                                </div>
                            </div>
                            <!-- Facebook URL -->
                            <div class="sm:col-span-2">
                                <label for="facebook_url"
                                       class="block text-lg font-medium text-gray-700 dark:text-gray-300">
                                    {% trans "Facebook URL" %} <span class="text-gray-500 dark:text-gray-500 text-xs">({% trans "Optional" %})</span>
                                </label>
                                <div class="mt-1 relative border border-gray-200 dark:border-gray-700 rounded-md shadow-sm">
                                    <div class="absolute inset-y-0 left-0 pl-3 flex items-center pointer-events-none text-gray-400 dark:text-gray-600">
                                        <i class="fab fa-facebook"></i>
                                    </div>
                                    <input type="text"
                                           name="facebook_url"
                                           id="facebook_url"
                                           autocomplete="facebook"
                                           placeholder="{% trans 'https://facebook.com/handle' %}"
<<<<<<< HEAD
                                           maxlength="250"
                                           class="block w-full pl-10 py-3 border-gray-200 dark:border-gray-700 rounded-md text-gray-900 dark:text-gray-100 placeholder:text-base text-base" />
=======
                                           class="block w-full pl-10 py-3 border-gray-200 dark:border-gray-700 rounded-md text-gray-900 dark:text-gray-100 placeholder:text-base text-base bg-white dark:bg-gray-900" />
>>>>>>> c7e3fd90
                                </div>
                            </div>
                        </div>
                    </div>
                    <!-- Organization Logo Section -->
                    <div class="p-6 sm:p-8 border-b border-gray-200 dark:border-gray-700">
                        <div class="flex items-center mb-6">
                            <div class="flex-shrink-0 flex items-center justify-center h-12 w-12 rounded-md bg-[#e74c3c] bg-opacity-10 text-[#e74c3c]">
                                <i class="fas fa-image fa-lg"></i>
                            </div>
                            <h2 class="ml-4 text-xl font-semibold text-gray-900 dark:text-gray-100">{% trans "Organization Logo" %}</h2>
                        </div>
                        <div class="flex items-center space-x-6">
                            <div id="previewLogoDiv"
                                 class="h-24 w-24 bg-gray-100 dark:bg-gray-800 rounded-lg flex items-center justify-center overflow-hidden border-2 border-dashed border-gray-300 dark:border-gray-600 text-[#e74c3c]">
                                <svg class="h-12 w-12"
                                     viewBox="0 0 24 24"
                                     fill="currentColor"
                                     aria-hidden="true">
                                    <path fill-rule="evenodd" d="M18.685 19.097A9.723 9.723 0 0021.75 12c0-5.385-4.365-9.75-9.75-9.75S2.25 6.615 2.25 12a9.723 9.723 0 003.065 7.097A9.716 9.716 0 0012 21.75a9.716 9.716 0 006.685-2.653zm-12.54-1.285A7.486 7.486 0 0112 15a7.486 7.486 0 015.855 2.812A8.224 8.224 0 0112 20.25a8.224 8.224 0 01-5.855-2.438zM15.75 9a3.75 3.75 0 11-7.5 0 3.75 3.75 0 017.5 0z" clip-rule="evenodd" />
                                </svg>
                            </div>
                            <div class="flex flex-col">
                                <label for="logo"
                                       class="inline-flex items-center px-4 py-2 border border-transparent text-sm font-medium rounded-md shadow-sm text-white bg-[#e74c3c] hover:bg-[#c0392b] focus:outline-none focus:ring-2 focus:ring-offset-2 focus:ring-[#e74c3c] cursor-pointer">
                                    <i class="fas fa-upload mr-2"></i> {% trans "Upload logo" %}
                                    <input id="logo"
                                           name="logo"
                                           type="file"
                                           class="sr-only"
                                           required
                                           onchange="displayLogoPreview()" />
                                </label>
                                <p class="mt-2 text-sm text-gray-500 dark:text-gray-500">{% trans "PNG, JPG or GIF up to 2MB" %}</p>
                            </div>
                        </div>
                    </div>
                    <!-- Organization Managers Section -->
                    <div class="p-6 sm:p-8">
                        <div class="flex items-center mb-6">
                            <div class="flex-shrink-0 flex items-center justify-center h-12 w-12 rounded-md bg-[#e74c3c] bg-opacity-10 text-[#e74c3c]">
                                <i class="fas fa-users fa-lg"></i>
                            </div>
                            <h2 class="ml-4 text-xl font-semibold text-gray-900 dark:text-gray-100">{% trans "Organization Managers" %}</h2>
                        </div>
                        <p class="mb-4 text-sm text-gray-600 dark:text-gray-400">
                            {% trans "Add emails of users who will be allowed to manage domains. Email addresses must belong to registered BLT users." %}
                        </p>
                        <div id="email-container" class="space-y-3 mb-6">
                            <label for="email"
                                   class="block text-lg font-medium text-gray-700 dark:text-gray-300">
                                {% trans "Email addresses" %} <span class="text-[#e74c3c]">*</span>
                            </label>
                            <!-- Email inputs will be added here dynamically -->
                        </div>
                        <button type="button"
                                onclick="add_email_container()"
                                class="inline-flex items-center px-4 py-2 border border-gray-300 dark:border-gray-600 shadow-sm text-sm font-medium rounded-md text-gray-700 dark:text-gray-300 bg-white dark:bg-gray-800 hover:bg-gray-50 focus:outline-none focus:ring-2 focus:ring-offset-2 focus:ring-[#e74c3c]">
                            <i class="fas fa-plus mr-2 text-[#e74c3c]"></i>
                            {% trans "Add Email" %}
                        </button>
                    </div>
                    <!-- Form Actions -->
                    <div class="px-6 py-4 sm:px-8 bg-gray-50 dark:bg-gray-900 flex items-center justify-end space-x-4 border-t border-gray-200 dark:border-gray-700">
                        <button type="button"
                                onclick="cancelForm()"
                                class="inline-flex items-center px-6 py-3 border border-gray-300 dark:border-gray-600 shadow-sm font-medium rounded-md text-gray-700 dark:text-gray-300 bg-white dark:bg-gray-800 hover:bg-gray-50 focus:outline-none focus:ring-2 focus:ring-offset-2 focus:ring-gray-500">
                            <i class="fas fa-times mr-2"></i>
                            {% trans "Cancel" %}
                        </button>
                        <button type="submit"
                                class="inline-flex items-center px-6 py-3 border border-transparent font-medium rounded-md shadow-sm text-white bg-[#e74c3c] hover:bg-[#c0392b] focus:outline-none focus:ring-2 focus:ring-offset-2 focus:ring-[#e74c3c] relative group">
                            <i class="fas fa-save mr-2"></i>
                            {% trans "Save Organization" %}
                            <div class="absolute hidden group-hover:block -top-12 left-1/2 transform -translate-x-1/2 px-3 py-2 bg-gray-900 dark:bg-gray-50 text-white text-xs rounded">
                                <div class="flex items-center whitespace-nowrap">
                                    <i class="fas fa-bacon mr-2"></i>
                                    <a href="/bacon" class="hover:text-red-300">+10 BACON</a>
                                </div>
                                <div class="absolute -bottom-1 left-1/2 transform -translate-x-1/2 w-2 h-2 bg-gray-900 dark:bg-gray-50 rotate-45">
                                </div>
                            </div>
                        </button>
                    </div>
                </form>
            </div>
        </div>
        {% if recent_organizations %}
            <div class="mt-16 mb-12">
                <div class="max-w-7xl mx-auto px-4 sm:px-6 lg:px-8">
                    <div class="text-center mb-8">
                        <h3 class="text-2xl font-semibold text-gray-900 dark:text-gray-100">Recently Registered Organizations</h3>
                        <p class="mt-2 text-sm text-gray-600 dark:text-gray-400">
                            Check out the latest organizations that have joined our platform.
                        </p>
                    </div>
                    <div class="grid grid-cols-1 gap-6 sm:grid-cols-2 lg:grid-cols-3 max-w-5xl mx-auto">
                        {% for org in recent_organizations %}
                            <div class="flex items-center bg-gray-50 dark:bg-gray-800 rounded-lg p-4 hover:shadow-md transition-shadow">
                                <div class="flex-shrink-0 flex items-center justify-center w-16 h-16 bg-gray-200 dark:bg-gray-700 rounded-lg">
                                    {% if org.logo %}
                                        <img src="{{ org.logo.url }}"
                                             alt="{{ org.name }} logo"
                                             width="64"
                                             height="64"
                                             class="h-full w-full object-cover rounded-lg">
                                    {% else %}
                                        <svg class="h-8 w-8 text-gray-500 dark:text-gray-400"
                                             xmlns="http://www.w3.org/2000/svg"
                                             fill="none"
                                             viewBox="0 0 24 24"
                                             stroke-width="1.5"
                                             stroke="currentColor">
                                            <path stroke-linecap="round" stroke-linejoin="round" d="M3.75 21h16.5M4.5 3h15M5.25 3v18m13.5-18v18M8.25 6h7.5m-7.5 3h7.5m-7.5 3h7.5m-7.5 3h7.5m-7.5 3h7.5" />
                                        </svg>
                                    {% endif %}
                                </div>
                                <div class="ml-4 flex-1 min-w-0">
                                    <a href="{{ org.get_absolute_url }}"
                                       class="text-base font-medium text-gray-900 dark:text-gray-100 hover:text-[#e74c3c] dark:hover:text-[#e74c3c] transition-colors truncate block">{{ org.name }}</a>
                                    <p class="text-xs text-gray-500 dark:text-gray-400 mt-1">{{ org.created|timesince }} ago</p>
                                </div>
                            </div>
                        {% endfor %}
                    </div>
                </div>
            </div>
        {% endif %}
        <!-- Notification Messages -->
        {% if messages %}
            <div id="notification-container"
                 class="fixed bottom-5 right-5 z-50 space-y-4">
                {% for message in messages %}
                    {% if message.level_tag == 'error' %}
                        <div id="alert-error-{{ forloop.counter }}"
                             class="popup-errors flex items-start p-4 mb-4 w-80 text-red-800 border-l-4 border-[#e74c3c] bg-red-50 rounded-md shadow-lg"
                             role="alert">
                            <div class="flex-shrink-0 mt-0.5">
                                <i class="fas fa-exclamation-circle text-[#e74c3c]"></i>
                            </div>
                            <div class="ml-3">
                                <h3 class="text-sm font-medium text-red-800">{% trans "Error" %}</h3>
                                <div class="mt-1 text-sm text-red-700">{{ message }}</div>
                            </div>
                            <button type="button"
                                    onclick="removeError('alert-error-{{ forloop.counter }}')"
                                    class="ml-auto -mx-1.5 -my-1.5 bg-red-50 text-red-500 rounded-lg p-1.5 hover:bg-red-100 inline-flex h-8 w-8 items-center justify-center"
                                    aria-label="{% trans 'Dismiss' %}">
                                <span class="sr-only">{% trans "Dismiss" %}</span>
                                <i class="fas fa-times"></i>
                            </button>
                        </div>
                    {% else %}
                        <div id="alert-success-{{ forloop.counter }}"
                             class="popup-errors flex items-start p-4 mb-4 w-80 text-green-800 border-l-4 border-green-500 bg-green-50 rounded-md shadow-lg"
                             role="alert">
                            <div class="flex-shrink-0 mt-0.5">
                                <i class="fas fa-check-circle text-green-500"></i>
                            </div>
                            <div class="ml-3">
                                <h3 class="text-sm font-medium text-green-800">{% trans "Success" %}</h3>
                                <div class="mt-1 text-sm text-green-700">{{ message }}</div>
                            </div>
                            <button type="button"
                                    onclick="removeError('alert-success-{{ forloop.counter }}')"
                                    class="ml-auto -mx-1.5 -my-1.5 bg-green-50 text-green-500 rounded-lg p-1.5 hover:bg-green-100 inline-flex h-8 w-8 items-center justify-center"
                                    aria-label="{% trans 'Dismiss' %}">
                                <span class="sr-only">{% trans "Dismiss" %}</span>
                                <i class="fas fa-times"></i>
                            </button>
                        </div>
                    {% endif %}
                {% endfor %}
            </div>
        {% endif %}
    </div>
{% endblock %}
{% block scripts %}
    <script>
    function removeErrors() {
        const errors = document.getElementsByClassName('popup-errors');
        const errorsArray = Array.from(errors);

        // Remove each element from the DOM
        errorsArray.forEach(function(error) {
            error.remove();
        });
    }
    
    function removeError(id) {
        const error = document.getElementById(id);
        if (error) {
            error.remove();
        }
    }

    function remove_email_container() {
        const email_container = document.getElementById("email-container");
        const lastChild = email_container.lastElementChild;
        if (lastChild && lastChild.tagName !== 'LABEL') {
            email_container.removeChild(lastChild);
        }
    }

    function add_email_container() {
        const email_container = document.getElementById("email-container");
        const emailInputGroup = document.createElement('div');
        emailInputGroup.className = 'flex items-center space-x-2';
        emailInputGroup.innerHTML = `
            <div class="relative border border-gray-200 dark:border-gray-700 rounded-md shadow-sm lg:w-96 w-full">
                <div class="absolute inset-y-0 left-0 pl-3 flex items-center pointer-events-none text-gray-400 dark:text-gray-600">
                    <i class="fas fa-envelope"></i>
                </div>
                <input name="email" type="email" autocomplete="email" required placeholder="{% trans 'manager@organization.com' %}" class="block w-full pl-10 py-3 border-gray-200 dark:border-gray-700 rounded-md text-gray-900 dark:text-gray-100 placeholder:text-base text-base bg-white dark:bg-gray-900" />
            </div>
            <button type="button" onclick="remove_email_container()" class="inline-flex items-center p-4 border border-gray-300 dark:border-gray-600 rounded-md text-gray-700 dark:text-gray-300 bg-white dark:bg-gray-800 hover:bg-gray-50 focus:outline-none focus:ring-2 focus:ring-offset-2 focus:ring-[#e74c3c]">
                <i class="fas fa-trash text-[#e74c3c]"></i>
            </button>
        `;

        email_container.appendChild(emailInputGroup);
    }

    function cancelForm() {
        const confirmDelete = confirm("{% trans 'Are you sure you want to cancel? Your progress will be lost.' %}");
        if (confirmDelete) {
            window.location.href = "{% url 'organizations' %}";
        }
    }

    function displayLogoPreview() {
        const fileInput = document.getElementById("logo");
        const previewDiv = document.getElementById("previewLogoDiv");

        if (fileInput.files.length > 0) {
            const file = fileInput.files[0];
            const reader = new FileReader();

            reader.onload = function(event) {
                previewDiv.innerHTML = "";
                previewDiv.className = "h-24 w-24 rounded-lg overflow-hidden border-2 border-[#e74c3c]";
                
                const preview = document.createElement("img");
                preview.src = event.target.result;
                preview.className = "h-full w-full object-cover";
                previewDiv.appendChild(preview);
            };

            reader.readAsDataURL(file);
        } else {
            previewDiv.innerHTML = `
                <svg class="h-12 w-12" viewBox="0 0 24 24" fill="currentColor" aria-hidden="true">
                    <path fill-rule="evenodd" d="M18.685 19.097A9.723 9.723 0 0021.75 12c0-5.385-4.365-9.75-9.75-9.75S2.25 6.615 2.25 12a9.723 9.723 0 003.065 7.097A9.716 9.716 0 0012 21.75a9.716 9.716 0 006.685-2.653zm-12.54-1.285A7.486 7.486 0 0112 15a7.486 7.486 0 015.855 2.812A8.224 8.224 0 0112 20.25a8.224 8.224 0 01-5.855-2.438zM15.75 9a3.75 3.75 0 11-7.5 0 3.75 3.75 0 017.5 0z" clip-rule="evenodd" />
                </svg>
            `;
            previewDiv.className = "h-24 w-24 bg-gray-100 rounded-lg flex items-center justify-center overflow-hidden border-2 border-dashed border-gray-300 text-[#e74c3c]";
        }
    }

    // Add the first email container by default
    document.addEventListener('DOMContentLoaded', function() {
        add_email_container();
        
        const fieldsToValidate = [
            { id: 'organization_url', maxLength: 200, name: 'Organization URL' },
        ];
        
        fieldsToValidate.forEach(function(field) {
            const input = document.getElementById(field.id);
            if (input) {
                input.addEventListener('input', function() {
                    validateFieldLength(this, field.maxLength, field.name);
                });
            }
        });
    });
    
    function validateFieldLength(input, maxLength, fieldName) {
        const warningId = input.id + '_warning';
        let warning = document.getElementById(warningId);
        
        if (input.value.length > maxLength) {
            if (!warning) {
                warning = document.createElement('div');
                warning.id = warningId;
                warning.className = 'text-red-500 text-sm mt-1';
                input.parentNode.parentNode.appendChild(warning);
            }
            warning.textContent = `${fieldName} is too long (${input.value.length}/${maxLength} characters). Please shorten it.`;
            input.style.borderColor = '#e74c3c';
        } else {
            if (warning) {
                warning.remove();
            }
            input.style.borderColor = '';
        }
    }
    </script>
{% endblock scripts %}<|MERGE_RESOLUTION|>--- conflicted
+++ resolved
@@ -63,12 +63,8 @@
                                            autocomplete="organization_name"
                                            placeholder="{% trans 'Enter organization name' %}"
                                            required
-<<<<<<< HEAD
                                            maxlength="250"
-                                           class="block w-full pl-10 py-3 border-gray-200 dark:border-gray-700 rounded-md text-gray-900 dark:text-gray-100 placeholder:text-base text-base" />
-=======
                                            class="block w-full pl-10 py-3 border-gray-200 dark:border-gray-700 rounded-md text-gray-900 dark:text-gray-100 placeholder:text-base text-base bg-white dark:bg-gray-900" />
->>>>>>> c7e3fd90
                                 </div>
                             </div>
                             <!-- Organization URL -->
@@ -106,12 +102,8 @@
                                            id="support_email"
                                            autocomplete="email"
                                            placeholder="{% trans 'support@organization.com' %}"
-<<<<<<< HEAD
                                            maxlength="250"
-                                           class="block w-full pl-10 py-3 border-gray-200 dark:border-gray-700 rounded-md text-gray-900 dark:text-gray-100 placeholder:text-base text-base" />
-=======
                                            class="block w-full pl-10 py-3 border-gray-200 dark:border-gray-700 rounded-md text-gray-900 dark:text-gray-100 placeholder:text-base text-base bg-white dark:bg-gray-900" />
->>>>>>> c7e3fd90
                                 </div>
                             </div>
                             <!-- Twitter URL -->
@@ -129,12 +121,8 @@
                                            id="twitter_url"
                                            autocomplete="twitter"
                                            placeholder="{% trans 'https://twitter.com/handle' %}"
-<<<<<<< HEAD
                                            maxlength="250"
-                                           class="block w-full pl-10 py-3 border-gray-200 dark:border-gray-700 rounded-md text-gray-900 dark:text-gray-100 placeholder:text-base text-base" />
-=======
                                            class="block w-full pl-10 py-3 border-gray-200 dark:border-gray-700 rounded-md text-gray-900 dark:text-gray-100 placeholder:text-base text-base bg-white dark:bg-gray-900" />
->>>>>>> c7e3fd90
                                 </div>
                             </div>
                             <!-- Facebook URL -->
@@ -152,12 +140,8 @@
                                            id="facebook_url"
                                            autocomplete="facebook"
                                            placeholder="{% trans 'https://facebook.com/handle' %}"
-<<<<<<< HEAD
                                            maxlength="250"
-                                           class="block w-full pl-10 py-3 border-gray-200 dark:border-gray-700 rounded-md text-gray-900 dark:text-gray-100 placeholder:text-base text-base" />
-=======
-                                           class="block w-full pl-10 py-3 border-gray-200 dark:border-gray-700 rounded-md text-gray-900 dark:text-gray-100 placeholder:text-base text-base bg-white dark:bg-gray-900" />
->>>>>>> c7e3fd90
+                                            class="block w-full pl-10 py-3 border-gray-200 dark:border-gray-700 rounded-md text-gray-900 dark:text-gray-100 placeholder:text-base text-base bg-white dark:bg-gray-900" />
                                 </div>
                             </div>
                         </div>
