{% extends "organization/dashboard/organization_dashboard_base.html" %}
{% load static %}
{% load custom_tags %}
{% load humanize %}
{% block title %}
    Organization Analytics | {% env 'PROJECT_NAME' %}
{% endblock title %}
{% block description %}
    View comprehensive analytics and insights for your organization. Track bugs, security incidents, and performance metrics in one place.
{% endblock description %}
{% block keywords %}
    Organization Analytics, Bug Tracking, Security Metrics, Performance Dashboard, Analytics Overview
{% endblock keywords %}
{% block og_title %}
    Organization Analytics - Data-Driven Security Insights
{% endblock og_title %}
{% block og_description %}
    Get a comprehensive view of your organization's security metrics, bug trends, and performance data with clear analytics and reporting.
{% endblock og_description %}
{% block body %}
<<<<<<< HEAD
    {% block edit_link %}
        <div class="bg-gray-50 dark:bg-gray-900 flex float-end gap-4 mr-10">
            <a class="text-black dark:text-white"
               href="https://github.com/OWASP-BLT/BLT/blob/main/website/templates/organization/organization_analytics.html">
                <i class="fab fa-github fa-2x"></i>
            </a>
            <a class="text-black dark:text-white"
               href="https://www.figma.com/file/s0xuxeU6O2guoWEfA9OElZ/Design?node-id=3%3A76&t=pqxWpF3hcYxjEDrs-1">
                <i class="fab fa-figma fa-2x"></i>
            </a>
        </div>
    {% endblock edit_link %}
    <div class="bg-[#F3F5F7] dark:bg-gray-900 pb-10">
        <div class="w-full mt-5 px-8 flex justify-between items-center">
            <p class="text-red-700 font-satoshi font-bold text-[35px]">Dashboard</p>
            <a href="{% url 'organization_profile_edit' id=organization %}"
               class="px-4 py-2 bg-[#e74c3c] text-white rounded-lg hover:bg-[#c0392b] transition-colors flex items-center gap-2">
                <i class="fas fa-edit"></i>
                <span>Edit Profile</span>
            </a>
        </div>
        <div class="flex flex-col lg:flex-row gap-5 justify-center lg:justify-between w-full gap-y-4 px-8 mt-4 items-center">
            <div class="flex justify-center items-center bg-white shadow-md dark:bg-gray-800 w-[340px] h-[172px] rounded-xl hover:scale-105 transition-all">
                <div class="flex justify-evenly items-center w-[100%] h-[70%]">
                    <div class="flex justify-center items-center w-[90px] h-[90px] bg-red-200 rounded-[50px]">
                        <i class="fa-solid fa-bug fa-2x text-black dark:text-white"></i>
                    </div>
=======
    <div class="min-h-screen bg-gradient-to-br from-gray-50 to-gray-100">
        <!-- Header Section -->
        <div class="bg-white shadow-sm border-b border-gray-200">
            <div class="mx-auto px-4 sm:px-6 lg:px-8 py-6">
                <div class="flex flex-col sm:flex-row justify-between items-start sm:items-center gap-4">
>>>>>>> c30470f8
                    <div>
                        <h1 class="text-3xl font-bold text-gray-900">Analytics Dashboard</h1>
                        <p class="mt-1 text-sm text-gray-500">Track your organization's security metrics and performance</p>
                    </div>
                </div>
            </div>
        </div>
        <!-- Main Content -->
        <div class="w-full mx-auto px-4 sm:px-6 lg:px-4 py-4">
            <!-- Summary Cards -->
            <div class="grid grid-cols-1 md:grid-cols-2 lg:grid-cols-4 gap-4 mb-6">
                <!-- Total Bugs Card -->
                <a href="{% url 'organization_manage_bugs' organization %}"
                   class="bg-white rounded-xl shadow-sm border border-gray-200 p-6 hover:shadow-md transition-all duration-200">
                    <div class="flex items-center justify-between">
                        <div>
                            <p class="text-sm text-gray-500 mb-1">Total Bugs</p>
                            <p class="text-3xl font-bold text-gray-900">{{ total_info.total_organization_bugs }}</p>
                        </div>
                        <div class="w-12 h-12 bg-[#e74c3c]/10 rounded-lg flex items-center justify-center">
                            <i class="fa-solid fa-bug text-[#e74c3c] text-xl"></i>
                        </div>
                    </div>
                </a>
                <!-- Bug Bounties Card -->
                <a href="{% url 'organization_manage_bughunts' organization %}"
                   class="bg-white rounded-xl shadow-sm border border-gray-200 p-6 hover:shadow-md transition-all duration-200">
                    <div class="flex items-center justify-between">
                        <div>
                            <p class="text-sm text-gray-500 mb-1">Bug Bounties</p>
                            <p class="text-3xl font-bold text-gray-900">{{ total_info.total_bug_hunts }}</p>
                        </div>
                        <div class="w-12 h-12 bg-[#e74c3c]/10 rounded-lg flex items-center justify-center">
                            <i class="fa-solid fa-flag text-[#e74c3c] text-xl"></i>
                        </div>
                    </div>
                </a>
                <!-- Domains Card -->
                <a href="{% url 'organization_manage_domains' organization %}"
                   class="bg-white rounded-xl shadow-sm border border-gray-200 p-6 hover:shadow-md transition-all duration-200">
                    <div class="flex items-center justify-between">
                        <div>
                            <p class="text-sm text-gray-500 mb-1">Domains</p>
                            <p class="text-3xl font-bold text-gray-900">{{ total_info.total_domains }}</p>
                        </div>
                        <div class="w-12 h-12 bg-[#e74c3c]/10 rounded-lg flex items-center justify-center">
                            <i class="fa-solid fa-globe text-[#e74c3c] text-xl"></i>
                        </div>
                    </div>
                </a>
                <!-- Money Distributed Card -->
                <div class="bg-white rounded-xl shadow-sm border border-gray-200 p-6">
                    <div class="flex items-center justify-between">
                        <div>
                            <p class="text-sm text-gray-500 mb-1">Money Distributed</p>
                            <p class="text-3xl font-bold text-gray-900">${{ total_info.total_money_distributed|intcomma }}</p>
                        </div>
                        <div class="w-12 h-12 bg-[#e74c3c]/10 rounded-lg flex items-center justify-center">
                            <i class="fa-solid fa-dollar-sign text-[#e74c3c] text-xl"></i>
                        </div>
                    </div>
                </div>
            </div>
            <!-- Charts Section -->
            <div class="grid grid-cols-1 md:grid-cols-2 gap-4 mb-6">
                <!-- Bug Types Distribution Chart -->
                <div class="bg-white rounded-xl shadow-sm border border-gray-200 p-4">
                    <h3 class="text-base font-semibold text-gray-900 mb-3">Bug Types Distribution</h3>
                    <div class="w-full h-[220px]">
                        <canvas id="bugTypePie"></canvas>
                    </div>
                </div>
                <!-- Reports by Domain Chart -->
                <div class="bg-white rounded-xl shadow-sm border border-gray-200 p-4">
                    <h3 class="text-base font-semibold text-gray-900 mb-3">Reports by Domain</h3>
                    <div class="w-full h-[220px]">
                        <canvas id="domainPie"></canvas>
                    </div>
                </div>
            </div>
            <!-- Monthly Report Chart -->
            <div class="bg-white rounded-xl shadow-sm border border-gray-200 overflow-hidden mb-6">
                <div class="px-4 py-3 border-b border-gray-200">
                    <h2 class="text-base font-semibold text-gray-900">
                        Monthly Bug Reports - {{ get_current_year_monthly_reported_bar_data.current_year }}
                    </h2>
                </div>
                <div class="p-4">
                    <div class="w-full h-[260px]">
                        <canvas id="monthlyChart"></canvas>
                    </div>
                </div>
            </div>
            <!-- Weekly Trends -->
            <div class="grid grid-cols-1 md:grid-cols-2 gap-4 mb-6">
                <!-- Total Reported Bugs Trend -->
                <div class="bg-gradient-to-br from-blue-50 to-blue-100/50 border border-blue-200/50 rounded-xl shadow-sm p-6">
                    <div class="flex items-center justify-between mb-4">
                        <h3 class="text-lg font-semibold text-gray-900">Total Reported This Week</h3>
                        <span class="inline-flex items-center px-3 py-1 {% if bug_rate_increase_descrease_weekly.is_increasing %}bg-green-100 text-green-800{% else %}bg-red-100 text-red-800{% endif %} rounded-full text-sm font-semibold">
                            <i class="fas fa-arrow-{% if bug_rate_increase_descrease_weekly.is_increasing %}up{% else %}down{% endif %} mr-1"></i>
                            {{ bug_rate_increase_descrease_weekly.percent_increase|floatformat:1 }}%
                        </span>
                    </div>
                    <p class="text-4xl font-bold text-blue-900 mb-2">{{ bug_rate_increase_descrease_weekly.this_week_issue_count }}</p>
                    <p class="text-sm text-blue-700/70">
                        {% if bug_rate_increase_descrease_weekly.is_increasing %}
                            Increasing
                        {% else %}
                            Decreasing
                        {% endif %}
                        compared to last week
                    </p>
                </div>
                <!-- Accepted Bugs Trend -->
                <div class="bg-gradient-to-br from-green-50 to-green-100/50 border border-green-200/50 rounded-xl shadow-sm p-6">
                    <div class="flex items-center justify-between mb-4">
                        <h3 class="text-lg font-semibold text-gray-900">Accepted Bugs This Week</h3>
                        <span class="inline-flex items-center px-3 py-1 {% if accepted_bug_rate_increase_descrease_weekly.is_increasing %}bg-green-100 text-green-800{% else %}bg-red-100 text-red-800{% endif %} rounded-full text-sm font-semibold">
                            <i class="fas fa-arrow-{% if accepted_bug_rate_increase_descrease_weekly.is_increasing %}up{% else %}down{% endif %} mr-1"></i>
                            {{ accepted_bug_rate_increase_descrease_weekly.percent_increase|floatformat:1 }}%
                        </span>
                    </div>
                    <p class="text-4xl font-bold text-green-900 mb-2">
                        {{ accepted_bug_rate_increase_descrease_weekly.this_week_issue_count }}
                    </p>
                    <p class="text-sm text-green-700/70">
                        {% if accepted_bug_rate_increase_descrease_weekly.is_increasing %}
                            Increasing
                        {% else %}
                            Decreasing
                        {% endif %}
                        compared to last week
                    </p>
                </div>
            </div>
            <!-- Security Incidents Summary -->
            <div id="security-incidents"
                 class="bg-white rounded-xl shadow-sm border border-gray-200 overflow-hidden mb-6">
                <div class="px-6 py-4 border-b border-gray-200">
                    <h2 class="text-lg font-semibold text-gray-900">Security Incidents Summary</h2>
                </div>
                <div class="p-6">
                    <div class="grid grid-cols-1 md:grid-cols-3 gap-4 mb-6">
                        <div class="bg-gradient-to-br from-red-50 to-red-100/50 border border-red-200/50 p-5 rounded-lg">
                            <div class="flex items-center justify-between mb-2">
                                <p class="text-xs font-medium text-red-700 uppercase tracking-wide">Recent Incidents</p>
                                <i class="fas fa-exclamation-circle text-red-500 text-sm"></i>
                            </div>
                            <p class="text-3xl font-bold text-red-900 mb-1">{{ security_incidents_summary.recent_incidents }}</p>
                            <p class="text-xs text-red-600/70">Last 30 days</p>
                        </div>
                        <div class="bg-gradient-to-br from-gray-50 to-gray-100/50 border border-gray-200/50 p-5 rounded-lg">
                            <div class="flex items-center justify-between mb-2">
                                <p class="text-xs font-medium text-gray-700 uppercase tracking-wide">Total Security Issues</p>
                                <i class="fas fa-shield-alt text-gray-500 text-sm"></i>
                            </div>
                            <p class="text-3xl font-bold text-gray-900 mb-1">{{ security_incidents_summary.total_security_issues }}</p>
                            <p class="text-xs text-gray-600/70">All time</p>
                        </div>
                        <div class="bg-gradient-to-br from-blue-50 to-blue-100/50 border border-blue-200/50 p-5 rounded-lg">
                            <div class="flex items-center justify-between mb-2">
                                <p class="text-xs font-medium text-blue-700 uppercase tracking-wide">Avg Resolution Time</p>
                                <i class="fas fa-clock text-blue-500 text-sm"></i>
                            </div>
                            <p class="text-2xl font-bold text-blue-900 mb-1">
                                {% if security_incidents_summary.avg_resolution_time %}
                                    {{ security_incidents_summary.avg_resolution_time }}
                                {% else %}
                                    <span class="text-gray-400">N/A</span>
                                {% endif %}
                            </p>
                            <p class="text-xs text-blue-600/70">Resolved issues</p>
                        </div>
                    </div>
                    {% if security_incidents_summary.severity_distribution %}
                        <div class="mb-6">
                            <h3 class="text-sm font-semibold text-gray-900 mb-4 flex items-center gap-2">
                                <span class="w-1 h-4 bg-[#e74c3c] rounded"></span>
                                Severity Distribution
                            </h3>
                            <div class="grid grid-cols-2 sm:grid-cols-3 md:grid-cols-5 gap-3">
                                {% for severity in security_incidents_summary.severity_distribution %}
                                    <div class="bg-gradient-to-br {% if severity.severity >= 9 %}from-red-50 to-red-100 border-red-300{% elif severity.severity >= 7 %}from-orange-50 to-orange-100 border-orange-300{% elif severity.severity >= 5 %}from-yellow-50 to-yellow-100 border-yellow-300{% elif severity.severity >= 3 %}from-blue-50 to-blue-100 border-blue-300{% else %}from-green-50 to-green-100 border-green-300{% endif %} border p-4 rounded-lg text-center shadow-sm">
                                        <p class="text-xs font-semibold {% if severity.severity >= 9 %}text-red-700{% elif severity.severity >= 7 %}text-orange-700{% elif severity.severity >= 5 %}text-yellow-700{% elif severity.severity >= 3 %}text-blue-700{% else %}text-green-700{% endif %} mb-2 uppercase">
                                            Level {{ severity.severity }}
                                        </p>
                                        <p class="text-2xl font-bold {% if severity.severity >= 9 %}text-red-900{% elif severity.severity >= 7 %}text-orange-900{% elif severity.severity >= 5 %}text-yellow-900{% elif severity.severity >= 3 %}text-blue-900{% else %}text-green-900{% endif %}">
                                            {{ severity.count }}
                                        </p>
                                    </div>
                                {% empty %}
                                    <div class="col-span-5 text-center py-6 bg-gray-50 rounded-lg border border-gray-200">
                                        <p class="text-sm text-gray-500">No severity data available</p>
                                    </div>
                                {% endfor %}
                            </div>
                        </div>
                    {% endif %}
                    {% if security_incidents_summary.top_affected_domains %}
                        <div>
                            <h3 class="text-sm font-semibold text-gray-900 mb-4 flex items-center gap-2">
                                <span class="w-1 h-4 bg-[#e74c3c] rounded"></span>
                                Top Affected Domains
                            </h3>
                            <div class="space-y-2.5">
                                {% for domain in security_incidents_summary.top_affected_domains %}
                                    <div class="flex items-center justify-between bg-gray-50 hover:bg-gray-100 border border-gray-200 p-3.5 rounded-lg transition-colors">
                                        <div class="flex items-center gap-3">
                                            <div class="w-8 h-8 bg-[#e74c3c]/10 rounded-md flex items-center justify-center">
                                                <i class="fas fa-link text-[#e74c3c] text-xs"></i>
                                            </div>
                                            <span class="text-sm font-medium text-gray-900">{{ domain.domain__name }}</span>
                                        </div>
                                        <span class="inline-flex items-center px-3 py-1 bg-[#e74c3c]/10 text-[#e74c3c] rounded-full text-xs font-semibold">
                                            {{ domain.count }} incident{{ domain.count|pluralize }}
                                        </span>
                                    </div>
                                {% empty %}
                                    <div class="text-center py-6 bg-gray-50 rounded-lg border border-gray-200">
                                        <p class="text-sm text-gray-500">No affected domains</p>
                                    </div>
                                {% endfor %}
                            </div>
<<<<<<< HEAD
                        {% endfor %}
                    </div>
                </div>
            </div>
        </div>
    </div>
    <!-- Social Media Stats Section -->
    <div id="social-stats" class="w-full px-8 mt-8 mb-8">
        <div class="bg-white dark:bg-gray-800 rounded-xl p-6 shadow-sm">
            <h2 class="text-2xl font-bold text-gray-900 dark:text-gray-100 mb-6">Social Media Presence</h2>
            <div class="grid grid-cols-1 md:grid-cols-2 lg:grid-cols-4 gap-6">
                <!-- Twitter Card -->
                {% if social_stats.has_twitter %}
                    <a href="{% url 'organization_social_redirect' org_id=organization platform='twitter' %}"
                       target="_blank"
                       rel="noopener noreferrer"
                       aria-label="Visit organization Twitter profile ({{ social_stats.twitter_clicks }} visits)"
                       class="block bg-gradient-to-br from-blue-50 to-blue-100 dark:from-blue-900 dark:to-blue-800 p-6 rounded-lg hover:shadow-lg transition-shadow">
                    {% else %}
                        <div class="bg-gradient-to-br from-gray-50 to-gray-100 dark:from-gray-700 dark:to-gray-800 p-6 rounded-lg opacity-50">
                        {% endif %}
                        <div class="flex items-center justify-between mb-4">
                            <i class="fab fa-twitter fa-2x text-blue-500"></i>
                            <span class="text-sm {% if social_stats.has_twitter %}text-green-600{% else %}text-gray-400{% endif %}">
                                {% if social_stats.has_twitter %}
                                    ●
                                {% else %}
                                    ○
                                {% endif %}
                            </span>
                        </div>
                        <h3 class="text-lg font-semibold mb-2 text-gray-900 dark:text-gray-100">Twitter</h3>
                        <p class="text-3xl font-bold text-gray-900 dark:text-gray-100">{{ social_stats.twitter_clicks }}</p>
                        <p class="text-sm text-gray-600 dark:text-gray-400">Profile Visits</p>
                        {% if social_stats.has_twitter %}
                        </a>
                    {% else %}
                    </div>
                {% endif %}
                <!-- GitHub Card -->
                {% if social_stats.has_github %}
                    <a href="{% url 'organization_social_redirect' org_id=organization platform='github' %}"
                       target="_blank"
                       rel="noopener noreferrer"
                       class="block bg-gradient-to-br from-gray-50 to-gray-100 dark:from-gray-900 dark:to-gray-800 p-6 rounded-lg hover:shadow-lg transition-shadow">
                    {% else %}
                        <div class="bg-gradient-to-br from-gray-50 to-gray-100 dark:from-gray-700 dark:to-gray-800 p-6 rounded-lg opacity-50">
                        {% endif %}
                        <div class="flex items-center justify-between mb-4">
                            <i class="fab fa-github fa-2x text-gray-700 dark:text-gray-300"></i>
                            <span class="text-sm {% if social_stats.has_github %}text-green-600{% else %}text-gray-400{% endif %}">
                                {% if social_stats.has_github %}
                                    ●
                                {% else %}
                                    ○
                                {% endif %}
                            </span>
                        </div>
                        <h3 class="text-lg font-semibold mb-2 text-gray-900 dark:text-gray-100">GitHub</h3>
                        <p class="text-3xl font-bold text-gray-900 dark:text-gray-100">{{ social_stats.github_clicks }}</p>
                        <p class="text-sm text-gray-600 dark:text-gray-400">Profile Visits</p>
                        {% if social_stats.has_github %}
                        </a>
                    {% else %}
                    </div>
                {% endif %}
                <!-- LinkedIn Card -->
                {% if social_stats.has_linkedin %}
                    <a href="{% url 'organization_social_redirect' org_id=organization platform='linkedin' %}"
                       target="_blank"
                       rel="noopener noreferrer"
                       class="block bg-gradient-to-br from-blue-50 to-blue-100 dark:from-blue-900 dark:to-blue-800 p-6 rounded-lg hover:shadow-lg transition-shadow">
                    {% else %}
                        <div class="bg-gradient-to-br from-gray-50 to-gray-100 dark:from-gray-700 dark:to-gray-800 p-6 rounded-lg opacity-50">
                        {% endif %}
                        <div class="flex items-center justify-between mb-4">
                            <i class="fab fa-linkedin fa-2x text-blue-700"></i>
                            <span class="text-sm {% if social_stats.has_linkedin %}text-green-600{% else %}text-gray-400{% endif %}">
                                {% if social_stats.has_linkedin %}
                                    ●
                                {% else %}
                                    ○
                                {% endif %}
                            </span>
                        </div>
                        <h3 class="text-lg font-semibold mb-2 text-gray-900 dark:text-gray-100">LinkedIn</h3>
                        <p class="text-3xl font-bold text-gray-900 dark:text-gray-100">{{ social_stats.linkedin_clicks }}</p>
                        <p class="text-sm text-gray-600 dark:text-gray-400">Profile Visits</p>
                        {% if social_stats.has_linkedin %}
                        </a>
                    {% else %}
                    </div>
                {% endif %}
                <!-- Facebook Card -->
                {% if social_stats.has_facebook %}
                    <a href="{% url 'organization_social_redirect' org_id=organization platform='facebook' %}"
                       target="_blank"
                       rel="noopener noreferrer"
                       class="block bg-gradient-to-br from-blue-50 to-blue-100 dark:from-blue-900 dark:to-blue-800 p-6 rounded-lg hover:shadow-lg transition-shadow">
                    {% else %}
                        <div class="bg-gradient-to-br from-gray-50 to-gray-100 dark:from-gray-700 dark:to-gray-800 p-6 rounded-lg opacity-50">
                        {% endif %}
                        <div class="flex items-center justify-between mb-4">
                            <i class="fab fa-facebook fa-2x text-blue-600"></i>
                            <span class="text-sm {% if social_stats.has_facebook %}text-green-600{% else %}text-gray-400{% endif %}">
                                {% if social_stats.has_facebook %}
                                    ●
                                {% else %}
                                    ○
                                {% endif %}
                            </span>
                        </div>
                        <h3 class="text-lg font-semibold mb-2 text-gray-900 dark:text-gray-100">Facebook</h3>
                        <p class="text-3xl font-bold text-gray-900 dark:text-gray-100">{{ social_stats.facebook_clicks }}</p>
                        <p class="text-sm text-gray-600 dark:text-gray-400">Profile Visits</p>
                        {% if social_stats.has_facebook %}
                        </a>
                    {% else %}
                    </div>
                {% endif %}
            </div>
        </div>
    </div>
    <!-- Network Traffic Analysis Section -->
    <div id="network-traffic" class="w-full px-8 mt-8">
        <div class="bg-[#f6f6f6] dark:bg-gray-800 rounded-xl p-6 shadow-sm">
            <h2 class="text-2xl font-bold text-gray-900 dark:text-gray-100 mb-6">Network Traffic Analysis</h2>
            <!-- Traffic Stats Cards -->
            <div class="grid grid-cols-1 md:grid-cols-3 gap-6 mb-8">
                <div class="bg-gray-50 dark:bg-gray-900 p-4 rounded-lg flex flex-col items-center justify-center">
                    <h3 class="text-lg font-semibold text-gray-800 dark:text-gray-200 mb-2">Daily Traffic</h3>
                    <div class="flex justify-center items-center w-[90px] h-[90px] bg-blue-200 dark:bg-blue-800 rounded-[50px] mb-2">
                        <i class="fa-solid fa-chart-line fa-2x text-gray-800 dark:text-gray-200"></i>
                    </div>
                    <p class="text-3xl font-bold text-gray-700 dark:text-gray-300">{{ network_traffic_data.day_count }}</p>
                    <p class="text-sm text-gray-500 dark:text-gray-400">Last 24 hours</p>
                </div>
                <div class="bg-gray-50 dark:bg-gray-900 p-4 rounded-lg flex flex-col items-center justify-center">
                    <h3 class="text-lg font-semibold text-gray-800 dark:text-gray-200 mb-2">Weekly Traffic</h3>
                    <div class="flex justify-center items-center w-[90px] h-[90px] bg-purple-200 dark:bg-purple-800 rounded-[50px] mb-2">
                        <i class="fa-solid fa-calendar-week fa-2x text-gray-800 dark:text-gray-200"></i>
                    </div>
                    <p class="text-3xl font-bold text-gray-700 dark:text-gray-300">{{ network_traffic_data.week_count }}</p>
                    <p class="text-sm text-gray-500 dark:text-gray-400">Last 7 days</p>
                </div>
                <div class="bg-gray-50 dark:bg-gray-900 p-4 rounded-lg flex flex-col items-center justify-center">
                    <h3 class="text-lg font-semibold text-gray-800 dark:text-gray-200 mb-2">Peak Hour</h3>
                    <div class="flex justify-center items-center w-[90px] h-[90px] bg-yellow-200 dark:bg-yellow-700 rounded-[50px] mb-2">
                        <i class="fa-solid fa-bolt fa-2x text-gray-800 dark:text-gray-200"></i>
                    </div>
                    <p class="text-3xl font-bold text-gray-700 dark:text-gray-300">{{ network_traffic_data.peak_hour }}:00</p>
                    <p class="text-sm text-gray-500 dark:text-gray-400">{{ network_traffic_data.peak_count }} requests</p>
                </div>
            </div>
            <!-- Traffic Charts -->
            <div class="grid grid-cols-1 lg:grid-cols-2 gap-6">
                <div class="bg-white dark:bg-gray-800 p-5 rounded-xl border border-gray-200 dark:border-gray-700">
                    <div class="header-container mb-4">
                        <h3 class="section-header text-lg font-semibold text-gray-900 dark:text-gray-100">Daily Traffic Volume (30 Days)</h3>
                    </div>
                    <div class="relative h-[300px]">
                        <canvas id="trafficVolumeChart"></canvas>
                    </div>
                </div>
                <div class="bg-white dark:bg-gray-800 p-5 rounded-xl border border-gray-200 dark:border-gray-700">
                    <div class="header-container mb-4">
                        <h3 class="section-header text-lg font-semibold text-gray-900 dark:text-gray-100">Hourly Distribution</h3>
                    </div>
                    <div class="relative h-[300px]">
                        <canvas id="hourlyDistributionChart"></canvas>
                    </div>
                </div>
            </div>
            <!-- Domain Error Rates -->
            <div class="mt-8">
                <h3 class="text-lg font-semibold text-gray-800 dark:text-gray-200 mb-4">Top Domains with Errors</h3>
                <div class="overflow-x-auto">
                    <table class="min-w-full bg-white dark:bg-gray-800 rounded-lg overflow-hidden">
                        <thead class="bg-gray-100 dark:bg-gray-700">
                            <tr>
                                <th class="py-3 px-4 text-left text-gray-900 dark:text-gray-100">Domain</th>
                                <th class="py-3 px-4 text-left text-gray-900 dark:text-gray-100">Error Count</th>
                            </tr>
                        </thead>
                        <tbody>
                            {% for domain in network_traffic_data.domain_error_rates %}
                                <tr class="border-t border-gray-200 dark:border-gray-600">
                                    <td class="py-3 px-4 text-gray-800 dark:text-gray-200">{{ domain.domain__name }}</td>
                                    <td class="py-3 px-4 text-gray-800 dark:text-gray-200">{{ domain.error_count }}</td>
                                </tr>
                            {% empty %}
                                <tr class="border-t border-gray-200 dark:border-gray-600">
                                    <td class="py-3 px-4 text-center text-gray-500 dark:text-gray-400"
                                        colspan="2">No domain error data available</td>
                                </tr>
                            {% endfor %}
                        </tbody>
                    </table>
=======
                        </div>
                    {% endif %}
>>>>>>> c30470f8
                </div>
            </div>
            <!-- Threat Intelligence -->
            <div id="threat-intelligence"
                 class="bg-white rounded-xl shadow-sm border border-gray-200 overflow-hidden mb-6">
                <div class="px-6 py-4 border-b border-gray-200">
                    <h2 class="text-lg font-semibold text-gray-900">Threat Intelligence</h2>
                </div>
                <div class="p-6">
                    <div class="grid grid-cols-1 md:grid-cols-3 gap-4">
                        <div class="bg-gradient-to-br {% if threat_intelligence.risk_score >= 75 %}from-red-50 to-red-100 border-red-200{% elif threat_intelligence.risk_score >= 50 %}from-yellow-50 to-yellow-100 border-yellow-200{% else %}from-green-50 to-green-100 border-green-200{% endif %} border p-5 rounded-lg">
                            <div class="flex items-center justify-between mb-3">
                                <p class="text-xs font-medium {% if threat_intelligence.risk_score >= 75 %}text-red-700{% elif threat_intelligence.risk_score >= 50 %}text-yellow-700{% else %}text-green-700{% endif %} uppercase tracking-wide">
                                    Security Risk Score
                                </p>
                                <i class="fas fa-exclamation-triangle {% if threat_intelligence.risk_score >= 75 %}text-red-500{% elif threat_intelligence.risk_score >= 50 %}text-yellow-500{% else %}text-green-500{% endif %} text-sm"></i>
                            </div>
                            <p class="text-4xl font-bold {% if threat_intelligence.risk_score >= 75 %}text-red-900{% elif threat_intelligence.risk_score >= 50 %}text-yellow-900{% else %}text-green-900{% endif %} mb-3">
                                {{ threat_intelligence.risk_score }}<span class="text-2xl text-gray-500 ml-1">/100</span>
                            </p>
                            <div class="w-full bg-gray-200 rounded-full h-2">
                                <div class="h-2 rounded-full {% if threat_intelligence.risk_score >= 75 %}bg-red-600{% elif threat_intelligence.risk_score >= 50 %}bg-yellow-600{% else %}bg-green-600{% endif %}"
                                     style="width: {{ threat_intelligence.risk_score }}%"></div>
                            </div>
                        </div>
                        <div class="bg-gray-50 border border-gray-200 p-5 rounded-lg">
                            <div class="flex items-center justify-between mb-4">
                                <p class="text-xs font-medium text-gray-700 uppercase tracking-wide">Top Issue Categories</p>
                                <i class="fas fa-list-ul text-[#e74c3c] text-sm"></i>
                            </div>
                            <div class="space-y-2.5">
                                {% if threat_intelligence.attack_vectors %}
                                    {% for vector in threat_intelligence.attack_vectors|slice:":3" %}
                                        <div class="flex items-center justify-between bg-white border border-gray-200 p-2.5 rounded-md hover:border-[#e74c3c]/30 transition-colors">
                                            <span class="text-sm font-medium text-gray-800">{{ vector.vulnerability_type|truncatechars:20 }}</span>
                                            <span class="inline-flex items-center justify-center w-7 h-7 bg-[#e74c3c]/10 text-[#e74c3c] rounded-full text-xs font-bold">{{ vector.count }}</span>
                                        </div>
                                    {% endfor %}
                                {% else %}
                                    <div class="text-center py-4 bg-white rounded-md border border-gray-200">
                                        <p class="text-xs text-gray-500">No recent attack vectors</p>
                                    </div>
                                {% endif %}
                            </div>
                        </div>
                        <div class="bg-gray-50 border border-gray-200 p-5 rounded-lg">
                            <div class="flex items-center justify-between mb-4">
                                <p class="text-xs font-medium text-gray-700 uppercase tracking-wide">Recent Security Alerts</p>
                                <i class="fas fa-bell text-[#e74c3c] text-sm"></i>
                            </div>
                            <div class="space-y-2.5">
                                {% if threat_intelligence.recent_alerts %}
                                    {% for alert in threat_intelligence.recent_alerts|slice:":3" %}
                                        <div class="flex items-start gap-2.5 bg-white border border-gray-200 p-2.5 rounded-md hover:border-[#e74c3c]/30 transition-colors">
                                            <span class="w-2 h-2 rounded-full mt-1.5 flex-shrink-0 {% if alert.cve_score and alert.cve_score >= 8 %}bg-red-500{% elif alert.cve_score and alert.cve_score >= 5 %}bg-yellow-500{% else %}bg-orange-500{% endif %} shadow-sm"></span>
                                            <span class="text-sm text-gray-800 line-clamp-2 flex-1">{{ alert.description|truncatechars:55 }}</span>
                                        </div>
                                    {% endfor %}
                                {% else %}
                                    <div class="text-center py-4 bg-white rounded-md border border-gray-200">
                                        <p class="text-xs text-gray-500">No recent alerts</p>
                                    </div>
                                {% endif %}
                            </div>
                        </div>
                    </div>
                </div>
            </div>
        </div>
    </div>
{% endblock body %}
{% block scripts %}
    <script src="https://cdn.jsdelivr.net/npm/chart.js@4.4.0/dist/chart.umd.min.js"></script>
    <script>
        // Chart.js default configuration
        if (typeof Chart !== 'undefined') {
            Chart.defaults.font.family = "'Inter', 'system-ui', '-apple-system', 'sans-serif'";
            Chart.defaults.color = '#4B5563';
            Chart.defaults.elements.arc.borderWidth = 3;
            Chart.defaults.elements.arc.borderColor = '#ffffff';
        }

        // Shared tooltip configuration
        const sharedTooltipConfig = {
            enabled: true,
            backgroundColor: 'rgba(17, 24, 39, 0.95)',
            padding: 16,
            cornerRadius: 12,
            titleFont: { size: 15, weight: '700' },
            bodyFont: { size: 14, weight: '500' },
            titleColor: '#ffffff',
            bodyColor: '#f9fafb',
            borderColor: 'rgba(255, 255, 255, 0.1)',
            borderWidth: 1,
            displayColors: true,
            boxPadding: 8
        };

        // Helper function to parse and validate chart data
        function parseChartData(labelsRaw, dataRaw, emptyMessage, errorIcon) {
            if (!labelsRaw || labelsRaw.trim() === '' || labelsRaw === 'null') {
                labelsRaw = '[]';
            }
            if (!dataRaw || dataRaw.trim() === '' || dataRaw === 'null') {
                dataRaw = '[]';
            }

            try {
                const labels = JSON.parse(labelsRaw);
                const data = JSON.parse(dataRaw);

                if (!Array.isArray(labels) || !Array.isArray(data) || labels.length === 0 || data.length === 0) {
                    return { success: false, empty: true, message: emptyMessage, icon: errorIcon };
                }

                if (labels.length !== data.length) {
                    console.warn('Labels and data length mismatch:', labels.length, 'vs', data.length);
                }

                return { success: true, labels, data };
            } catch (error) {
                console.error('JSON Parse Error:', error);
                return { success: false, empty: false, message: 'Error loading chart data', icon: 'fas fa-exclamation-triangle' };
            }
        }

        // Helper function to show empty/error message
        function showChartMessage(element, message, icon) {
            element.innerHTML = `<div class="flex flex-col items-center justify-center h-full"><div class="text-center"><i class="${icon} text-gray-300 text-4xl mb-3"></i><p class="text-gray-500 text-sm">${message}</p></div></div>`;
        }

        // Enhanced color palette with gradients
        const pieColors = [
            '#e74c3c', // Red (primary brand color)
            '#3498db', // Blue
            '#2ecc71', // Green
            '#f39c12', // Orange
            '#9b59b6', // Purple
            '#1abc9c', // Teal
            '#e67e22', // Dark Orange
            '#34495e', // Dark Blue
            '#16a085', // Dark Teal
            '#27ae60'  // Dark Green
        ];

        // Shared pie chart configuration with enhanced design
        const pieChartOptions = {
            responsive: true,
            maintainAspectRatio: false,
            cutout: '60%', // Make it a donut chart with more space
            animation: {
                animateRotate: true,
                animateScale: true,
                duration: 1500,
                easing: 'easeOutQuart'
            },
            interaction: {
                intersect: false,
                mode: 'index',
                animationDuration: 0
            },
            elements: {
                arc: {
                    hoverBorderWidth: 3,
                    hoverOffset: 0,
                    hoverBorderColor: '#ffffff'
                }
            },
            onHover: function(event) {
                event.native.target.style.cursor = 'default';
            },
            plugins: {
                legend: {
                    position: 'bottom',
                    align: 'center',
                    onClick: function(e, legendItem, legend) {
                        const chart = legend.chart;
                        const index = legendItem.index;
                        const meta = chart.getDatasetMeta(0);
                        meta.data[index].hidden = !meta.data[index].hidden;
                        chart.update('active');
                    },
                    labels: {
                        padding: 12,
                        usePointStyle: true,
                        pointStyle: 'circle',
                        font: { size: 13, weight: '500' },
                        color: '#374151',
                        boxWidth: 12,
                        boxHeight: 12,
                        generateLabels: function(chart) {
                            const data = chart.data;
                            if (data.labels.length && data.datasets.length) {
                                const dataset = data.datasets[0];
                                const meta = chart.getDatasetMeta(0);
                                
                                // Calculate total based on visible items only
                                const visibleData = data.datasets[0].data.filter((val, idx) => {
                                    return !meta.data[idx] || !meta.data[idx].hidden;
                                });
                                const visibleTotal = visibleData.reduce((a, b) => a + b, 0);
                                
                                return data.labels.map((label, i) => {
                                    const value = dataset.data[i];
                                    const isHidden = meta.data[i] ? meta.data[i].hidden : false;
                                    
                                    // Calculate percentage based on visible total
                                    const percentage = visibleTotal > 0 && !isHidden 
                                        ? ((value / visibleTotal) * 100).toFixed(1) 
                                        : '0.0';
                                    
                                    return {
                                        text: `${label}: ${value} (${percentage}%)`,
                                        fillStyle: isHidden ? '#9CA3AF' : dataset.backgroundColor[i],
                                        strokeStyle: isHidden ? '#D1D5DB' : dataset.borderColor,
                                        lineWidth: isHidden ? 1 : dataset.borderWidth,
                                        hidden: false, // Always show in legend
                                        index: i,
                                        fontColor: isHidden ? '#9CA3AF' : '#374151',
                                        textDecoration: isHidden ? 'line-through' : 'none'
                                    };
                                });
                            }
                            return [];
                        }
                    }
                },
                tooltip: {
                    ...sharedTooltipConfig,
                    callbacks: {
                        title: function(context) {
                            return context[0].label;
                        },
                        label: function(context) {
                            const value = context.parsed || 0;
                            const total = context.dataset.data.reduce((a, b) => a + b, 0);
                            const percentage = ((value / total) * 100).toFixed(1);
                            return [`Count: ${value}`, `Percentage: ${percentage}%`];
                        }
                    }
                }
            }
        };

        // Generic pie chart initializer
        function initPieChart(canvasId, labelsRaw, dataRaw, emptyMessage, errorIcon) {
            const ctx = document.getElementById(canvasId);
            if (!ctx) return;

            const result = parseChartData(labelsRaw, dataRaw, emptyMessage, errorIcon);
            if (!result.success) {
                showChartMessage(ctx.parentElement, result.message, result.icon);
                return;
            }

            const chartColors = pieColors.slice(0, result.labels.length);
            const pieDatasetConfig = {
                data: result.data,
                backgroundColor: chartColors,
                borderColor: '#ffffff',
                borderWidth: 3,
                hoverBackgroundColor: chartColors,
                hoverBorderColor: '#ffffff',
                hoverBorderWidth: 3
            };
            new Chart(ctx, {
                type: 'doughnut',
                data: {
                    labels: result.labels,
                    datasets: [pieDatasetConfig]
                },
                options: pieChartOptions
            });
        }

        // Monthly Bar Chart with enhanced design
        function initMonthlyChart() {
            const ctx = document.getElementById('monthlyChart');
            if (!ctx) return;

            const result = parseChartData(
                '{{ get_current_year_monthly_reported_bar_data.bug_monthly_report_labels|safe }}',
                '{{ get_current_year_monthly_reported_bar_data.bug_monthly_report_data|safe }}',
                'No monthly data available',
                'fas fa-chart-bar'
            );

            if (!result.success) {
                showChartMessage(ctx.parentElement, result.message, result.icon);
                return;
            }

            const ctx2d = ctx.getContext('2d');
            const gradient = ctx2d.createLinearGradient(0, 0, 0, 300);
            gradient.addColorStop(0, '#e74c3c');
            gradient.addColorStop(1, '#c0392b');

            new Chart(ctx, {
                type: 'bar',
                data: {
                    labels: result.labels,
                    datasets: [{
                        label: 'Bug Reports',
                        data: result.data,
                        backgroundColor: gradient,
                        borderColor: '#e74c3c',
                        borderWidth: 2,
                        borderRadius: {
                            topLeft: 8,
                            topRight: 8,
                            bottomLeft: 0,
                            bottomRight: 0
                        },
                        borderSkipped: false,
                        barThickness: 'flex',
                        maxBarThickness: 50,
                        hoverBackgroundColor: gradient,
                        hoverBorderColor: '#e74c3c',
                        hoverBorderWidth: 2,
                        hoverOffset: 0
                    }]
                },
                options: {
                    responsive: true,
                    maintainAspectRatio: false,
                    animation: {
                        duration: 2000,
                        easing: 'easeOutQuart',
                        delay: function(context) {
                            return context.dataIndex * 50;
                        }
                    },
                    interaction: {
                        intersect: false,
                        mode: 'index',
                        animationDuration: 0
                    },
                    elements: {
                        bar: {
                            hoverBorderWidth: 2,
                            hoverBorderColor: '#e74c3c'
                        }
                    },
                    onHover: function(event) {
                        event.native.target.style.cursor = 'default';
                    },
                    plugins: {
                        legend: { 
                            display: false 
                        },
                        tooltip: {
                            ...sharedTooltipConfig,
                            callbacks: {
                                title: function(context) {
                                    return context[0].label;
                                },
                                label: function(context) {
                                    return `Bug Reports: ${context.parsed.y}`;
                                },
                                labelColor: function(context) {
                                    return {
                                        borderColor: '#e74c3c',
                                        backgroundColor: '#e74c3c',
                                        borderWidth: 2
                                    };
                                }
                            }
                        }
                    },
                    scales: {
                        y: {
                            beginAtZero: true,
                            ticks: {
                                stepSize: 1,
                                font: { size: 12, weight: '500' },
                                color: '#6B7280',
                                padding: 10,
                                callback: function(value) {
                                    return Number.isInteger(value) ? value : '';
                                }
                            },
                            grid: { 
                                color: '#E5E7EB',
                                drawBorder: false,
                                lineWidth: 1
                            },
                            border: {
                                display: false
                            }
                        },
                        x: {
                            ticks: {
                                font: { size: 12, weight: '500' },
                                color: '#6B7280',
                                padding: 12
                            },
                            grid: { 
                                display: false,
                                drawBorder: false
                            },
                            border: {
                                display: false
                            }
                        }
                    }
                }
            });
        }

        // Initialize all charts
        function initializeAllCharts() {
            if (typeof Chart === 'undefined') {
                setTimeout(initializeAllCharts, 100);
                return;
            }

            try {
                initPieChart('bugTypePie', 
                    '{{ bug_report_type_piechart_data.bug_report_type_labels|safe }}',
                    '{{ bug_report_type_piechart_data.bug_report_type_data|safe }}',
                    'No bug type data available', 'fas fa-chart-pie');
                initPieChart('domainPie',
                    '{{ reports_on_domain_piechart_data.bug_report_on_domains_labels|safe }}',
                    '{{ reports_on_domain_piechart_data.bug_report_on_domains_data|safe }}',
                    'No domain data available', 'fas fa-globe');
                initMonthlyChart();
            } catch (error) {
                console.error('Error during chart initialization:', error);
            }
        }
        // Start initialization
        if (document.readyState === 'loading') {
            document.addEventListener('DOMContentLoaded', function() {
                setTimeout(initializeAllCharts, 200);
            });
        } else {
            setTimeout(initializeAllCharts, 200);
        }
    </script>
{% endblock scripts %}<|MERGE_RESOLUTION|>--- conflicted
+++ resolved
@@ -18,7 +18,6 @@
     Get a comprehensive view of your organization's security metrics, bug trends, and performance data with clear analytics and reporting.
 {% endblock og_description %}
 {% block body %}
-<<<<<<< HEAD
     {% block edit_link %}
         <div class="bg-gray-50 dark:bg-gray-900 flex float-end gap-4 mr-10">
             <a class="text-black dark:text-white"
@@ -46,13 +45,6 @@
                     <div class="flex justify-center items-center w-[90px] h-[90px] bg-red-200 rounded-[50px]">
                         <i class="fa-solid fa-bug fa-2x text-black dark:text-white"></i>
                     </div>
-=======
-    <div class="min-h-screen bg-gradient-to-br from-gray-50 to-gray-100">
-        <!-- Header Section -->
-        <div class="bg-white shadow-sm border-b border-gray-200">
-            <div class="mx-auto px-4 sm:px-6 lg:px-8 py-6">
-                <div class="flex flex-col sm:flex-row justify-between items-start sm:items-center gap-4">
->>>>>>> c30470f8
                     <div>
                         <h1 class="text-3xl font-bold text-gray-900">Analytics Dashboard</h1>
                         <p class="mt-1 text-sm text-gray-500">Track your organization's security metrics and performance</p>
@@ -277,7 +269,6 @@
                                     </div>
                                 {% endfor %}
                             </div>
-<<<<<<< HEAD
                         {% endfor %}
                     </div>
                 </div>
@@ -476,10 +467,6 @@
                             {% endfor %}
                         </tbody>
                     </table>
-=======
-                        </div>
-                    {% endif %}
->>>>>>> c30470f8
                 </div>
             </div>
             <!-- Threat Intelligence -->
