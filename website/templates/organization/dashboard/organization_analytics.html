--- conflicted
+++ resolved
@@ -15,7 +15,6 @@
             </a>
         </div>
     {% endblock edit_link %}
-<<<<<<< HEAD
     <div class="bg-[#F3F5F7] dark:bg-gray-900 pb-10">
         <div class="w-full mt-5 px-8 flex justify-between items-center">
             <p class="text-red-700 font-satoshi font-bold text-[35px]">Dashboard</p>
@@ -24,11 +23,6 @@
                 <i class="fas fa-edit"></i>
                 <span>Edit Profile</span>
             </a>
-=======
-    <div class="bg-[#F3F5F7] pb-10">
-        <div class="w-full mt-5">
-            <p class="text-[#e74c3c] font-satoshi font-bold text-[35px] px-8">Dashboard</p>
->>>>>>> cdac1ae3
         </div>
         <div class="flex flex-col lg:flex-row gap-5 justify-center lg:justify-between w-full gap-y-4 px-8 mt-4 items-center">
             <div class="flex justify-center items-center bg-white dark:bg-gray-800 w-[340px] h-[172px] rounded-xl hover:scale-110 transition-all">
@@ -383,7 +377,6 @@
             </div>
         </div>
     </div>
-<<<<<<< HEAD
     <!-- Social Media Stats Section -->
     <div id="social-stats" class="w-full px-8 mt-8 mb-8">
         <div class="bg-white dark:bg-gray-800 rounded-xl p-6 shadow-sm">
@@ -493,7 +486,6 @@
                     {% else %}
                     </div>
                 {% endif %}
-=======
     <!-- Network Traffic Analysis Section -->
     <div id="network-traffic" class="w-full px-8 mt-8">
         <div class="bg-white rounded-xl p-6 shadow-sm">
@@ -569,7 +561,6 @@
                         </tbody>
                     </table>
                 </div>
->>>>>>> cdac1ae3
             </div>
         </div>
     </div>
