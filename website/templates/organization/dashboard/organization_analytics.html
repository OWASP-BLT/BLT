--- conflicted
+++ resolved
@@ -292,278 +292,278 @@
                        aria-label="Visit organization Twitter profile ({{ social_stats.twitter_clicks }} visits)"
                        class="block bg-gradient-to-br from-blue-50 to-blue-100 dark:from-blue-900 dark:to-blue-800 p-6 rounded-lg hover:shadow-lg transition-shadow">
                     {% else %}
-<<<<<<< HEAD
+                        <<<<<<< HEAD
                         <div class="bg-gradient-to-br from-gray-50 to-gray-100 dark:from-gray-700 dark:to-gray-800 p-6 rounded-lg opacity-50 cursor-not-allowed"
                              aria-disabled="true">
-=======
-                        <div class="bg-gradient-to-br from-gray-50 to-gray-100 dark:from-gray-700 dark:to-gray-800 p-6 rounded-lg opacity-50 cursor-not-allowed">
->>>>>>> c1c79468
-                            <span class="sr-only">Twitter profile not configured</span>
+                            =======
+                            <div class="bg-gradient-to-br from-gray-50 to-gray-100 dark:from-gray-700 dark:to-gray-800 p-6 rounded-lg opacity-50 cursor-not-allowed">
+                                >>>>>>> c1c79468d7a453ed2e367af9a474d138f65f6088
+                                <span class="sr-only">Twitter profile not configured</span>
+                            {% endif %}
+                            <div class="flex items-center justify-between mb-4">
+                                <i class="fab fa-twitter fa-2x text-blue-500"></i>
+                                <span class="text-sm {% if social_stats.has_twitter %}text-green-600{% else %}text-gray-400{% endif %}">
+                                    {% if social_stats.has_twitter %}
+                                        ●
+                                    {% else %}
+                                        ○
+                                    {% endif %}
+                                </span>
+                            </div>
+                            <h3 class="text-lg font-semibold mb-2 text-gray-900 dark:text-gray-100">Twitter</h3>
+                            <p class="text-3xl font-bold text-gray-900 dark:text-gray-100">{{ social_stats.twitter_clicks }}</p>
+                            <p class="text-sm text-gray-600 dark:text-gray-400">Profile Visits</p>
+                            {% if social_stats.has_twitter %}
+                            </a>
+                        {% else %}
+                        </div>
+                    {% endif %}
+                    <!-- GitHub Card -->
+                    {% if social_stats.has_github %}
+                        <a href="{% url 'organization_social_redirect' org_id=organization platform='github' %}"
+                           target="_blank"
+                           rel="noopener noreferrer"
+                           aria-label="Visit organization GitHub profile ({{ social_stats.github_clicks }} visits)"
+                           class="block bg-gradient-to-br from-gray-50 to-gray-100 dark:from-gray-900 dark:to-gray-800 p-6 rounded-lg hover:shadow-lg transition-shadow">
+                        {% else %}
+                            <<<<<<< HEAD
+                            <div class="bg-gradient-to-br from-gray-50 to-gray-100 dark:from-gray-700 dark:to-gray-800 p-6 rounded-lg opacity-50 cursor-not-allowed"
+                                 aria-disabled="true">
+                                =======
+                                <div class="bg-gradient-to-br from-gray-50 to-gray-100 dark:from-gray-700 dark:to-gray-800 p-6 rounded-lg opacity-50">
+                                    >>>>>>> c1c79468d7a453ed2e367af9a474d138f65f6088
+                                    <span class="sr-only">GitHub profile not configured</span>
+                                {% endif %}
+                                <div class="flex items-center justify-between mb-4">
+                                    <i class="fab fa-github fa-2x text-gray-700 dark:text-gray-300"></i>
+                                    <span class="text-sm {% if social_stats.has_github %}text-green-600{% else %}text-gray-400{% endif %}">
+                                        {% if social_stats.has_github %}
+                                            ●
+                                        {% else %}
+                                            ○
+                                        {% endif %}
+                                    </span>
+                                </div>
+                                <h3 class="text-lg font-semibold mb-2 text-gray-900 dark:text-gray-100">GitHub</h3>
+                                <p class="text-3xl font-bold text-gray-900 dark:text-gray-100">{{ social_stats.github_clicks }}</p>
+                                <p class="text-sm text-gray-600 dark:text-gray-400">Profile Visits</p>
+                                {% if social_stats.has_github %}
+                                </a>
+                            {% else %}
+                            </div>
                         {% endif %}
-                        <div class="flex items-center justify-between mb-4">
-                            <i class="fab fa-twitter fa-2x text-blue-500"></i>
-                            <span class="text-sm {% if social_stats.has_twitter %}text-green-600{% else %}text-gray-400{% endif %}">
-                                {% if social_stats.has_twitter %}
-                                    ●
-                                {% else %}
-                                    ○
+                        <!-- LinkedIn Card -->
+                        {% if social_stats.has_linkedin %}
+                            <a href="{% url 'organization_social_redirect' org_id=organization platform='linkedin' %}"
+                               target="_blank"
+                               rel="noopener noreferrer"
+                               aria-label="Visit organization LinkedIn profile ({{ social_stats.linkedin_clicks }} visits)"
+                               class="block bg-gradient-to-br from-blue-50 to-blue-100 dark:from-blue-900 dark:to-blue-800 p-6 rounded-lg hover:shadow-lg transition-shadow">
+                            {% else %}
+                                <div class="bg-gradient-to-br from-gray-50 to-gray-100 dark:from-gray-700 dark:to-gray-800 p-6 rounded-lg opacity-50 cursor-not-allowed"
+                                     aria-disabled="true">
+                                    <span class="sr-only">LinkedIn profile not configured</span>
                                 {% endif %}
-                            </span>
-                        </div>
-                        <h3 class="text-lg font-semibold mb-2 text-gray-900 dark:text-gray-100">Twitter</h3>
-                        <p class="text-3xl font-bold text-gray-900 dark:text-gray-100">{{ social_stats.twitter_clicks }}</p>
-                        <p class="text-sm text-gray-600 dark:text-gray-400">Profile Visits</p>
-                        {% if social_stats.has_twitter %}
-                        </a>
-                    {% else %}
-                    </div>
-                {% endif %}
-                <!-- GitHub Card -->
-                {% if social_stats.has_github %}
-                    <a href="{% url 'organization_social_redirect' org_id=organization platform='github' %}"
-                       target="_blank"
-                       rel="noopener noreferrer"
-                       aria-label="Visit organization GitHub profile ({{ social_stats.github_clicks }} visits)"
-                       class="block bg-gradient-to-br from-gray-50 to-gray-100 dark:from-gray-900 dark:to-gray-800 p-6 rounded-lg hover:shadow-lg transition-shadow">
-                    {% else %}
-<<<<<<< HEAD
-                        <div class="bg-gradient-to-br from-gray-50 to-gray-100 dark:from-gray-700 dark:to-gray-800 p-6 rounded-lg opacity-50 cursor-not-allowed"
-                             aria-disabled="true">
-=======
-                        <div class="bg-gradient-to-br from-gray-50 to-gray-100 dark:from-gray-700 dark:to-gray-800 p-6 rounded-lg opacity-50">
->>>>>>> c1c79468
-                            <span class="sr-only">GitHub profile not configured</span>
+                                <div class="flex items-center justify-between mb-4">
+                                    <i class="fab fa-linkedin fa-2x text-blue-700"></i>
+                                    <span class="text-sm {% if social_stats.has_linkedin %}text-green-600{% else %}text-gray-400{% endif %}">
+                                        {% if social_stats.has_linkedin %}
+                                            ●
+                                        {% else %}
+                                            ○
+                                        {% endif %}
+                                    </span>
+                                </div>
+                                <h3 class="text-lg font-semibold mb-2 text-gray-900 dark:text-gray-100">LinkedIn</h3>
+                                <p class="text-3xl font-bold text-gray-900 dark:text-gray-100">{{ social_stats.linkedin_clicks }}</p>
+                                <p class="text-sm text-gray-600 dark:text-gray-400">Profile Visits</p>
+                                {% if social_stats.has_linkedin %}
+                                </a>
+                            {% else %}
+                            </div>
                         {% endif %}
-                        <div class="flex items-center justify-between mb-4">
-                            <i class="fab fa-github fa-2x text-gray-700 dark:text-gray-300"></i>
-                            <span class="text-sm {% if social_stats.has_github %}text-green-600{% else %}text-gray-400{% endif %}">
-                                {% if social_stats.has_github %}
-                                    ●
-                                {% else %}
-                                    ○
+                        <!-- Facebook Card -->
+                        {% if social_stats.has_facebook %}
+                            <a href="{% url 'organization_social_redirect' org_id=organization platform='facebook' %}"
+                               target="_blank"
+                               rel="noopener noreferrer"
+                               aria-label="Visit organization Facebook profile ({{ social_stats.facebook_clicks }} visits)"
+                               class="block bg-gradient-to-br from-blue-50 to-blue-100 dark:from-blue-900 dark:to-blue-800 p-6 rounded-lg hover:shadow-lg transition-shadow">
+                            {% else %}
+                                <div class="bg-gradient-to-br from-gray-50 to-gray-100 dark:from-gray-700 dark:to-gray-800 p-6 rounded-lg opacity-50 cursor-not-allowed"
+                                     aria-disabled="true">
+                                    <span class="sr-only">Facebook profile not configured</span>
                                 {% endif %}
-                            </span>
-                        </div>
-                        <h3 class="text-lg font-semibold mb-2 text-gray-900 dark:text-gray-100">GitHub</h3>
-                        <p class="text-3xl font-bold text-gray-900 dark:text-gray-100">{{ social_stats.github_clicks }}</p>
-                        <p class="text-sm text-gray-600 dark:text-gray-400">Profile Visits</p>
-                        {% if social_stats.has_github %}
-                        </a>
-                    {% else %}
-                    </div>
-                {% endif %}
-                <!-- LinkedIn Card -->
-                {% if social_stats.has_linkedin %}
-                    <a href="{% url 'organization_social_redirect' org_id=organization platform='linkedin' %}"
-                       target="_blank"
-                       rel="noopener noreferrer"
-                       aria-label="Visit organization LinkedIn profile ({{ social_stats.linkedin_clicks }} visits)"
-                       class="block bg-gradient-to-br from-blue-50 to-blue-100 dark:from-blue-900 dark:to-blue-800 p-6 rounded-lg hover:shadow-lg transition-shadow">
-                    {% else %}
-                        <div class="bg-gradient-to-br from-gray-50 to-gray-100 dark:from-gray-700 dark:to-gray-800 p-6 rounded-lg opacity-50 cursor-not-allowed"
-                             aria-disabled="true">
-                            <span class="sr-only">LinkedIn profile not configured</span>
+                                <div class="flex items-center justify-between mb-4">
+                                    <i class="fab fa-facebook fa-2x text-blue-600"></i>
+                                    <span class="text-sm {% if social_stats.has_facebook %}text-green-600{% else %}text-gray-400{% endif %}">
+                                        {% if social_stats.has_facebook %}
+                                            ●
+                                        {% else %}
+                                            ○
+                                        {% endif %}
+                                    </span>
+                                </div>
+                                <h3 class="text-lg font-semibold mb-2 text-gray-900 dark:text-gray-100">Facebook</h3>
+                                <p class="text-3xl font-bold text-gray-900 dark:text-gray-100">{{ social_stats.facebook_clicks }}</p>
+                                <p class="text-sm text-gray-600 dark:text-gray-400">Profile Visits</p>
+                                {% if social_stats.has_facebook %}
+                                </a>
+                            {% else %}
+                            </div>
                         {% endif %}
-                        <div class="flex items-center justify-between mb-4">
-                            <i class="fab fa-linkedin fa-2x text-blue-700"></i>
-                            <span class="text-sm {% if social_stats.has_linkedin %}text-green-600{% else %}text-gray-400{% endif %}">
-                                {% if social_stats.has_linkedin %}
-                                    ●
-                                {% else %}
-                                    ○
-                                {% endif %}
-                            </span>
-                        </div>
-                        <h3 class="text-lg font-semibold mb-2 text-gray-900 dark:text-gray-100">LinkedIn</h3>
-                        <p class="text-3xl font-bold text-gray-900 dark:text-gray-100">{{ social_stats.linkedin_clicks }}</p>
-                        <p class="text-sm text-gray-600 dark:text-gray-400">Profile Visits</p>
-                        {% if social_stats.has_linkedin %}
-                        </a>
-                    {% else %}
-                    </div>
-                {% endif %}
-                <!-- Facebook Card -->
-                {% if social_stats.has_facebook %}
-                    <a href="{% url 'organization_social_redirect' org_id=organization platform='facebook' %}"
-                       target="_blank"
-                       rel="noopener noreferrer"
-                       aria-label="Visit organization Facebook profile ({{ social_stats.facebook_clicks }} visits)"
-                       class="block bg-gradient-to-br from-blue-50 to-blue-100 dark:from-blue-900 dark:to-blue-800 p-6 rounded-lg hover:shadow-lg transition-shadow">
-                    {% else %}
-                        <div class="bg-gradient-to-br from-gray-50 to-gray-100 dark:from-gray-700 dark:to-gray-800 p-6 rounded-lg opacity-50 cursor-not-allowed"
-                             aria-disabled="true">
-                            <span class="sr-only">Facebook profile not configured</span>
-                        {% endif %}
-                        <div class="flex items-center justify-between mb-4">
-                            <i class="fab fa-facebook fa-2x text-blue-600"></i>
-                            <span class="text-sm {% if social_stats.has_facebook %}text-green-600{% else %}text-gray-400{% endif %}">
-                                {% if social_stats.has_facebook %}
-                                    ●
-                                {% else %}
-                                    ○
-                                {% endif %}
-                            </span>
-                        </div>
-                        <h3 class="text-lg font-semibold mb-2 text-gray-900 dark:text-gray-100">Facebook</h3>
-                        <p class="text-3xl font-bold text-gray-900 dark:text-gray-100">{{ social_stats.facebook_clicks }}</p>
-                        <p class="text-sm text-gray-600 dark:text-gray-400">Profile Visits</p>
-                        {% if social_stats.has_facebook %}
-                        </a>
-                    {% else %}
-                    </div>
-                {% endif %}
+                    </div>
+                </div>
             </div>
-        </div>
-    </div>
-    <!-- Network Traffic Analysis Section -->
-    <div id="network-traffic" class="w-full px-8 mt-8">
-        <div class="bg-[#f6f6f6] dark:bg-gray-800 rounded-xl p-6 shadow-sm">
-            <h2 class="text-2xl font-bold text-gray-900 dark:text-gray-100 mb-6">Network Traffic Analysis</h2>
-            <!-- Traffic Stats Cards -->
-            <div class="grid grid-cols-1 md:grid-cols-3 gap-6 mb-8">
-                <div class="bg-gray-50 dark:bg-gray-900 p-4 rounded-lg flex flex-col items-center justify-center">
-                    <h3 class="text-lg font-semibold text-gray-800 dark:text-gray-200 mb-2">Daily Traffic</h3>
-                    <div class="flex justify-center items-center w-[90px] h-[90px] bg-blue-200 dark:bg-blue-800 rounded-[50px] mb-2">
-                        <i class="fa-solid fa-chart-line fa-2x text-gray-800 dark:text-gray-200"></i>
-                    </div>
-                    <p class="text-3xl font-bold text-gray-700 dark:text-gray-300">{{ network_traffic_data.day_count }}</p>
-                    <p class="text-sm text-gray-500 dark:text-gray-400">Last 24 hours</p>
-                </div>
-                <div class="bg-gray-50 dark:bg-gray-900 p-4 rounded-lg flex flex-col items-center justify-center">
-                    <h3 class="text-lg font-semibold text-gray-800 dark:text-gray-200 mb-2">Weekly Traffic</h3>
-                    <div class="flex justify-center items-center w-[90px] h-[90px] bg-purple-200 dark:bg-purple-800 rounded-[50px] mb-2">
-                        <i class="fa-solid fa-calendar-week fa-2x text-gray-800 dark:text-gray-200"></i>
-                    </div>
-                    <p class="text-3xl font-bold text-gray-700 dark:text-gray-300">{{ network_traffic_data.week_count }}</p>
-                    <p class="text-sm text-gray-500 dark:text-gray-400">Last 7 days</p>
-                </div>
-                <div class="bg-gray-50 dark:bg-gray-900 p-4 rounded-lg flex flex-col items-center justify-center">
-                    <h3 class="text-lg font-semibold text-gray-800 dark:text-gray-200 mb-2">Peak Hour</h3>
-                    <div class="flex justify-center items-center w-[90px] h-[90px] bg-yellow-200 dark:bg-yellow-700 rounded-[50px] mb-2">
-                        <i class="fa-solid fa-bolt fa-2x text-gray-800 dark:text-gray-200"></i>
-                    </div>
-                    <p class="text-3xl font-bold text-gray-700 dark:text-gray-300">{{ network_traffic_data.peak_hour }}:00</p>
-                    <p class="text-sm text-gray-500 dark:text-gray-400">{{ network_traffic_data.peak_count }} requests</p>
+            <!-- Network Traffic Analysis Section -->
+            <div id="network-traffic" class="w-full px-8 mt-8">
+                <div class="bg-[#f6f6f6] dark:bg-gray-800 rounded-xl p-6 shadow-sm">
+                    <h2 class="text-2xl font-bold text-gray-900 dark:text-gray-100 mb-6">Network Traffic Analysis</h2>
+                    <!-- Traffic Stats Cards -->
+                    <div class="grid grid-cols-1 md:grid-cols-3 gap-6 mb-8">
+                        <div class="bg-gray-50 dark:bg-gray-900 p-4 rounded-lg flex flex-col items-center justify-center">
+                            <h3 class="text-lg font-semibold text-gray-800 dark:text-gray-200 mb-2">Daily Traffic</h3>
+                            <div class="flex justify-center items-center w-[90px] h-[90px] bg-blue-200 dark:bg-blue-800 rounded-[50px] mb-2">
+                                <i class="fa-solid fa-chart-line fa-2x text-gray-800 dark:text-gray-200"></i>
+                            </div>
+                            <p class="text-3xl font-bold text-gray-700 dark:text-gray-300">{{ network_traffic_data.day_count }}</p>
+                            <p class="text-sm text-gray-500 dark:text-gray-400">Last 24 hours</p>
+                        </div>
+                        <div class="bg-gray-50 dark:bg-gray-900 p-4 rounded-lg flex flex-col items-center justify-center">
+                            <h3 class="text-lg font-semibold text-gray-800 dark:text-gray-200 mb-2">Weekly Traffic</h3>
+                            <div class="flex justify-center items-center w-[90px] h-[90px] bg-purple-200 dark:bg-purple-800 rounded-[50px] mb-2">
+                                <i class="fa-solid fa-calendar-week fa-2x text-gray-800 dark:text-gray-200"></i>
+                            </div>
+                            <p class="text-3xl font-bold text-gray-700 dark:text-gray-300">{{ network_traffic_data.week_count }}</p>
+                            <p class="text-sm text-gray-500 dark:text-gray-400">Last 7 days</p>
+                        </div>
+                        <div class="bg-gray-50 dark:bg-gray-900 p-4 rounded-lg flex flex-col items-center justify-center">
+                            <h3 class="text-lg font-semibold text-gray-800 dark:text-gray-200 mb-2">Peak Hour</h3>
+                            <div class="flex justify-center items-center w-[90px] h-[90px] bg-yellow-200 dark:bg-yellow-700 rounded-[50px] mb-2">
+                                <i class="fa-solid fa-bolt fa-2x text-gray-800 dark:text-gray-200"></i>
+                            </div>
+                            <p class="text-3xl font-bold text-gray-700 dark:text-gray-300">{{ network_traffic_data.peak_hour }}:00</p>
+                            <p class="text-sm text-gray-500 dark:text-gray-400">{{ network_traffic_data.peak_count }} requests</p>
+                        </div>
+                    </div>
+                    <!-- Traffic Charts -->
+                    <div class="grid grid-cols-1 lg:grid-cols-2 gap-6">
+                        <div class="bg-white dark:bg-gray-800 p-5 rounded-xl border border-gray-200 dark:border-gray-700">
+                            <div class="header-container mb-4">
+                                <h3 class="section-header text-lg font-semibold text-gray-900 dark:text-gray-100">Daily Traffic Volume (30 Days)</h3>
+                            </div>
+                            <div class="relative h-[300px]">
+                                <canvas id="trafficVolumeChart"></canvas>
+                            </div>
+                        </div>
+                        <div class="bg-white dark:bg-gray-800 p-5 rounded-xl border border-gray-200 dark:border-gray-700">
+                            <div class="header-container mb-4">
+                                <h3 class="section-header text-lg font-semibold text-gray-900 dark:text-gray-100">Hourly Distribution</h3>
+                            </div>
+                            <div class="relative h-[300px]">
+                                <canvas id="hourlyDistributionChart"></canvas>
+                            </div>
+                        </div>
+                    </div>
+                    <!-- Domain Error Rates -->
+                    <div class="mt-8">
+                        <h3 class="text-lg font-semibold text-gray-800 dark:text-gray-200 mb-4">Top Domains with Errors</h3>
+                        <div class="overflow-x-auto">
+                            <table class="min-w-full bg-white dark:bg-gray-800 rounded-lg overflow-hidden">
+                                <thead class="bg-gray-100 dark:bg-gray-700">
+                                    <tr>
+                                        <th class="py-3 px-4 text-left text-gray-900 dark:text-gray-100">Domain</th>
+                                        <th class="py-3 px-4 text-left text-gray-900 dark:text-gray-100">Error Count</th>
+                                    </tr>
+                                </thead>
+                                <tbody>
+                                    {% for domain in network_traffic_data.domain_error_rates %}
+                                        <tr class="border-t border-gray-200 dark:border-gray-600">
+                                            <td class="py-3 px-4 text-gray-800 dark:text-gray-200">{{ domain.domain__name }}</td>
+                                            <td class="py-3 px-4 text-gray-800 dark:text-gray-200">{{ domain.error_count }}</td>
+                                        </tr>
+                                    {% empty %}
+                                        <tr class="border-t border-gray-200 dark:border-gray-600">
+                                            <td class="py-3 px-4 text-center text-gray-500 dark:text-gray-400"
+                                                colspan="2">No domain error data available</td>
+                                        </tr>
+                                    {% endfor %}
+                                </tbody>
+                            </table>
+                        </div>
+                    </div>
+                    <!-- Threat Intelligence -->
+                    <div id="threat-intelligence"
+                         class="bg-white dark:bg-gray-800 rounded-xl shadow-sm border border-gray-200 dark:border-gray-700 overflow-hidden mb-6">
+                        <div class="px-6 py-4 border-b border-gray-200 dark:border-gray-700">
+                            <h2 class="text-lg font-semibold text-gray-900 dark:text-gray-100">Threat Intelligence</h2>
+                        </div>
+                        <div class="p-6">
+                            <div class="grid grid-cols-1 md:grid-cols-3 gap-4">
+                                <div class="bg-gradient-to-br {% if threat_intelligence.risk_score >= 75 %}from-red-50 to-red-100 dark:from-red-900/20 dark:to-red-800/20 border-red-200 dark:border-red-700{% elif threat_intelligence.risk_score >= 50 %}from-yellow-50 to-yellow-100 dark:from-yellow-900/20 dark:to-yellow-800/20 border-yellow-200 dark:border-yellow-700{% else %}from-green-50 to-green-100 dark:from-green-900/20 dark:to-green-800/20 border-green-200 dark:border-green-700{% endif %} border p-5 rounded-lg">
+                                    <div class="flex items-center justify-between mb-3">
+                                        <p class="text-xs font-medium {% if threat_intelligence.risk_score >= 75 %}text-red-700 dark:text-red-300{% elif threat_intelligence.risk_score >= 50 %}text-yellow-700 dark:text-yellow-300{% else %}text-green-700 dark:text-green-300{% endif %} uppercase tracking-wide">
+                                            Security Risk Score
+                                        </p>
+                                        <i class="fas fa-exclamation-triangle {% if threat_intelligence.risk_score >= 75 %}text-red-500 dark:text-red-400{% elif threat_intelligence.risk_score >= 50 %}text-yellow-500 dark:text-yellow-400{% else %}text-green-500 dark:text-green-400{% endif %} text-sm"></i>
+                                    </div>
+                                    <p class="text-4xl font-bold {% if threat_intelligence.risk_score >= 75 %}text-red-900 dark:text-red-100{% elif threat_intelligence.risk_score >= 50 %}text-yellow-900 dark:text-yellow-100{% else %}text-green-900 dark:text-green-100{% endif %} mb-3">
+                                        {{ threat_intelligence.risk_score }}<span class="text-2xl text-gray-500 dark:text-gray-400 ml-1">/100</span>
+                                    </p>
+                                    <div class="w-full bg-gray-200 dark:bg-gray-700 rounded-full h-2">
+                                        <div class="h-2 rounded-full {% if threat_intelligence.risk_score >= 75 %}bg-red-600{% elif threat_intelligence.risk_score >= 50 %}bg-yellow-600{% else %}bg-green-600{% endif %}"
+                                             style="width: {{ threat_intelligence.risk_score }}%"></div>
+                                    </div>
+                                </div>
+                                <div class="bg-gray-50 dark:bg-gray-700 border border-gray-200 dark:border-gray-600 p-5 rounded-lg">
+                                    <div class="flex items-center justify-between mb-4">
+                                        <p class="text-xs font-medium text-gray-700 dark:text-gray-300 uppercase tracking-wide">Top Issue Categories</p>
+                                        <i class="fas fa-list-ul text-[#e74c3c] text-sm"></i>
+                                    </div>
+                                    <div class="space-y-2.5">
+                                        {% if threat_intelligence.attack_vectors %}
+                                            {% for vector in threat_intelligence.attack_vectors|slice:":3" %}
+                                                <div class="flex items-center justify-between bg-white dark:bg-gray-800 border border-gray-200 dark:border-gray-600 p-2.5 rounded-md hover:border-[#e74c3c]/30 dark:hover:bg-gray-600 transition-colors">
+                                                    <span class="text-sm font-medium text-gray-800 dark:text-gray-200">{{ vector.vulnerability_type|truncatechars:20 }}</span>
+                                                    <span class="inline-flex items-center justify-center w-7 h-7 bg-[#e74c3c]/10 text-[#e74c3c] rounded-full text-xs font-bold">{{ vector.count }}</span>
+                                                </div>
+                                            {% endfor %}
+                                        {% else %}
+                                            <div class="text-center py-4 bg-white dark:bg-gray-800 rounded-md border border-gray-200 dark:border-gray-600">
+                                                <p class="text-xs text-gray-500 dark:text-gray-400">No recent attack vectors</p>
+                                            </div>
+                                        {% endif %}
+                                    </div>
+                                </div>
+                                <div class="bg-gray-50 dark:bg-gray-700 border border-gray-200 dark:border-gray-600 p-5 rounded-lg">
+                                    <div class="flex items-center justify-between mb-4">
+                                        <p class="text-xs font-medium text-gray-700 dark:text-gray-300 uppercase tracking-wide">Recent Security Alerts</p>
+                                        <i class="fas fa-bell text-[#e74c3c] text-sm"></i>
+                                    </div>
+                                    <div class="space-y-2.5">
+                                        {% if threat_intelligence.recent_alerts %}
+                                            {% for alert in threat_intelligence.recent_alerts|slice:":3" %}
+                                                <div class="flex items-start gap-2.5 bg-white dark:bg-gray-800 border border-gray-200 dark:border-gray-600 p-2.5 rounded-md hover:border-[#e74c3c]/30 dark:hover:bg-gray-600 transition-colors">
+                                                    <span class="w-2 h-2 rounded-full mt-1.5 flex-shrink-0 {% if alert.cve_score and alert.cve_score >= 8 %}bg-red-500{% elif alert.cve_score and alert.cve_score >= 5 %}bg-yellow-500{% else %}bg-orange-500{% endif %} shadow-sm"></span>
+                                                    <span class="text-sm text-gray-800 dark:text-gray-200 line-clamp-2 flex-1">{{ alert.description|truncatechars:55 }}</span>
+                                                </div>
+                                            {% endfor %}
+                                        {% else %}
+                                            <div class="text-center py-4 bg-white dark:bg-gray-800 rounded-md border border-gray-200 dark:border-gray-600">
+                                                <p class="text-xs text-gray-500 dark:text-gray-400">No recent alerts</p>
+                                            </div>
+                                        {% endif %}
+                                    </div>
+                                </div>
+                            </div>
+                        </div>
+                    </div>
                 </div>
             </div>
-            <!-- Traffic Charts -->
-            <div class="grid grid-cols-1 lg:grid-cols-2 gap-6">
-                <div class="bg-white dark:bg-gray-800 p-5 rounded-xl border border-gray-200 dark:border-gray-700">
-                    <div class="header-container mb-4">
-                        <h3 class="section-header text-lg font-semibold text-gray-900 dark:text-gray-100">Daily Traffic Volume (30 Days)</h3>
-                    </div>
-                    <div class="relative h-[300px]">
-                        <canvas id="trafficVolumeChart"></canvas>
-                    </div>
-                </div>
-                <div class="bg-white dark:bg-gray-800 p-5 rounded-xl border border-gray-200 dark:border-gray-700">
-                    <div class="header-container mb-4">
-                        <h3 class="section-header text-lg font-semibold text-gray-900 dark:text-gray-100">Hourly Distribution</h3>
-                    </div>
-                    <div class="relative h-[300px]">
-                        <canvas id="hourlyDistributionChart"></canvas>
-                    </div>
-                </div>
-            </div>
-            <!-- Domain Error Rates -->
-            <div class="mt-8">
-                <h3 class="text-lg font-semibold text-gray-800 dark:text-gray-200 mb-4">Top Domains with Errors</h3>
-                <div class="overflow-x-auto">
-                    <table class="min-w-full bg-white dark:bg-gray-800 rounded-lg overflow-hidden">
-                        <thead class="bg-gray-100 dark:bg-gray-700">
-                            <tr>
-                                <th class="py-3 px-4 text-left text-gray-900 dark:text-gray-100">Domain</th>
-                                <th class="py-3 px-4 text-left text-gray-900 dark:text-gray-100">Error Count</th>
-                            </tr>
-                        </thead>
-                        <tbody>
-                            {% for domain in network_traffic_data.domain_error_rates %}
-                                <tr class="border-t border-gray-200 dark:border-gray-600">
-                                    <td class="py-3 px-4 text-gray-800 dark:text-gray-200">{{ domain.domain__name }}</td>
-                                    <td class="py-3 px-4 text-gray-800 dark:text-gray-200">{{ domain.error_count }}</td>
-                                </tr>
-                            {% empty %}
-                                <tr class="border-t border-gray-200 dark:border-gray-600">
-                                    <td class="py-3 px-4 text-center text-gray-500 dark:text-gray-400"
-                                        colspan="2">No domain error data available</td>
-                                </tr>
-                            {% endfor %}
-                        </tbody>
-                    </table>
-                </div>
-            </div>
-            <!-- Threat Intelligence -->
-            <div id="threat-intelligence"
-                 class="bg-white dark:bg-gray-800 rounded-xl shadow-sm border border-gray-200 dark:border-gray-700 overflow-hidden mb-6">
-                <div class="px-6 py-4 border-b border-gray-200 dark:border-gray-700">
-                    <h2 class="text-lg font-semibold text-gray-900 dark:text-gray-100">Threat Intelligence</h2>
-                </div>
-                <div class="p-6">
-                    <div class="grid grid-cols-1 md:grid-cols-3 gap-4">
-                        <div class="bg-gradient-to-br {% if threat_intelligence.risk_score >= 75 %}from-red-50 to-red-100 dark:from-red-900/20 dark:to-red-800/20 border-red-200 dark:border-red-700{% elif threat_intelligence.risk_score >= 50 %}from-yellow-50 to-yellow-100 dark:from-yellow-900/20 dark:to-yellow-800/20 border-yellow-200 dark:border-yellow-700{% else %}from-green-50 to-green-100 dark:from-green-900/20 dark:to-green-800/20 border-green-200 dark:border-green-700{% endif %} border p-5 rounded-lg">
-                            <div class="flex items-center justify-between mb-3">
-                                <p class="text-xs font-medium {% if threat_intelligence.risk_score >= 75 %}text-red-700 dark:text-red-300{% elif threat_intelligence.risk_score >= 50 %}text-yellow-700 dark:text-yellow-300{% else %}text-green-700 dark:text-green-300{% endif %} uppercase tracking-wide">
-                                    Security Risk Score
-                                </p>
-                                <i class="fas fa-exclamation-triangle {% if threat_intelligence.risk_score >= 75 %}text-red-500 dark:text-red-400{% elif threat_intelligence.risk_score >= 50 %}text-yellow-500 dark:text-yellow-400{% else %}text-green-500 dark:text-green-400{% endif %} text-sm"></i>
-                            </div>
-                            <p class="text-4xl font-bold {% if threat_intelligence.risk_score >= 75 %}text-red-900 dark:text-red-100{% elif threat_intelligence.risk_score >= 50 %}text-yellow-900 dark:text-yellow-100{% else %}text-green-900 dark:text-green-100{% endif %} mb-3">
-                                {{ threat_intelligence.risk_score }}<span class="text-2xl text-gray-500 dark:text-gray-400 ml-1">/100</span>
-                            </p>
-                            <div class="w-full bg-gray-200 dark:bg-gray-700 rounded-full h-2">
-                                <div class="h-2 rounded-full {% if threat_intelligence.risk_score >= 75 %}bg-red-600{% elif threat_intelligence.risk_score >= 50 %}bg-yellow-600{% else %}bg-green-600{% endif %}"
-                                     style="width: {{ threat_intelligence.risk_score }}%"></div>
-                            </div>
-                        </div>
-                        <div class="bg-gray-50 dark:bg-gray-700 border border-gray-200 dark:border-gray-600 p-5 rounded-lg">
-                            <div class="flex items-center justify-between mb-4">
-                                <p class="text-xs font-medium text-gray-700 dark:text-gray-300 uppercase tracking-wide">Top Issue Categories</p>
-                                <i class="fas fa-list-ul text-[#e74c3c] text-sm"></i>
-                            </div>
-                            <div class="space-y-2.5">
-                                {% if threat_intelligence.attack_vectors %}
-                                    {% for vector in threat_intelligence.attack_vectors|slice:":3" %}
-                                        <div class="flex items-center justify-between bg-white dark:bg-gray-800 border border-gray-200 dark:border-gray-600 p-2.5 rounded-md hover:border-[#e74c3c]/30 dark:hover:bg-gray-600 transition-colors">
-                                            <span class="text-sm font-medium text-gray-800 dark:text-gray-200">{{ vector.vulnerability_type|truncatechars:20 }}</span>
-                                            <span class="inline-flex items-center justify-center w-7 h-7 bg-[#e74c3c]/10 text-[#e74c3c] rounded-full text-xs font-bold">{{ vector.count }}</span>
-                                        </div>
-                                    {% endfor %}
-                                {% else %}
-                                    <div class="text-center py-4 bg-white dark:bg-gray-800 rounded-md border border-gray-200 dark:border-gray-600">
-                                        <p class="text-xs text-gray-500 dark:text-gray-400">No recent attack vectors</p>
-                                    </div>
-                                {% endif %}
-                            </div>
-                        </div>
-                        <div class="bg-gray-50 dark:bg-gray-700 border border-gray-200 dark:border-gray-600 p-5 rounded-lg">
-                            <div class="flex items-center justify-between mb-4">
-                                <p class="text-xs font-medium text-gray-700 dark:text-gray-300 uppercase tracking-wide">Recent Security Alerts</p>
-                                <i class="fas fa-bell text-[#e74c3c] text-sm"></i>
-                            </div>
-                            <div class="space-y-2.5">
-                                {% if threat_intelligence.recent_alerts %}
-                                    {% for alert in threat_intelligence.recent_alerts|slice:":3" %}
-                                        <div class="flex items-start gap-2.5 bg-white dark:bg-gray-800 border border-gray-200 dark:border-gray-600 p-2.5 rounded-md hover:border-[#e74c3c]/30 dark:hover:bg-gray-600 transition-colors">
-                                            <span class="w-2 h-2 rounded-full mt-1.5 flex-shrink-0 {% if alert.cve_score and alert.cve_score >= 8 %}bg-red-500{% elif alert.cve_score and alert.cve_score >= 5 %}bg-yellow-500{% else %}bg-orange-500{% endif %} shadow-sm"></span>
-                                            <span class="text-sm text-gray-800 dark:text-gray-200 line-clamp-2 flex-1">{{ alert.description|truncatechars:55 }}</span>
-                                        </div>
-                                    {% endfor %}
-                                {% else %}
-                                    <div class="text-center py-4 bg-white dark:bg-gray-800 rounded-md border border-gray-200 dark:border-gray-600">
-                                        <p class="text-xs text-gray-500 dark:text-gray-400">No recent alerts</p>
-                                    </div>
-                                {% endif %}
-                            </div>
-                        </div>
-                    </div>
-                </div>
-            </div>
-        </div>
-    </div>
-{% endblock body %}
-{% block scripts %}
-    <script src="https://cdn.jsdelivr.net/npm/chart.js@4.4.0/dist/chart.umd.min.js"></script>
-    <script>
+        {% endblock body %}
+        {% block scripts %}
+            <script src="https://cdn.jsdelivr.net/npm/chart.js@4.4.0/dist/chart.umd.min.js"></script>
+            <script>
         // Support dark mode for chart text colors
         const isDarkMode = document.documentElement.classList.contains('dark');
         
@@ -931,5 +931,5 @@
         } else {
             setTimeout(initializeAllCharts, 200);
         }
-    </script>
-{% endblock scripts %}+            </script>
+        {% endblock scripts %}