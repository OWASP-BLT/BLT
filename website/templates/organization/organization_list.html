--- conflicted
+++ resolved
@@ -10,20 +10,12 @@
                 <h2 class="text-xl font-semibold text-gray-900 dark:text-gray-100 mb-4">Popular Tags</h2>
                 <div class="flex flex-wrap gap-2">
                     <a href="{% url 'organizations' %}"
-<<<<<<< HEAD
                        class="px-4 py-2 rounded-full text-sm font-medium {% if not selected_tag %}bg-[#e74c3c] text-white{% else %}bg-gray-200 text-black hover:bg-gray-200 dark:bg-gray-700 dark:text-white dark:hover:bg-gray-600{% endif %} transition-colors">
-=======
-                       class="px-4 py-2 rounded-full text-sm font-medium {% if not selected_tag %}bg-[#e74c3c] text-white{% else %}bg-gray-100 text-gray-800 dark:text-gray-200{% endif %} transition-colors">
->>>>>>> 051884a0
                         All
                     </a>
                     {% for tag in top_tags %}
                         <a href="{% url 'organizations' %}?tag={{ tag.slug }}"
-<<<<<<< HEAD
                            class="px-4 py-2 rounded-full text-sm font-medium {% if selected_tag.slug == tag.slug %}bg-[#e74c3c] text-white{% else %}bg-gray-200 text-black hover:bg-gray-200 dark:bg-gray-700 dark:text-white dark:hover:bg-gray-600{% endif %} transition-colors">
-=======
-                           class="px-4 py-2 rounded-full text-sm font-medium {% if selected_tag.slug == tag.slug %}bg-[#e74c3c] text-white{% else %}bg-gray-100 text-gray-800 dark:text-gray-200{% endif %} transition-colors">
->>>>>>> 051884a0
                             {{ tag.name }} ({{ tag.org_count }})
                         </a>
                     {% endfor %}
