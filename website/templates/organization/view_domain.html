--- conflicted
+++ resolved
@@ -423,11 +423,5 @@
                 configVerticalBarChart
             );
         });
-<<<<<<< HEAD
-        </script>
-    </body>
-</html>
-=======
     </script>
-{% endblock scripts %}
->>>>>>> 4eeb9e3a
+{% endblock scripts %}