{% extends "base.html" %}
{% load static %}
{% block title %}
    Service Status
{% endblock title %}
{% block description %}
    Check the status of various services including Bitcoin Node, SendGrid API, and GitHub API. Stay informed about their current operational status and block information.
{% endblock description %}
{% block keywords %}
    Service Status, Bitcoin Node, SendGrid API, GitHub API, Operational Status, Block Information
{% endblock keywords %}
{% block og_title %}
    Service Status - Monitor Operational Status
{% endblock og_title %}
{% block og_description %}
    View the current status of services such as Bitcoin Node, SendGrid API, and GitHub API. Stay updated on their operational status and block information.
{% endblock og_description %}
{% block content %}
    {% include "includes/sidenav.html" %}
    <style>
        .status-container {
            padding: 30px;
            max-width: 800px;
            margin: auto;
        }
        .status-header {
            text-align: center;
            font-size: 24px;
            margin-bottom: 20px;
            font-weight: bold;
        }
        .status-card {
            border: 1px solid #ddd;
            border-radius: 8px;
            padding: 20px;
            margin-bottom: 15px;
            box-shadow: 0 4px 6px rgba(0, 0, 0, 0.1);
        }
        .status-card h3 {
            margin-bottom: 10px;
        }
        .status-dot {
            width: 15px;
            height: 15px;
            border-radius: 50%;
            display: inline-block;
            margin-right: 10px;
        }
        .status-dot.green {
            background-color: #28a745;
        }
        .status-dot.red {
            background-color: #dc3545;
        }
        .memory-info, .memory-consumers, .memory-by-module {
            margin-top: 10px;
        }
        .memory-consumers ul, .memory-by-module ul {
            list-style-type: none;
            padding: 0;
        }
        .memory-consumers li, .memory-by-module li {
            margin-bottom: 5px;
        }
        /* Slack Bot Activity styles */
        .slack-stats {
            padding: 10px 0;
        }
        .stats-overview {
            display: grid;
            grid-template-columns: repeat(auto-fit, minmax(200px, 1fr));
            gap: 15px;
            margin-bottom: 20px;
        }
        .stats-overview p {
            margin: 5px 0;
        }
        .activity-types ul {
            list-style: none;
            padding: 0;
            display: grid;
            grid-template-columns: repeat(auto-fit, minmax(150px, 1fr));
            gap: 10px;
        }
        .recent-activities table {
            width: 100%;
            border-collapse: collapse;
            margin-top: 10px;
        }
        .recent-activities th,
        .recent-activities td {
            padding: 8px;
            border-bottom: 1px solid #eee;
            text-align: left;
        }
        .recent-activities th {
            background-color: #f8f9fa;
            font-weight: 600;
        }
        .recent-activities tr:hover {
            background-color: #f8f9fa;
        }
        .mt-4 {
            margin-top: 1.5rem;
        }
        .mb-2 {
            margin-bottom: 0.5rem;
        }
        .text-lg {
            font-size: 1.125rem;
        }
        .font-semibold {
            font-weight: 600;
        }
        .overflow-x-auto {
            overflow-x: auto;
        }
    </style>
    <div class="status-container">
        <div class="status-header">Service Status</div>
        <!-- Bitcoin Node Status -->
        <div class="status-card">
            <h3>Bitcoin Node</h3>
            <div class="status-item">
                <div class="status-dot {% if status.bitcoin == None %}gray{% elif status.bitcoin %}green{% else %}red{% endif %}">
                </div>
                {% if status.bitcoin == None %}
                    <span>Status Unknown</span>
                {% elif status.bitcoin %}
                    <span>Operational</span>
                    <p>Block Height: {{ status.bitcoin_block }}</p>
                    <a class="explorer-link"
                       href="https://mempool.space/block/{{ status.bitcoin_block }}"
                       target="_blank">View on Mempool</a>
                {% else %}
                    <span>Not Operational</span>
                {% endif %}
            </div>
        </div>
        <!-- SendGrid API Status -->
        <div class="status-card">
            <h3>SendGrid API</h3>
            <div class="status-item">
                <div class="status-dot {% if status.sendgrid == None %}gray{% elif status.sendgrid %}green{% else %}red{% endif %}">
                </div>
                {% if status.sendgrid == None %}
                    <span>Status Unknown</span>
                {% elif status.sendgrid %}
                    <span>Operational</span>
                {% else %}
                    <span>Not Operational</span>
                {% endif %}
            </div>
        </div>
        <div class="status-card">
            <h3>OpenAI API</h3>
            <div class="status-item">
                <div class="status-dot {% if status.openai == None %}gray{% elif status.openai %}green{% else %}red{% endif %}"></div>
                {% if status.openai == None %}
                    <span>Status Unknown</span>
                {% elif status.openai %}
                    <span>Operational</span>
                {% else %}
                    <span>Not Operational</span>
                {% endif %}
            </div>
        </div>
        <div class="status-card">
            <h3>GitHub API</h3>
            <div class="status-item">
                <div class="status-dot {% if status.github == None %}gray{% elif status.github %}green{% else %}red{% endif %}"></div>
                {% if status.github == None %}
                    <span>Status Unknown</span>
                {% elif status.github %}
                    <span>Operational</span>
                {% else %}
                    <span>Not Operational</span>
                {% endif %}
            </div>
        </div>
        <!-- Memory Usage -->
        {% comment %} <div class="status-card">
            <h3>Memory Usage</h3>
            <div class="memory-info">
                <p>
                    <strong>Total:</strong> {{ status.memory_info.total|filesizeformat }}
                </p>
                <p>
                    <strong>Available:</strong> {{ status.memory_info.available|filesizeformat }}
                </p>
                <p>
                    <strong>Used:</strong> {{ status.memory_info.used|filesizeformat }}
                </p>
                <p>
                    <strong>Free:</strong> {{ status.memory_info.free|filesizeformat }}
                </p>
            </div>
        </div> {% endcomment %}
        <!-- Memory Profiling -->
        {% comment %} <div class="status-card">
            <h3>Memory Profiling</h3>
            <p>
                <strong>Current Usage:</strong> {{ status.memory_profiling.current|filesizeformat }}
            </p>
            <p>
                <strong>Peak Usage:</strong> {{ status.memory_profiling.peak|filesizeformat }}
            </p>
        </div> {% endcomment %}
        <!-- Top Memory Consumers -->
        <div class="status-card">
            <h3>Top Memory Consumers</h3>
            <div class="memory-consumers">
                <ul>
                    {% for proc in status.top_memory_consumers %}
                        <li>
                            <strong>{{ proc.name }}</strong> (PID: {{ proc.pid }}):
                            {{ proc.memory_info.rss|filesizeformat }}
                        </li>
                    {% endfor %}
                </ul>
            </div>
        </div>
        <div class="status-card">
            <h3>Database Connection Count</h3>
            <p>{{ status.db_connection_count }}</p>
        </div>
        <div class="status-card">
            <h3>Redis Stats</h3>
            <div class="redis-status">
                <p>
                    <strong>Status:</strong>
                    <span class="{% if status.redis_stats.status == 'Connected' %}text-green-600{% else %}text-red-600{% endif %}">
                        {{ status.redis_stats.status }}
                    </span>
                </p>
                {% if status.redis_stats.error %}
                    <p class="text-red-600">
                        <strong>Error:</strong> {{ status.redis_stats.error }}
                    </p>
                {% endif %}
                {% if status.redis_stats.status == 'Connected' %}
                    <ul class="mt-2">
                        <li>
                            <strong>Version:</strong> {{ status.redis_stats.version }}
                        </li>
                        <li>
                            <strong>Connected Clients:</strong> {{ status.redis_stats.connected_clients }}
                        </li>
                        <li>
                            <strong>Memory Usage:</strong> {{ status.redis_stats.used_memory_human }}
                        </li>
                        <li>
                            <strong>Uptime (days):</strong> {{ status.redis_stats.uptime_days }}
                        </li>
                    </ul>
                {% endif %}
            </div>
        </div>
        <!-- Management Commands -->
        <div class="status-card">
<<<<<<< HEAD
            <h3 class="text-xl font-semibold text-gray-900 mb-4">Management Commands</h3>
            <!-- Command Logs -->
            <div class="mb-8">
                <h4 class="text-lg font-medium text-gray-900 mb-4">Command History</h4>
                <div class="management-commands">
                    {% if status.management_commands %}
                        <table class="min-w-full divide-y divide-gray-200">
                            <thead class="bg-gray-50">
                                <tr>
                                    <th class="px-6 py-3 text-left text-xs font-medium text-gray-500 uppercase tracking-wider">Command</th>
                                    <th class="px-6 py-3 text-left text-xs font-medium text-gray-500 uppercase tracking-wider">Last Run</th>
                                    <th class="px-6 py-3 text-left text-xs font-medium text-gray-500 uppercase tracking-wider">Status</th>
                                    <th class="px-6 py-3 text-left text-xs font-medium text-gray-500 uppercase tracking-wider">Run Count</th>
                                    <th class="px-6 py-3 text-left text-xs font-medium text-gray-500 uppercase tracking-wider">Actions</th>
=======
            <h3>Management Commands</h3>
            <div class="management-commands">
                {% if status.management_commands %}
                    <table class="min-w-full">
                        <thead>
                            <tr>
                                <th class="text-left">Command</th>
                                <th class="text-left">Last Run</th>
                                <th class="text-left">Status</th>
                                <th class="text-left">Run Count</th>
                                <th class="text-left">Actions</th>
                            </tr>
                        </thead>
                        <tbody>
                            {% for command in status.management_commands %}
                                <tr>
                                    <td>{{ command.command_name }}</td>
                                    <td>{{ command.last_run|timesince }} ago</td>
                                    <td>
                                        <span class="inline-flex items-center px-2.5 py-0.5 rounded-full text-xs font-medium {% if command.last_success %}bg-green-100 text-green-800{% else %}bg-red-100 text-red-800{% endif %}">
                                            {% if command.last_success %}
                                                Success
                                            {% else %}
                                                Failed
                                            {% endif %}
                                        </span>
                                    </td>
                                    <td>{{ command.run_count }}</td>
                                    <td>
                                        <form method="post"
                                              action="{% url 'run_management_command' %}"
                                              class="inline">
                                            {% csrf_token %}
                                            <input type="hidden" name="command" value="{{ command.command_name }}">
                                            <button type="submit"
                                                    class="inline-flex items-center p-1 border border-transparent rounded-full shadow-sm text-white bg-indigo-600 hover:bg-indigo-700 focus:outline-none focus:ring-2 focus:ring-offset-2 focus:ring-indigo-500"
                                                    title="Run command">
                                                <svg class="h-4 w-4" fill="none" viewBox="0 0 24 24" stroke="currentColor">
                                                    <path stroke-linecap="round" stroke-linejoin="round" stroke-width="2" d="M4 4v5h.582m15.356 2A8.001 8.001 0 004.582 9m0 0H9m11 11v-5h-.581m0 0a8.003 8.003 0 01-15.357-2m15.357 2H15" />
                                                </svg>
                                            </button>
                                        </form>
                                    </td>
>>>>>>> 3e9e541d
                                </tr>
                            </thead>
                            <tbody class="bg-white divide-y divide-gray-200">
                                {% for command in status.management_commands %}
                                    <tr class="hover:bg-gray-50">
                                        <td class="px-6 py-4 whitespace-nowrap text-sm font-medium text-gray-900">{{ command.command_name }}</td>
                                        <td class="px-6 py-4 whitespace-nowrap text-sm text-gray-500">{{ command.last_run|timesince }} ago</td>
                                        <td class="px-6 py-4 whitespace-nowrap">
                                            <span class="inline-flex items-center px-2.5 py-0.5 rounded-full text-xs font-medium {% if command.last_success %}bg-green-100 text-green-800{% else %}bg-red-100 text-red-800{% endif %}">
                                                {% if command.last_success %}
                                                    Success
                                                {% else %}
                                                    Failed
                                                {% endif %}
                                            </span>
                                        </td>
                                        <td class="px-6 py-4 whitespace-nowrap text-sm text-gray-500">{{ command.run_count }}</td>
                                        <td class="px-6 py-4 whitespace-nowrap text-sm text-gray-500">
                                            {% if user.is_superuser %}
                                                <form method="post"
                                                      action="{% url 'run_management_command' %}"
                                                      class="inline">
                                                    {% csrf_token %}
                                                    <input type="hidden" name="command" value="{{ command.command_name }}">
                                                    <button type="submit"
                                                            class="inline-flex items-center p-1 border border-transparent rounded-full shadow-sm text-white bg-indigo-600 hover:bg-indigo-700 focus:outline-none focus:ring-2 focus:ring-offset-2 focus:ring-indigo-500"
                                                            title="Run command">
                                                        <svg class="h-4 w-4" fill="none" viewBox="0 0 24 24" stroke="currentColor">
                                                            <path stroke-linecap="round" stroke-linejoin="round" stroke-width="2" d="M4 4v5h.582m15.356 2A8.001 8.001 0 004.582 9m0 0H9m11 11v-5h-.581m0 0a8.003 8.003 0 01-15.357-2m15.357 2H15" />
                                                        </svg>
                                                    </button>
                                                </form>
                                            {% endif %}
                                        </td>
                                    </tr>
                                {% endfor %}
                            </tbody>
                        </table>
                    {% else %}
                        <p class="text-sm text-gray-500">No management commands have been logged yet.</p>
                    {% endif %}
                </div>
            </div>
            <!-- Available Commands -->
            <div>
                <h4 class="text-lg font-medium text-gray-900 mb-4">Available Commands</h4>
                <div class="grid grid-cols-1 md:grid-cols-2 lg:grid-cols-3 gap-4">
                    {% for command in status.available_commands %}
                        <div class="bg-gray-50 rounded-lg p-4">
                            <div class="flex items-center justify-between">
                                <span class="text-sm font-medium text-gray-900">{{ command.name }}</span>
                                {% if user.is_superuser %}
                                    <form method="post"
                                          action="{% url 'run_management_command' %}"
                                          class="inline">
                                        {% csrf_token %}
                                        <input type="hidden" name="command" value="{{ command.name }}">
                                        <button type="submit"
                                                class="inline-flex items-center p-1 border border-transparent rounded-full shadow-sm text-white bg-indigo-600 hover:bg-indigo-700 focus:outline-none focus:ring-2 focus:ring-offset-2 focus:ring-indigo-500"
                                                title="Run command">
                                            <svg class="h-4 w-4" fill="none" viewBox="0 0 24 24" stroke="currentColor">
                                                <path stroke-linecap="round" stroke-linejoin="round" stroke-width="2" d="M4 4v5h.582m15.356 2A8.001 8.001 0 004.582 9m0 0H9m11 11v-5h-.581m0 0a8.003 8.003 0 01-15.357-2m15.357 2H15" />
                                            </svg>
                                        </button>
                                    </form>
                                {% endif %}
                            </div>
                            {% if command.help_text %}<p class="mt-1 text-sm text-gray-500">{{ command.help_text }}</p>{% endif %}
                        </div>
                    {% endfor %}
                </div>
            </div>
        </div>
        <!-- Slack Bot Activity -->
        <div class="status-card">
            <h3>Slack Bot Activity</h3>
            <div class="slack-stats">
                <div class="stats-overview">
                    <p>
                        <strong>Total Activities:</strong> {{ status.slack_bot.total_activities }}
                    </p>
                    <p>
                        <strong>Last 24h Activities:</strong> {{ status.slack_bot.last_24h_activities }}
                    </p>
                    <p>
                        <strong>Success Rate:</strong> {{ status.slack_bot.success_rate|floatformat:1 }}%
                    </p>
                    <p>
                        <strong>Active Workspaces:</strong> {{ status.slack_bot.workspace_count }}
                    </p>
                    {% if status.slack_bot.last_activity %}
                        <p>
                            <strong>Last Activity:</strong> {{ status.slack_bot.last_activity|timesince }} ago
                        </p>
                    {% endif %}
                </div>
                <div class="activity-types mt-4">
                    <h4 class="text-lg font-semibold mb-2">Activity Distribution</h4>
                    <ul>
                        {% for type, count in status.slack_bot.activity_types.items %}<li>{{ type|title }}: {{ count }}</li>{% endfor %}
                    </ul>
                </div>
                <div class="recent-activities mt-4">
                    <h4 class="text-lg font-semibold mb-2">Recent Activities</h4>
                    <div class="overflow-x-auto">
                        <table class="min-w-full">
                            <thead>
                                <tr>
                                    <th class="text-left">Type</th>
                                    <th class="text-left">Time</th>
                                    <th class="text-left">Status</th>
                                </tr>
                            </thead>
                            <tbody>
                                {% for activity in status.slack_bot.recent_activities %}
                                    <tr>
                                        <td>{{ activity.activity_type|title }}</td>
                                        <td>{{ activity.created|date:"M d, H:i" }}</td>
                                        <td>
                                            <span class="status-dot {% if activity.success %}green{% else %}red{% endif %}"></span>
                                            {{ activity.success|yesno:"Success,Failed" }}
                                        </td>
                                    </tr>
                                {% endfor %}
                            </tbody>
                        </table>
                    </div>
                </div>
            </div>
        </div>
    </div>
{% endblock content %}<|MERGE_RESOLUTION|>--- conflicted
+++ resolved
@@ -258,33 +258,18 @@
         </div>
         <!-- Management Commands -->
         <div class="status-card">
-<<<<<<< HEAD
-            <h3 class="text-xl font-semibold text-gray-900 mb-4">Management Commands</h3>
-            <!-- Command Logs -->
-            <div class="mb-8">
-                <h4 class="text-lg font-medium text-gray-900 mb-4">Command History</h4>
-                <div class="management-commands">
-                    {% if status.management_commands %}
-                        <table class="min-w-full divide-y divide-gray-200">
-                            <thead class="bg-gray-50">
-                                <tr>
-                                    <th class="px-6 py-3 text-left text-xs font-medium text-gray-500 uppercase tracking-wider">Command</th>
-                                    <th class="px-6 py-3 text-left text-xs font-medium text-gray-500 uppercase tracking-wider">Last Run</th>
-                                    <th class="px-6 py-3 text-left text-xs font-medium text-gray-500 uppercase tracking-wider">Status</th>
-                                    <th class="px-6 py-3 text-left text-xs font-medium text-gray-500 uppercase tracking-wider">Run Count</th>
-                                    <th class="px-6 py-3 text-left text-xs font-medium text-gray-500 uppercase tracking-wider">Actions</th>
-=======
+
             <h3>Management Commands</h3>
             <div class="management-commands">
                 {% if status.management_commands %}
                     <table class="min-w-full">
                         <thead>
                             <tr>
-                                <th class="text-left">Command</th>
-                                <th class="text-left">Last Run</th>
-                                <th class="text-left">Status</th>
-                                <th class="text-left">Run Count</th>
-                                <th class="text-left">Actions</th>
+                                    <th class="px-6 py-3 text-left text-xs font-medium text-gray-500 uppercase tracking-wider">Command</th>
+                                    <th class="px-6 py-3 text-left text-xs font-medium text-gray-500 uppercase tracking-wider">Last Run</th>
+                                    <th class="px-6 py-3 text-left text-xs font-medium text-gray-500 uppercase tracking-wider">Status</th>
+                                    <th class="px-6 py-3 text-left text-xs font-medium text-gray-500 uppercase tracking-wider">Run Count</th>
+                                    <th class="px-6 py-3 text-left text-xs font-medium text-gray-500 uppercase tracking-wider">Actions</th>
                             </tr>
                         </thead>
                         <tbody>
@@ -317,7 +302,7 @@
                                             </button>
                                         </form>
                                     </td>
->>>>>>> 3e9e541d
+
                                 </tr>
                             </thead>
                             <tbody class="bg-white divide-y divide-gray-200">
