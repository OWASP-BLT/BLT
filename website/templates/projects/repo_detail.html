--- conflicted
+++ resolved
@@ -1295,7 +1295,86 @@
     </div>
 {% endblock content %}
 {% block after_js %}
-<<<<<<< HEAD
+    {{ block.super }}
+    <script>
+        document.addEventListener('DOMContentLoaded', function() {
+            const refreshButton = document.getElementById('refresh-github-data');
+            const loadingOverlay = document.getElementById('loadingOverlay');
+            
+            if (refreshButton) {
+                refreshButton.addEventListener('click', function() {
+                    const repoId = this.getAttribute('data-repo-id');
+                    
+                    // Show loading overlay
+                    if (loadingOverlay) {
+                        loadingOverlay.classList.remove('hidden');
+                    }
+                    
+                    // Disable the button to prevent multiple clicks
+                    refreshButton.disabled = true;
+                    refreshButton.classList.add('opacity-50', 'cursor-not-allowed');
+                    
+                    // Get CSRF token
+                    const csrfToken = document.querySelector('meta[name="csrf-token"]').getAttribute('content');
+                    
+                    // Make the AJAX request to refresh the data
+                    fetch(`/repository/${repoId}/refresh/`, {
+                        method: 'POST',
+                        headers: {
+                            'X-CSRFToken': csrfToken,
+                            'Content-Type': 'application/json'
+                        },
+                        credentials: 'same-origin'
+                    })
+                    .then(response => {
+                        if (!response.ok) {
+                            throw new Error(`Network response was not ok: ${response.status}`);
+                        }
+                        return response.json();
+                    })
+                    .then(data => {
+                        console.log('Success:', data);
+                        
+                        // Update the counts
+                        const issuesCount = document.getElementById('issues-count');
+                        const prsCount = document.getElementById('prs-count');
+                        const dollarTagCount = document.getElementById('dollar-tag-count');
+                        
+                        if (issuesCount) issuesCount.textContent = data.data.issues_count;
+                        if (prsCount) prsCount.textContent = data.data.prs_count;
+                        if (dollarTagCount) dollarTagCount.textContent = data.data.dollar_tag_count;
+                        
+                        // Update the last updated text
+                        const lastUpdatedText = document.getElementById('last-updated-text');
+                        if (lastUpdatedText && data.data.last_updated) {
+                            const lastUpdated = new Date(data.data.last_updated);
+                            lastUpdatedText.textContent = `Last updated: ${lastUpdated.toLocaleString()}`;
+                        }
+                        
+                        // Show success message
+                        alert('Repository data refreshed successfully! Reload the page to see the updated issues and PRs.');
+                        
+                        // Optional: Reload the page to show updated data
+                        // window.location.reload();
+                    })
+                    .catch(error => {
+                        console.error('Error:', error);
+                        alert('An error occurred while refreshing the repository data. Please try again later.');
+                    })
+                    .finally(() => {
+                        // Hide loading overlay
+                        if (loadingOverlay) {
+                            loadingOverlay.classList.add('hidden');
+                        }
+                        
+                        // Re-enable the button
+                        refreshButton.disabled = false;
+                        refreshButton.classList.remove('opacity-50', 'cursor-not-allowed');
+                    });
+                });
+            }
+        });
+    </script>
     <script src="https://cdn.jsdelivr.net/npm/chart.js"></script>
     <script>
         const open_issues = {{repo.open_issues}};
@@ -1390,86 +1469,6 @@
                     }
                 }
             },
-=======
-    {{ block.super }}
-    <script>
-        document.addEventListener('DOMContentLoaded', function() {
-            const refreshButton = document.getElementById('refresh-github-data');
-            const loadingOverlay = document.getElementById('loadingOverlay');
-            
-            if (refreshButton) {
-                refreshButton.addEventListener('click', function() {
-                    const repoId = this.getAttribute('data-repo-id');
-                    
-                    // Show loading overlay
-                    if (loadingOverlay) {
-                        loadingOverlay.classList.remove('hidden');
-                    }
-                    
-                    // Disable the button to prevent multiple clicks
-                    refreshButton.disabled = true;
-                    refreshButton.classList.add('opacity-50', 'cursor-not-allowed');
-                    
-                    // Get CSRF token
-                    const csrfToken = document.querySelector('meta[name="csrf-token"]').getAttribute('content');
-                    
-                    // Make the AJAX request to refresh the data
-                    fetch(`/repository/${repoId}/refresh/`, {
-                        method: 'POST',
-                        headers: {
-                            'X-CSRFToken': csrfToken,
-                            'Content-Type': 'application/json'
-                        },
-                        credentials: 'same-origin'
-                    })
-                    .then(response => {
-                        if (!response.ok) {
-                            throw new Error(`Network response was not ok: ${response.status}`);
-                        }
-                        return response.json();
-                    })
-                    .then(data => {
-                        console.log('Success:', data);
-                        
-                        // Update the counts
-                        const issuesCount = document.getElementById('issues-count');
-                        const prsCount = document.getElementById('prs-count');
-                        const dollarTagCount = document.getElementById('dollar-tag-count');
-                        
-                        if (issuesCount) issuesCount.textContent = data.data.issues_count;
-                        if (prsCount) prsCount.textContent = data.data.prs_count;
-                        if (dollarTagCount) dollarTagCount.textContent = data.data.dollar_tag_count;
-                        
-                        // Update the last updated text
-                        const lastUpdatedText = document.getElementById('last-updated-text');
-                        if (lastUpdatedText && data.data.last_updated) {
-                            const lastUpdated = new Date(data.data.last_updated);
-                            lastUpdatedText.textContent = `Last updated: ${lastUpdated.toLocaleString()}`;
-                        }
-                        
-                        // Show success message
-                        alert('Repository data refreshed successfully! Reload the page to see the updated issues and PRs.');
-                        
-                        // Optional: Reload the page to show updated data
-                        // window.location.reload();
-                    })
-                    .catch(error => {
-                        console.error('Error:', error);
-                        alert('An error occurred while refreshing the repository data. Please try again later.');
-                    })
-                    .finally(() => {
-                        // Hide loading overlay
-                        if (loadingOverlay) {
-                            loadingOverlay.classList.add('hidden');
-                        }
-                        
-                        // Re-enable the button
-                        refreshButton.disabled = false;
-                        refreshButton.classList.remove('opacity-50', 'cursor-not-allowed');
-                    });
-                });
-            }
->>>>>>> 387a65d0
         });
     </script>
     <script src="{% static 'js/repo_detail.js' %}"></script>
