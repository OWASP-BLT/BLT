{% extends "base.html" %}
{% block title %}
    Project Detail - {{ project.name }}
{% endblock title %}
{% block content %}
    {% include "includes/sidenav.html" %}
    <div class="container">
        <!-- Project Header -->
        <div class="project-header">
            {% if project.logo %}
                <img src="{{ project.logo }}"
                     alt="{{ project.name }} logo"
                     class="project-logo"
                     width="100"
                     height="100">
                <!-- Added width and height attributes -->
            {% endif %}
            <div class="project-info">
                <h2>{{ project.name }}</h2>
                <p>{{ project.description }}</p>
                <div class="project-tags">
                    {% for tag in project.tags.all %}<span class="tag">{{ tag.name }}</span>{% endfor %}
                </div>
                <div class="project-links">
                    <a href="{{ project.github_url }}" target="_blank" title="GitHub">
                        <i class="fab fa-github"></i> GitHub
                    </a>
                    {% if project.wiki_url %}
                        <a href="{{ project.wiki_url }}" target="_blank" title="Wiki">
                            <i class="fas fa-book"></i> Wiki
                        </a>
                    {% endif %}
                    {% if project.homepage_url %}
                        <a href="{{ project.homepage_url }}" target="_blank" title="Homepage">
                            <i class="fas fa-home"></i> Homepage
                        </a>
                    {% endif %}
                    {% for link in project.external_links %}<a href="{{ link.url }}" target="_blank">{{ link.name }}</a>{% endfor %}
                </div>
                <form method="post" action="">
                    {% csrf_token %}
                    <button type="submit" name="update_project" class="btn btn-primary">Refresh Project</button>
                </form>
            </div>
        </div>
        <!-- Project Statistics -->
        <div class="project-stats">
            <h3>Project Statistics</h3>
            <div class="stats-grid">
                <div class="stat-item">
                    <i class="fas fa-star"></i>
                    <span>{{ project.stars }}</span>
                    <p>Stars</p>
                </div>
                <div class="stat-item">
                    <i class="fas fa-code-branch"></i>
                    <span>{{ project.forks }}</span>
                    <p>Forks</p>
                </div>
                <div class="stat-item">
                    <i class="fas fa-eye"></i>
                    <span>{{ project.watchers }}</span>
                    <p>Watchers</p>
                </div>
                <div class="stat-item">
                    <i class="fas fa-exclamation-circle"></i>
                    <span>{{ project.open_issues }}</span>
                    <p>Open Issues</p>
                </div>
                <div class="stat-item">
                    <i class="fas fa-tasks"></i>
                    <span>{{ project.open_pull_requests }}</span>
                    <p>Open PRs</p>
                </div>
                <div class="stat-item">
                    <i class="fas fa-code"></i>
                    <span>{{ project.primary_language }}</span>
                    <p>Language</p>
                </div>
                <div class="stat-item">
                    <i class="fas fa-balance-scale"></i>
                    <span>{{ project.license }}</span>
                    <p>License</p>
                </div>
                <div class="stat-item">
                    <i class="fas fa-history"></i>
                    <span>{{ project.last_commit_date }}</span>
                    <p>Last Commit</p>
                </div>
            </div>
        </div>
        <!-- Top Contributors -->
        <div class="contributors-section">
            <h3>Top Contributors</h3>
            <div class="contributors">
                {% for contributor in project.get_top_contributors %}
                    <div class="contributor">
                        <img src="{{ contributor.avatar_url }}"
                             alt="{{ contributor.name }}"
                             class="contributor-avatar"
                             width="50"
                             height="50">
                        <!-- Added width and height attributes -->
                        <p>{{ contributor.name }}</p>
                    </div>
                {% endfor %}
            </div>
        </div>
<<<<<<< HEAD
        <div class="additional-metadata">
            <h3>Additional Metadata</h3>
            <p>Freshness: {{ project.freshness }}</p>
            <p>Stars: {{ project.stars }}</p>
            <p>Forks: {{ project.forks }}</p>
            <div class="external-links">
                <h4>External Links</h4>
                <ul>
                    {% for link in project.external_links %}
                        <li>
                            <a href="{{ link.url }}" target="_blank">{{ link.name }}</a>
                        </li>
                    {% endfor %}
                </ul>
            </div>
        </div>
        <div class="project-tags">
            <h3>Tags</h3>
            <ul>
                {% for tag in project.tags.all %}<li>{{ tag.name }}</li>{% endfor %}
=======
        <!-- Latest Releases -->
        <div class="latest-releases">
            <h3>Latest Releases</h3>
            <ul>
                {% for release in project.releases %}
                    <li>
                        <a href="{{ release.url }}" target="_blank">{{ release.name }}</a>
                        <span class="release-date">{{ release.published_at }}</span>
                    </li>
                {% endfor %}
>>>>>>> 24a243f4
            </ul>
        </div>
        <!-- Related Projects -->
        <div class="related-projects">
            <h3>Related Projects</h3>
            <ul>
                {% for related_project in project.related_projects %}
                    <li>
                        <a href="{% url 'project_view' related_project.slug %}">{{ related_project.name }}</a>
                    </li>
                {% endfor %}
            </ul>
        </div>
    </div>
    <!-- CSS Styles -->
    <style>
        .container {
            margin-top: 30px;
            max-width: 1200px;
            margin-left: auto;
            margin-right: auto;
            padding: 0 15px;
            font-family: Arial, sans-serif;
        }
        .project-header {
            display: flex;
            margin-bottom: 40px;
        }
        .project-logo {
            width: 150px;
            height: 150px;
            object-fit: cover;
            border-radius: 10px;
            margin-right: 30px;
        }
        .project-info h2 {
            font-size: 36px;
            margin-bottom: 10px;
        }
        .project-info p {
            font-size: 18px;
            color: #555;
        }
        .project-tags {
            margin-top: 15px;
        }
        .tag {
            display: inline-block;
            background-color: #007bff;
            color: #fff;
            padding: 5px 10px;
            margin: 0 5px 5px 0;
            border-radius: 3px;
            font-size: 14px;
        }
        .project-links {
            margin-top: 20px;
        }
        .project-links a {
            margin-right: 15px;
            color: #007bff;
            text-decoration: none;
            font-size: 16px;
        }
        .project-links a i {
            margin-right: 5px;
        }
        .project-stats {
            margin-top: 50px;
        }
        .stats-grid {
            display: grid;
            grid-template-columns: repeat(auto-fill, minmax(120px, 1fr));
            gap: 20px;
            margin-top: 20px;
        }
        .stat-item {
            background-color: #f8f9fa;
            padding: 20px;
            text-align: center;
            border-radius: 8px;
        }
        .stat-item i {
            font-size: 24px;
            color: #007bff;
            margin-bottom: 10px;
        }
        .stat-item span {
            display: block;
            font-size: 24px;
            font-weight: bold;
        }
        .stat-item p {
            margin-top: 5px;
            color: #555;
        }
        .contributors-section {
            margin-top: 50px;
        }
        .contributors {
            display: flex;
            flex-wrap: wrap;
            gap: 20px;
            margin-top: 20px;
        }
        .contributor {
            width: 100px;
            text-align: center;
        }
        .contributor-avatar {
            width: 80px;
            height: 80px;
            border-radius: 50%;
            object-fit: cover;
            margin-bottom: 10px;
        }
        .commit-activity {
            margin-top: 50px;
        }
        .commit-activity img {
            width: 100%;
            border-radius: 8px;
        }
        .latest-releases {
            margin-top: 50px;
        }
        .latest-releases ul {
            list-style-type: none;
            padding: 0;
        }
        .latest-releases li {
            margin-bottom: 10px;
        }
        .latest-releases a {
            font-size: 16px;
            color: #007bff;
            text-decoration: none;
        }
        .release-date {
            display: block;
            font-size: 14px;
            color: #555;
        }
        .related-projects {
            margin-top: 50px;
        }
        .related-projects ul {
            list-style-type: none;
            padding: 0;
        }
        .related-projects li {
            margin-bottom: 10px;
        }
        .related-projects a {
            font-size: 16px;
            color: #007bff;
            text-decoration: none;
        }
    </style>
{% endblock content %}<|MERGE_RESOLUTION|>--- conflicted
+++ resolved
@@ -106,7 +106,7 @@
                 {% endfor %}
             </div>
         </div>
-<<<<<<< HEAD
+
         <div class="additional-metadata">
             <h3>Additional Metadata</h3>
             <p>Freshness: {{ project.freshness }}</p>
@@ -116,7 +116,7 @@
                 <h4>External Links</h4>
                 <ul>
                     {% for link in project.external_links %}
-                        <li>
+                     <li>
                             <a href="{{ link.url }}" target="_blank">{{ link.name }}</a>
                         </li>
                     {% endfor %}
@@ -127,7 +127,7 @@
             <h3>Tags</h3>
             <ul>
                 {% for tag in project.tags.all %}<li>{{ tag.name }}</li>{% endfor %}
-=======
+
         <!-- Latest Releases -->
         <div class="latest-releases">
             <h3>Latest Releases</h3>
@@ -138,7 +138,7 @@
                         <span class="release-date">{{ release.published_at }}</span>
                     </li>
                 {% endfor %}
->>>>>>> 24a243f4
+
             </ul>
         </div>
         <!-- Related Projects -->
