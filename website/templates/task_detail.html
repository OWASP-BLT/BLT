--- conflicted
+++ resolved
@@ -123,14 +123,23 @@
                                     <form id="simulation-form">
                                         {% csrf_token %}
                                         <div class="mb-4">
-<<<<<<< HEAD
                                             {% if lab.name == "SQL Injection" %}
-                                                <label for="payload" class="block text-sm font-medium text-gray-700 mb-2">Enter your SQL injection payload:</label>
+                                                <label for="payload" class="block text-sm font-medium text-gray-700 mb-2">
+                                                {% if lab.name == "SQL Injection" %}
+                                                    Enter your SQL injection payload:
+                                                {% elif lab.name == "Cross-Site Scripting (XSS)" %}
+                                                    Enter your XSS payload:
+                                                {% elif lab.name == "Cross-Site Request Forgery" %}
+                                                    Enter your CSRF attack code:
+                                                {% else %}
+                                                    Enter your payload:
+                                                {% endif %}
+                                            </label>
                                                 <textarea id="payload"
                                                           name="payload"
                                                           rows="4"
                                                           class="shadow-sm focus:ring-[#e74c3c] focus:border-[#e74c3c] mt-1 block w-full sm:text-sm border border-gray-300 rounded-md p-3"
-                                                          placeholder="Enter your SQL injection payload here..."></textarea>
+                                                          placeholder="{% if lab.name == 'SQL Injection' %}Enter your SQL injection payload here...{% elif lab.name == 'Cross-Site Scripting (XSS)' %}Enter your XSS payload here...{% elif lab.name == 'Cross-Site Request Forgery' %}Enter your CSRF attack code here...{% else %}Enter your payload here...{% endif %}"></textarea>
                                             {% elif lab.name == "Cross-Site Scripting (XSS)" %}
                                                 <label for="payload" class="block text-sm font-medium text-gray-700 mb-2">Enter your XSS payload:</label>
                                                 <textarea id="payload"
@@ -146,24 +155,6 @@
                                                           class="shadow-sm focus:ring-[#e74c3c] focus:border-[#e74c3c] mt-1 block w-full sm:text-sm border border-gray-300 rounded-md p-3"
                                                           placeholder="Enter your payload here..."></textarea>
                                             {% endif %}
-=======
-                                            <label for="payload" class="block text-sm font-medium text-gray-700 mb-2">
-                                                {% if lab.name == "SQL Injection" %}
-                                                    Enter your SQL injection payload:
-                                                {% elif lab.name == "Cross-Site Scripting (XSS)" %}
-                                                    Enter your XSS payload:
-                                                {% elif lab.name == "Cross-Site Request Forgery" %}
-                                                    Enter your CSRF attack code:
-                                                {% else %}
-                                                    Enter your payload:
-                                                {% endif %}
-                                            </label>
-                                            <textarea id="payload"
-                                                      name="payload"
-                                                      rows="4"
-                                                      class="shadow-sm focus:ring-[#e74c3c] focus:border-[#e74c3c] mt-1 block w-full sm:text-sm border border-gray-300 rounded-md p-3"
-                                                      placeholder="{% if lab.name == 'SQL Injection' %}Enter your SQL injection payload here...{% elif lab.name == 'Cross-Site Scripting (XSS)' %}Enter your XSS payload here...{% elif lab.name == 'Cross-Site Request Forgery' %}Enter your CSRF attack code here...{% else %}Enter your payload here...{% endif %}"></textarea>
->>>>>>> ad43d60a
                                         </div>
                                         <button id="submit-simulation"
                                                 type="submit"
