{% extends "base.html" %}
{% load static %}
{% load custom_tags %}
{% block title %}
    Privacy Policy
{% endblock title %}
{% block description %}
    Learn about our privacy practices. Understand how we handle your data and the measures we take to protect your privacy. {% env 'PROJECT_NAME' %} is committed to transparency and trust.
{% endblock description %}
{% block keywords %}
    Privacy Policy, Data Protection, Privacy Practices, User Data, Data Security, Transparency, Trust
{% endblock keywords %}
{% block og_title %}
    Privacy Policy - Data Protection and Transparency
{% endblock og_title %}
{% block og_description %}
    Read our privacy policy to understand how we handle and protect your data. {% env 'PROJECT_NAME' %} is dedicated to ensuring your privacy and maintaining transparency in our practices.
{% endblock og_description %}
{% block content %}
<<<<<<< HEAD
    <div class="w-[85%] mx-auto py-10">
        <div class="bg-white rounded-xl shadow-lg p-8 border border-gray-100">
            <div class="border-b border-gray-200 pb-6 mb-8">
                <h1 class="text-4xl sm:text-5xl font-bold  mb-4 text-[#e74c3c] ">Privacy Policy</h1>
                <p class="text-lg text-gray-600">
                    Your privacy matters to us. Learn how we collect, use, and protect your information.
                </p>
            </div>
            {% include "mobile_privacy.html" %}
            <div class="mt-12 border-t border-gray-200 pt-8">
                <h2 class="text-3xl font-bold text-[#e74c3c] mb-6">Our Commitment</h2>
                <p class="text-xl mb-8">BLT is 100% free to use, Open Source and a non-commercial, not for profit initiative.</p>
            </div>
        </div>
        <div class="mt-8 text-right text-gray-500">
            <p class="text-sm">Last Updated: January 2023</p>
        </div>
=======
    {% include "includes/sidenav.html" %}
    <div class="w-4/5 lg:w-1/2">
        {% include "mobile_privacy.html" %}
        <h1 class="text-4xl sm:text-5xl lg:text-6xl my-10">
            BLT is 100% free to use, Open Source and a non-commercial, not for profit initiative.
        </h1>
>>>>>>> 40dac1bc
    </div>
    {% block edit_link %}
        <div class="bottom-right">
            <a href="https://github.com/OWASP-BLT/BLT/blob/main/website/templates/privacy.html">
                <i class="fab fa-github"></i>
            </a>
            <a href="https://www.figma.com/file/s0xuxeU6O2guoWEfA9OElZ/Design?node-id=513%3A772&t=pqxWpF3hcYxjEDrs-1">
                <i class="fab fa-figma"></i>
            </a>
        </div>
    {% endblock edit_link %}
{% endblock content %}<|MERGE_RESOLUTION|>--- conflicted
+++ resolved
@@ -17,7 +17,7 @@
     Read our privacy policy to understand how we handle and protect your data. {% env 'PROJECT_NAME' %} is dedicated to ensuring your privacy and maintaining transparency in our practices.
 {% endblock og_description %}
 {% block content %}
-<<<<<<< HEAD
+    % include "includes/sidenav.html" %}
     <div class="w-[85%] mx-auto py-10">
         <div class="bg-white rounded-xl shadow-lg p-8 border border-gray-100">
             <div class="border-b border-gray-200 pb-6 mb-8">
@@ -35,14 +35,6 @@
         <div class="mt-8 text-right text-gray-500">
             <p class="text-sm">Last Updated: January 2023</p>
         </div>
-=======
-    {% include "includes/sidenav.html" %}
-    <div class="w-4/5 lg:w-1/2">
-        {% include "mobile_privacy.html" %}
-        <h1 class="text-4xl sm:text-5xl lg:text-6xl my-10">
-            BLT is 100% free to use, Open Source and a non-commercial, not for profit initiative.
-        </h1>
->>>>>>> 40dac1bc
     </div>
     {% block edit_link %}
         <div class="bottom-right">
