{% extends "base.html" %}
{% load static %}
{% load i18n %}
{% block title %}
    bounties Dashboard - Bug Bounties & Issue Bounties
{% endblock title %}
{% block
    description %}
    Find bug bounty programs and GitHub issue bounties. Track your
    progress and view details of each opportunity.
{% endblock description %}
{%
block keywords %} Hunt Dashboard, bug bounties, issue bounties, GitHub issues,
bugbounty, hunt details, bounty programs
{% endblock keywords %}
{% block
    og_title %}
    Hunt Dashboard - Bug Bounties & Issue Bounties
{% endblock og_title
%}
{% block og_description %}
    Find bug bounty programs and GitHub issue
    bounties. Track your progress and view details of each opportunity.
{% endblock
og_description %}
{% block content %}
    {% include "includes/sidenav.html" %}
    <div class="w-full min-h-[100vh] flex flex-col items-center bg-gray-50 pb-12">
        <!-- Bounty Payouts Link Banner -->
        <div class="w-[97%] bg-white p-4 mt-6 rounded-lg shadow-md flex justify-between items-center">
            <div class="flex items-center">
                <svg class="w-8 h-8 text-[#e74c3c] mr-3"
                     fill="none"
                     stroke="currentColor"
                     viewBox="0 0 24 24"
                     xmlns="http://www.w3.org/2000/svg">
                    <path stroke-linecap="round" stroke-linejoin="round" stroke-width="2" d="M12 8c-1.657 0-3 .895-3 2s1.343 2 3 2 3 .895 3 2-1.343 2-3 2m0-8c1.11 0 2.08.402 2.599 1M12 8V7m0 1v8m0 0v1m0-1c-1.11 0-2.08-.402-2.599-1M21 12a9 9 0 11-18 0 9 9 0 0118 0z">
                    </path>
                </svg>
                <div>
                    <h2 class="text-xl font-semibold text-gray-800">Manage Bounty Payouts</h2>
                    <p class="text-gray-600">Track and process payments for GitHub issue bounties</p>
                </div>
            </div>
            <a href="{% url 'bounty_payouts' %}"
               class="px-4 py-2 bg-[#e74c3c] hover:bg-opacity-90 text-white rounded-md shadow-sm transition duration-300 font-medium">
                View Payouts
            </a>
        </div>
        <!-- Statistics Section -->
        <div class="w-[97%] mt-6">
            <div class="grid grid-cols-1 md:grid-cols-3 gap-4 mb-6">
                <!-- Total $5 Issues -->
                <div class="bg-white p-6 rounded-lg shadow-md border-l-4 border-[#e74c3c]">
                    <div class="flex items-center justify-between">
                        <div>
                            <p class="text-gray-600 text-sm font-medium">Total $5 Issues</p>
                            <p class="text-3xl font-bold text-gray-900 mt-2">{{ total_issues_count|default:0 }}</p>
                        </div>
                        <div class="bg-[#e74c3c] bg-opacity-10 p-3 rounded-full">
                            <svg class="w-8 h-8 text-[#e74c3c]"
                                 fill="none"
                                 stroke="currentColor"
                                 viewBox="0 0 24 24"
                                 xmlns="http://www.w3.org/2000/svg">
                                <path stroke-linecap="round" stroke-linejoin="round" stroke-width="2" d="M9 12h6m-6 4h6m2 5H7a2 2 0 01-2-2V5a2 2 0 012-2h5.586a1 1 0 01.707.293l5.414 5.414a1 1 0 01.293.707V19a2 2 0 01-2 2z">
                                </path>
                            </svg>
                        </div>
                    </div>
                    <p class="text-sm text-gray-500 mt-2">Total open issues with $5</p>
                </div>
                <!-- Paid Issues Count -->
                <div class="bg-white p-6 rounded-lg shadow-md border-l-4 border-green-500">
                    <div class="flex items-center justify-between">
                        <div>
                            <p class="text-gray-600 text-sm font-medium">Paid Issues</p>
                            <p class="text-3xl font-bold text-gray-900 mt-2">{{ paid_count|default:0 }}</p>
                        </div>
                        <div class="bg-green-500 bg-opacity-10 p-3 rounded-full">
                            <svg class="w-8 h-8 text-green-500"
                                 fill="none"
                                 stroke="currentColor"
                                 viewBox="0 0 24 24"
                                 xmlns="http://www.w3.org/2000/svg">
                                <path stroke-linecap="round" stroke-linejoin="round" stroke-width="2" d="M9 12l2 2 4-4m6 2a9 9 0 11-18 0 9 9 0 0118 0z">
                                </path>
                            </svg>
                        </div>
                    </div>
                    <p class="text-sm text-gray-500 mt-2">Successfully processed payments</p>
                </div>
                <!-- Grand Total Payouts -->
                <div class="bg-white p-6 rounded-lg shadow-md border-l-4 border-blue-500">
                    <div class="flex items-center justify-between">
                        <div>
                            <p class="text-gray-600 text-sm font-medium">Total Payouts</p>
                            <p class="text-3xl font-bold text-gray-900 mt-2">${{ grand_total_payouts|default:0 }}</p>
                        </div>
                        <div class="bg-blue-500 bg-opacity-10 p-3 rounded-full">
                            <svg class="w-8 h-8 text-blue-500"
                                 fill="none"
                                 stroke="currentColor"
                                 viewBox="0 0 24 24"
                                 xmlns="http://www.w3.org/2000/svg">
                                <path stroke-linecap="round" stroke-linejoin="round" stroke-width="2" d="M12 8c-1.657 0-3 .895-3 2s1.343 2 3 2 3 .895 3 2-1.343 2-3 2m0-8c1.11 0 2.08.402 2.599 1M12 8V7m0 1v8m0 0v1m0-1c-1.11 0-2.08-.402-2.599-1M21 12a9 9 0 11-18 0 9 9 0 0118 0z">
                                </path>
                            </svg>
                        </div>
                    </div>
                    <p class="text-sm text-gray-500 mt-2">Total amount distributed</p>
                </div>
            </div>
            <!-- Leaderboard Section -->
            {% if leaderboard %}
                <div class="bg-white p-6 rounded-lg shadow-md">
                    <div class="flex items-center justify-between mb-6">
                        <h2 class="text-2xl font-bold text-gray-800 flex items-center">
                            <svg class="w-6 h-6 text-[#e74c3c] mr-2"
                                 fill="none"
                                 stroke="currentColor"
                                 viewBox="0 0 24 24"
                                 xmlns="http://www.w3.org/2000/svg">
                                <path stroke-linecap="round" stroke-linejoin="round" stroke-width="2" d="M9 12l2 2 4-4M7.835 4.697a3.42 3.42 0 001.946-.806 3.42 3.42 0 014.438 0 3.42 3.42 0 001.946.806 3.42 3.42 0 013.138 3.138 3.42 3.42 0 00.806 1.946 3.42 3.42 0 010 4.438 3.42 3.42 0 00-.806 1.946 3.42 3.42 0 01-3.138 3.138 3.42 3.42 0 00-1.946.806 3.42 3.42 0 01-4.438 0 3.42 3.42 0 00-1.946-.806 3.42 3.42 0 01-3.138-3.138 3.42 3.42 0 00-.806-1.946 3.42 3.42 0 010-4.438 3.42 3.42 0 00.806-1.946 3.42 3.42 0 013.138-3.138z">
                                </path>
                            </svg>
                            Top Earners Leaderboard
                        </h2>
                        <span class="text-sm text-gray-500">Top 10 contributors</span>
                    </div>
                    <div class="overflow-x-auto">
                        <table class="min-w-full">
                            <thead class="bg-gray-50">
                                <tr>
                                    <th class="px-6 py-3 text-left text-xs font-medium text-gray-500 uppercase tracking-wider">Rank</th>
                                    <th class="px-6 py-3 text-left text-xs font-medium text-gray-500 uppercase tracking-wider">Contributor</th>
                                    <th class="px-6 py-3 text-left text-xs font-medium text-gray-500 uppercase tracking-wider">Issues Completed</th>
                                    <th class="px-6 py-3 text-left text-xs font-medium text-gray-500 uppercase tracking-wider">Total Earned</th>
                                </tr>
                            </thead>
                            <tbody class="bg-white divide-y divide-gray-200">
                                {% for earner in leaderboard %}
                                    <tr class="hover:bg-gray-50">
                                        <td class="px-6 py-4 whitespace-nowrap">
                                            <div class="flex items-center">
                                                {% if forloop.counter <= 3 %}
                                                    <span class="text-2xl font-bold {% if forloop.counter == 1 %}text-yellow-500{% elif forloop.counter == 2 %}text-gray-400{% else %}text-orange-600{% endif %}">
                                                        #{{ forloop.counter }}
                                                    </span>
                                                {% else %}
                                                    <span class="text-lg font-semibold text-gray-600">#{{ forloop.counter }}</span>
                                                {% endif %}
                                            </div>
                                        </td>
                                        <td class="px-6 py-4 whitespace-nowrap">
                                            <div class="flex items-center">
                                                <img src="{{ earner.avatar_url }}"
                                                     alt="{{ earner.name }}"
<<<<<<< HEAD
                                                     class="w-10 h-10 rounded-full mr-3"
                                                     height="40"
                                                     width="40" />
=======
                                                     width="40"
                                                     height="40"
                                                     class="w-10 h-10 rounded-full mr-3">
>>>>>>> 0668a4a6
                                                <a href="{{ earner.github_url }}"
                                                   target="_blank"
                                                   class="text-sm font-medium text-blue-600 hover:text-[#e74c3c]">
                                                    {{ earner.name }}
                                                </a>
                                            </div>
                                        </td>
                                        <td class="px-6 py-4 whitespace-nowrap">
                                            <span class="px-3 py-1 inline-flex text-sm leading-5 font-semibold rounded-full bg-green-100 text-green-800">
                                                {{ earner.issues_completed }}
                                            </span>
                                        </td>
                                        <td class="px-6 py-4 whitespace-nowrap">
                                            <span class="text-lg font-bold text-[#e74c3c]">${{ earner.total_earned }}</span>
                                        </td>
                                    </tr>
                                {% endfor %}
                            </tbody>
                        </table>
                    </div>
                </div>
            {% endif %}
        </div>
        <div class="w-[97%] p-5 mt-4 rounded-lg bg-white shadow-md">
            <form action="#" method="get">
                <div class="relative flex justify-between">
                    <div class="relative w-[90%]">
                        <div class="absolute flex items-center ml-2 h-full">
                            <svg class="w-10 h-4 fill-current text-primary-gray-dark"
                                 viewBox="0 0 16 16"
                                 fill="none"
                                 xmlns="http://www.w3.org/2000/svg">
                                <path d="M15.8898 15.0493L11.8588 11.0182C11.7869 10.9463 11.6932 10.9088 11.5932 10.9088H11.2713C12.3431 9.74952 12.9994 8.20272 12.9994 6.49968C12.9994 2.90923 10.0901 0 6.49968 0C2.90923 0 0 2.90923 0 6.49968C0 10.0901 2.90923 12.9994 6.49968 12.9994C8.20272 12.9994 9.74952 12.3431 10.9088 11.2744V11.5932C10.9088 11.6932 10.9495 11.7869 11.0182 11.8588L15.0493 15.8898C15.1961 16.0367 15.4336 16.0367 15.5805 15.8898L15.8898 15.5805C16.0367 15.4336 16.0367 15.1961 15.8898 15.0493ZM6.49968 11.9994C3.45921 11.9994 0.999951 9.54016 0.999951 6.49968C0.999951 3.45921 3.45921 0.999951 6.49968 0.999951C9.54016 0.999951 11.9994 3.45921 11.9994 6.49968C11.9994 9.54016 9.54016 11.9994 6.49968 11.9994Z">
                                </path>
                            </svg>
                        </div>
                        <input name="search"
                               id="search"
                               type="text"
                               placeholder="Search for bounties or issues"
                               class="px-14 py-5 w-full rounded-md bg-gray-100 border-transparent focus:border-gray-500 focus:bg-white focus:ring-0 text-xl" />
                    </div>
                    <button type="submit"
                            class="px-8 bg-red-500 hover:bg-red-600 text-white text-2xl font-medium rounded-md transition duration-300">
                        {% trans "Search" %}
                    </button>
                </div>
                <div class="flex items-center text-4xl justify-between mt-10">
                    <p class="font-medium">{% trans "Filter Results" %}</p>
                </div>
                <div>
                    <div class="grid grid-cols-2 md:grid-cols-3 xl:grid-cols-4 gap-4 mt-4">
                        <select id="hunt_type"
                                name="hunt_type"
                                class="px-4 py-2 w-full rounded-md bg-gray-100 border-transparent focus:border-gray-500 focus:bg-white focus:ring-0 text-xl">
                            <option value="all">All Types</option>
                            <option value="upcomming">Upcoming</option>
                            <option value="ongoing">Ongoing</option>
                            <option value="ended">Ended</option>
                        </select>
                        <select id="domain"
                                name="domain"
                                class="px-4 py-2 rounded-md bg-gray-100 border-transparent focus:border-gray-500 focus:bg-white focus:ring-0 text-xl">
                            <option>Select Domain</option>
                            {% for domain in domains %}<option value="{{ domain.id }}">{{ domain.name }}</option>{% endfor %}
                        </select>
                        <script src="https://cdnjs.cloudflare.com/ajax/libs/flowbite/1.7.0/datepicker.min.js"
                                integrity="sha384-sMp3hQy59Ay78X8c2o+5dDPZUFdUdYUKT8tbVKVfeyA735e1vIlRsH5vsjbHMDLX"
                                crossorigin="anonymous"></script>
                        <div date-rangepicker class="flex items-center">
                            <div class="relative">
                                <div class="absolute inset-y-0 left-0 flex items-center pl-3 pointer-events-none">
                                    <svg class="w-7 h-7 text-gray-500"
                                         aria-hidden="true"
                                         xmlns="http://www.w3.org/2000/svg"
                                         fill="currentColor"
                                         viewBox="0 0 20 20">
                                        <path d="M20 4a2 2 0 0 0-2-2h-2V1a1 1 0 0 0-2 0v1h-3V1a1 1 0 0 0-2 0v1H6V1a1 1 0 0 0-2 0v1H2a2 2 0 0 0-2 2v2h20V4ZM0 18a2 2 0 0 0 2 2h16a2 2 0 0 0 2-2V8H0v10Zm5-8h10a1 1 0 0 1 0 2H5a1 1 0 0 1 0-2Z" />
                                    </svg>
                                </div>
                                <input name="start_date"
                                       id="start_date"
                                       type="text"
                                       class="bg-gray-50 border border-gray-300 text-gray-900 text-xl placeholder:text-xl rounded-lg focus:ring-blue-500 focus:border-blue-500 block w-full pl-14 p-3"
                                       placeholder="Select date start" />
                            </div>
                            <span class="mx-4 text-gray-500">to</span>
                            <div class="relative">
                                <div class="absolute inset-y-0 left-0 flex items-center pl-3 pointer-events-none">
                                    <svg class="w-7 h-7 text-gray-500"
                                         aria-hidden="true"
                                         xmlns="http://www.w3.org/2000/svg"
                                         fill="currentColor"
                                         viewBox="0 0 20 20">
                                        <path d="M20 4a2 2 0 0 0-2-2h-2V1a1 1 0 0 0-2 0v1h-3V1a1 1 0 0 0-2 0v1H6V1a1 1 0 0 0-2 0v1H2a2 2 0 0 0-2 2v2h20V4ZM0 18a2 2 0 0 0 2 2h16a2 2 0 0 0 2-2V8H0v10Zm5-8h10a1 1 0 0 1 0 2H5a1 1 0 0 1 0-2Z" />
                                    </svg>
                                </div>
                                <input name="end_date"
                                       id="end_date"
                                       type="text"
                                       class="bg-gray-50 border border-gray-300 text-gray-900 text-xl placeholder:text-xl rounded-lg focus:ring-blue-500 focus:border-blue-500 block w-full pl-14 p-3"
                                       placeholder="Select date end" />
                            </div>
                        </div>
                    </div>
                </div>
            </form>
        </div>
        <div class="w-[97%] flex flex-col lg:flex-row gap-6 mt-10">
            <!-- Left Column: Issue Bounties -->
            <div class="w-full lg:w-1/2">
                <div class="bg-white rounded-lg shadow-md p-6 mb-6">
                    <div class="flex items-center justify-between mb-6">
                        <h2 class="text-3xl font-bold text-gray-800">Github Issue Bounties</h2>
                        <div class="flex space-x-2">
                            <a href="?{% if search %}search={{ search }}&{% endif %}{% if domain %}domain={{ domain }}&{% endif %}{% if start_date %}start_date={{ start_date }}&{% endif %}{% if end_date %}end_date={{ end_date }}&{% endif %}{% if hunt_type %}hunt_type={{ hunt_type }}&{% endif %}issue_state=open"
                               class="px-4 py-2 rounded-md text-sm font-medium transition duration-300 {% if selected_issue_state == 'open' or not selected_issue_state %}bg-blue-600 text-white{% else %}bg-gray-200 text-gray-800 hover:bg-gray-300{% endif %}">
                                Open Issues
                            </a>
                            <a href="?{% if search %}search={{ search }}&{% endif %}{% if domain %}domain={{ domain }}&{% endif %}{% if start_date %}start_date={{ start_date }}&{% endif %}{% if end_date %}end_date={{ end_date }}&{% endif %}{% if hunt_type %}hunt_type={{ hunt_type }}&{% endif %}issue_state=closed"
                               class="px-4 py-2 rounded-md text-sm font-medium transition duration-300 {% if selected_issue_state == 'closed' %}bg-blue-600 text-white{% else %}bg-gray-200 text-gray-800 hover:bg-gray-300{% endif %}">
                                Closed Issues
                            </a>
                        </div>
                    </div>
                    <div id="github-issues-container">
                        {% if github_issues %}
                            <div class="space-y-4 mb-6">
                                {% for issue in github_issues %}
                                    <div class="github-issue bg-white p-5 rounded-lg shadow-sm border border-gray-200 hover:shadow-md transition duration-300">
                                        <div class="flex justify-between items-start mb-3">
                                            <h3 class="font-medium text-xl text-gray-800">{{ issue.title }}</h3>
                                            <span class="px-3 py-1 text-xs rounded-full {% if issue.state == 'closed' %}bg-red-100 text-red-800{% else %}bg-green-100 text-green-800{% endif %} font-medium">
                                                {{ issue.state|title }}
                                            </span>
                                        </div>
                                        <div class="text-sm text-gray-600 mb-3">
                                            <span class="font-medium">Issue #{{ issue.number }}</span> •
                                            Opened by {{ issue.user }} • Created {{ issue.created_at|date:"M
                                            d, Y" }}
                                            {% if issue.closed_at %}
                                                • Closed {{
                                                issue.closed_at|date:"M d, Y" }}
                                            {% endif %}
                                        </div>
                                        <div class="flex flex-wrap gap-2 mb-4">
                                            {% for label in issue.labels %}
                                                <span class="px-3 py-1 text-xs rounded-full bg-blue-100 text-blue-800 font-medium">{{ label }}</span>
                                            {% endfor %}
                                        </div>
                                        <div class="mt-4">
                                            <a href="{{ issue.url }}"
                                               target="_blank"
                                               class="inline-flex items-center px-4 py-2 bg-red-600 hover:bg-red-500 text-white rounded-md transition duration-300">
                                                <svg class="w-5 h-5 mr-2"
                                                     fill="currentColor"
                                                     viewBox="0 0 20 20"
                                                     xmlns="http://www.w3.org/2000/svg">
                                                    <path d="M10 0C4.477 0 0 4.484 0 10c0 4.42 2.865 8.166 6.839 9.49.5.09.682-.218.682-.484 0-.236-.008-.866-.013-1.7-2.782.603-3.369-1.34-3.369-1.34-.454-1.157-1.11-1.465-1.11-1.465-.908-.62.069-.608.069-.608 1.003.07 1.532 1.03 1.532 1.03.892 1.529 2.341 1.087 2.91.832.092-.647.35-1.087.636-1.337-2.22-.253-4.555-1.11-4.555-4.943 0-1.091.39-1.984 1.029-2.683-.103-.253-.446-1.27.098-2.647 0 0 .84-.269 2.75 1.026A9.578 9.578 0 0110 4.836c.85.004 1.705.115 2.504.337 1.909-1.296 2.747-1.027 2.747-1.027.546 1.377.203 2.394.1 2.647.64.699 1.028 1.592 1.028 2.683 0 3.842-2.339 4.687-4.566 4.933.359.309.678.919.678 1.852 0 1.336-.012 2.415-.012 2.743 0 .267.18.579.688.481C17.14 18.163 20 14.418 20 10c0-5.516-4.477-10-10-10z">
                                                    </path>
                                                </svg>
                                                Show on GitHub
                                            </a>
                                        </div>
                                    </div>
                                {% endfor %}
                            </div>
                            <div class="text-center">
                                <button id="load-more-issues"
                                        data-next-page="{{ current_page|add:1 }}"
                                        data-state="{{ selected_issue_state }}"
                                        class="bg-red-500 hover:bg-red-600 text-white px-6 py-3 rounded-md font-medium transition duration-300">
                                    Load More Issues
                                </button>
                            </div>
                        {% else %}
                            <div class="text-center p-8 bg-gray-50 rounded-lg">
                                <svg class="w-16 h-16 mx-auto text-gray-400 mb-4"
                                     fill="none"
                                     stroke="currentColor"
                                     viewBox="0 0 24 24"
                                     xmlns="http://www.w3.org/2000/svg">
                                    <path stroke-linecap="round" stroke-linejoin="round" stroke-width="2" d="M20 13V6a2 2 0 00-2-2H6a2 2 0 00-2 2v7m16 0v5a2 2 0 01-2 2H6a2 2 0 01-2-2v-5m16 0h-2.586a1 1 0 00-.707.293l-2.414 2.414a1 1 0 01-.707.293h-3.172a1 1 0 01-.707-.293l-2.414-2.414A1 1 0 006.586 13H4">
                                    </path>
                                </svg>
                                <p class="text-xl font-medium">No GitHub issues with $5 label found</p>
                                <p class="text-gray-500 text-sm mt-2">Issues will appear here when available.</p>
                            </div>
                        {% endif %}
                    </div>
                </div>
            </div>
            <!-- Right Column: Bug Bounties -->
            <div class="w-full lg:w-1/2">
                <div class="bg-white rounded-lg shadow-md p-6 mb-6">
                    <h2 class="text-3xl font-bold text-gray-800 mb-6">Bug Bounties</h2>
                    <div class="space-y-6">
                        {% for hunt in hunts %}
                            <div class="bg-white rounded-lg shadow-sm border border-gray-200 overflow-hidden hover:shadow-md transition duration-300"
                                 data-bounty-card>
                                <div class="flex flex-col md:flex-row">
                                    <div class="w-full md:w-2 bg-gray-700 flex items-center justify-center md:rotate-180">
                                        <p class="text-white md:rotate-90 font-bold text-xl tracking-widest">HUNT</p>
                                    </div>
                                    <div class="flex flex-col md:flex-row w-full p-5">
                                        <div class="w-full md:w-1/3 flex justify-center items-center mb-4 md:mb-0">
                                            <div class="w-[180px] h-[180px] p-2">
                                                <img src="{{ hunt.logo }}"
                                                     class="w-full h-full object-contain"
                                                     alt="{{ hunt.name }} Logo"
                                                     width="100%"
                                                     height="100%" />
                                            </div>
                                        </div>
                                        <div class="w-full md:w-2/3 flex flex-col md:pl-4">
                                            <h3 class="text-2xl font-bold text-gray-800 mb-3">{{ hunt.name }}</h3>
                                            <div class="space-y-2 mb-4">
                                                <div class="flex items-center">
                                                    <svg class="w-5 h-5 text-gray-600 mr-3"
                                                         fill="none"
                                                         stroke="currentColor"
                                                         viewBox="0 0 24 24"
                                                         xmlns="http://www.w3.org/2000/svg">
                                                        <path stroke-linecap="round" stroke-linejoin="round" stroke-width="2" d="M8 7V3m8 4V3m-9 8h10M5 21h14a2 2 0 002-2V7a2 2 0 00-2-2H5a2 2 0 00-2 2v12a2 2 0 002 2z">
                                                        </path>
                                                    </svg>
                                                    <p class="text-gray-700">
                                                        {{ hunt.starts_on|date:"F" }} {{ hunt.starts_on__day }}
                                                        {{ hunt.starts_on__year }} - {{ hunt.end_on|date:"F" }}
                                                        {{ hunt.end_on__day }} {{ hunt.end_on__year }}
                                                    </p>
                                                </div>
                                                <div class="flex items-center">
                                                    <svg class="w-5 h-5 text-gray-600 mr-3"
                                                         fill="none"
                                                         stroke="currentColor"
                                                         viewBox="0 0 24 24"
                                                         xmlns="http://www.w3.org/2000/svg">
                                                        <path stroke-linecap="round" stroke-linejoin="round" stroke-width="2" d="M21 12a9 9 0 01-9 9m9-9a9 9 0 00-9-9m9 9H3m9 9a9 9 0 01-9-9m9 9c1.657 0 3-4.03 3-9s-1.343-9-3-9m0 18c-1.657 0-3-4.03-3-9s1.343-9 3-9m-9 9a9 9 0 019-9">
                                                        </path>
                                                    </svg>
                                                    <a href="{{ hunt.url }}"
                                                       target="_blank"
                                                       class="text-blue-600 hover:text-blue-800 transition duration-300">
                                                        {{ hunt.url }}
                                                    </a>
                                                </div>
                                                <div class="flex items-center">
                                                    <svg class="w-5 h-5 text-gray-600 mr-3"
                                                         fill="none"
                                                         stroke="currentColor"
                                                         viewBox="0 0 24 24"
                                                         xmlns="http://www.w3.org/2000/svg">
                                                        <path stroke-linecap="round" stroke-linejoin="round" stroke-width="2" d="M12 8c-1.657 0-3 .895-3 2s1.343 2 3 2 3 .895 3 2-1.343 2-3 2m0-8c1.11 0 2.08.402 2.599 1M12 8V7m0 1v8m0 0v1m0-1c-1.11 0-2.08-.402-2.599-1M21 12a9 9 0 11-18 0 9 9 0 0118 0z">
                                                        </path>
                                                    </svg>
                                                    <p class="text-gray-700 font-medium">
                                                        {% if hunt.total_prize %}
                                                            ${{ hunt.total_prize }} {%
                                                            else %} Prize details available in full description {%
                                                            endif %}
                                                        </p>
                                                    </div>
                                                </div>
                                                <div class="mt-auto">
                                                    <a href="{% url 'show_bughunt' hunt.id %}"
                                                       class="w-full inline-block text-center py-3 px-4 bg-red-500 hover:bg-red-600 text-white font-medium rounded-md transition duration-300 transform hover:scale-[1.02]">
                                                        VIEW DETAILS
                                                    </a>
                                                </div>
                                            </div>
                                        </div>
                                    </div>
                                </div>
                            {% empty %}
                                <div class="text-center p-8 bg-gray-50 rounded-lg">
                                    <svg class="w-16 h-16 mx-auto text-gray-400 mb-4"
                                         fill="none"
                                         stroke="currentColor"
                                         viewBox="0 0 24 24"
                                         xmlns="http://www.w3.org/2000/svg">
                                        <path stroke-linecap="round" stroke-linejoin="round" stroke-width="2" d="M9.172 16.172a4 4 0 015.656 0M9 10h.01M15 10h.01M21 12a9 9 0 11-18 0 9 9 0 0118 0z">
                                        </path>
                                    </svg>
                                    <p class="text-xl font-medium">No Bug Bounty programs found</p>
                                    <p class="text-gray-500 text-sm mt-2">Check back later for new opportunities</p>
                                </div>
                            {% endfor %}
                        </div>
                    </div>
                </div>
            </div>
        </div>
        <script>
  // Helper function to escape HTML special characters (moved to top-level for reuse)
  function escapeHtml(unsafe) {
    return unsafe
      .replace(/&/g, "&amp;")
      .replace(/</g , "&lt;") .replace( />/g, "&gt;")
      .replace(/"/g, "&quot;")
      .replace(/'/g, "&#039;");
  }

  document.addEventListener("DOMContentLoaded", function () {
    // Cache DOM elements
    const searchForm = document.querySelector('form[action="#"]');
    const searchInput = document.getElementById("search");
    const loadMoreBtn = document.getElementById("load-more-issues");
    const githubIssuesContainer = document.getElementById(
      "github-issues-container"
    );
    const bugBountyContainer = document.querySelector(".space-y-6");

    // Store original data for filtering
    let originalGithubIssues = [];
    let originalBugBounties = [];

    // Initialize data capture
    originalGithubIssues = captureGithubIssues();
    originalBugBounties = captureBugBounties();

    // Setup event listeners
    if (searchInput) {
      searchInput.addEventListener("input", function () {
        const searchTerm = this.value.trim().toLowerCase();

        if (searchTerm.length >= 2) {
          filterItems(searchTerm);
        } else if (searchTerm === "") {
          showAllItems();
        }
      });
    }

    if (searchForm) {
      searchForm.addEventListener("submit", function (e) {
        if (searchInput.value.trim() !== "") {
          e.preventDefault();
          filterItems(searchInput.value.trim().toLowerCase());
        }
      });
    }

    if (loadMoreBtn) {
      loadMoreBtn.addEventListener("click", function () {
        const nextPage = this.getAttribute("data-next-page");
        const state = this.getAttribute("data-state") || "open";
        loadMoreIssues(nextPage, state);
      });
    }

    // Helper functions
    function captureGithubIssues() {
      if (githubIssuesContainer) {
        const issueElements =
          githubIssuesContainer.querySelectorAll(".github-issue");
        return Array.from(issueElements).map((element) => {
          const stateElement = element.querySelector(".rounded-full.text-xs");
          const stateText = stateElement
            ? stateElement.textContent.trim().toLowerCase()
            : "open";

          return {
            element: element,
            title: element.querySelector("h3").textContent.trim().toLowerCase(),
            number: element
              .querySelector(".text-sm span")
              .textContent.trim()
              .toLowerCase(),
            user: element
              .querySelector(".text-sm")
              .textContent.trim()
              .toLowerCase(),
            state: stateText,
            labels: Array.from(
              element.querySelectorAll(".flex.flex-wrap.gap-2 span")
            ).map((label) => label.textContent.trim().toLowerCase()),
          };
        });
      }
      return [];
    }

    function captureBugBounties() {
      if (bugBountyContainer) {
        const bountyElements = bugBountyContainer.querySelectorAll(
          "[data-bounty-card]"
        );
        return Array.from(bountyElements).map((element) => {
          return {
            element: element,
            name: element.querySelector("h3").textContent.trim().toLowerCase(),
            date: element
              .querySelector(".text-gray-700")
              .textContent.trim()
              .toLowerCase(),
            url: element
              .querySelector("a.text-blue-600")
              .textContent.trim()
              .toLowerCase(),
            prize:
              element
                .querySelector(".text-gray-700.font-medium")
                ?.textContent.trim()
                .toLowerCase() || "",
          };
        });
      }
      return [];
    }
    function loadMoreIssues(page, state = "open") {
      if (!loadMoreBtn) return;

      loadMoreBtn.textContent = "Loading...";
      loadMoreBtn.disabled = true;

      // Add state parameter to the API request
      fetch(`/api/load-more-issues/?page=${page}&state=${state}`)
        .then((response) => response.json())
        .then((data) => {
          if (data.success && data.issues && data.issues.length > 0) {
            const container = document.querySelector(
              "#github-issues-container .space-y-4"
            );

            data.issues.forEach((issue) => {
              const issueElement = document.createElement("div");
              issueElement.className =
                "github-issue bg-white p-5 rounded-lg shadow-sm border border-gray-200 hover:shadow-md transition duration-300";

              // Build labels HTML
              let labelsHtml = "";
              issue.labels.forEach((label) => {
                labelsHtml += `<span class="px-3 py-1 text-xs rounded-full bg-blue-100 text-blue-800 font-medium">${escapeHtml(label)}</span>`;
              });

              //builde the related PR
              let relatedPRsHtml = "";
              if (issue.related_prs && issue.related_prs.length > 0) {
                relatedPRsHtml = `
                                        <div class="mt-4 mb-4">
                                            <p class="font-medium text-gray-700 mb-2">Related Pull Requests:</p>
                                            <div class="space-y-2 pl-4 border-l-2 border-gray-300">
                                    `;

                issue.related_prs.forEach((pr) => {
                  // Escape special characters to prevent HTML injection
                  const escapedTitle = escapeHtml(pr.title);
                  const escapedUser = escapeHtml(pr.user);
                  const escapedUrl = escapeHtml(pr.url);

                  relatedPRsHtml += `
                                            <div class="flex items-center">
                                                <svg class="w-5 h-5 text-purple-600 mr-2" fill="currentColor" viewBox="0 0 20 20" xmlns="http://www.w3.org/2000/svg">
                                                    <path fill-rule="evenodd" d="M10 18a8 8 0 100-16 8 8 0 000 16zm1-11a1 1 0 10-2 0v2H7a1 1 0 100 2h2v2a1 1 0 102 0v-2h2a1 1 0 100-2h-2V7z" clip-rule="evenodd"></path>
                                                </svg>
                                                <a href="${escapedUrl}" target="_blank" class="text-purple-600 hover:text-purple-800 transition duration-300">
                                                    PR #${pr.number}: ${escapedTitle} (by ${escapedUser})
                                                </a>
                                            </div>
                                        `;
                });

                relatedPRsHtml += `
                                            </div>
                                        </div>
                                    `;
              }

              // escapeHtml function is now defined at top-level scope

              const createdDate = new Date(issue.created_at).toLocaleDateString(
                "en-US",
                {
                  month: "short",
                  day: "numeric",
                  year: "numeric",
                }
              );

              const closedDateHtml = issue.closed_at
                ? `• Closed ${new Date(issue.closed_at).toLocaleDateString(
                    "en-US",
                    {
                      month: "short",
                      day: "numeric",
                      year: "numeric",
                    }
                  )}`
                : "";

              const stateClass =
                issue.state === "closed"
                  ? "bg-red-100 text-red-800"
                  : "bg-green-100 text-green-800";

              issueElement.innerHTML = `
                                <div class="flex justify-between items-start mb-3">
                                    <h3 class="font-medium text-xl text-gray-800">${escapeHtml(issue.title)}</h3>
                                    <span class="px-3 py-1 text-xs rounded-full ${stateClass} font-medium">
                                        ${
                                          issue.state.charAt(0).toUpperCase() +
                                          issue.state.slice(1)
                                        }
                                    </span>
                                </div>
                                <div class="text-sm text-gray-600 mb-3">
                                    <span class="font-medium">Issue #${escapeHtml(issue.number)}</span> • 
                                    Opened by ${escapeHtml(issue.user)} • 
                                    Created ${createdDate}
                                    ${closedDateHtml}
                                </div>
                                <div class="flex flex-wrap gap-2 mb-4">
                                    ${labelsHtml}
                                </div>
                                ${relatedPRsHtml}
                                <div class="mt-4">
                                    <a href="${escapeHtml(issue.url)}" target="_blank" class="inline-flex items-center px-4 py-2 bg-red-600 hover:bg-red-500 text-white rounded-md transition duration-300">
                                        <svg class="w-5 h-5 mr-2" fill="currentColor" viewBox="0 0 20 20" xmlns="http://www.w3.org/2000/svg">
                                            <path d="M10 0C4.477 0 0 4.484 0 10c0 4.42 2.865 8.166 6.839 9.49.5.09.682-.218.682-.484 0-.236-.008-.866-.013-1.7-2.782.603-3.369-1.34-3.369-1.34-.454-1.157-1.11-1.465-1.11-1.465-.908-.62.069-.608.069-.608 1.003.07 1.532 1.03 1.532 1.03.892 1.529 2.341 1.087 2.91.832.092-.647.35-1.087.636-1.337-2.22-.253-4.555-1.11-4.555-4.943 0-1.091.39-1.984 1.029-2.683-.103-.253-.446-1.27.098-2.647 0 0 .84-.269 2.75 1.026A9.578 9.578 0 0110 4.836c.85.004 1.705.115 2.504.337 1.909-1.296 2.747-1.027 2.747-1.027.546 1.377.203 2.394.1 2.647.64.699 1.028 1.592 1.028 2.683 0 3.842-2.339 4.687-4.566 4.933.359.309.678.919.678 1.852 0 1.336-.012 2.415-.012 2.743 0 .267.18.579.688.481C17.14 18.163 20 14.418 20 10c0-5.516-4.477-10-10-10z"></path>
                                        </svg>
                                        Show on GitHub
                                    </a>
                                </div>
                            `;

              container.appendChild(issueElement);

              originalGithubIssues.push({
                element: issueElement,
                title: issue.title.toLowerCase(),
                number: `issue #${issue.number}`.toLowerCase(),
                user: `opened by ${issue.user}`.toLowerCase(),
                state: issue.state.toLowerCase(),
                labels: issue.labels.map((label) => label.toLowerCase()),
              });
            });

            const searchTerm = searchInput.value.trim().toLowerCase();
            if (searchTerm !== "") {
              filterItems(searchTerm);
            }

            if (data.next_page) {
              loadMoreBtn.setAttribute("data-next-page", data.next_page);
              loadMoreBtn.setAttribute("data-state", state);
              loadMoreBtn.textContent = "Load More Issues";
              loadMoreBtn.disabled = false;
            } else {
              loadMoreBtn.textContent = "No More Issues";
              loadMoreBtn.disabled = true;
            }
          } else {
            loadMoreBtn.textContent = "No More Issues";
            loadMoreBtn.disabled = true;
          }
        })
        .catch((error) => {
          console.error("Error loading more issues:", error);
          loadMoreBtn.textContent = "Error Loading Issues. Try Again.";
          loadMoreBtn.disabled = false;
        });
    }
    function filterItems(searchTerm) {
      // Refresh data if needed
      if (
        originalGithubIssues.length === 0 ||
        document.querySelectorAll(".github-issue").length !==
          originalGithubIssues.length
      ) {
        originalGithubIssues = captureGithubIssues();
      }

      if (
        originalBugBounties.length === 0 ||
        document.querySelectorAll(
          "[data-bounty-card]"
        ).length !== originalBugBounties.length
      ) {
        originalBugBounties = captureBugBounties();
      }

      // Filter GitHub Issues
      let visibleGithubIssues = 0;
      originalGithubIssues.forEach((issue) => {
        const isMatch =
          issue.title.includes(searchTerm) ||
          issue.number.includes(searchTerm) ||
          issue.user.includes(searchTerm) ||
          issue.state.includes(searchTerm) ||
          issue.labels.some((label) => label.includes(searchTerm));

        if (isMatch) {
          issue.element.style.display = "";
          visibleGithubIssues++;
        } else {
          issue.element.style.display = "none";
        }
      });

      // Filter Bug Bounties
      let visibleBugBounties = 0;
      originalBugBounties.forEach((bounty) => {
        const isMatch =
          bounty.name.includes(searchTerm) ||
          bounty.date.includes(searchTerm) ||
          bounty.url.includes(searchTerm) ||
          bounty.prize.includes(searchTerm);

        if (isMatch) {
          bounty.element.style.display = "";
          visibleBugBounties++;
        } else {
          bounty.element.style.display = "none";
        }
      });

      handleEmptyState(
        githubIssuesContainer,
        visibleGithubIssues,
        'No GitHub issues found for "' + escapeHtml(searchTerm) + '"',
        "Try a different search term."
      );

      handleEmptyState(
        bugBountyContainer,
        visibleBugBounties,
        'No Bug Bounty programs found for "' + escapeHtml(searchTerm) + '"',
        "Try a different search term."
      );

      if (loadMoreBtn) {
        loadMoreBtn.style.display = visibleGithubIssues > 0 ? "" : "none";
      }
    }

    function handleEmptyState(container, visibleCount, mainText, subText) {
      if (!container) return;

      const existingEmptyState = container.querySelector(".search-empty-state");
      const itemsWrapper = container.querySelector(".space-y-4, .space-y-6");

      if (visibleCount === 0) {
        if (!existingEmptyState) {
          const emptyState = document.createElement("div");
          emptyState.className =
            "text-center p-8 bg-gray-50 rounded-lg search-empty-state";
          emptyState.innerHTML = `
                        <svg class="w-16 h-16 mx-auto text-gray-400 mb-4" fill="none" stroke="currentColor" viewBox="0 0 24 24" xmlns="http://www.w3.org/2000/svg">
                            <path stroke-linecap="round" stroke-linejoin="round" stroke-width="2" d="M20 13V6a2 2 0 00-2-2H6a2 2 0 00-2 2v7m16 0v5a2 2 0 01-2 2H6a2 2 0 01-2-2v-5m16 0h-2.586a1 1 0 00-.707.293l-2.414 2.414a1 1 0 01-.707.293h-3.172a1 1 0 01-.707-.293l-2.414-2.414A1 1 0 006.586 13H4"></path>
                        </svg>
                        <p class="text-xl font-medium">${mainText}</p>
                        <p class="text-gray-500 text-sm mt-2">${subText}</p>
                    `;
          container.appendChild(emptyState);
        } else {
          const mainMessage = existingEmptyState.querySelector(
            ".text-xl.font-medium"
          );
          const subMessage = existingEmptyState.querySelector(
            ".text-gray-500.text-sm.mt-2"
          );
          if (mainMessage) mainMessage.textContent = mainText;
          if (subMessage) subMessage.textContent = subText;
        }

        if (itemsWrapper) itemsWrapper.style.display = "none";
      } else {
        if (existingEmptyState) {
          existingEmptyState.remove();
        }

        if (itemsWrapper) itemsWrapper.style.display = "";
      }
    }

    function showAllItems() {
      originalGithubIssues.forEach((issue) => {
        issue.element.style.display = "";
      });

      originalBugBounties.forEach((bounty) => {
        bounty.element.style.display = "";
      });

      document.querySelectorAll(".search-empty-state").forEach((element) => {
        element.remove();
      });

      if (originalGithubIssues.length === 0) {
        const emptyGithub = githubIssuesContainer?.querySelector(
          ".text-center.p-8.bg-gray-50.rounded-lg:not(.search-empty-state)"
        );
        if (emptyGithub) emptyGithub.style.display = "";
      }

      if (originalBugBounties.length === 0) {
        const emptyBounties = bugBountyContainer?.querySelector(
          ".text-center.p-8.bg-gray-50.rounded-lg:not(.search-empty-state)"
        );
        if (emptyBounties) emptyBounties.style.display = "";
      }

      const githubWrapper = githubIssuesContainer?.querySelector(".space-y-4");
      const bountyWrapper = bugBountyContainer?.querySelector(".space-y-6");
      if (githubWrapper) githubWrapper.style.display = "";
      if (bountyWrapper) bountyWrapper.style.display = "";

      if (loadMoreBtn) loadMoreBtn.style.display = "";
    }
  });
        </script>
    {% endblock content %}<|MERGE_RESOLUTION|>--- conflicted
+++ resolved
@@ -156,15 +156,12 @@
                                             <div class="flex items-center">
                                                 <img src="{{ earner.avatar_url }}"
                                                      alt="{{ earner.name }}"
-<<<<<<< HEAD
                                                      class="w-10 h-10 rounded-full mr-3"
                                                      height="40"
                                                      width="40" />
-=======
                                                      width="40"
                                                      height="40"
                                                      class="w-10 h-10 rounded-full mr-3">
->>>>>>> 0668a4a6
                                                 <a href="{{ earner.github_url }}"
                                                    target="_blank"
                                                    class="text-sm font-medium text-blue-600 hover:text-[#e74c3c]">
