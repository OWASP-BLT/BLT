--- conflicted
+++ resolved
@@ -151,11 +151,7 @@
                                                      alt="{{ earner.name }}"
                                                      width="40"
                                                      height="40"
-<<<<<<< HEAD
-                                                     class="w-10 h-10 mr-3 rounded-full">
-=======
                                                      class="w-10 h-10 rounded-full mr-3">
->>>>>>> d1834873
                                                 <a href="{{ earner.github_url }}"
                                                    target="_blank"
                                                    class="text-sm font-medium text-blue-600 hover:text-[#e74c3c]">
