--- conflicted
+++ resolved
@@ -17,30 +17,6 @@
     Support the OWASP {% env 'PROJECT_NAME' %} Tomato project and other OWASP projects by donating through funding.yml. Help fund open-source initiatives.
 {% endblock og_description %}
 {% block content %}
-<<<<<<< HEAD
-    {% include "includes/sidenav.html" %}
-    <div class="min-h-screen flex flex-col mx-4 mt-5">
-        <h2 class="text-4xl font-semibold my-8 p-5 text-white rounded-md bg-red-600">
-            {% env 'PROJECT_NAME' %} Tomato - This is an OWASP {% env 'PROJECT_NAME' %} project created to help other OWASP projects.
-        </h2>
-        {% if projects %}
-            <p class="text-xl font-semibold mt-5">The following OWASP projects are seeking funding and have a funding.yml file:</p>
-            <ul class="text-2xl">
-                {% for project in projects %}
-                    <li class="my-2 py-2 px-4 shadow-lg">
-                        <a href="{{ project.repo_url }}"
-                           class="text-primary underline inline-block">{{ project.project_name }}</a>
-                        <button class="bg-red-600 ml-4 inline-block py-1 px-2 rounded text-white">
-                            <a href="{{ project.funding_hyperlinks }}" target="_blank">
-                                <span class="text-white">Donate</span>
-                            </a>
-                        </button>
-                        <span class="ml-4">{{ project.funding_details }}</span>
-                    </li>
-                {% endfor %}
-            </ul>
-        {% endif %}
-=======
     <div class="min-h-screen bg-white">
         <!-- Sidebar -->
         <div class="fixed left-0 top-0 h-full lg:w-64 z-30">{% include "includes/sidenav.html" %}</div>
@@ -95,6 +71,5 @@
                 {% endif %}
             </div>
         </div>
->>>>>>> 381ffc06
     </div>
 {% endblock content %}