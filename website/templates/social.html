{% extends "base.html" %}
{% load custom_tags %}
{% load i18n %}
{% load static %}
{% block title %}
    Social Feeds
{% endblock title %}
{% block description %}
    Stay updated with our social feeds. Follow our latest tweets, GitHub updates, and Figma designs to stay connected with our community.
{% endblock description %}
{% block keywords %}
    Social Feeds, Twitter Timeline, GitHub Updates, Figma Designs, Community Updates, Stay Connected
{% endblock keywords %}
{% block og_title %}
    Social Feeds - Stay Connected with Us
{% endblock og_title %}
{% block og_description %}
    Follow our social feeds to stay updated with the latest tweets, GitHub updates, and Figma designs. Engage with our community and stay informed.
{% endblock og_description %}
{% block content %}
    {% include "includes/sidenav.html" %}
    <div class="min-h-screen">
        <div class="max-w-[50%] mx-auto px-4 sm:px-6 lg:px-8 py-8">
            <!-- Header Section -->
            <div class="bg-white rounded-lg border border-gray-200 border-l-4 border-l-[#e74c3c] p-6 mb-8">
                <div class="flex items-center justify-between">
                    <div>
                        <h1 class="text-2xl font-bold text-gray-900">Social Feed</h1>
                        <p class="text-sm text-gray-500">Latest updates and announcements</p>
                    </div>
                    <nav>
                        <ol class="flex items-center gap-2 text-sm text-gray-500">
                            <li>
                                <a href="{% url 'home' %}" class="hover:text-[#e74c3c]">Home</a>
                            </li>
                            <li>/</li>
                            <li class="font-medium">Social Feed</li>
                        </ol>
                    </nav>
                </div>
            </div>
            <div class="bg-white border border-gray-200 shadow-md rounded-lg p-6 mb-8">
                <div class="flex flex-col items-center text-center">
                    <h2 class="text-2xl font-bold text-gray-900 mb-2">
                        Follow <span class="text-[#e74c3c]">OWASP_BLT</span> on X
                    </h2>
                    <p class="text-gray-500 mb-4">Stay updated with our latest security insights and community updates</p>
                    <a href="https://x.com/OWASP_BLT"
                       target="_blank"
                       class="inline-flex items-center gap-2 bg-black hover:text-white hover:bg-black/80 text-white px-6 py-3 rounded-full font-semibold transition-colors duration-200">
                        <i class="fab fa-x-twitter text-xl"></i>
                        Follow @OWASP_BLT
                    </a>
                </div>
            </div>
            <div class="w-full flex flex-col border-x border-gray-200 border-t">
                {% for item in queue_items %}
                    <a href="{% if item.url %}{{ item.url }}{% else %}#{% endif %}"
                       {% if item.url %}target="_blank"{% endif %}
                       class="w-full flex items-start gap-2 border-b border-gray-200 p-4 hover:bg-gray-50 transition-colors duration-200 hover:text-black cursor-pointer">
                        <img src="{% static 'img/logo.png' %}"
                             alt="BLT Logo"
                             height="40"
                             width="40"
                             class="rounded-full size-10 border border-gray-200 object-contain">
                        <div class="flex flex-col gap-0.5 w-full">
                            <div class="flex items-center justify-between w-full">
                                <div class="flex items-center gap-2">
                                    <h1 class="font-bold hover:underline">OWASP_BLT</h1>
                                    <p class="text-gray-500">@OWASP_BLT</p>
                                    <span class="text-gray-500">·</span>
                                    <p class="text-gray-500 hover:underline">{{ item.created|date:"M d" }}</p>
                                </div>
                            </div>
                            <div class="flex flex-col gap-3 w-full">
                                <p class="opacity-90">{{ item.message }}</p>
                                {% if item.image %}
                                    <img src="{{ item.image.url }}"
                                         alt="Queue item image"
                                         width="100"
                                         height="100"
                                         class="w-full max-h-[400px] h-full rounded-xl object-cover">
                                {% endif %}
                            </div>
                            <div class="w-full flex items-center justify-between mt-2 text-gray-500">
                                <div class="flex items-center gap-6">
                                    <div class="group flex items-center gap-2 text-gray-500 hover:text-blue-500 transition-colors duration-200">
                                        <div class="p-2 rounded-full group-hover:bg-blue-50">
                                            <i class="far fa-comment text-lg"></i>
                                        </div>
                                    </div>
                                    <div class="group flex items-center gap-2 text-gray-500 hover:text-green-500 transition-colors duration-200">
                                        <div class="p-2 rounded-full group-hover:bg-green-50">
                                            <i class="fas fa-retweet text-green-500 text-lg"></i>
                                        </div>
                                    </div>
<<<<<<< HEAD
                                    <div class="group flex items-center gap-2 text-gray-500 hover:text-[#e74c3c] transition-colors duration-200">
                                        <div class="p-2 rounded-full group-hover:bg-red-50">
                                            <i class="fas fa-heart text-red-500 text-lg"></i>
=======
                                    {% if item.launched_at %}
                                        <div class="flex items-center">
                                            <svg class="mr-1.5 h-4 w-4"
                                                 xmlns="http://www.w3.org/2000/svg"
                                                 fill="none"
                                                 viewBox="0 0 24 24"
                                                 stroke="currentColor">
                                                <path stroke-linecap="round" stroke-linejoin="round" stroke-width="2" d="M13 10V3L4 14h7v7l9-11h-7z" />
                                            </svg>
                                            {{ item.launched_at|date:"M j, Y H:i" }}
>>>>>>> fd58efb0
                                        </div>
                                    </div>
                                </div>
                                <div class="flex items-center gap-2">
                                    <div class="group flex items-center gap-2 text-gray-500 hover:text-blue-500 transition-colors duration-200">
                                        <div class="p-2 rounded-full group-hover:bg-blue-50">
                                            <i class="far fa-bookmark text-lg"></i>
                                        </div>
                                    </div>
                                    <div class="group flex items-center gap-2 text-gray-500 hover:text-blue-500 transition-colors duration-200">
                                        <div class="p-2 rounded-full group-hover:bg-blue-50">
                                            <i class="far fa-share-square text-lg"></i>
                                        </div>
                                    </div>
                                </div>
                            </div>
                        </div>
                    </a>
                {% endfor %}
            </div>
            {% if page_obj.paginator.num_pages > 1 %}
                <div class="flex justify-center mt-8">
                    <nav class="inline-flex rounded-md shadow-sm -space-x-px"
                         aria-label="Pagination">
                        {% if page_obj.has_previous %}
                            <a href="?page={{ page_obj.previous_page_number }}"
                               class="relative inline-flex items-center px-2 py-2 rounded-l-md border border-gray-300 bg-white text-sm font-medium text-gray-500 hover:bg-gray-50">
                                <i class="fas fa-chevron-left"></i>
                            </a>
                        {% endif %}
                        {% for num in page_obj.paginator.page_range %}
                            {% if num == page_obj.number %}
                                <span class="relative inline-flex items-center px-4 py-2 border border-[#e74c3c] bg-[#e74c3c] text-sm font-medium text-white">
                                    {{ num }}
                                </span>
                            {% else %}
                                <a href="?page={{ num }}"
                                   class="relative inline-flex items-center px-4 py-2 border border-gray-300 bg-white text-sm font-medium text-gray-700 hover:bg-gray-50">
                                    {{ num }}
                                </a>
                            {% endif %}
                        {% endfor %}
                        {% if page_obj.has_next %}
                            <a href="?page={{ page_obj.next_page_number }}"
                               class="relative inline-flex items-center px-2 py-2 rounded-r-md border border-gray-300 bg-white text-sm font-medium text-gray-500 hover:bg-gray-50">
                                <i class="fas fa-chevron-right"></i>
                            </a>
                        {% endif %}
                    </nav>
                </div>
            {% endif %}
        </div>
    </div>
{% endblock content %}<|MERGE_RESOLUTION|>--- conflicted
+++ resolved
@@ -94,22 +94,10 @@
                                             <i class="fas fa-retweet text-green-500 text-lg"></i>
                                         </div>
                                     </div>
-<<<<<<< HEAD
                                     <div class="group flex items-center gap-2 text-gray-500 hover:text-[#e74c3c] transition-colors duration-200">
                                         <div class="p-2 rounded-full group-hover:bg-red-50">
                                             <i class="fas fa-heart text-red-500 text-lg"></i>
-=======
-                                    {% if item.launched_at %}
-                                        <div class="flex items-center">
-                                            <svg class="mr-1.5 h-4 w-4"
-                                                 xmlns="http://www.w3.org/2000/svg"
-                                                 fill="none"
-                                                 viewBox="0 0 24 24"
-                                                 stroke="currentColor">
-                                                <path stroke-linecap="round" stroke-linejoin="round" stroke-width="2" d="M13 10V3L4 14h7v7l9-11h-7z" />
-                                            </svg>
-                                            {{ item.launched_at|date:"M j, Y H:i" }}
->>>>>>> fd58efb0
+
                                         </div>
                                     </div>
                                 </div>
