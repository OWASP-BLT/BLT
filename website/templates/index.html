{% extends "base.html" %}
{% load staticfiles %}
{% load gravatar %}
{% load socialaccount %}
{% load humanize %}
{% providers_media_js %}

{% block content %}
    <script src="{% static "js/jquery.validate.js" %}"></script>
    <script src="{% static 'js/activity.js' %}"></script>    
    <section class="hero">
        <div class="heading">
            <h1 class="page-header">Find Bugs, Win Points and Prizes</h1>
        </div>
        <div class="text-slider">
            <ul>
                <li class="text-slider-list"><h2 class="text-slider-line active-line animated fadeInUp">Fix issues on websites, apps or hardware (+3 points)</h2></li>
                <li class="text-slider-list"><h2 class="text-slider-line animated fadeInUp">Verify other bug reports(+2 points)</h2></li>
                <li class="text-slider-list"><h2 class="text-slider-line animated fadeInUp">Invite friends (when they signup , get +1 point)</h2></li>
                <li class="text-slider-list"><h2 class="text-slider-line animated fadeInUp">Find a bug on a new site or app (+4 points)</h2></li>
                <!-- <li class="text-slider-list"><h2 class="text-slider-line animated fadeInUp">Report duplicate bug (-4 points)</h2></li> -->
            </ul>
        </div>
    </section>

    <div class="container">
            <center>
            <div class="row">
                <div class="col-sm-4">    
                    <div class="card" style="width: 20rem;">
                      <center><i class="fa fa-exclamation-triangle" style="font-size:48px;"></i></center>  
                      <div class="card-block">
                        <h4 class="card-title">Number Error</h4>
                        <p class="card-text">For pages where you see a number 404, 500.</p>
<<<<<<< HEAD
                      </div>
=======
                      </div><!--
>>>>>>> 0b87fc3c
                      <ul class="list-group list-group-flush">
                        <li class="list-group-item"><a>Example(s)</a></li>
                        <li class="list-group-item"><a>Report this</a></li>
                      
                      </ul>
<<<<<<< HEAD
=======
                      -->
>>>>>>> 0b87fc3c
                    </div>
                </div>
                <div class="col-sm-4">    
                    <div class="card" style="width: 20rem;">
                      <center><i class="fa fa-trophy" style="font-size:48px;"></i></center>
                      <div class="card-block">
                        <h4 class="card-title">Functional</h4>
                        <p class="card-text">Something doesn't work.</p>
<<<<<<< HEAD
                      </div>
=======
                      </div><!--
>>>>>>> 0b87fc3c
                      <ul class="list-group list-group-flush">
                        <li class="list-group-item"><a>Example(s)</a></li>
                        <li class="list-group-item"><a>Report this</a></li>
                      
                      </ul>
<<<<<<< HEAD
=======
                      -->
>>>>>>> 0b87fc3c
                    </div>
                </div>
                <div class="col-sm-4">    
                    <div class="card" style="width: 20rem;">
                      <center><i class="fa fa-flash" style="font-size:48px;"></i></center>
                      <div class="card-block">
                        <h4 class="card-title">Performance</h4>
                        <p class="card-text">Anything over 5 seconds.</p>
<<<<<<< HEAD
                      </div>
=======
                      </div><!--
>>>>>>> 0b87fc3c
                      <ul class="list-group list-group-flush">
                        <li class="list-group-item"><a>Example(s)</a></li>
                        <li class="list-group-item"><a>Report this</a></li>
                      
                      </ul>
<<<<<<< HEAD
=======
                      -->
>>>>>>> 0b87fc3c
                    </div>
                </div>        
            </div>
            <br>
            <br>
            <div class="row">
                <div class="col-sm-4">    
                    <div class="card" style="width: 20rem;">
                      <center><i class="fa fa-lock" style="font-size:48px;"></i></center> 
                      <div class="card-block">
                        <h4 class="card-title">Security</h4>
                        <p class="card-text">Data leaks, exploits or anything smelly.</p>
<<<<<<< HEAD
                      </div>
=======
                      </div><!--
>>>>>>> 0b87fc3c
                      <ul class="list-group list-group-flush">
                        <li class="list-group-item"><a>Example(s)</a></li>
                        <li class="list-group-item"><a>Report this</a></li>
                      
                      </ul>
<<<<<<< HEAD
=======
                      -->
>>>>>>> 0b87fc3c
                    </div>
                </div>
                <div class="col-sm-4">    
                    <div class="card" style="width: 20rem;">
                      <center> <i class="fa fa-eraser" style="font-size:48px;"></i></center>
                      <div class="card-block">
                        <h4 class="card-title">Typo</h4>
                        <p class="card-text">Miss-spellings, miss-grammar and more.</p>
<<<<<<< HEAD
                      </div>
=======
                      </div><!--
>>>>>>> 0b87fc3c
                      <ul class="list-group list-group-flush">
                        <li class="list-group-item"><a>Example(s)</a></li>
                        <li class="list-group-item"><a>Report this</a></li>
                      
                      </ul>
<<<<<<< HEAD
=======
                      -->
>>>>>>> 0b87fc3c
                    </div>
                </div>
                <div class="col-sm-4">    
                    <div class="card" style="width: 20rem;">
                      <center><i class="fa fa-code" style="font-size:48px;"></i></center>
                      <div class="card-block">
                        <h4 class="card-title">Design</h4>
                        <p class="card-text">Layout, responsiveness and improvements</p>
<<<<<<< HEAD
                      </div>
                      <ul class="list-group list-group-flush">
                        <li class="list-group-item"><a>Example(s)</a></li>
                        <li class="list-group-item"><a>Report this</a></li>
                      </ul>
=======
                      </div><!--
                      <ul class="list-group list-group-flush">
                        <li class="list-group-item"><a>Example(s)</a></li>
                        <li class="list-group-item"><a>Report this</a></li>
                      
                      </ul>
                      -->
>>>>>>> 0b87fc3c
                    </div>
                </div>        
            </div>  
            </center>
    </div>
    
    <div class="row">
        <div class="col-lg-9">
            <div class="row">
                <div class="col-lg-12">
                    <h1 class="page-sub-header">Featured Websites</h1>
                </div>
            </div>
            <div class="row" data-intro="These are the lists of featured websites on BugHeist." data-step="6">
                 {% for domain in domains %}
                    <div class="col-lg-6 col-md-6">
                        <div class="panel" id="hunt_{{domain.id}}" style="background-color:{{domain.get_color}}">
                            <div class="panel-heading">
                                <div class="row">
                                    <div class="col-xs-3  image_container">
                                        <img src="{{MEDIA_URL}}{{domain.logo}}" id="hunt_image{{domain.id}}"
                                        onerror="this.onerror=null; this.style.display='none';" height="75" width="75">
                                    </div>
                                    <div class="col-xs-9 text-right">
                                        <div class="huge">{{domain.get_name}}</div>
                                        <div>{% if domain.prize %}Grand Prize ${{domain.prize}}{% endif %}</div>
                                    </div>
                                </div>
                                <div class="row issue_count"><div class="col-xs-12 text-right">Issues <span><a href="/domain/{{domain.name}}/open">Open {{domain.open_issues.count}} </a></span><span><a href="/domain/{{domain.name}}/closed"> Closed {{domain.closed_issues.count}}</a></span></div></div>
                            </div>
                            <a href="{{domain.url}}" target="_new">
                                <div class="panel-footer">
                                    <span class="pull-left" id="hunt_link{{domain.id}}" style="color:{{domain.get_color}}">View Website</span>
                                    <span class="pull-right"><i class="fa fa-arrow-circle-right" id="hunt_icon{{domain.id}}" style="color:{{domain.get_color}}"></i></span>
                                    <div class="clearfix"></div>
                                </div>
                            </a>
                        </div>
                    </div>
                {% endfor %}

                <div class="col-lg-6 col-md-6">
                    <div class="panel owasp-panel">
                        <div class="panel-heading">
                            <div class="row">
                                <div class="col-xs-3 image_container">
                                    <img src="https://www.owasp.org/images/thumb/2/2f/Owasp_logo_flat2_icon.jpg/100px-Owasp_logo_flat2_icon.jpg" width="75" height="75">
                                </div>
                                <div class="col-xs-9 text-right">
                                    <div class="huge">OWASP</div>
                                    <div>Grand Prize $100</div>
                                </div>
                            </div>
                            <div class="row issue_count"><div class="col-xs-12 text-right">Issues <span><a href="/domain/owasp.org/open">Open {{ open_issue_owasp }} </a></span><span><a href="/domain/owasp.org/closed"> Closed {{ closed_issue_owasp }}</a></span></div></div>
                        </div>
                        <a href="https://www.owasp.org/index.php/Bug_Bounty_Projects" target="_new">
                            <div class="panel-footer">
                                <span class="pull-left" style="color:#234082">View Website</span>
                                <span class="pull-right">
                                    <i class="fa fa-arrow-circle-right" style="color:#234082"></i>
                                </span>
                                <div class="clearfix"></div>
                            </div>
                        </a>
                    </div>
                </div>
            </div>
        </div>

        <div class="col-lg-3">
            <div class="row">
                <div class="panel panel-default">
                    <div class="panel-heading page-sub-header">
                        {% now "F" %} Leaderboard
                    </div>
                    <div class="panel-body leaderboard-panel">
                        <strong>The 1st Place Hunter for  {% now "F" %} will receive</strong>
                            <div class="box">
                                <strong>$?? from [ Your Website Here ]</strong>
                                <form name="_xclick" action="https://www.paypal.com/cgi-bin/webscr" method="post" style="display:inline;margin-bottom:10px;">
                                    <input type="hidden" name="cmd" value="_xclick">
                                    <input type="hidden" name="business" value="coderbounty@gmail.com">
                                    <input type="hidden" name="item_name" value="Sponsor a Prize for the {% now "F" %} Leaderboard on Bugheist">
                                    <input type="hidden" name="currency_code" value="USD">
                                    <button type="submit" class="btn btn-danger btn-sm">Sponsor a Prize</button>
                                </form>
                            </div>
                        </div>

                        <div class="list-group">
                        {% if leaderboard %}
                            {% for leader in leaderboard %}
                                <div class="list-group-item">                                    
                                    {% if leader.socialaccount_set.all.0.get_avatar_url %}
                                        <img src="{{leader.socialaccount_set.all.0.get_avatar_url}}" width="50" height="50">
                                    {% else %}
                                        <img src="{% gravatar_url leader.email 50 %}">
                                    {% endif %}
                                    <a href="/profile/{{leader.username}}" class="text-capitalize leaderboard-name">{{leader.username}}</a>
                                    <span class="badge leaderboard-points">{{leader.total_score}} Points</span>
                                    <span class="label label-success leaderboard-rank">{{forloop.counter|ordinal}}</span>
                                </div>
                            {% endfor %}
                        {% else %}
                        </br> Leaderboard reset for {% now "F" %}. Be first to find issues!
                        {% endif %}
                    </div>
                    <a href="/leaderboard" class="btn btn-default btn-block submit_button">View All</a>
                </div>
            </div>
        </div>
    </div>

    <div class="row" data-intro="View latest activities here." data-step="7">
        <div class="col-lg-12">
            <h1 class="page-sub-header">Latest activity</h1>
        </div>
        <div class="list-group" >
            {% for activity in activities %}
                {% include '_activity.html' %}
            {% endfor %}
        </div>
        <a href="/all_activity" class="btn btn-default btn-block submit_button">View All Activity</a>
    </div>
<div class="row">
            <div class="col-lg-12">
                
                <h1 class="page-sub-header">Subscriptions:</h1>
            </div>
        </div>
  {% include '_subscriptions.html' %}


{% endblock %}<|MERGE_RESOLUTION|>--- conflicted
+++ resolved
@@ -32,20 +32,13 @@
                       <div class="card-block">
                         <h4 class="card-title">Number Error</h4>
                         <p class="card-text">For pages where you see a number 404, 500.</p>
-<<<<<<< HEAD
-                      </div>
-=======
-                      </div><!--
->>>>>>> 0b87fc3c
-                      <ul class="list-group list-group-flush">
-                        <li class="list-group-item"><a>Example(s)</a></li>
-                        <li class="list-group-item"><a>Report this</a></li>
-                      
-                      </ul>
-<<<<<<< HEAD
-=======
-                      -->
->>>>>>> 0b87fc3c
+                      </div><!--
+                      <ul class="list-group list-group-flush">
+                        <li class="list-group-item"><a>Example(s)</a></li>
+                        <li class="list-group-item"><a>Report this</a></li>
+                      
+                      </ul>
+                      -->
                     </div>
                 </div>
                 <div class="col-sm-4">    
@@ -54,20 +47,13 @@
                       <div class="card-block">
                         <h4 class="card-title">Functional</h4>
                         <p class="card-text">Something doesn't work.</p>
-<<<<<<< HEAD
-                      </div>
-=======
-                      </div><!--
->>>>>>> 0b87fc3c
-                      <ul class="list-group list-group-flush">
-                        <li class="list-group-item"><a>Example(s)</a></li>
-                        <li class="list-group-item"><a>Report this</a></li>
-                      
-                      </ul>
-<<<<<<< HEAD
-=======
-                      -->
->>>>>>> 0b87fc3c
+                      </div><!--
+                      <ul class="list-group list-group-flush">
+                        <li class="list-group-item"><a>Example(s)</a></li>
+                        <li class="list-group-item"><a>Report this</a></li>
+                      
+                      </ul>
+                      -->
                     </div>
                 </div>
                 <div class="col-sm-4">    
@@ -76,20 +62,13 @@
                       <div class="card-block">
                         <h4 class="card-title">Performance</h4>
                         <p class="card-text">Anything over 5 seconds.</p>
-<<<<<<< HEAD
-                      </div>
-=======
-                      </div><!--
->>>>>>> 0b87fc3c
-                      <ul class="list-group list-group-flush">
-                        <li class="list-group-item"><a>Example(s)</a></li>
-                        <li class="list-group-item"><a>Report this</a></li>
-                      
-                      </ul>
-<<<<<<< HEAD
-=======
-                      -->
->>>>>>> 0b87fc3c
+                      </div><!--
+                      <ul class="list-group list-group-flush">
+                        <li class="list-group-item"><a>Example(s)</a></li>
+                        <li class="list-group-item"><a>Report this</a></li>
+                      
+                      </ul>
+                      -->
                     </div>
                 </div>        
             </div>
@@ -102,20 +81,13 @@
                       <div class="card-block">
                         <h4 class="card-title">Security</h4>
                         <p class="card-text">Data leaks, exploits or anything smelly.</p>
-<<<<<<< HEAD
-                      </div>
-=======
-                      </div><!--
->>>>>>> 0b87fc3c
-                      <ul class="list-group list-group-flush">
-                        <li class="list-group-item"><a>Example(s)</a></li>
-                        <li class="list-group-item"><a>Report this</a></li>
-                      
-                      </ul>
-<<<<<<< HEAD
-=======
-                      -->
->>>>>>> 0b87fc3c
+                      </div><!--
+                      <ul class="list-group list-group-flush">
+                        <li class="list-group-item"><a>Example(s)</a></li>
+                        <li class="list-group-item"><a>Report this</a></li>
+                      
+                      </ul>
+                      -->
                     </div>
                 </div>
                 <div class="col-sm-4">    
@@ -124,20 +96,13 @@
                       <div class="card-block">
                         <h4 class="card-title">Typo</h4>
                         <p class="card-text">Miss-spellings, miss-grammar and more.</p>
-<<<<<<< HEAD
-                      </div>
-=======
-                      </div><!--
->>>>>>> 0b87fc3c
-                      <ul class="list-group list-group-flush">
-                        <li class="list-group-item"><a>Example(s)</a></li>
-                        <li class="list-group-item"><a>Report this</a></li>
-                      
-                      </ul>
-<<<<<<< HEAD
-=======
-                      -->
->>>>>>> 0b87fc3c
+                      </div><!--
+                      <ul class="list-group list-group-flush">
+                        <li class="list-group-item"><a>Example(s)</a></li>
+                        <li class="list-group-item"><a>Report this</a></li>
+                      
+                      </ul>
+                      -->
                     </div>
                 </div>
                 <div class="col-sm-4">    
@@ -146,21 +111,13 @@
                       <div class="card-block">
                         <h4 class="card-title">Design</h4>
                         <p class="card-text">Layout, responsiveness and improvements</p>
-<<<<<<< HEAD
-                      </div>
-                      <ul class="list-group list-group-flush">
-                        <li class="list-group-item"><a>Example(s)</a></li>
-                        <li class="list-group-item"><a>Report this</a></li>
-                      </ul>
-=======
-                      </div><!--
-                      <ul class="list-group list-group-flush">
-                        <li class="list-group-item"><a>Example(s)</a></li>
-                        <li class="list-group-item"><a>Report this</a></li>
-                      
-                      </ul>
-                      -->
->>>>>>> 0b87fc3c
+                      </div><!--
+                      <ul class="list-group list-group-flush">
+                        <li class="list-group-item"><a>Example(s)</a></li>
+                        <li class="list-group-item"><a>Report this</a></li>
+                      
+                      </ul>
+                      -->
                     </div>
                 </div>        
             </div>  
