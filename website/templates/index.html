--- conflicted
+++ resolved
@@ -7,26 +7,7 @@
 
 {% block content %}
     <script src="{% static "js/jquery.validate.js" %}"></script>
-<<<<<<< HEAD
-    <script src="{% static 'js/activity.js' %}"></script>
-         <section class="hero">
-            <div class="heading">
-                <h1 class="page-header">Find Bugs, Win Points and Prizes</h1>
-            </div>
-            <div class="text-slider">
-                <ul>
-                    <li class="text-slider-list"><h2 class="text-slider-line active-line animated fadeInUp">Fix issues on websites, apps or hardware (+3 points)</h2></li>
-                    <li class="text-slider-list"><h2 class="text-slider-line animated fadeInUp">Verify other bug reports(+2 points)</h2></li>
-                    <li class="text-slider-list"><h2 class="text-slider-line animated fadeInUp">Invite friends (when they signup , get +1 point)</h2></li>
-                    <li class="text-slider-list"><h2 class="text-slider-line animated fadeInUp">Find a bug on a new site or app (+4 points)</h2></li>
-                    <!-- <li class="text-slider-list"><h2 class="text-slider-line animated fadeInUp">Report duplicate bug (-4 points)</h2></li> -->
-                </ul>
-            </div>
-         </div>
-
-        </section>
-=======
-    
+    <script src="{% static 'js/activity.js' %}"></script>    
     <section class="hero">
         <div class="heading">
             <h1 class="page-header">Find Bugs, Win Points and Prizes</h1>
@@ -41,8 +22,6 @@
             </ul>
         </div>
     </section>
->>>>>>> 0584bc66
-
     <div class="row icon-row">
         <div class="col-sm-4">
             <div class="mega-block no-shadow">
