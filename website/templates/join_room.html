{% extends "base.html" %}
{% load humanize %}
{% block title %}
    {{ room.name }}
{% endblock title %}
{% block extra_css %}
    <link rel="stylesheet"
          href="https://cdn.jsdelivr.net/npm/emoji-mart@latest/css/emoji-mart.css">
{% endblock extra_css %}
{% block content %}
    {% include "includes/sidenav.html" %}
    <div class="max-w-4xl mx-auto py-8 px-4">
        <!-- Breadcrumbs -->
        {% include "includes/breadcrumbs.html" %}
        <div class="flex items-center justify-between mt-4">
            <h1 class="text-3xl font-bold text-gray-900 dark:text-gray-100">{{ room.name }}</h1>
            <div class="flex items-center gap-2">
                <div id="connection-status"
                     class="w-3 h-3 rounded-full bg-gray-400 dark:bg-gray-500"></div>
                <span id="connection-text" class="text-sm text-gray-600 dark:text-gray-400">Connecting...</span>
            </div>
        </div>
        <div id="log-history"
             class="mt-4 p-3 bg-gray-100 dark:bg-gray-800 rounded-lg h-96 overflow-y-auto scroll-smooth">
            <div id="messages-container" class="space-y-1.5">
                {% for message in room_messages reversed %}
                    <div class="py-1 px-2 bg-white dark:bg-gray-800 rounded-lg shadow-sm relative group message-item"
                         data-message-id="{{ message.id }}"
                         data-reactions="{{ message.reactions|escapejs|default:'{}' }}">
                        <div class="flex items-start justify-between">
                            <div class="flex-1">
                                <p class="text-sm font-medium">{{ message.username }}</p>
                                <p class="text-sm text-gray-700 dark:text-gray-300">{{ message.content }}</p>
                                <div class="flex items-center gap-2 mt-1">
                                    <span class="text-xs text-gray-500 dark:text-gray-500">{{ message.timestamp|naturaltime }}</span>
                                    <div class="reactions-container flex items-center gap-1 min-h-[28px]">
                                        <!-- Directly render existing reactions -->
                                        {% if message.reactions %}
                                            {% for emoji, users in message.reactions.items %}
                                                {% if users|length > 0 %}
                                                    <button class="inline-flex items-center px-2 py-1 rounded-full bg-gray-100 dark:bg-gray-800 hover:bg-gray-200 transition-colors duration-200 reaction-btn"
                                                            data-emoji="{{ emoji }}"
                                                            data-message-id="{{ message.id }}">
                                                        <span class="mr-1">{{ emoji }}</span>
                                                        <span class="text-xs text-gray-600 dark:text-gray-400">{{ users|length }}</span>
                                                    </button>
                                                {% endif %}
                                            {% endfor %}
                                        {% endif %}
                                        <!-- Show some default reactions if none exist -->
                                        {% if not message.reactions or message.reactions|length == 0 %}
                                            <button class="inline-flex items-center px-2 py-1 rounded-full bg-gray-50 dark:bg-gray-900 hover:bg-gray-100 transition-colors duration-200 border border-gray-200 dark:border-gray-700 reaction-btn"
                                                    data-emoji="👍"
                                                    data-message-id="{{ message.id }}">
                                                <span>👍</span>
                                            </button>
                                            <button class="inline-flex items-center px-2 py-1 rounded-full bg-gray-50 dark:bg-gray-900 hover:bg-gray-100 transition-colors duration-200 border border-gray-200 dark:border-gray-700 reaction-btn"
                                                    data-emoji="❤️"
                                                    data-message-id="{{ message.id }}">
                                                <span>❤️</span>
                                            </button>
                                            <button class="inline-flex items-center px-2 py-1 rounded-full bg-gray-50 dark:bg-gray-900 hover:bg-gray-100 transition-colors duration-200 border border-gray-200 dark:border-gray-700 reaction-btn"
                                                    data-emoji="😊"
                                                    data-message-id="{{ message.id }}">
                                                <span>😊</span>
                                            </button>
                                        {% endif %}
                                    </div>
                                    <button class="add-reaction-btn text-gray-400 dark:text-gray-600 hover:text-gray-600 text-sm transition-colors duration-200">
                                        <span class="emoji-button">+</span>
                                    </button>
                                </div>
                            </div>
                            {% if request.user.is_authenticated and message.user == request.user %}
                                <button class="delete-message-btn opacity-0 group-hover:opacity-100 transition-opacity duration-200 text-red-500 hover:text-red-700">
                                    <svg xmlns="http://www.w3.org/2000/svg"
                                         class="h-4 w-4"
                                         fill="none"
                                         viewBox="0 0 24 24"
                                         stroke="currentColor">
                                        <path stroke-linecap="round" stroke-linejoin="round" stroke-width="2" d="M19 7l-.867 12.142A2 2 0 0116.138 21H7.862a2 2 0 01-1.995-1.858L5 7m5 4v6m4-6v6m1-10V4a1 1 0 00-1-1h-4a1 1 0 00-1 1v3M4 7h16" />
                                    </svg>
                                </button>
                            {% endif %}
                        </div>
                    </div>
                {% endfor %}
            </div>
        </div>
        <!--New Emoji Picker Modal-->
        <div id="emoji-picker"
             class="hidden fixed z-50 transform transition-transform duration-200 ease-in-out">
            <div class="bg-white dark:bg-gray-800 rounded-lg shadow-xl border border-gray-200 dark:border-gray-700">
                <!-- Quick Emoji Section -->
                <div class="p-2 border-b border-gray-200 dark:border-gray-700">
                    <div class="flex flex-wrap gap-2" id="quick-emojis">
                        <!-- Quick emojis will be inserted here -->
                    </div>
                </div>
                <!-- Full Picker Container -->
                <div id="emoji-mart-container"></div>
            </div>
        </div>
        <form id="chat-form" class="mt-4 flex gap-2" onsubmit="return false;">
            <input type="text"
                   id="message-input"
                   class="flex-1 rounded-lg border-gray-300 dark:border-gray-600 shadow-sm focus:border-red-500 focus:ring-red-500"
                   placeholder="Type your message..."
                   required>
            <button type="submit"
                    class="inline-flex items-center px-4 py-2 border border-transparent text-sm font-medium rounded-md shadow-sm text-white bg-red-600 hover:bg-red-700 focus:outline-none focus:ring-2 focus:ring-offset-2 focus:ring-red-500">
                Send
            </button>
        </form>
    </div>
{% endblock content %}
{% block extra_js %}
    <script src="https://cdn.jsdelivr.net/npm/emoji-mart@latest/dist/browser.js"></script>
    <script>
// WebSocket connection management
let chatSocket = null;
let isConnecting = false;
let reconnectAttempts = 0;
const maxReconnectAttempts = 5;
const reconnectDelay = 2000;
let activeEmojiButton = null;

const connectionStatus = document.getElementById('connection-status');
const connectionText = document.getElementById('connection-text');
const messageInput = document.getElementById('message-input');
const chatForm = document.getElementById('chat-form');
const messagesContainer = document.getElementById('messages-container');
const logHistory = document.getElementById('log-history');
const emojiPicker = document.getElementById('emoji-picker');

function updateConnectionStatus(connected) {
    if (connected) {
        connectionStatus.className = 'w-3 h-3 rounded-full bg-green-500';
        connectionText.textContent = 'Connected';
        connectionText.className = 'text-sm text-green-600';
        messageInput.disabled = false;
    } else {
        connectionStatus.className = 'w-3 h-3 rounded-full bg-red-500';
        connectionText.textContent = 'Disconnected';
        connectionText.className = 'text-sm text-red-600';
        messageInput.disabled = true;
    }
}

const QUICK_EMOJIS = [
    { id: 'thumbsup', emoji: '👍', name: '+1', keywords: ['thumbsup', 'yes', 'like'] },
    { id: 'heart', emoji: '❤️', name: 'heart', keywords: ['love', 'like'] },
    { id: 'smile', emoji: '😊', name: 'smile', keywords: ['happy', 'joy'] },
    { id: 'joy', emoji: '😂', name: 'joy', keywords: ['laugh', 'happy'] },
    { id: 'tada', emoji: '🎉', name: 'tada', keywords: ['party', 'celebration'] },
    { id: 'rocket', emoji: '🚀', name: 'rocket', keywords: ['launch', 'ship'] },
    { id: 'clap', emoji: '👏', name: 'clap', keywords: ['applause', 'praise'] },
    { id: 'fire', emoji: '🔥', name: 'fire', keywords: ['hot', 'trending'] },
    { id: 'star', emoji: '⭐', name: 'star', keywords: ['favorite', 'rating'] },
    { id: 'sparkles', emoji: '✨', name: 'sparkles', keywords: ['shine', 'special'] }
];

let pickerInstance = null;
let isInitializing = false;
let initializationPromise = null;

// Initialize emoji picker
async function initEmojiPicker() {
    if (isInitializing) {
        // If already initializing, wait for the existing initialization
        return initializationPromise;
    }

    if (pickerInstance) {
        // If already initialized, return resolved promise
        return Promise.resolve();
    }

    isInitializing = true;
    initializationPromise = (async () => {
        try {
            const pickerContainer = document.getElementById('emoji-mart-container');
            if (!pickerContainer) {
                throw new Error('Emoji picker container not found');
            }

            // Show loading state
            const loadingDiv = document.createElement('div');
            loadingDiv.className = 'p-4 text-center text-gray-500';
            loadingDiv.textContent = 'Loading emoji picker...';
            pickerContainer.appendChild(loadingDiv);

            // Initialize quick emojis
            const quickEmojisContainer = document.getElementById('quick-emojis');
            QUICK_EMOJIS.forEach(({ emoji, name, keywords }) => {
                const button = document.createElement('button');
                button.className = 'p-2 hover:bg-gray-100 rounded text-xl transition-colors duration-200';
                button.innerHTML = emoji;
                button.title = `${name} ${keywords.join(' ')}`;
                button.onclick = () => {
                    if (activeEmojiButton) {
                        addReaction(activeEmojiButton.messageId, emoji);
                    }
                };
                quickEmojisContainer.appendChild(button);
            });

            // Initialize full picker
            try {
                const response = await fetch('https://cdn.jsdelivr.net/npm/@emoji-mart/data');
                const data = await response.json();

                pickerInstance = new EmojiMart.Picker({
                    data,
                    onEmojiSelect: (emoji) => {
                        if (activeEmojiButton) {
                            addReaction(activeEmojiButton.messageId, emoji.native);
                        }
                    },
                    theme: 'light',
                    set: 'native',
                    autoFocus: true,
                    showPreview: true,
                    showSkinTones: true,
                    emojiSize: 20,
                    perLine: 8,
                    maxFrequentRows: 4,
                });

                // Remove loading state and append picker
                pickerContainer.innerHTML = '';
                pickerContainer.appendChild(pickerInstance);
            } catch (error) {
                console.error('Error initializing emoji picker:', error);
                pickerContainer.innerHTML = `
                    <div class="p-4 text-center text-red-500">
                        Failed to load emoji picker. 
                        <button onclick="initEmojiPicker()" class="text-red-600 underline">
                            Retry
                        </button>
                    </div>
                `;
                throw error;
            }
        } finally {
            isInitializing = false;
        }
    })();

    return initializationPromise;
}

// Update showEmojiPicker function
async function showEmojiPicker(button, messageId) {
    const buttonRect = button.getBoundingClientRect();
    const picker = document.getElementById('emoji-picker');
    const isMobile = window.innerWidth < 640;

    // Show loading state
    picker.classList.remove('hidden');
    picker.classList.add('opacity-0');

    try {
        // Initialize picker if not already done
        await initEmojiPicker();

        picker.style.position = 'fixed';
        
        // Calculate available space
        const spaceBelow = window.innerHeight - buttonRect.bottom;
        const spaceAbove = buttonRect.top;
        const pickerHeight = 400;
        
        // Position horizontally
        if (isMobile) {
            picker.style.left = '50%';
            picker.style.transform = 'translateX(-50%)';
            picker.style.width = '90vw';
            picker.style.maxWidth = '400px';
        } else {
            const leftPosition = Math.min(
                buttonRect.left,
                window.innerWidth - picker.offsetWidth - 10
            );
            picker.style.left = `${leftPosition}px`;
            picker.style.transform = 'none';
            picker.style.width = '352px';
        }
        
        // Position vertically
        if (spaceBelow >= pickerHeight || spaceBelow >= spaceAbove) {
            picker.style.top = `${buttonRect.bottom + 5}px`;
            picker.style.bottom = 'auto';
        } else {
            picker.style.bottom = `${window.innerHeight - buttonRect.top + 5}px`;
            picker.style.top = 'auto';
        }
        
        // Show the picker with animation
        requestAnimationFrame(() => {
            picker.classList.add('opacity-100');
            picker.classList.remove('opacity-0');
        });
        
        activeEmojiButton = { button, messageId };
        
        // Close emoji picker when clicking outside
        document.addEventListener('click', closeEmojiPickerOnClickOutside);
    } catch (error) {
        console.error('Error showing emoji picker:', error);
        showNotification('Failed to load emoji picker. Please try again.');
        picker.classList.add('hidden');
    }
}

// Update closeEmojiPicker function
function closeEmojiPicker() {
    const picker = document.getElementById('emoji-picker');
    picker.classList.add('opacity-0');
    
    setTimeout(() => {
        picker.classList.add('hidden');
        picker.classList.remove('opacity-0');
    }, 200);
    
    activeEmojiButton = null;
    document.removeEventListener('click', closeEmojiPickerOnClickOutside);
}

function closeEmojiPickerOnClickOutside(event) {
    if (!emojiPicker.contains(event.target) && !event.target.closest('.add-reaction-btn')) {
        closeEmojiPicker();
    }
}

// Add this notification system at the start of your JavaScript
function showNotification(message, type = 'error') {
    const notification = document.createElement('div');
    notification.className = `fixed bottom-4 right-4 p-4 rounded-lg shadow-lg transition-all transform translate-y-0 opacity-100 z-50 ${
        type === 'error' ? 'bg-red-500' : 'bg-green-500'
    } text-white`;
    notification.textContent = message;
    
    document.body.appendChild(notification);
    
    // Animate in
    requestAnimationFrame(() => {
        notification.style.transform = 'translateY(0)';
        notification.style.opacity = '1';
    });
    
    // Remove after 3 seconds
    setTimeout(() => {
        notification.style.transform = 'translateY(20px)';
        notification.style.opacity = '0';
        setTimeout(() => {
            document.body.removeChild(notification);
        }, 300);
    }, 3000); 
}

async function addReaction(messageId, emoji) {
    try {
        if (!chatSocket) {
            showNotification('Connection not initialized. Please refresh the page.');
            return;
        }

        if (chatSocket.readyState !== WebSocket.OPEN) {
            // Try to reconnect
            await new Promise((resolve, reject) => {
                let attempts = 0;
                const maxAttempts = 3;
                const tryConnect = () => {
                    if (chatSocket.readyState === WebSocket.OPEN) {
                        resolve();
                        return;
                    }
                    
                    if (attempts >= maxAttempts) {
                        reject(new Error('Could not establish connection'));
                        return;
                    }
                    
                    attempts++;
                    connectWebSocket();
                    setTimeout(tryConnect, 1000);
                };
                tryConnect();
            });
        }

        chatSocket.send(JSON.stringify({
            'type': 'add_reaction',
            'message_id': messageId,
            'emoji': emoji,
            'room_id': '{{ room.id }}'
        }));

        closeEmojiPicker();
    } catch (error) {
        console.error('Error adding reaction:', error);
        showNotification('Could not add reaction. Please check your connection.');
    }
}

function updateReactions(messageId, reactions) {
    try {
<<<<<<< HEAD
        // console.log('[updateReactions] Updating for messageId:', messageId, 'with reactions:', reactions);

        
=======
>>>>>>> cc53fe0a
        const messageElement = document.querySelector(`[data-message-id="${messageId}"]`);
        if (!messageElement) {
            console.warn(`[updateReactions] Message element ${messageId} not found`);
            return;
        }

        const reactionsContainer = messageElement.querySelector('.reactions-container');
        if (!reactionsContainer) {
            console.warn(`[updateReactions] Reactions container for ${messageId} not found`);
            return;
        }

        // Clear existing reactions
        reactionsContainer.innerHTML = '';

        const commonEmojis = ['👍', '❤️', '😊', '👏', '🔥'];
        const displayedEmojis = new Set(); // Keep track of emojis already displayed

        // 1. Display existing reactions
        if (reactions && Object.keys(reactions).length > 0) {
            Object.entries(reactions).forEach(([emoji, users]) => {
                if (!Array.isArray(users)) {
                    console.warn(`[updateReactions] Invalid users data for ${emoji} on ${messageId}`);
                    return;
                }
                if (users.length === 0) return; // Don't show reactions with 0 users

<<<<<<< HEAD
                // console.log(`[updateReactions] Adding existing reaction ${emoji} (${users.length}) for ${messageId}`);
=======
>>>>>>> cc53fe0a
                const reactionButton = document.createElement('button');
                reactionButton.className = 'inline-flex items-center px-2 py-1 rounded-full bg-gray-100 hover:bg-gray-200 transition-colors duration-200';
                reactionButton.innerHTML = `
                    <span class="mr-1">${emoji}</span>
                    <span class="text-xs text-gray-600 dark:text-gray-400">${users.length}</span>
                `;
                reactionButton.onclick = () => addReaction(messageId, emoji);
                reactionsContainer.appendChild(reactionButton);
                displayedEmojis.add(emoji); // Mark as displayed
            });
        }

        // 2. Display common quick reaction buttons (if not already displayed)
        commonEmojis.forEach(emoji => {
            if (!displayedEmojis.has(emoji)) {
<<<<<<< HEAD
                //  console.log(`[updateReactions] Adding common quick reaction ${emoji} for ${messageId}`);
=======
>>>>>>> cc53fe0a
                const quickReactionBtn = document.createElement('button');
                quickReactionBtn.className = 'inline-flex items-center px-2 py-1 rounded-full bg-gray-50 hover:bg-gray-100 transition-colors duration-200 border border-gray-200';
                quickReactionBtn.innerHTML = `<span>${emoji}</span>`;
                 quickReactionBtn.title = `React with ${emoji}`; // Add title for accessibility
                quickReactionBtn.onclick = () => addReaction(messageId, emoji);
                reactionsContainer.appendChild(quickReactionBtn);
            }
        });

    } catch (error) {
        console.error('[updateReactions] Error updating reactions for messageId:', messageId, error);

        showNotification('Error displaying reactions. Please refresh the page.');
    }
}

function appendMessage(data) {
    if (!messagesContainer) return;

    const messageDiv = document.createElement('div');
    messageDiv.className = 'py-1 px-2 bg-white rounded-lg shadow-sm relative group message-item';
    messageDiv.dataset.messageId = data.message_id;
    // Embed reactions data directly for new messages too
    messageDiv.dataset.reactions = JSON.stringify(data.reactions || {});
    
    const isCurrentUser = data.username === '{{ request.user.username }}';
    
    messageDiv.innerHTML = ` 
        <div class="flex items-start justify-between">
            <div class="flex-1">
                <p class="text-sm font-medium">${escapeHtml(data.username)}</p>
                <p class="text-sm text-gray-700 dark:text-gray-300">${escapeHtml(data.message)}</p>
                <div class="flex items-center gap-2 mt-1">
                    <span class="text-xs text-gray-500 dark:text-gray-500">just now</span>
                    <div class="reactions-container flex items-center gap-1 min-h-[28px]"></div>
                    <button class="add-reaction-btn text-gray-400 dark:text-gray-600 hover:text-gray-600 text-sm transition-colors duration-200">
                        <span class="emoji-button">+</span>
                    </button>
                </div>
            </div>
            ${isCurrentUser ? `
                <button class="delete-message-btn opacity-0 group-hover:opacity-100 transition-opacity duration-200 text-red-500 hover:text-red-700">
                    <svg xmlns="http://www.w3.org/2000/svg" class="h-4 w-4" fill="none" viewBox="0 0 24 24" stroke="currentColor">
                        <path stroke-linecap="round" stroke-linejoin="round" stroke-width="2" d="M19 7l-.867 12.142A2 2 0 0116.138 21H7.862a2 2 0 01-1.995-1.858L5 7m5 4v6m4-6v6m1-10V4a1 1 0 00-1-1h-4a1 1 0 00-1 1v3M4 7h16" />
                    </svg>
                </button>
            ` : ''}
        </div>
    `;
    
    messagesContainer.appendChild(messageDiv);
    logHistory.scrollTop = logHistory.scrollHeight;
    
    // Add event listeners
    if (isCurrentUser) {
        const deleteBtn = messageDiv.querySelector('.delete-message-btn');
        if (deleteBtn) {
            deleteBtn.addEventListener('click', () => deleteMessage(data.message_id));
        }
    }

    const addReactionBtn = messageDiv.querySelector('.add-reaction-btn');
    if (addReactionBtn) {
        addReactionBtn.addEventListener('click', (e) => {
            e.stopPropagation();
            showEmojiPicker(addReactionBtn, data.message_id);
        });
    }

    // Initialize reactions for the new message
    updateReactions(data.message_id, data.reactions || {});
}

function handleWebSocketMessage(event) {
    try {
        const data = JSON.parse(event.data);
<<<<<<< HEAD
        // console.log('Received websocket message:', data);
=======
>>>>>>> cc53fe0a
        
        switch (data.type) {
            case 'chat_message':
                appendMessage(data);
                break;
            case 'delete_message':
                handleDeleteMessage(data);
                break;
            case 'connection_status':
                updateConnectionStatus(data.status === 'connected');
                if (data.status === 'connected') {
                    showNotification('Connected to chat room', 'success');
                }
                break;
            case 'reaction_update':
<<<<<<< HEAD
                // console.log('Reaction update received:', data);
=======
>>>>>>> cc53fe0a
                // Update the data attribute as well
                const messageElement = document.querySelector(`[data-message-id="${data.message_id}"]`);
                if (messageElement) {
                    messageElement.dataset.reactions = JSON.stringify(data.reactions || {});
                }
                updateReactions(data.message_id, data.reactions);
                break;
            case 'error':
                showNotification(data.message || 'An error occurred');
                break;
        }
    } catch (error) {
        console.error('Error handling WebSocket message:', error);
        showNotification('Error processing message');
    }
}

function connectWebSocket() {
    if (chatSocket && (chatSocket.readyState === WebSocket.OPEN || chatSocket.readyState === WebSocket.CONNECTING)) {
        return;
    }

    if (isConnecting) {
        return;
    }

    isConnecting = true;
    updateConnectionStatus(false);
    
    try {
        const protocol = window.location.protocol === 'https:' ? 'wss://' : 'ws://';
        chatSocket = new WebSocket(protocol + window.location.host + '/ws/discussion-rooms/chat/{{ room.id }}/');
        
        chatSocket.onopen = function() {
            isConnecting = false;
            reconnectAttempts = 0;
            updateConnectionStatus(true);
        };

        chatSocket.onclose = function(e) {
            isConnecting = false;
            updateConnectionStatus(false);
            
            if (reconnectAttempts < maxReconnectAttempts) {
                reconnectAttempts++;
                setTimeout(connectWebSocket, reconnectDelay);
            }
        };

        chatSocket.onerror = function(error) {
            isConnecting = false;
            updateConnectionStatus(false);
        };

        chatSocket.onmessage = handleWebSocketMessage;
    } catch (error) {
        isConnecting = false;
        updateConnectionStatus(false);
    }
}

function handleDeleteMessage(data) {
    const messageElement = document.querySelector(`[data-message-id="${data.message_id}"]`);
    if (messageElement) {
        messageElement.remove();
    }
}

function deleteMessage(messageId) {
    if (!chatSocket || chatSocket.readyState !== WebSocket.OPEN) {
        return;
    }

    chatSocket.send(JSON.stringify({
        'type': 'delete_message',
        'message_id': messageId,
        'room_id': '{{ room.id }}'
    }));
}

function escapeHtml(unsafe) {
    return unsafe
        .replace(/&/g, "&amp;")
        .replace(/</g , "&lt;") .replace( />/g, "&gt;")
        .replace(/"/g, "&quot;")
        .replace(/'/g, "&#039;");
}

// Initialize WebSocket connection and other event listeners
document.addEventListener('DOMContentLoaded', function() {
    connectWebSocket();
    
    // Set up form handler
    if (chatForm) {
        chatForm.addEventListener('submit', function(e) {
            e.preventDefault();
            
            if (!messageInput) return;
            
            const message = messageInput.value.trim();
            if (!message) return;
            
            if (!chatSocket || chatSocket.readyState !== WebSocket.OPEN) {
                connectWebSocket();
                return;
            }
            
            try {
                chatSocket.send(JSON.stringify({
                    'type': 'chat_message',
                    'message': message,
                    'room_id': '{{ room.id }}'
                }));
                messageInput.value = '';
            } catch (error) {
                // Error handling
            }
        });
    }
    
    // Set up reaction buttons that were directly rendered in the template
    document.querySelectorAll('.reaction-btn').forEach(btn => {
        btn.addEventListener('click', () => {
            const messageId = btn.dataset.messageId;
            const emoji = btn.dataset.emoji;
            if (messageId && emoji) {
                addReaction(messageId, emoji);
            }
        });
    });
    
    // Set up add reaction buttons for existing messages
    document.querySelectorAll('.add-reaction-btn').forEach(btn => {
        const messageItem = btn.closest('[data-message-id]');
        if (messageItem) {
            btn.addEventListener('click', (e) => {
                e.stopPropagation();
                showEmojiPicker(btn, messageItem.dataset.messageId);
            });
        }
    });
    
    // Set up delete message handlers
    document.querySelectorAll('.delete-message-btn').forEach(btn => {
        const messageItem = btn.closest('[data-message-id]');
        if (messageItem) {
            btn.addEventListener('click', () => deleteMessage(messageItem.dataset.messageId));
        }
    });
});

// Clean up WebSocket connection when leaving the page
window.addEventListener('beforeunload', function() {
    if (chatSocket && chatSocket.readyState === WebSocket.OPEN) {
        chatSocket.close();
    }
});

// Add to your existing styles
const styles = document.createElement('style');
styles.textContent = `
    #emoji-picker {
        transition: opacity 0.2s ease-in-out;
    }
    #emoji-picker.opacity-0 {
        opacity: 0;
    }
    #emoji-picker.opacity-100 {
        opacity: 1;
    }
    .reactions-container {
        min-height: 28px;
        display: flex;
        flex-wrap: wrap;
    }
`;
document.head.appendChild(styles);
    </script>
{% endblock extra_js %}<|MERGE_RESOLUTION|>--- conflicted
+++ resolved
@@ -406,12 +406,6 @@
 
 function updateReactions(messageId, reactions) {
     try {
-<<<<<<< HEAD
-        // console.log('[updateReactions] Updating for messageId:', messageId, 'with reactions:', reactions);
-
-        
-=======
->>>>>>> cc53fe0a
         const messageElement = document.querySelector(`[data-message-id="${messageId}"]`);
         if (!messageElement) {
             console.warn(`[updateReactions] Message element ${messageId} not found`);
@@ -439,10 +433,6 @@
                 }
                 if (users.length === 0) return; // Don't show reactions with 0 users
 
-<<<<<<< HEAD
-                // console.log(`[updateReactions] Adding existing reaction ${emoji} (${users.length}) for ${messageId}`);
-=======
->>>>>>> cc53fe0a
                 const reactionButton = document.createElement('button');
                 reactionButton.className = 'inline-flex items-center px-2 py-1 rounded-full bg-gray-100 hover:bg-gray-200 transition-colors duration-200';
                 reactionButton.innerHTML = `
@@ -458,10 +448,6 @@
         // 2. Display common quick reaction buttons (if not already displayed)
         commonEmojis.forEach(emoji => {
             if (!displayedEmojis.has(emoji)) {
-<<<<<<< HEAD
-                //  console.log(`[updateReactions] Adding common quick reaction ${emoji} for ${messageId}`);
-=======
->>>>>>> cc53fe0a
                 const quickReactionBtn = document.createElement('button');
                 quickReactionBtn.className = 'inline-flex items-center px-2 py-1 rounded-full bg-gray-50 hover:bg-gray-100 transition-colors duration-200 border border-gray-200';
                 quickReactionBtn.innerHTML = `<span>${emoji}</span>`;
@@ -538,10 +524,6 @@
 function handleWebSocketMessage(event) {
     try {
         const data = JSON.parse(event.data);
-<<<<<<< HEAD
-        // console.log('Received websocket message:', data);
-=======
->>>>>>> cc53fe0a
         
         switch (data.type) {
             case 'chat_message':
@@ -557,10 +539,6 @@
                 }
                 break;
             case 'reaction_update':
-<<<<<<< HEAD
-                // console.log('Reaction update received:', data);
-=======
->>>>>>> cc53fe0a
                 // Update the data attribute as well
                 const messageElement = document.querySelector(`[data-message-id="${data.message_id}"]`);
                 if (messageElement) {
