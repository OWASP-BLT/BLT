{% extends "base.html" %}
{% load static %}
{% load gravatar %}
{% load custom_tags %}
{% block title %}Home - Bug Logging Tool{% endblock %}
{% block description %}
    Welcome to OWASP {% env 'PROJECT_NAME' %}, a platform to report bugs, earn rewards, and help secure the web through community-driven collaboration.
{% endblock %}
{% block keywords %}
    Bug Logging Tool, OWASP, security, bug reporting, rewards, open source, community, web security, contributions
{% endblock %}
{% block og_title %}Home - Bug Logging Tool{% endblock %}
{% block og_description %}
    Welcome to OWASP {% env 'PROJECT_NAME' %}, a platform to report bugs, earn rewards, and help secure the web through community-driven collaboration.
{% endblock %}
{% block content %}
    <!-- Include Sidebar -->
    {% include "includes/sidenav.html" %}
    {% if debug_mode %}
        <!-- Local Mode Panel -->
        <div id="dev-panel"
             class="bg-gray-900 dark:bg-gray-50 text-white p-4 mb-4 rounded-lg shadow-lg max-w-7xl mx-auto mt-4">
            <div class="flex items-center justify-between mb-4">
                <div class="flex items-center">
                    <i class="fas fa-code text-[#e74c3c] mr-2"></i>
                    <h2 class="text-xl font-bold">Local Mode</h2>
                    <span class="ml-2 px-2 py-1 bg-[#e74c3c] text-white text-xs rounded-full">DEBUG=True</span>
                </div>
                <button id="toggle-dev-panel"
                        class="text-gray-400 dark:text-gray-600 hover:text-white">
                    <i class="fas fa-chevron-up"></i>
                </button>
            </div>
            <div id="dev-panel-content">
                <!-- System Stats -->
                <div class="grid grid-cols-1 md:grid-cols-3 gap-4 mb-4">
                    <div class="bg-gray-800 dark:bg-gray-100 p-3 rounded-lg">
                        <h3 class="text-sm font-semibold text-gray-400 dark:text-gray-600 mb-1">System Stats</h3>
                        <ul class="text-sm">
                            <li class="flex justify-between py-1 border-b border-gray-700 dark:border-gray-200">
                                <span>Memory Usage:</span>
                                <span class="font-mono">{{ system_stats.memory_usage }}</span>
                            </li>
                            <li class="flex justify-between py-1 border-b border-gray-700 dark:border-gray-200">
                                <span>CPU Usage:</span>
                                <span class="font-mono">{{ system_stats.cpu_percent }}</span>
                            </li>
                            <li class="flex justify-between py-1 border-b border-gray-700 dark:border-gray-200">
                                <span>Python Version:</span>
                                <span class="font-mono text-xs">{{ system_stats.python_version|truncatechars:20 }}</span>
                            </li>
                            <li class="flex justify-between py-1 border-b border-gray-700 dark:border-gray-200">
                                <span>Django Version:</span>
                                <span class="font-mono">{{ system_stats.django_version }}</span>
                            </li>
                            <li class="flex justify-between py-1">
                                <span>DB Connections:</span>
                                <span class="font-mono">{{ system_stats.db_connections }}</span>
                            </li>
                        </ul>
                    </div>
                    <div class="bg-gray-800 dark:bg-gray-100 p-3 rounded-lg">
                        <h3 class="text-sm font-semibold text-gray-400 dark:text-gray-600 mb-1">Database Stats</h3>
                        <ul class="text-sm">
                            <li class="flex justify-between py-1 border-b border-gray-700 dark:border-gray-200">
                                <span>Users:</span>
                                <span id="user-count" class="font-mono">Loading...</span>
                            </li>
                            <li class="flex justify-between py-1 border-b border-gray-700 dark:border-gray-200">
                                <span>Issues:</span>
                                <span id="issue-count" class="font-mono">Loading...</span>
                            </li>
                            <li class="flex justify-between py-1 border-b border-gray-700 dark:border-gray-200">
                                <span>Organizations:</span>
                                <span id="org-count" class="font-mono">Loading...</span>
                            </li>
                            <li class="flex justify-between py-1 border-b border-gray-700 dark:border-gray-200">
                                <span>Domains:</span>
                                <span id="domain-count" class="font-mono">Loading...</span>
                            </li>
                            <li class="flex justify-between py-1">
                                <span>Repositories:</span>
                                <span id="repo-count" class="font-mono">Loading...</span>
                            </li>
                        </ul>
                    </div>
                    <div class="bg-gray-800 dark:bg-gray-100 p-3 rounded-lg">
                        <h3 class="text-sm font-semibold text-gray-400 dark:text-gray-600 mb-1">Cache Stats</h3>
                        <ul class="text-sm">
                            <li class="flex justify-between py-1 border-b border-gray-700 dark:border-gray-200">
                                <span>Cache Backend:</span>
                                <span id="cache-backend" class="font-mono">Loading...</span>
                            </li>
                            <li class="flex justify-between py-1 border-b border-gray-700 dark:border-gray-200">
                                <span>Cache Keys:</span>
                                <span id="cache-keys" class="font-mono">Loading...</span>
                            </li>
                            <li class="flex justify-between py-1">
                                <span>Cache Hit Ratio:</span>
                                <span id="cache-hit-ratio" class="font-mono">Loading...</span>
                            </li>
                        </ul>
                    </div>
                </div>
                <!-- Action Buttons -->
                <div class="grid grid-cols-1 md:grid-cols-4 gap-4">
                    <button id="populate-data-btn"
                            class="bg-[#e74c3c] hover:bg-[#c0392b] text-white py-2 px-4 rounded-lg flex items-center justify-center">
                        <i class="fas fa-database mr-2"></i>
                        Populate Test Data
                    </button>
                    <button id="clear-cache-btn"
                            class="bg-[#e74c3c] hover:bg-[#c0392b] text-white py-2 px-4 rounded-lg flex items-center justify-center">
                        <i class="fas fa-broom mr-2"></i>
                        Clear Cache
                    </button>
                    <button id="check-performance-btn"
                            class="bg-[#e74c3c] hover:bg-[#c0392b] text-white py-2 px-4 rounded-lg flex items-center justify-center">
                        <i class="fas fa-tachometer-alt mr-2"></i>
                        Check Performance
                    </button>
                    <button id="sync-github-btn"
                            class="bg-[#e74c3c] hover:bg-[#c0392b] text-white py-2 px-4 rounded-lg flex items-center justify-center">
                        <i class="fab fa-github mr-2"></i>
                        Sync GitHub Data
                    </button>
                </div>
                <!-- Status Messages -->
                <div id="dev-status-messages" class="mt-4 hidden">
                    <div class="bg-gray-800 dark:bg-gray-100 p-3 rounded-lg">
                        <h3 class="text-sm font-semibold text-gray-400 dark:text-gray-600 mb-1">Status</h3>
                        <div id="dev-status-content"
                             class="text-sm font-mono bg-black p-2 rounded h-32 overflow-y-auto"></div>
                    </div>
                </div>
            </div>
        </div>
    {% endif %}
    <!-- Main Content -->
    <div class="relative mt-9">
        <!-- Hero Section -->
        <div class="max-w-7xl mx-auto px-4 sm:px-6 lg:px-8 py-6">
            <h1 class="text-4xl font-bold mb-5 text-black/90 dark:text-white/90">OWASP BLT: Secure the Web, Get Rewarded</h1>
            <p class="text-lg mb-4 text-black/80 dark:text-white/80">
                Strengthen <span class="font-bold">worldwide applications</span> by <span class="font-bold">finding and fixing security & coding issues</span> through <span class="font-bold">bug bounties and issue rewards.</span> Earn <span class="font-bold">money via GitHub Sponsors & BCH</span> and get recognized with <span class="font-bold">BACON</span>, the first open-source security token on Bitcoin Runes.
            </p>
        </div>
        <!-- Features Section -->
        <section class="py-1">
            <div class="max-w-7xl mx-auto">
                <div class="grid grid-cols-2 md:grid-cols-4 gap-4">
                    <!-- Feature 1 -->
                    <div class="text-center">
                        <div class="inline-flex items-center justify-center w-16 h-16 rounded-full bg-red-50 dark:bg-red-900/30 mb-3 shadow-sm hover:shadow-md transition-all duration-200">
                            <i class="fas fa-shield-virus fa-2xl text-[#e74c3c]"></i>
                        </div>
                        <h3 class="text-lg font-semibold mb-1 dark:text-gray-100">Protect Applications</h3>
                        <p class="text-sm text-gray-600 dark:text-gray-400">Safeguard your applications from security vulnerabilities.</p>
                    </div>
                    <!-- Feature 2 -->
                    <div class="text-center">
                        <div class="inline-flex items-center justify-center w-16 h-16 rounded-full bg-red-50 dark:bg-red-900/30 mb-3 shadow-sm hover:shadow-md transition-all duration-200">
                            <i class="fas fa-hand-holding-usd fa-2xl text-[#e74c3c]"></i>
                        </div>
                        <h3 class="text-lg font-semibold mb-1 dark:text-gray-100">Earn Rewards</h3>
                        <p class="text-sm text-gray-600 dark:text-gray-400">Get rewarded for your security findings.</p>
                        <a href="{% url 'hunts' %}"
                           class="inline-block mt-3 text-[#e74c3c] hover:text-[#c0392b] font-medium text-sm">
                            <span class="flex items-center gap-1">
                                View Bounties
                                <i class="fas fa-arrow-right transition-transform group-hover:translate-x-1"></i>
                            </span>
                        </a>
                    </div>
                    <!-- Feature 3 -->
                    <div class="text-center">
                        <div class="inline-flex items-center justify-center w-16 h-16 rounded-full bg-red-50 dark:bg-red-900/30 mb-3 shadow-sm hover:shadow-md transition-all duration-200">
                            <i class="fas fa-robot fa-2xl text-[#e74c3c]"></i>
                        </div>
                        <h3 class="text-lg font-semibold mb-1 dark:text-gray-100">Automate Security</h3>
                        <p class="text-sm text-gray-600 dark:text-gray-400">Streamline your security workflows.</p>
                    </div>
                    <!-- New Education Feature -->
                    <div class="text-center">
                        <div class="inline-flex items-center justify-center w-16 h-16 rounded-full bg-red-50 dark:bg-red-900/30 mb-3 shadow-sm hover:shadow-md transition-all duration-200">
                            <i class="fas fa-graduation-cap fa-2xl text-[#e74c3c]"></i>
                        </div>
                        <div class="relative">
                            <span class="absolute -top-1 right-0 inline-flex items-center px-2 py-0.5 text-xs font-medium bg-[#e74c3c] text-white rounded-full animate-pulse">NEW</span>
                            <h3 class="text-lg font-semibold mb-1 dark:text-gray-100">Learn & Grow</h3>
                        </div>
                        <p class="text-sm text-gray-600 dark:text-gray-400">Access expert-led security courses.</p>
                        <a href="{% url 'education' %}"
                           class="inline-block mt-3 text-[#e74c3c] hover:text-[#c0392b] font-medium text-sm">
                            <span class="flex items-center gap-1">
                                Start Learning
                                <i class="fas fa-arrow-right transition-transform group-hover:translate-x-1"></i>
                            </span>
                        </a>
                    </div>
                </div>
            </div>
        </section>
        <!-- Decorative Divider -->
        <div class="max-w-7xl mx-auto px-4 py-8">
            <div class="flex items-center justify-center">
                <div class="flex-grow h-px bg-gradient-to-r from-transparent via-gray-300 dark:via-gray-700 to-transparent"></div>
                <div class="mx-2">
                    <a href="{% url 'register_organization' %}"
                       class=" flex items-center justify-center gap-3 px-4 py-3 text-xl rounded-md border border-gray-300 dark:border-gray-700 text-gray-900 dark:text-gray-100 hover:text-black dark:hover:text-white hover:shadow-md transition-all duration-300">
                        <i class="fas fa-building text-[#e74c3c]"></i>
                        <span class="font-medium text-center">Register Organization</span>
                    </a>
                </div>
                <div class="flex-grow h-px bg-gradient-to-r from-transparent via-gray-300 dark:via-gray-700 to-transparent"></div>
            </div>
        </div>
        <!-- Recent Hackathons Section -->
        {% if recent_hackathons %}
            <section class="py-12 bg-white dark:bg-gray-900 transition-colors">
                <div class="max-w-7xl mx-auto px-4">
                    <div class="mb-8">
                        <div class="flex items-center gap-4 mb-3">
                            <i class="fas fa-trophy text-2xl text-[#e74c3c]"></i>
                            <h2 class="text-3xl font-bold">Recent Hackathons</h2>
                            <div class="flex-grow h-px bg-gradient-to-r from-gray-300 to-transparent"></div>
                        </div>
                        <p class="text-gray-600 dark:text-gray-400 text-base">
                            Join our coding competitions, collaborate with the community, and win amazing prizes!
                        </p>
                    </div>
                    <div class="grid grid-cols-1 md:grid-cols-2 gap-6 mb-6">
                        {% for hackathon in recent_hackathons %}
                            <div class="bg-white dark:bg-gray-800 rounded-xl shadow-lg overflow-hidden hover:shadow-xl transition-shadow duration-300 border border-gray-200 dark:border-gray-700">
                                {% if hackathon.banner_image %}
                                    <div class="h-48 bg-cover bg-center"
                                         style="background-image: url('{{ hackathon.banner_image.url }}')"></div>
                                {% else %}
                                    <div class="h-48 bg-gradient-to-r from-[#e74c3c] to-red-700 flex items-center justify-center">
                                        <i class="fas fa-code text-white text-5xl"></i>
                                    </div>
                                {% endif %}
                                <div class="p-6">
                                    <div class="flex justify-between items-start mb-2">
                                        <h3 class="text-xl font-bold text-gray-900 dark:text-gray-100">{{ hackathon.name }}</h3>
                                        <span class="inline-flex items-center px-2.5 py-0.5 rounded-full text-xs font-medium {{ hackathon.status_badge_class }}">
                                            {{ hackathon.status_text }}
                                        </span>
                                    </div>
                                    <p class="text-gray-600 dark:text-gray-400 text-sm mb-3">
                                        Organized by <a href="{% url 'organization_detail' slug=hackathon.organization.slug %}"
    class="text-[#e74c3c] hover:underline">{{ hackathon.organization.name }}</a>
                                    </p>
<<<<<<< HEAD
                                    <p class="text-gray-700 mb-4 line-clamp-3">{{ hackathon.description|truncatechars:150 }}</p>
                                    <!-- Hackathon Statistics -->
                                    <div class="grid grid-cols-3 gap-3 mb-4 p-3 bg-gray-50 rounded-lg">
                                        <div class="text-center">
                                            <div class="flex items-center justify-center mb-1">
                                                <i class="fas fa-users text-[#e74c3c] text-lg"></i>
                                            </div>
                                            <div class="text-xl font-bold text-gray-900">{{ hackathon.stats.participant_count }}</div>
                                            <div class="text-xs text-gray-600">Participants</div>
                                        </div>
                                        <div class="text-center">
                                            <div class="flex items-center justify-center mb-1">
                                                <i class="fas fa-code-branch text-[#e74c3c] text-lg"></i>
                                            </div>
                                            <div class="text-xl font-bold text-gray-900">{{ hackathon.stats.total_prs }}</div>
                                            <div class="text-xs text-gray-600">Pull Requests</div>
                                        </div>
                                        <div class="text-center">
                                            <div class="flex items-center justify-center mb-1">
                                                <i class="fas fa-check-circle text-[#e74c3c] text-lg"></i>
                                            </div>
                                            <div class="text-xl font-bold text-gray-900">{{ hackathon.stats.merged_pr_count }}</div>
                                            <div class="text-xs text-gray-600">Merged PRs</div>
                                        </div>
                                    </div>
                                    <div class="flex items-center text-sm text-gray-500 mb-4">
=======
                                    <p class="text-gray-700 dark:text-gray-300 mb-4 line-clamp-3">{{ hackathon.description|truncatechars:150 }}</p>
                                    <div class="flex items-center text-sm text-gray-500 dark:text-gray-500 mb-4">
>>>>>>> 86e8600f
                                        <i class="far fa-calendar mr-2"></i>
                                        <span>{{ hackathon.start_time|date:"M d, Y" }} - {{ hackathon.end_time|date:"M d, Y" }}</span>
                                    </div>
                                    <a href="{% url 'hackathon_detail' slug=hackathon.slug %}"
                                       class="inline-flex items-center justify-center px-4 py-2 border border-transparent rounded-md shadow-sm text-sm font-medium text-white bg-[#e74c3c] hover:bg-red-700 transition-colors w-full">
                                        View Details
                                        <i class="fas fa-arrow-right ml-2"></i>
                                    </a>
                                </div>
                            </div>
                        {% endfor %}
                    </div>
                    <div class="text-center">
                        <div class="flex flex-wrap items-center justify-center gap-4">
                            <a href="{% url 'hackathons' %}"
                               class="inline-flex items-center px-6 py-3 border border-[#e74c3c] text-[#e74c3c] rounded-lg hover:bg-[#e74c3c] hover:text-white font-medium transition-colors duration-200">
                                View All Hackathons
                                <i class="fas fa-arrow-right ml-2"></i>
                            </a>
                            <a href="{% url 'hackathon_create' %}"
                               class="inline-flex items-center px-6 py-3 bg-[#e74c3c] text-white rounded-lg hover:bg-[#c0392b] font-medium transition-colors duration-200 shadow-md">
                                <i class="fas fa-plus mr-2"></i>
                                Start Your Own Hackathon
                            </a>
                        </div>
                    </div>
                </div>
            </section>
        {% endif %}
        <!-- Leaderboard Section -->
        <section class="py-12 bg-gray-50 dark:bg-gray-900">
            <div class="max-w-7xl mx-auto px-4">
                <div class="text-center mb-12">
                    <h2 class="text-3xl font-bold mb-4">Community Leaderboards</h2>
                    <div class="inline-flex items-center justify-center px-6 py-3 bg-white dark:bg-gray-800 rounded-full shadow-md mb-8">
                        <i class="fas fa-trophy text-[#e74c3c] mr-3"></i>
                        <span class="text-xl font-bold">Total Bounties Earned: $155</span>
                    </div>
                </div>
                <div class="grid grid-cols-1 md:grid-cols-2 lg:grid-cols-4 gap-6">
                    <!-- Top Earners -->
                    <div class="bg-white dark:bg-gray-800 rounded-xl shadow-lg overflow-hidden border border-gray-200 dark:border-gray-700">
                        <div class="p-4 border-b border-gray-200 dark:border-gray-700 bg-[#e74c3c] text-white">
                            <div class="flex items-center justify-between">
                                <h3 class="text-lg font-bold">Top Earners</h3>
                                <i class="fas fa-dollar-sign"></i>
                            </div>
                        </div>
                        <div class="p-4">
                            <div class="space-y-4">
                                {% for profile in top_earners %}
                                    <div class="flex items-center justify-between">
                                        <div class="flex items-center gap-3">
                                            <span class="text-[#e74c3c] font-bold">{{ forloop.counter }}</span>
                                            {% if profile.avatar %}
                                                <img src="{{ profile.avatar }}"
                                                     class="w-8 h-8 rounded-full"
                                                     alt="{{ profile.user.username }}'s avatar"
                                                     width="32"
                                                     height="32">
                                            {% elif profile.user.socialaccount_set.all.0.get_avatar_url %}
                                                <img src="{{ profile.user.socialaccount_set.all.0.get_avatar_url }}"
                                                     class="w-8 h-8 rounded-full"
                                                     alt="{{ profile.user.username }}'s avatar"
                                                     width="32"
                                                     height="32">
                                            {% else %}
                                                <img src="{% gravatar_url profile.user.email 50 %}"
                                                     class="w-8 h-8 rounded-full"
                                                     alt="{{ profile.user.username }}'s avatar"
                                                     width="32"
                                                     height="32">
                                            {% endif %}
                                            <a href="{% url 'profile' profile.user.username %}"
                                               class="font-medium hover:text-[#e74c3c]">{{ profile.user.username }}</a>
                                        </div>
                                        <span class="text-green-600 font-medium">${{ profile.total_earnings|floatformat:2 }}</span>
                                    </div>
                                {% empty %}
                                    <div class="text-center text-gray-500 dark:text-gray-500">
                                        <p>No earnings recorded yet</p>
                                    </div>
                                {% endfor %}
                            </div>
                        </div>
                    </div>
                    <!-- Top Bug Reporters -->
                    <div class="bg-white dark:bg-gray-800 rounded-xl shadow-lg overflow-hidden border border-gray-200 dark:border-gray-700">
                        <div class="p-4 border-b border-gray-200 dark:border-gray-700 bg-[#e74c3c] text-white">
                            <div class="flex items-center justify-between">
                                <h3 class="text-lg font-bold">Top Bug Reporters</h3>
                                <i class="fas fa-bug"></i>
                            </div>
                        </div>
                        <div class="p-4">
                            <div class="space-y-4">
                                {% for user in top_bug_reporters %}
                                    <div class="flex items-center justify-between">
                                        <div class="flex items-center gap-3">
                                            <span class="text-[#e74c3c] font-bold">{{ forloop.counter }}</span>
                                            <a href="{% url 'profile' user.username %}"
                                               class="text-sm hover:text-[#e74c3c] font-medium flex items-center gap-2">
                                                {% if user.userprofile.avatar %}
                                                    <img src="{{ user.userprofile.avatar }}"
                                                         alt="{{ user.username }}'s avatar"
                                                         width="24"
                                                         height="24"
                                                         class="w-6 h-6 rounded-full">
                                                {% elif user.socialaccount_set.all.0.get_avatar_url %}
                                                    <img src="{{ user.socialaccount_set.all.0.get_avatar_url }}"
                                                         alt="{{ user.username }}'s avatar"
                                                         width="24"
                                                         height="24"
                                                         class="w-6 h-6 rounded-full">
                                                {% else %}
                                                    <img src="{% gravatar_url user.email 50 %}"
                                                         alt="{{ user.username }}'s avatar"
                                                         width="24"
                                                         height="24"
                                                         class="w-6 h-6 rounded-full">
                                                {% endif %}
                                                {{ user.username }}
                                            </a>
                                        </div>
                                        <span class="text-sm text-gray-500 dark:text-gray-500">{{ user.bug_count }} bugs</span>
                                    </div>
                                {% empty %}
                                    <div class="text-center text-gray-500 dark:text-gray-500">
                                        <p>No bug reports yet</p>
                                    </div>
                                {% endfor %}
                            </div>
                        </div>
                    </div>
                    <!-- Top PR Contributors -->
                    <div class="bg-white dark:bg-gray-800 rounded-xl shadow-lg overflow-hidden border border-gray-200 dark:border-gray-700">
                        <div class="p-4 border-b border-gray-200 dark:border-gray-700 bg-[#e74c3c] text-white">
                            <div class="flex items-center justify-between">
                                <h3 class="text-lg font-bold">TOP BLT PRs - {{ current_time|date:"M" }}</h3>
                                <i class="fas fa-code-branch"></i>
                            </div>
                        </div>
                        <div class="p-4">
                            <div class="space-y-4">
                                {% for user in top_pr_contributors %}
                                    <div class="flex items-center justify-between">
                                        <div class="flex items-center gap-3">
                                            <span class="text-[#e74c3c] font-bold">{{ forloop.counter }}</span>
                                            <a href="{{ user.contributor__github_url }}"
                                               target="_blank"
                                               class="text-sm hover:text-[#e74c3c] font-medium flex items-center gap-2">
                                                {% if user.contributor__avatar_url %}
                                                    <img src="{{ user.contributor__avatar_url }}"
                                                         alt="{{ user.contributor__name }}'s avatar"
                                                         width="24"
                                                         height="24"
                                                         class="w-6 h-6 rounded-full"
                                                         onerror="this.src='{% static 'images/dummy-user.png' %}'">
                                                {% else %}
                                                    <img src="{% static 'images/dummy-user.png' %}"
                                                         alt="{{ user.contributor__name }}'s avatar"
                                                         width="24"
                                                         height="24"
                                                         class="w-6 h-6 rounded-full">
                                                {% endif %}
                                                {{ user.contributor__name }}
                                            </a>
                                        </div>
                                        <span class="text-sm text-gray-500 dark:text-gray-500">{{ user.total_prs }} PRs</span>
                                    </div>
                                {% empty %}
                                    <div class="text-center text-gray-500 dark:text-gray-500">
                                        <p>No BLT PRs for {{ current_time|date:"F Y" }}</p>
                                        <a href="https://github.com/OWASP-BLT/BLT/pulls"
                                           target="_blank"
                                           class="text-[#e74c3c] hover:underline text-sm mt-2 inline-block">
                                            <i class="fas fa-external-link-alt mr-1"></i>View PRs on GitHub
                                        </a>
                                    </div>
                                {% endfor %}
                            </div>
                        </div>
                    </div>
                    <!-- Top Referrals -->
                    <div class="bg-white dark:bg-gray-800 rounded-xl shadow-lg overflow-hidden border border-gray-200 dark:border-gray-700">
                        <div class="p-4 border-b border-gray-200 dark:border-gray-700 bg-[#e74c3c] text-white">
                            <div class="flex items-center justify-between">
                                <h3 class="text-lg font-bold">Top Referrals</h3>
                                <i class="fas fa-user-plus"></i>
                            </div>
                        </div>
                        <div class="p-4">
                            <div class="space-y-4">
                                {% for invite in top_referrals %}
                                    <div class="flex items-center justify-between">
                                        <div class="flex items-center gap-3">
                                            <span class="text-[#e74c3c] font-bold">{{ forloop.counter }}</span>
                                            {% if invite.sender.userprofile.avatar %}
                                                <img src="{{ invite.sender.userprofile.avatar }}"
                                                     class="w-8 h-8 rounded-full"
                                                     alt="{{ invite.sender.username }}'s avatar"
                                                     width="32"
                                                     height="32">
                                            {% elif invite.sender.socialaccount_set.all.0.get_avatar_url %}
                                                <img src="{{ invite.sender.socialaccount_set.all.0.get_avatar_url }}"
                                                     class="w-8 h-8 rounded-full"
                                                     alt="{{ invite.sender.username }}'s avatar"
                                                     width="32"
                                                     height="32">
                                            {% else %}
                                                <img src="{% gravatar_url invite.sender.email 50 %}"
                                                     class="w-8 h-8 rounded-full"
                                                     alt="{{ invite.sender.username }}'s avatar"
                                                     width="32"
                                                     height="32">
                                            {% endif %}
                                            <a href="{% url 'profile' invite.sender.username %}"
                                               class="font-medium hover:text-[#e74c3c]">
                                                {{ invite.sender.username }}
                                            </a>
                                        </div>
                                        <div class="flex items-center">
                                            <span class="text-sm text-gray-500 dark:text-gray-500 mr-3">
                                                <i class="fas fa-star text-yellow-400 mr-1"></i>
                                                {{ invite.point_by_referral }} pts
                                            </span>
                                            <span class="font-medium">
                                                <i class="fas fa-user-check text-green-500 mr-1"></i>
                                                {{ invite.signup_count }}
                                            </span>
                                        </div>
                                    </div>
                                {% empty %}
                                    <div class="text-center text-gray-500 dark:text-gray-500">
                                        <p>No referrals recorded yet</p>
                                        <a href="{% url 'invite' %}"
                                           class="text-[#e74c3c] hover:text-[#c0392b] font-medium mt-2 inline-block">
                                            <i class="fas fa-plus-circle mr-1"></i>
                                            Invite friends
                                        </a>
                                    </div>
                                {% endfor %}
                            </div>
                        </div>
                    </div>
                </div>
            </div>
        </section>
        <!-- Project Cards Section -->
        <section class="py-6">
            <div class="max-w-7xl mx-auto px-4">
                <div class="mb-8">
                    <div class="flex items-center gap-4">
                        <i class="fas fa-code-branch text-2xl text-[#e74c3c]"></i>
                        <h2 class="text-3xl font-bold">Our Components</h2>
                        <div class="flex-grow h-px bg-gradient-to-r from-gray-300 to-transparent"></div>
                    </div>
                    <p class="text-gray-600 dark:text-gray-400 text-base max-w-9xl mx-auto mt-3">
                        Four key components power OWASP BLT. The core, mobile access, browser integration, and automation—working together to secure applications worldwide.
                    </p>
                </div>
                <div class="grid grid-cols-1 sm:grid-cols-2 lg:grid-cols-4 gap-4">
                    <!-- Core Card -->
                    <div class="bg-white dark:bg-gray-800 rounded-xl shadow-md p-6 flex flex-col">
                        <div class="flex items-center gap-3 mb-4">
                            <i class="fas fa-shield-alt text-2xl text-[#e74c3c]"></i>
                            <h4 class="font-bold text-lg">
                                <a href="{% url 'repo_detail' 'blt' %}"
                                   class="hover:text-[#e74c3c] transition-colors">Django Core</a>
                            </h4>
                        </div>
                        <p class="text-gray-600 dark:text-gray-400 text-sm mb-4 flex-grow">
                            The main engine powering OWASP BLT's system API and Slack Bot.
                        </p>
                        <div class="flex flex-col gap-2">
                            <a href="https://github.com/OWASP-BLT/BLT"
                               target="_blank"
                               class="inline-flex items-center text-gray-700 dark:text-gray-300 border border-gray-300 dark:border-gray-600 px-4 py-2 rounded-md hover:bg-gray-50 transition-colors">
                                <i class="fab fa-github mr-2"></i><i class="fas fa-star text-yellow-400 mr-2"></i> Star
                                {% for repo in repo_stars %}
                                    {% if repo.key == 'blt' %}
                                        <span class="ml-2 bg-gray-100 dark:bg-gray-800 px-2 py-0.5 rounded-full text-sm">{{ repo.stars }}</span>
                                    {% endif %}
                                {% endfor %}
                            </a>
                            <a href="{% url 'report' %}"
                               class="inline-flex select-none items-center justify-center px-3 py-2 text-red-500 border-2 border-red-500 rounded-lg hover:bg-red-500 hover:text-white font-medium transition-colors duration-200">
                                <i class="fas fa-bug mr-2"></i> Report a Bug
                            </a>
                        </div>
                    </div>
                    <!-- App Card -->
                    <div class="bg-white dark:bg-gray-800 rounded-xl shadow-md p-6 flex flex-col">
                        <div class="flex items-center gap-3 mb-4">
                            <i class="fas fa-mobile-alt text-2xl text-[#e74c3c]"></i>
                            <h4 class="font-bold text-lg">
                                <a href="{% url 'repo_detail' 'blt-flutter' %}"
                                   class="hover:text-[#e74c3c] transition-colors">Flutter iOS App</a>
                            </h4>
                        </div>
                        <p class="text-gray-600 dark:text-gray-400 text-sm mb-4 flex-grow">
                            Mobile application for on-the-go bug reporting and management.
                        </p>
                        <div class="flex flex-col gap-2">
                            <a href="https://github.com/OWASP-BLT/BLT-Flutter"
                               target="_blank"
                               class="inline-flex items-center text-gray-700 dark:text-gray-300 border border-gray-300 dark:border-gray-600 px-4 py-2 rounded-md hover:bg-gray-50 transition-colors">
                                <i class="fab fa-github mr-2"></i><i class="fas fa-star text-yellow-400 mr-2"></i> Star
                                {% for repo in repo_stars %}
                                    {% if repo.key == 'flutter' %}
                                        <span class="ml-2 bg-gray-100 dark:bg-gray-800 px-2 py-0.5 rounded-full text-sm">{{ repo.stars }}</span>
                                    {% endif %}
                                {% endfor %}
                            </a>
                            <a href="#"
                               class="inline-flex select-none items-center justify-center px-3 py-2 text-red-500 border-2 border-red-500 rounded-lg hover:bg-red-500 hover:text-white font-medium transition-colors duration-200">
                                <i class="fab fa-apple mr-2"></i> Download App
                            </a>
                        </div>
                    </div>
                    <!-- Extension Card -->
                    <div class="bg-white dark:bg-gray-800 rounded-xl shadow-md p-6 flex flex-col">
                        <div class="flex items-center gap-3 mb-4">
                            <i class="fas fa-puzzle-piece text-2xl text-[#e74c3c]"></i>
                            <h4 class="font-bold text-lg">
                                <a href="{% url 'repo_detail' 'blt-extension' %}"
                                   class="hover:text-[#e74c3c] transition-colors">Chrome Extension</a>
                            </h4>
                        </div>
                        <p class="text-gray-600 dark:text-gray-400 text-sm mb-4 flex-grow">
                            Browser extension for quick bug reporting and screenshots.
                        </p>
                        <div class="flex flex-col gap-2">
                            <a href="https://github.com/OWASP-BLT/BLT-Extension"
                               target="_blank"
                               class="inline-flex items-center text-gray-700 dark:text-gray-300 border border-gray-300 dark:border-gray-600 px-4 py-2 rounded-md hover:bg-gray-50 transition-colors">
                                <i class="fab fa-github mr-2"></i><i class="fas fa-star text-yellow-400 mr-2"></i> Star
                                {% for repo in repo_stars %}
                                    {% if repo.key == 'extension' %}
                                        <span class="ml-2 bg-gray-100 dark:bg-gray-800 px-2 py-0.5 rounded-full text-sm">{{ repo.stars }}</span>
                                    {% endif %}
                                {% endfor %}
                            </a>
                            <a href="#"
                               class="inline-flex select-none items-center justify-center px-3 py-2 text-red-500 border-2 border-red-500 rounded-lg hover:bg-red-500 hover:text-white font-medium transition-colors duration-200">
                                <i class="fab fa-chrome mr-2"></i> Install Extension
                            </a>
                        </div>
                    </div>
                    <!-- Action Card -->
                    <div class="bg-white dark:bg-gray-800 rounded-xl shadow-md p-6 flex flex-col">
                        <div class="flex items-center gap-3 mb-4">
                            <i class="fas fa-bolt text-2xl text-[#e74c3c]"></i>
                            <h4 class="font-bold text-lg">
                                <a href="{% url 'repo_detail' 'blt-action' %}"
                                   class="hover:text-[#e74c3c] transition-colors">GitHub Action</a>
                            </h4>
                        </div>
                        <p class="text-gray-600 dark:text-gray-400 text-sm mb-4 flex-grow">
                            GitHub Action for automated security checks and reporting.
                        </p>
                        <div class="flex flex-col gap-2">
                            <a href="https://github.com/OWASP-BLT/BLT-Action"
                               target="_blank"
                               class="inline-flex items-center text-gray-700 dark:text-gray-300 border border-gray-300 dark:border-gray-600 px-4 py-2 rounded-md hover:bg-gray-50 transition-colors">
                                <i class="fab fa-github mr-2"></i><i class="fas fa-star text-yellow-400 mr-2"></i> Star
                                {% for repo in repo_stars %}
                                    {% if repo.key == 'action' %}
                                        <span class="ml-2 bg-gray-100 dark:bg-gray-800 px-2 py-0.5 rounded-full text-sm">{{ repo.stars }}</span>
                                    {% endif %}
                                {% endfor %}
                            </a>
                            <a href="#"
                               class="inline-flex select-none items-center justify-center px-3 py-2 text-red-500 border-2 border-red-500 rounded-lg hover:bg-red-500 hover:text-white font-medium transition-colors duration-200">
                                <i class="fas fa-code-branch mr-2"></i> Use Latest
                            </a>
                        </div>
                    </div>
                </div>
            </div>
        </section>
        <!-- Referral Program Card -->
        {% if user.is_authenticated %}
            <div class="max-w-7xl mx-auto px-4 mb-8">
                <div class="bg-white dark:bg-gray-800 rounded-xl shadow-lg p-6 border border-[#e74c3c]">
                    <div class="flex items-center gap-4 mb-4">
                        <div class="p-3 bg-red-50 rounded-lg">
                            <i class="fas fa-users text-[#e74c3c] text-2xl"></i>
                        </div>
                        <div>
                            <h3 class="text-xl font-bold">Referral Program</h3>
                            <p class="text-gray-600 dark:text-gray-400">Invite friends to join BLT and earn points!</p>
                        </div>
                    </div>
                    <div class="flex items-center gap-4 mb-4">
                        <div class="flex-1">
                            <input type="text"
                                   id="referralLink"
                                   value="https://{{ request.get_host }}{% url 'referral_signup' %}?ref={{ referral_code }}"
                                   class="w-full px-4 py-2 border border-gray-300 dark:border-gray-600 rounded-lg bg-gray-50 dark:bg-gray-900"
                                   readonly>
                        </div>
                        <button onclick="copyReferralLink()"
                                class="px-4 py-2 bg-[#e74c3c] text-white rounded-lg hover:bg-[#c0392b] transition-colors">
                            <i class="fas fa-copy mr-2"></i>Copy Link
                        </button>
                    </div>
                    <div class="text-sm text-gray-600 dark:text-gray-400">
                        <p>
                            <i class="fas fa-check-circle text-green-500 mr-2"></i>Earn 2 points for each friend who joins
                        </p>
                        <p>
                            <i class="fas fa-check-circle text-green-500 mr-2"></i>Track clicks and successful signups
                        </p>
                        <p>
                            <i class="fas fa-check-circle text-green-500 mr-2"></i>Compete on the referral leaderboard
                        </p>
                    </div>
                </div>
            </div>
        {% else %}
            <div class="max-w-7xl mx-auto px-4 mb-8">
                <div class="bg-white dark:bg-gray-800 rounded-xl shadow-lg p-6 border border-[#e74c3c]">
                    <div class="flex items-center gap-4 mb-4">
                        <div class="p-3 bg-red-50 rounded-lg">
                            <i class="fas fa-users text-[#e74c3c] text-2xl"></i>
                        </div>
                        <div>
                            <h3 class="text-xl font-bold">Join Our Referral Program</h3>
                            <p class="text-gray-600 dark:text-gray-400">Sign in to get your referral link and start earning points!</p>
                        </div>
                    </div>
                    <div class="flex justify-center">
                        <a href="{% url 'account_login' %}?next={{ request.path }}"
                           class="px-4 py-2 bg-[#e74c3c] text-white rounded-lg hover:bg-[#c0392b] hover:text-white transition-colors">
                            <i class="fas fa-sign-in-alt mr-2"></i>Sign In to Participate
                        </a>
                    </div>
                </div>
            </div>
        {% endif %}
        <!-- Decorative Divider -->
        <div class="max-w-7xl mx-auto px-4 py-8">
            <div class="flex items-center justify-center">
                <div class="flex-grow h-px bg-gradient-to-r from-transparent via-gray-300 to-transparent"></div>
                <div class="mx-4">
                    <i class="fas fa-chart-line text-2xl text-[#e74c3c]"></i>
                </div>
                <div class="flex-grow h-px bg-gradient-to-r from-transparent via-gray-300 to-transparent"></div>
            </div>
        </div>
        <!-- Latest Activity Section -->
        <section class="py-12">
            <div class="max-w-7xl mx-auto px-4">
                <h2 class="text-3xl font-bold text-center mb-12">Latest Activity</h2>
                <div class="grid grid-cols-1 md:grid-cols-2 gap-8 mb-12">
                    <!-- Latest Repositories -->
                    <div class="bg-white dark:bg-gray-800 rounded-lg shadow-lg border-2 border-[#e74c3c] overflow-hidden">
                        <div class="p-6">
                            <div class="flex justify-between items-center mb-6">
                                <h3 class="text-xl font-semibold text-gray-800 dark:text-gray-200">Latest Repositories</h3>
                                <span class="text-sm text-gray-500 dark:text-gray-500">({{ total_repos }} total)</span>
                            </div>
                            <div class="space-y-4">
                                {% for repo in latest_repos %}
                                    <div class="flex items-center justify-between">
                                        <a href="{% url 'repo_detail' repo.slug %}"
                                           class="text-sm hover:text-[#e74c3c] truncate max-w-[280px]">{{ repo.name }}</a>
                                        <span class="text-xs text-gray-500 dark:text-gray-500">{{ repo.primary_language|default:"-" }}</span>
                                    </div>
                                {% endfor %}
                            </div>
                            <div class="flex justify-between mt-6 pt-4 border-t border-gray-100 dark:border-gray-800">
                                <a href="{% url 'repo_list' %}"
                                   class="text-sm text-[#e74c3c] hover:text-[#c0392b] font-medium">View All</a>
                                <a href="{% url 'repo_list' %}"
                                   class="text-sm text-[#e74c3c] hover:text-[#c0392b] font-medium flex items-center">
                                    <svg class="w-4 h-4 mr-1"
                                         viewBox="0 0 24 24"
                                         fill="none"
                                         stroke="currentColor">
                                        <path d="M12 4v16m8-8H4" stroke-width="2" stroke-linecap="round" />
                                    </svg>
                                    Add Repo
                                </a>
                            </div>
                        </div>
                    </div>
                    <!-- Recent Forum Posts -->
                    <div class="bg-white dark:bg-gray-800 rounded-lg shadow-lg border-2 border-[#e74c3c] overflow-hidden">
                        <div class="p-6">
                            <div class="flex justify-between items-center mb-6">
                                <h3 class="text-xl font-semibold text-gray-800 dark:text-gray-200">Recent Discussions</h3>
                                <span class="text-sm text-gray-500 dark:text-gray-500">({{ recent_posts.count }} recent)</span>
                            </div>
                            <div class="space-y-4">
                                {% for post in recent_posts %}
                                    <div class="flex flex-col gap-1">
                                        <a href="{% url 'view_forum' %}?post={{ post.id }}"
                                           class="text-sm hover:text-[#e74c3c] font-medium">{{ post.title }}</a>
                                        <div class="flex items-center gap-4 text-xs text-gray-500 dark:text-gray-500">
                                            <span class="flex items-center gap-1">
                                                <i class="fas fa-user"></i>
                                                {{ post.user|default:"Anonymous" }}
                                            </span>
                                            <span class="flex items-center gap-1">
                                                <i class="fas fa-clock"></i>
                                                {{ post.created|timesince }} ago
                                            </span>
                                        </div>
                                    </div>
                                {% empty %}
                                    <p class="text-sm text-gray-500 dark:text-gray-500">No discussions yet</p>
                                {% endfor %}
                            </div>
                            <div class="flex justify-between mt-6 pt-4 border-t border-gray-100 dark:border-gray-800">
                                <a href="{% url 'view_forum' %}"
                                   class="text-sm text-[#e74c3c] hover:text-[#c0392b] font-medium">View All</a>
                                <a href="{% url 'view_forum' %}"
                                   class="text-sm text-[#e74c3c] hover:text-[#c0392b] font-medium flex items-center">
                                    <i class="fas fa-plus mr-1"></i>
                                    New Discussion
                                </a>
                            </div>
                        </div>
                    </div>
                </div>
                <!-- Leaderboards -->
                <div class="grid grid-cols-1 md:grid-cols-2 gap-8 mt-12">
                    <!-- Remove the duplicate Top PR Contributors section -->
                </div>
            </div>
        </section>
        <!-- Latest Bugs -->
        <section class="py-12 bg-gray-50 dark:bg-gray-900">
            <div class="max-w-7xl mx-auto px-4">
                <h2 class="text-3xl font-bold text-center mb-12">Latest Bug Reports</h2>
                <div class="grid grid-cols-1 md:grid-cols-2 gap-8 mb-12">
                    {% for bug in latest_bugs|slice:":2" %}
                        <div class="bg-white dark:bg-gray-800 rounded-lg shadow-lg border-2 border-[#e74c3c] overflow-hidden">
                            <div class="p-6">
                                <div class="flex justify-between items-center mb-4">
                                    <h3 class="text-xl font-semibold text-gray-800 dark:text-gray-200 truncate">{{ bug.description }}</h3>
                                    <span class="px-2 py-1 bg-{{ bug.status|yesno:'green-100,red-100' }} text-{{ bug.status|yesno:'green-800,red-800' }} rounded-full text-xs">
                                        {{ bug.status|default:"open"|title }}
                                    </span>
                                </div>
                                <div class="flex items-center text-gray-600 dark:text-gray-400 text-sm mb-4">
                                    <i class="fas fa-globe mr-2"></i>
                                    <a href="{{ bug.url }}"
                                       class="hover:text-[#e74c3c] truncate"
                                       target="_blank">{{ bug.domain_name }}</a>
                                </div>
                                {% if bug.screenshots.all.0 %}
                                    <div class="mb-4 rounded-lg overflow-hidden">
                                        <img src="{{ bug.screenshots.all.0.image.url }}"
                                             alt="Screenshot"
                                             class="w-full h-32 object-cover"
                                             width="400"
                                             height="128">
                                    </div>
                                {% endif %}
                                <div class="flex justify-between items-center text-sm text-gray-500 dark:text-gray-500">
                                    <div class="flex items-center">
                                        {% if bug.user %}
                                            {% if bug.user.userprofile.avatar %}
                                                <img src="{{ bug.user.userprofile.avatar }}"
                                                     alt="{{ bug.user.username }}"
                                                     class="w-6 h-6 rounded-full mr-2"
                                                     width="24"
                                                     height="24">
                                            {% else %}
                                                <img src="{% gravatar_url bug.user.email 30 %}"
                                                     alt="{{ bug.user.username }}"
                                                     class="w-6 h-6 rounded-full mr-2"
                                                     width="24"
                                                     height="24">
                                            {% endif %}
                                            <a href="{% url 'profile' bug.user.username %}"
                                               class="hover:text-[#e74c3c]">{{ bug.user.username }}</a>
                                        {% else %}
                                            <span>Anonymous</span>
                                        {% endif %}
                                    </div>
                                    <span>{{ bug.created|timesince }} ago</span>
                                </div>
                                <div class="flex justify-between mt-6 pt-4 border-t border-gray-100 dark:border-gray-800">
                                    <div class="flex items-center">
                                        <span class="flex items-center mr-4"><i class="fas fa-thumbs-up text-green-500 mr-1"></i> {{ bug.upvoted.count }}</span>
                                        <span class="flex items-center"><i class="fas fa-tag text-blue-500 mr-1"></i> {{ bug.get_label_display }}</span>
                                    </div>
                                    <a href="{% url 'issue_view' bug.id %}"
                                       class="text-[#e74c3c] hover:text-[#c0392b] font-medium">View Details</a>
                                </div>
                            </div>
                        </div>
                    {% empty %}
                        <div class="col-span-2 text-center p-8">
                            <p class="text-gray-500 dark:text-gray-500 mb-4">No bug reports available yet.</p>
                            <a href="{% url 'report' %}"
                               class="inline-block px-6 py-3 bg-[#e74c3c] text-white rounded-md hover:bg-[#c0392b]">Report a Bug</a>
                        </div>
                    {% endfor %}
                </div>
                <div class="text-center">
                    <a href="{% url 'issues' %}"
                       class="inline-flex items-center px-6 py-3 border border-transparent text-base font-medium rounded-md shadow-sm text-white bg-[#e74c3c] hover:bg-[#d44637] transition-colors">
                        <i class="fas fa-list mr-2"></i> View All Bug Reports
                    </a>
                </div>
            </div>
        </section>
        <!-- Latest Blog Posts Section -->
        <section class="py-12">
            <div class="max-w-7xl mx-auto px-4">
                <h2 class="text-3xl font-bold text-center mb-12">Latest Blog Posts</h2>
                <div class="grid grid-cols-1 md:grid-cols-2 gap-8 mb-12">
                    {% if latest_blog_posts %}
                        {% for post in latest_blog_posts %}
                            <div class="bg-white dark:bg-gray-800 rounded-lg shadow-lg border-2 border-[#e74c3c] overflow-hidden">
                                {% if post.image %}
                                    <div class="w-full h-48 overflow-hidden">
                                        <img src="{{ post.image.url }}"
                                             alt="{{ post.title }}"
                                             width="800"
                                             height="400"
                                             class="w-full h-full object-cover">
                                    </div>
                                {% endif %}
                                <div class="p-6">
                                    <h3 class="text-xl font-semibold mb-2">{{ post.title }}</h3>
                                    <div class="flex items-center gap-4 text-sm text-gray-500 dark:text-gray-500 mb-4">
                                        <span class="flex items-center gap-1">
                                            <i class="fas fa-user"></i>
                                            {{ post.author.username }}
                                        </span>
                                        <span class="flex items-center gap-1">
                                            <i class="fas fa-clock"></i>
                                            {{ post.created_at|timesince }} ago
                                        </span>
                                    </div>
                                    <p class="text-gray-700 dark:text-gray-300 mb-4">{{ post.content|truncatewords:30 }}</p>
                                    <a href="{% url 'post_detail' slug=post.slug %}"
                                       class="text-[#e74c3c] hover:text-[#c0392b] font-medium">Read more</a>
                                </div>
                            </div>
                        {% endfor %}
                    {% else %}
                        <p class="text-gray-500 dark:text-gray-500 text-center">No blog posts available.</p>
                    {% endif %}
                </div>
            </div>
        </section>
        <!-- Tools for Organizations Section -->
        <section class="py-12 bg-gray-50 dark:bg-gray-900">
            <div class="max-w-7xl mx-auto px-4">
                <h2 class="text-3xl font-bold text-center mb-12">Tools for Organizations</h2>
                <!-- Primary Tools Grid -->
                <div class="grid grid-cols-2 sm:grid-cols-3 lg:grid-cols-5 gap-6 mb-8">
                    <!-- Organizations -->
                    <a href="{% url 'organizations' %}"
                       class="bg-white dark:bg-gray-800 rounded-xl shadow-md p-6 flex flex-col items-center hover:shadow-lg transition-all duration-300 hover:-translate-y-1">
                        <i class="fas fa-building text-3xl text-[#e74c3c] mb-3"></i>
                        <span class="text-lg font-medium text-center">Organizations</span>
                        <p class="text-xs text-gray-600 dark:text-gray-400 text-center mt-1">Browse and manage organizations</p>
                    </a>
                    <!-- Add Organization -->
                    <a href="{% url 'register_organization' %}"
                       class="bg-white dark:bg-gray-800 rounded-xl shadow-md p-6 flex flex-col items-center hover:shadow-lg transition-all duration-300 hover:-translate-y-1">
                        <i class="fas fa-plus text-3xl text-[#e74c3c] mb-3"></i>
                        <span class="text-lg font-medium text-center">Register Organization</span>
                        <p class="text-xs text-gray-600 dark:text-gray-400 text-center mt-1">Add your company to our platform</p>
                    </a>
                    <!-- Domains -->
                    <a href="{% url 'domains' %}"
                       class="bg-white dark:bg-gray-800 rounded-xl shadow-md p-6 flex flex-col items-center hover:shadow-lg transition-all duration-300 hover:-translate-y-1">
                        <i class="fas fa-globe text-3xl text-[#e74c3c] mb-3"></i>
                        <span class="text-lg font-medium text-center">Domains</span>
                        <p class="text-xs text-gray-600 dark:text-gray-400 text-center mt-1">Manage website domains and assets</p>
                    </a>
                    <!-- Bugs -->
                    <a href="{% url 'issues' %}"
                       class="bg-white dark:bg-gray-800 rounded-xl shadow-md p-6 flex flex-col items-center hover:shadow-lg transition-all duration-300 hover:-translate-y-1">
                        <i class="fas fa-bug text-3xl text-[#e74c3c] mb-3"></i>
                        <span class="text-lg font-medium text-center">Bugs</span>
                        <p class="text-xs text-gray-600 dark:text-gray-400 text-center mt-1">View and track reported vulnerabilities</p>
                    </a>
                    <!-- Issues -->
                    <a href="{% url 'github_issues' %}"
                       class="bg-white dark:bg-gray-800 rounded-xl shadow-md p-6 flex flex-col items-center hover:shadow-lg transition-all duration-300 hover:-translate-y-1">
                        <i class="fas fa-exclamation-circle text-3xl text-[#e74c3c] mb-3"></i>
                        <span class="text-lg font-medium text-center">Issues</span>
                        <p class="text-xs text-gray-600 dark:text-gray-400 text-center mt-1">Track GitHub issues and tasks</p>
                    </a>
                </div>
                <!-- Secondary Tools Grid -->
                <div class="grid grid-cols-2 sm:grid-cols-3 lg:grid-cols-5 gap-6">
                    <!-- Bounties -->
                    <a href="{% url 'hunts' %}"
                       class="bg-white dark:bg-gray-800 rounded-xl shadow-md p-6 flex flex-col items-center hover:shadow-lg transition-all duration-300 hover:-translate-y-1">
                        <i class="fas fa-dollar-sign text-3xl text-[#e74c3c] mb-3"></i>
                        <span class="text-lg font-medium text-center">Bounties</span>
                        <p class="text-xs text-gray-600 dark:text-gray-400 text-center mt-1">Set up and manage bug bounty programs</p>
                    </a>
                    <!-- Check-ins -->
                    <a href="{% url 'checkIN' %}"
                       class="bg-white dark:bg-gray-800 rounded-xl shadow-md p-6 flex flex-col items-center hover:shadow-lg transition-all duration-300 hover:-translate-y-1">
                        <i class="fas fa-calendar-check text-3xl text-[#e74c3c] mb-3"></i>
                        <span class="text-lg font-medium text-center">Check-ins</span>
                        <p class="text-xs text-gray-600 dark:text-gray-400 text-center mt-1">Schedule and track security reviews</p>
                    </a>
                    <!-- Time Logs -->
                    <a href="{% url 'sizzle' %}"
                       class="bg-white dark:bg-gray-800 rounded-xl shadow-md p-6 flex flex-col items-center hover:shadow-lg transition-all duration-300 hover:-translate-y-1">
                        <i class="fas fa-clock text-3xl text-[#e74c3c] mb-3"></i>
                        <span class="text-lg font-medium text-center">Time Logs</span>
                        <p class="text-xs text-gray-600 dark:text-gray-400 text-center mt-1">Track time spent on security tasks</p>
                    </a>
                    <!-- Trademarks -->
                    <a href="{% url 'trademark_search' %}"
                       class="bg-white dark:bg-gray-800 rounded-xl shadow-md p-6 flex flex-col items-center hover:shadow-lg transition-all duration-300 hover:-translate-y-1">
                        <i class="fas fa-trademark text-3xl text-[#e74c3c] mb-3"></i>
                        <span class="text-lg font-medium text-center">Trademarks</span>
                        <p class="text-xs text-gray-600 dark:text-gray-400 text-center mt-1">Search and monitor trademark usage</p>
                    </a>
                    <!-- Map -->
                    <a href="{% url 'map' %}"
                       class="bg-white dark:bg-gray-800 rounded-xl shadow-md p-6 flex flex-col items-center hover:shadow-lg transition-all duration-300 hover:-translate-y-1">
                        <i class="fas fa-map-marked-alt text-3xl text-[#e74c3c] mb-3"></i>
                        <span class="text-lg font-medium text-center">Map</span>
                        <p class="text-xs text-gray-600 dark:text-gray-400 text-center mt-1">View global security activity</p>
                    </a>
                </div>
            </div>
        </section>
        <!-- Tools for Projects Section -->
        <section class="py-12 bg-white dark:bg-gray-800">
            <div class="max-w-7xl mx-auto px-4">
                <h2 class="text-3xl font-bold text-center mb-8">Tools for Projects</h2>
                <div class="grid grid-cols-2 sm:grid-cols-3 lg:grid-cols-5 gap-4">
                    <!-- Projects -->
                    <a href="{% url 'project_list' %}"
                       class="bg-gray-50 dark:bg-gray-900 rounded-xl shadow-md p-4 flex flex-col items-center hover:shadow-lg transition-shadow">
                        <i class="fas fa-project-diagram text-2xl text-[#e74c3c] mb-2"></i>
                        <span class="text-base font-medium text-center">Projects</span>
                        <p class="text-xs text-gray-600 dark:text-gray-400 text-center mt-1">Manage your security projects</p>
                    </a>
                    <!-- Repositories -->
                    <a href="{% url 'repo_list' %}"
                       class="bg-gray-50 dark:bg-gray-900 rounded-xl shadow-md p-4 flex flex-col items-center hover:shadow-lg transition-shadow">
                        <i class="fas fa-code-branch text-2xl text-[#e74c3c] mb-2"></i>
                        <span class="text-base font-medium text-center">Repositories</span>
                        <p class="text-xs text-gray-600 dark:text-gray-400 text-center mt-1">Connect and monitor GitHub repos</p>
                    </a>
                    <!-- Bid on Issues -->
                    <a href="{% url 'BiddingData' %}"
                       class="bg-gray-50 dark:bg-gray-900 rounded-xl shadow-md p-4 flex flex-col items-center hover:shadow-lg transition-shadow">
                        <i class="fas fa-gavel text-2xl text-[#e74c3c] mb-2"></i>
                        <span class="text-base font-medium text-center">Bid on Issues</span>
                        <p class="text-xs text-gray-600 dark:text-gray-400 text-center mt-1">Place bids on open issues</p>
                    </a>
                    <!-- Funding -->
                    <a href="{% url 'sponsor' %}"
                       class="bg-gray-50 dark:bg-gray-900 rounded-xl shadow-md p-4 flex flex-col items-center hover:shadow-lg transition-shadow">
                        <i class="fas fa-hand-holding-usd text-2xl text-[#e74c3c] mb-2"></i>
                        <span class="text-base font-medium text-center">Funding</span>
                        <p class="text-xs text-gray-600 dark:text-gray-400 text-center mt-1">Manage project funding & rewards</p>
                    </a>
                    <!-- Bacon -->
                    <a href="{% url 'bacon' %}"
                       class="bg-gray-50 dark:bg-gray-900 rounded-xl shadow-md p-4 flex flex-col items-center hover:shadow-lg transition-shadow">
                        <i class="fas fa-bacon text-2xl text-[#e74c3c] mb-2"></i>
                        <span class="text-base font-medium text-center">Bacon</span>
                        <p class="text-xs text-gray-600 dark:text-gray-400 text-center mt-1">Earn & manage Bacon tokens</p>
                    </a>
                </div>
            </div>
        </section>
        <!-- Tools for Users & Teams Section -->
        <section class="py-12 bg-gray-50 dark:bg-gray-900">
            <div class="max-w-7xl mx-auto px-4">
                <h2 class="text-3xl font-bold text-center mb-12">Tools for Users & Teams</h2>
                <div class="grid grid-cols-1 sm:grid-cols-2 lg:grid-cols-3 xl:grid-cols-6 gap-6">
                    <!-- Users -->
                    <a href="{% url 'users' %}"
                       class="bg-white dark:bg-gray-800 rounded-xl shadow-md p-6 flex flex-col items-center hover:shadow-lg transition-shadow">
                        <i class="fas fa-users text-3xl text-[#e74c3c] mb-3"></i>
                        <span class="text-lg font-medium text-center">Users</span>
                        <p class="text-sm text-gray-600 dark:text-gray-400 text-center mt-2">Manage team members</p>
                    </a>
                    <!-- Teams -->
                    <a href="{% url 'team_overview' %}"
                       class="bg-white dark:bg-gray-800 rounded-xl shadow-md p-6 flex flex-col items-center hover:shadow-lg transition-shadow">
                        <i class="fas fa-user-friends text-3xl text-[#e74c3c] mb-3"></i>
                        <span class="text-lg font-medium text-center">Teams</span>
                        <p class="text-sm text-gray-600 dark:text-gray-400 text-center mt-2">Create & manage teams</p>
                    </a>
                    <!-- Challenges -->
                    <a href="{% url 'team_challenges' %}"
                       class="bg-white dark:bg-gray-800 rounded-xl shadow-md p-6 flex flex-col items-center hover:shadow-lg transition-shadow">
                        <i class="fas fa-flag text-3xl text-[#e74c3c] mb-3"></i>
                        <span class="text-lg font-medium text-center">Challenges</span>
                        <p class="text-sm text-gray-600 dark:text-gray-400 text-center mt-2">Security challenges</p>
                    </a>
                    <!-- Leaderboards -->
                    <a href="{% url 'team_leaderboard' %}"
                       class="bg-white dark:bg-gray-800 rounded-xl shadow-md p-6 flex flex-col items-center hover:shadow-lg transition-shadow">
                        <i class="fas fa-trophy text-3xl text-[#e74c3c] mb-3"></i>
                        <span class="text-lg font-medium text-center">Leaderboards</span>
                        <p class="text-sm text-gray-600 dark:text-gray-400 text-center mt-2">Track achievements</p>
                    </a>
                    <!-- Badges -->
                    <a href="{% url 'badges' %}"
                       class="bg-white dark:bg-gray-800 rounded-xl shadow-md p-6 flex flex-col items-center hover:shadow-lg transition-shadow">
                        <i class="fas fa-medal text-3xl text-[#e74c3c] mb-3"></i>
                        <span class="text-lg font-medium text-center">Badges</span>
                        <p class="text-sm text-gray-600 dark:text-gray-400 text-center mt-2">Earn achievements</p>
                    </a>
                    <!-- Analytics -->
                    <a href="{% url 'team_leaderboard' %}"
                       class="bg-white dark:bg-gray-800 rounded-xl shadow-md p-6 flex flex-col items-center hover:shadow-lg transition-shadow">
                        <i class="fas fa-chart-line text-3xl text-[#e74c3c] mb-3"></i>
                        <span class="text-lg font-medium text-center">Analytics</span>
                        <p class="text-sm text-gray-600 dark:text-gray-400 text-center mt-2">Team performance</p>
                    </a>
                </div>
            </div>
        </section>
        <!-- Corporate Supporters Section -->
        <section class="bg-white dark:bg-gray-800 rounded-xl shadow-sm p-8 mb-8">
            <div class="max-w-3xl mx-auto">
                <h2 class="text-3xl font-bold mb-6 flex items-center gap-3">
                    <i class="fas fa-handshake text-[#e74c3c]"></i>
                    Corporate Supporters
                </h2>
                <div class="grid grid-cols-1 md:grid-cols-4 gap-8">
                    <!-- OWASP -->
                    <div class="flex flex-col items-center text-center">
                        <a href="{% url 'organization_detail' slug='owasp' %}"
                           class="w-32 h-32 flex items-center justify-center mb-4 hover:opacity-80 transition-opacity">
                            <img src="{% static 'images/OWASP_black_logo.svg' %}"
                                 alt="OWASP Logo"
                                 width="128"
                                 height="128"
                                 class="max-w-full max-h-full">
                        </a>
                        <p class="text-gray-700 dark:text-gray-300">
                            BLT is an official OWASP project, adhering to the highest standards of open-source security.
                        </p>
                    </div>
                    <!-- Sentry -->
                    <div class="flex flex-col items-center text-center">
                        <a href="{% url 'organization_detail' slug='sentry' %}"
                           class="w-32 h-32 flex items-center justify-center mb-4 hover:opacity-80 transition-opacity">
                            <img src="{% static 'images/sentry-logo.svg' %}"
                                 alt="Sentry Logo"
                                 width="128"
                                 height="128"
                                 class="max-w-full max-h-full">
                        </a>
                        <p class="text-gray-700 dark:text-gray-300">
                            Sentry provides BLT with a free plan for error monitoring and performance tracking.
                        </p>
                    </div>
                    <!-- Google -->
                    <div class="flex flex-col items-center text-center">
                        <a href="{% url 'organization_detail' slug='google' %}"
                           class="w-32 h-32 flex items-center justify-center mb-4 hover:opacity-80 transition-opacity">
                            <img src="{% static 'images/googlelogo_color_272x92dp.png' %}"
                                 alt="Google Logo"
                                 width="272"
                                 height="92"
                                 class="max-w-full max-h-full">
                        </a>
                        <p class="text-gray-700 dark:text-gray-300">
                            Google supports BLT through <a href="{% url 'gsoc' %}" class="text-[#e74c3c] hover:text-[#c0392b]">Google Summer of Code</a>, fostering student contributions.
                        </p>
                    </div>
                    <!-- Your Logo Here -->
                    <div class="flex flex-col items-center text-center">
                        <div class="w-32 h-32 flex items-center justify-center mb-4 border-2 border-dashed border-[#e74c3c] rounded-lg">
                            <i class="fas fa-image text-6xl text-[#e74c3c]"></i>
                        </div>
                        <p class="text-gray-700 dark:text-gray-300">
                            Donate to the BLT project to support our development and have your logo featured here. <a href="https://owasp.org/donate?reponame=www-project-bug-logging-tool&title=OWASP+Bug+logging+tool"
    target="_blank"
    class="text-[#e74c3c] hover:text-[#c0392b]">Become a Supporter</a>
                        </p>
                    </div>
                </div>
            </div>
        </section>
        <!-- Call to Action Section -->
        <section class="py-12">
            <div class="max-w-7xl mx-auto text-center">
                <h2 class="text-3xl font-bold mb-6">Get Involved</h2>
                <p class="mb-8">Join our community and help make the internet a safer place.</p>
                <div class="flex flex-col md:flex-row justify-center items-center space-y-4 md:space-y-0 md:space-x-6">
                    <a href="{% url 'contribution_guidelines' %}"
                       class="inline-flex select-none items-center justify-center px-4 py-2 text-red-500 border-2 border-red-500 rounded-lg hover:bg-red-500 hover:text-white font-medium transition-colors duration-200">
                        <i class="fas fa-users mr-2"></i> Join the Community
                    </a>
                    <a href="{% url 'project_list' %}"
                       class="inline-flex select-none items-center justify-center px-4 py-2 text-red-500 border-2 border-red-500 rounded-lg hover:bg-red-500 hover:text-white font-medium transition-colors duration-200">
                        <i class="fas fa-project-diagram mr-2"></i> Explore Projects
                    </a>
                    <a href="{% url 'roadmap' %}"
                       class="inline-flex select-none items-center justify-center px-4 py-2 text-red-500 border-2 border-red-500 rounded-lg hover:bg-red-500 hover:text-white font-medium transition-colors duration-200">
                        <i class="fas fa-road mr-2"></i> Roadmap
                    </a>
                    <a href="{% url 'sponsor' %}"
                       class="inline-flex select-none items-center justify-center px-4 py-2 text-red-500 border-2 border-red-500 rounded-lg hover:bg-red-500 hover:text-white font-medium transition-colors duration-200">
                        <i class="fas fa-donate mr-2"></i> Support Us
                    </a>
                </div>
            </div>
        </section>
        <!-- Footer -->
        <footer class="py-8">
            <div class="max-w-7xl mx-auto text-center">
                <p class="mb-4">Follow us on:</p>
                <div class="flex justify-center space-x-6">
                    <a href="https://twitter.com/OWASP_BLT" target="_blank"><i class="fab fa-twitter fa-2x"></i></a>
                    <a href="https://github.com/OWASP-BLT" target="_blank"><i class="fab fa-github fa-2x"></i></a>
                </div>
                <p class="mt-4">© {{ current_year }} OWASP BLT. All rights reserved.</p>
                <p>Last commit: {{ last_commit }}</p>
            </div>
        </footer>
    </div>
    <!-- Add GitHub Buttons Script at the end of the content block -->
    <script async defer src="https://buttons.github.io/buttons.js"></script>
    <script>
        function copyReferralLink() {
            var copyText = document.getElementById("referralLink");
            copyText.select();
            copyText.setSelectionRange(0, 99999);
            document.execCommand("copy");
            
            // Show feedback
            var button = event.target.closest('button');
            var originalText = button.innerHTML;
            button.innerHTML = '<i class="fas fa-check mr-2"></i>Copied!';
            setTimeout(function() {
                button.innerHTML = originalText;
            }, 2000);
        }
    </script>
{% endblock content %}<|MERGE_RESOLUTION|>--- conflicted
+++ resolved
@@ -251,9 +251,8 @@
                                         Organized by <a href="{% url 'organization_detail' slug=hackathon.organization.slug %}"
     class="text-[#e74c3c] hover:underline">{{ hackathon.organization.name }}</a>
                                     </p>
-<<<<<<< HEAD
-                                    <p class="text-gray-700 mb-4 line-clamp-3">{{ hackathon.description|truncatechars:150 }}</p>
-                                    <!-- Hackathon Statistics -->
+                                    <p class="text-gray-700 dark:text-gray-300 mb-4 line-clamp-3">{{ hackathon.description|truncatechars:150 }}</p>
+                                    <div class="flex items-center text-sm text-gray-500 dark:text-gray-500 mb-4">
                                     <div class="grid grid-cols-3 gap-3 mb-4 p-3 bg-gray-50 rounded-lg">
                                         <div class="text-center">
                                             <div class="flex items-center justify-center mb-1">
@@ -278,10 +277,6 @@
                                         </div>
                                     </div>
                                     <div class="flex items-center text-sm text-gray-500 mb-4">
-=======
-                                    <p class="text-gray-700 dark:text-gray-300 mb-4 line-clamp-3">{{ hackathon.description|truncatechars:150 }}</p>
-                                    <div class="flex items-center text-sm text-gray-500 dark:text-gray-500 mb-4">
->>>>>>> 86e8600f
                                         <i class="far fa-calendar mr-2"></i>
                                         <span>{{ hackathon.start_time|date:"M d, Y" }} - {{ hackathon.end_time|date:"M d, Y" }}</span>
                                     </div>
