{% extends "base.html" %}
{% load static %}
{% block title %}
    Global Leaderboard
{% endblock title %}
{% block description %}
    Check out the top performers on the global leaderboard. View scores, usernames, and their achievements from around the world.
{% endblock description %}
{% block keywords %}
    Global Leaderboard, Top Performers, Scores, Usernames, Achievements, Worldwide Rankings
{% endblock keywords %}
{% block og_title %}
    Global Leaderboard - Top Performers and Achievements Worldwide
{% endblock og_title %}
{% block og_description %}
    Explore the global leaderboard to see the top performers from around the world. View scores, usernames, and their achievements.
{% endblock og_description %}
{% load gravatar %}
{% block content %}
    {% include "includes/sidenav.html" %}
    <div class="row container-min-height flex justify-center pb-4">
        <div class="col-lg-12 flex justify-center items-center">
            <h1 class="page-header">Global Leaderboard</h1>
        </div>
    </div>
    <div class="flex flex-col md:gap-10 px-4 gap-2 md:px-0">
        <div class="flex justify-center gap-6 flex-wrap">
            <div class="flex-1 border-2 border-[#e74c3c] pb-3 rounded-lg flex-1 min-w-[300px] max-w-[550px]">
                <div class="text-center text-3xl font-bold py-4 border-b-2 border-[#e74c3c] rounded-t-lg">Points Leaderboard</div>
                <div class="list-group w-full p-4">
                    {% if not leaderboard %}
                        <p class="text-[#e74c3c] text-center font-medium">No data for this month!</p>
                    {% else %}
                        <div class="flex flex-col gap-2">
                            {% for leader in leaderboard %}
                                <div class="flex justify-between items-center">
                                    <div class="flex gap-2 items-center truncate">
                                        {% if leader.userprofile.avatar %}
                                            <img src="{{ leader.userprofile.avatar }}"
                                                 class="size-11 select-none border border-gray-200 dark:border-gray-700 rounded-full"
                                                 alt="{{ leader.username }}"
                                                 width="50px"
                                                 height="50px">
                                        {% elif leader.socialaccount_set.all.0.get_avatar_url %}
                                            <img src="{{ leader.socialaccount_set.all.0.get_avatar_url }}"
                                                 class="size-11 select-none border border-gray-200 dark:border-gray-700 rounded-full"
                                                 alt="username"
                                                 width="50px"
                                                 height="50px">
                                        {% else %}
                                            <img src="{% gravatar_url leader.email 50 %}"
                                                 class="size-11 select-none border border-gray-200 dark:border-gray-700 rounded-full"
                                                 alt="username"
                                                 width="50px"
                                                 height="50px">
                                        {% endif %}
                                        {% if leader.username %}
                                            <a href="{% url 'profile' slug=leader.username %}"
                                               class="text-lg transition-all duration-200">{{ leader.username }}</a>
                                        {% else %}
                                            <span class="text-lg transition-all duration-200">{{ leader.username|default:"Unknown" }}</span>
                                        {% endif %}
                                        <span>
                                            <kbd class="py-1 px-2 select-none rounded-md {% if leader.userprofile.get_title_display|lower == 'silver' %}bg-gray-400 text-gray-800{% elif leader.userprofile.get_title_display|lower == 'gold' %}bg-yellow-600 text-gray-800{% elif leader.userprofile.get_title_display|lower == 'bronze' %}bg-orange-700 text-white{% elif leader.userprofile.get_title_display|lower == 'platinum' %}bg-gray-200 text-gray-800{% elif leader.userprofile.get_title_display|lower == 'unrated' %}bg-black text-white{% endif %}">
                                                {{ leader.userprofile.get_title_display }}
                                            </kbd>
                                        </span>
                                        {% if leader.userprofile.winnings %}
                                            <span class="pull-right badge px-2 py-1 select-none">${{ leader.userprofile.winnings|default:""|floatformat }}</span>
                                        {% endif %}
                                    </div>
                                    <span class="pull-right badge bg-gray-100 dark:bg-gray-800 flex-shrink-0 rounded-md py-1 px-2 select-none">{{ leader.total_score }} Points</span>
                                </div>
                                <div class="border-t border-gray-200 dark:border-gray-700 my-1"></div>
                            {% endfor %}
                        </div>
                    {% endif %}
                </div>
            </div>
            <div class="flex-1 border-2 border-[#e74c3c] pb-3 rounded-lg flex-1 min-w-[300px] max-w-[550px]">
                <div class="text-center text-3xl font-bold py-4 border-b-2 border-[#e74c3c] rounded-t-lg">
                    Pull Request Leaderboard
                </div>
                <div class="list-group w-full p-4">
                    {% if pr_leaderboard %}
                        <div class="flex flex-col gap-2">
                            {% for leader in pr_leaderboard %}
                                <div class="flex justify-between items-center">
                                    <div class="flex gap-2 items-center truncate">
                                        {% if leader.github_username %}
                                            <img src="https://github.com/{{ leader.github_username }}.png"
                                                 class="size-11 select-none border border-gray-200 dark:border-gray-700 rounded-full"
                                                 alt="{{ leader.user_profile__user__username }}"
                                                 width="50px"
                                                 height="50px">
                                        {% elif leader.user_profile__user__email %}
                                            <img src="{% gravatar_url leader.user_profile__user__email 50 %}"
                                                 class="size-11 select-none border border-gray-200 dark:border-gray-700 rounded-full"
                                                 alt="username"
                                                 width="50px"
                                                 height="50px">
                                        {% else %}
                                            <img src="{% gravatar_url 'default@example.com' 50 %}"
                                                 class="size-11 select-none border border-gray-200 dark:border-gray-700 rounded-full"
                                                 alt="username"
                                                 width="50px"
                                                 height="50px">
                                        {% endif %}
                                        {% if leader.user_profile__user__username %}
                                            <a href="{% url 'profile' slug=leader.user_profile__user__username %}"
                                               class="text-lg transition-all duration-200">{{ leader.user_profile__user__username }}</a>
                                        {% else %}
                                            <span class="text-lg text-gray-500 dark:text-gray-500">Unknown User</span>
                                        {% endif %}
                                        {% if leader.user_profile__github_url %}
                                            <a href="{{ leader.user_profile__github_url }}"
                                               target="_blank"
                                               class="ml-2">
                                                <i class="fab fa-github text-xl"></i>
                                            </a>
                                        {% endif %}
                                    </div>
                                    <span class="pull-right badge bg-gray-100 dark:bg-gray-800 flex-shrink-0 rounded-md py-1 px-2 select-none">{{ leader.total_prs }} PRs</span>
                                </div>
                                <div class="border-t border-gray-200 dark:border-gray-700 my-1"></div>
                            {% endfor %}
                        </div>
                    {% else %}
                        <p class="text-[#e74c3c] text-center font-medium">No pull request data available!</p>
                    {% endif %}
                </div>
            </div>
            <div class="flex-1 border-2 border-[#e74c3c] pb-3 rounded-lg flex-1 min-w-[300px] max-w-[550px]">
                <div class="text-center text-3xl font-bold py-4 border-b-2 border-[#e74c3c] rounded-t-lg">Code Review Leaderboard</div>
                <div class="list-group p-4">
                    {% if code_review_leaderboard %}
                        <div class="flex flex-col gap-2">
                            {% for leader in code_review_leaderboard %}
                                <div class="flex justify-between items-center">
                                    <div class="flex gap-2 items-center truncate">
                                        {% if leader.github_username %}
                                            <img src="https://github.com/{{ leader.github_username }}.png"
                                                 class="size-11 select-none border border-gray-200 dark:border-gray-700 rounded-full"
                                                 alt="{{ leader.reviewer__user__username }}"
                                                 width="50px"
                                                 height="50px">
                                        {% elif leader.reviewer__user__email %}
                                            <img src="{% gravatar_url leader.reviewer__user__email 50 %}"
                                                 class="size-11 select-none border border-gray-200 dark:border-gray-700 rounded-full"
                                                 alt="username"
                                                 width="50px"
                                                 height="50px">
                                        {% else %}
                                            <img src="{% gravatar_url 'default@example.com' 50 %}"
                                                 class="size-11 select-none border border-gray-200 dark:border-gray-700 rounded-full"
                                                 alt="username"
                                                 width="50px"
                                                 height="50px">
                                        {% endif %}
                                        {% if leader.reviewer__user__username %}
                                            <a href="{% url 'profile' slug=leader.reviewer__user__username %}"
                                               class="text-lg transition-all duration-200">
                                                {{ leader.reviewer__user__username }}
                                            </a>
                                            {% if leader.reviewer__github_url %}
                                                <a href="{{ leader.reviewer__github_url }}" target="_blank" class="ml-2">
                                                    <i class="fab fa-github text-xl"></i>
                                                </a>
                                            {% endif %}
                                        {% else %}
                                            <span class="text-lg text-gray-500 dark:text-gray-500">Unknown User</span>
                                        {% endif %}
                                    </div>
                                    <span class="pull-right badge bg-gray-100 dark:bg-gray-800 flex-shrink-0 rounded-md py-1 px-2 select-none">Reviews: {{ leader.total_reviews }}</span>
                                </div>
                                <div class="border-t border-gray-200 dark:border-gray-700 my-1"></div>
                            {% endfor %}
                        </div>
                    {% else %}
                        <p class="text-[#e74c3c] text-center font-medium">No code review data available!</p>
                    {% endif %}
                </div>
            </div>
        </div>
        <div class="flex justify-center gap-6 flex-wrap">
            <div class="flex-1 border-2 border-[#e74c3c] pb-3 rounded-lg flex-1 min-w-[300px] max-w-[550px]">
                <div class="text-center text-3xl font-bold py-4 border-b-2 border-[#e74c3c] rounded-t-lg">Top Visitors</div>
                <div class="list-group w-full p-4">
                    {% if top_visitors %}
                        <div class="flex flex-col gap-2">
                            {% for profile in top_visitors %}
                                <div class="flex justify-between items-center">
                                    <div class="flex gap-2 items-center truncate">
                                        {% if profile.avatar %}
                                            <img src="{{ profile.avatar }}"
                                                 class="size-11 select-none border border-gray-200 dark:border-gray-700 rounded-full rounded-full"
                                                 alt="{{ profile.user.username }}"
                                                 width="50px"
                                                 height="50px">
                                        {% else %}
                                            <img src="{% gravatar_url profile.user.email 50 %}"
                                                 class="size-11 select-none border border-gray-200 dark:border-gray-700 rounded-full"
                                                 alt="{{ profile.user.username }}"
                                                 width="50px"
                                                 height="50px">
                                        {% endif %}
                                        <a href="{% url 'profile' profile.user.username %}"
                                           class="text-lg transition-all duration-200">{{ profile.user.username }}</a>
                                    </div>
                                    <div class="flex flex-col items-end text-right text-sm">
                                        <span class="badge bg-gray-100 dark:bg-gray-800 rounded-md py-1 px-2 select-none">{{ profile.daily_visit_count }} visits</span>
                                        <span class="text-xs text-gray-500 dark:text-gray-500">Last Visit: {{ profile.last_visit_day|default:"Never" }}</span>
                                    </div>
                                </div>
                                <div class="border-t border-gray-200 dark:border-gray-700 my-1"></div>
                            {% endfor %}
                        </div>
                    {% else %}
                        <p class="text-[#e74c3c] text-center font-medium">No visitor data available!</p>
                    {% endif %}
                </div>
            </div>
            <div class="flex-1 border-2 border-[#e74c3c] pb-3 rounded-lg flex-1 min-w-[300px] max-w-[550px]">
                <div class="text-center text-3xl font-bold py-4 border-b-2 border-[#e74c3c] rounded-t-lg">Issue Bounties</div>
                <div class="list-group w-full p-4">
                    {% if not issue_bounties %}
                        <p class="text-[#e74c3c] text-center font-medium">No issue bounties data available!</p>
                    {% else %}
                    {% endif %}
                </div>
            </div>
<<<<<<< HEAD
            <div class=" flex-1 border-2 border-gray-300 pb-3 rounded-b-lg flex-1 min-w-[300px] max-w-[550px]">
                <div class="text-center text-3xl font-bold py-4 border-2 border-red-500 rounded-t-lg">GitHub Comment Leaderboard</div>
                <div class="list-group p-4">
                    {% if github_comment_leaderboard %}
                        <div class="flex flex-col gap-2">
                            {% for leader in github_comment_leaderboard %}
                                <div class="flex justify-between items-center">
                                    <div class="flex  gap-2 items-center truncate">
                                        {% if leader.user_profile__user__username %}
                                            <img src="https://github.com/{{ leader.user_profile__user__username }}.png"
                                                 class=" size-11 select-none border border-gray-200 rounded-full"
                                                 alt="{{ leader.user_profile__user__username }}"
                                                 width="50px"
                                                 height="50px">
                                        {% else %}
                                            <img src="{% gravatar_url leader.user_profile__user__email 50 %}"
                                                 class=" size-11 select-none border border-gray-200 rounded-full"
                                                 alt="username"
                                                 width="50px"
                                                 height="50px">
                                        {% endif %}
                                        <a href="{% url 'profile' slug=leader.user_profile__user__username %}"
                                           class="text-lg transition-all duration-200">
                                            {{ leader.user_profile__user__username }}
                                        </a>
                                        {% if leader.user_profile__github_url %}
                                            <a href="{{ leader.user_profile__github_url }}"
                                               target="_blank"
                                               class="ml-2">
                                                <i class="fab fa-github text-xl"></i>
                                            </a>
                                        {% endif %}
                                    </div>
                                    <span class="pull-right badge bg-gray-100 flex-shrink-0 rounded-md py-1 px-2 select-none">Comments: {{ leader.total_comments }}</span>
                                </div>
                                <div class="border-t border-gray-200 my-1"></div>
                            {% endfor %}
                        </div>
                    {% else %}
                        <p class="text-red-500 text-center font-medium">No GitHub comment data available!</p>
                    {% endif %}
                </div>
            </div>
            <div class=" flex-1  border-2 border-gray-300 pb-3 rounded-b-lg flex-1 min-w-[300px] max-w-[550px]">
                <div class="text-center text-3xl font-bold py-4 border-2 border-red-500 rounded-t-lg">Bug Bounties</div>
                <div class=" list-group w-full p-4">
=======
            <div class="flex-1 border-2 border-[#e74c3c] pb-3 rounded-lg flex-1 min-w-[300px] max-w-[550px]">
                <div class="text-center text-3xl font-bold py-4 border-b-2 border-[#e74c3c] rounded-t-lg">Bug Bounties</div>
                <div class="list-group w-full p-4">
>>>>>>> 0be994e7
                    {% if not bug_bounties %}
                        <p class="text-[#e74c3c] text-center font-medium">No bug bounties data available!</p>
                    {% else %}
                    {% endif %}
                </div>
            </div>
        </div>
    </div>
{% endblock content %}<|MERGE_RESOLUTION|>--- conflicted
+++ resolved
@@ -229,7 +229,6 @@
                     {% endif %}
                 </div>
             </div>
-<<<<<<< HEAD
             <div class=" flex-1 border-2 border-gray-300 pb-3 rounded-b-lg flex-1 min-w-[300px] max-w-[550px]">
                 <div class="text-center text-3xl font-bold py-4 border-2 border-red-500 rounded-t-lg">GitHub Comment Leaderboard</div>
                 <div class="list-group p-4">
@@ -276,11 +275,6 @@
             <div class=" flex-1  border-2 border-gray-300 pb-3 rounded-b-lg flex-1 min-w-[300px] max-w-[550px]">
                 <div class="text-center text-3xl font-bold py-4 border-2 border-red-500 rounded-t-lg">Bug Bounties</div>
                 <div class=" list-group w-full p-4">
-=======
-            <div class="flex-1 border-2 border-[#e74c3c] pb-3 rounded-lg flex-1 min-w-[300px] max-w-[550px]">
-                <div class="text-center text-3xl font-bold py-4 border-b-2 border-[#e74c3c] rounded-t-lg">Bug Bounties</div>
-                <div class="list-group w-full p-4">
->>>>>>> 0be994e7
                     {% if not bug_bounties %}
                         <p class="text-[#e74c3c] text-center font-medium">No bug bounties data available!</p>
                     {% else %}
