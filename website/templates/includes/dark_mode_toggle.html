--- conflicted
+++ resolved
@@ -4,20 +4,12 @@
     <label for="dark-mode-toggle" class="flex items-center cursor-pointer">
         <div class="relative">
             <input type="checkbox" id="dark-mode-toggle" class="sr-only" />
-<<<<<<< HEAD
             <div class="toggle-bg block w-10 h-6 rounded-full bg-gray-300 dark:bg-red-600 transition-all duration-300 ease-in-out"></div>
-            <div class="toggle-dot absolute left-1 top-1 bg-white w-4 h-4 rounded-full transition-all duration-300 ease-in-out transform group-checked:translate-x-4"></div>
-=======
-            <div class="toggle-bg block w-10 h-6 rounded-full bg-gray-300 dark:bg-red-600 transition duration-300 ease-in-out">
-            </div>
-            <div class="toggle-dot absolute left-1 top-1 bg-white w-4 h-4 rounded-full transition duration-300 ease-in-out transform">
-            </div>
->>>>>>> 3ae9f40a
+            <div class="toggle-dot absolute left-1 top-1 bg-white w-4 h-4 rounded-full transition-all duration-300 ease-in-out transform"></div>
         </div>
         <span class="ml-3 text-sm font-medium text-gray-700 dark:text-gray-200">Dark Mode</span>
     </label>
 </div>
-<<<<<<< HEAD
 
 <script>
     document.addEventListener('DOMContentLoaded', function() {
@@ -50,8 +42,8 @@
             }
         });
     });
-</script> 
-=======
+</script>
+
 <style>
     /* Custom styles for the dark mode toggle */
     #dark-mode-toggle:checked + .toggle-bg {
@@ -85,5 +77,4 @@
     html:not(.dark) #dark-mode-toggle:not(:checked) + .toggle-bg {
         background-color: #d1d5db !important;
     }
-</style>
->>>>>>> 3ae9f40a
+</style>