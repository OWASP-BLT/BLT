{% load gravatar %}
{% load custom_tags %}
{% comment %} three dot  {% endcomment %}
<button id="dropdownDefaultButton"
        data-dropdown-toggle="dropdown"
        class="like_unlike border-[1px] rounded-2xl shadow-sm mb-3 cursor-pointer relative transform-[0] font-bold text-[#3e3446] bg-white border-black-2  text-[#0.875rem] leading-4 p-4 "
        type="button">
    <svg viewBox="0 0 16 16" fill="currentColor" height="12px" width="12px">
        <circle cx="8" cy="8" r="1.31"></circle><circle cx="1.31" cy="8" r="1.31"></circle><circle cx="14.69" cy="8" r="1.31"></circle>
    </svg>
</button>
<!-- Dropdown menu -->
<div id="dropdown"
     class="z-10 hidden bg-white divide-y divide-gray-100 rounded-lg shadow w-44">
    <ul class="py-2 m-2 rounded text-gray-700"
        aria-labelledby="dropdownDefaultButton">
<<<<<<< HEAD
        <span class="md:hidden flex flex-col">{% include "./_like_dislike_widget.html" with device="mobile" %}</span>
=======
        <span class="md:hidden flex flex-col">{% include "./_like_dislike_widget.html" %}</span>
>>>>>>> 0399391f
        <li>
            <a href="https://twitter.com/intent/tweet?text=Bug Found on @{{ object.domain_title }} - {{ object.description }} Report: https://{% env 'FQDN' %}/issue/{{ object.id }}"
               target="_blank"
               rel="noopener noreferrer"
               class="w-[100%] block px-4 py-2 hover:bg-gray-100">Tweet &nbsp;<i class="fa-brands fa-x-twitter fa-lg"></i></a>
        </li>
        <li>
            <button onclick="copyClipboard()"
                    class="flex w-[100%] px-4 py-2 hover:bg-gray-100">
                Copy &nbsp;<i class="fa-solid fa-copy text-3xl text-red-[#4A6676]"></i>
            </button>
        </li>
        <li>
            <a href="#" class="block px-4 py-2 hover:bg-gray-100">Github &nbsp;<i class="fa-brands fa-github text-3xl text-black"></i></a>
        </li>
        {% if request.user.is_superuser or request.user == object.user %}
            <li>
                <a href="{% url 'delete_issue' id=object.id %}"
                   onclick="return confirm('Are you sure you want to delete this issue?')"
                   class="block px-4 py-2 hover:bg-gray-100"> Delete &nbsp;<i class="fa-solid fa-trash text-2xl text-black"></i></a>
            </li>
        {% endif %}
    </ul>
</div>
<<<<<<< HEAD
<span class="max-sm:hidden">{% include "./_like_dislike_widget.html" with device="desktop" %}</span>
=======
<span class="max-sm:hidden">{% include "./_like_dislike_widget.html" %}</span>
>>>>>>> 0399391f
<script>
    function copyClipboard() {
        var textToCopy = "Bug Found on @{{ object.domain_title }} - {{ object.description }} Report: https://{% env 'FQDN' %}/issue/{{ object.id }}";
        
        navigator.clipboard.writeText(textToCopy);
      
        $.notify("Bug details copied to clipboard!", {
            style: "custom",
            className: "success"
        });
      }

      function like_unlike_handler(e) {
        e.preventDefault();
        var issue_pk = $(this).attr('name');
        $.ajax({
            type: 'GET',
            url: '/like_issue3/' + issue_pk + '/',
            data: {},
            success: function (data) {
                $('.like_unlike').remove();
                $('#like-container').append(data);
                if ($("#dislike-btn i").hasClass("fa-solid")) {
                var dislikes = $("#dislikes").text();
                    dislikes =  dislikes-1;
                    $('#dislike-btn').html(
                        dislikes+`&nbsp;
                        <i class="fa-regular fa-thumbs-down text-3xl text-black"></i>`
                    );
                }
            },
        });
        // Later, when you want to "destroy" the event handler:
        $('body').off('click', '.like_unlike', like_unlike_handler);
    }

    // Attach the click event handler
    $('body').on('click', '.like_unlike', like_unlike_handler);

    function dislike_handler(e){
        e.preventDefault();
        var issue_pk = document.getElementById("dislike-btn").getAttribute("name");
        $.ajax({
            type: 'GET',
            url: '/dislike_issue3/' + issue_pk + '/',
            data: {},
            success: function (data) {
                $('.dislike').remove();
                $("#dislike-container").append(data);
                if ($("#like_unlike i").hasClass("fa-solid")) {
                    var likes = $("#likes").text();
                    likes = likes-1;
                    $('#like_unlike').html(
                        likes+`&nbsp;
                        <i class="fa-regular fa-thumbs-up text-3xl text-black"></i>`
                    );
                }
            },
        });
        $('body').off('click', '.dislike', dislike_handler);
    }
    $('body').on('click', '.dislike', dislike_handler);
</script>
<script>
    function flag_unflag_handler(e){
        e.preventDefault();
        var issue_pk = $(this).attr('name');
        $.ajax({
            type: 'GET',
            url: '/flag_issue3/' + issue_pk + '/',
            data: {},
            success: function (data) {
                $('#flag-unflag').remove();
                $('#flag-container').append(data);
            },
        });
            // Later, when you want to "destroy" the event handler:
        $('body').off('click', '#flag-unflag', flag_unflag_handler);
    }

    // Attach the click event handler
    $('body').on('click', '#flag-unflag', flag_unflag_handler);

</script>
<script>
    function bookmark_handler(e){
        e.preventDefault();
        var issue_pk = $(this).attr('name');
        $.ajax({
            type: 'GET',
            url: '/save_issue/' + issue_pk + '/',
            data: {},
            success: function (data) {
                if (data === "REMOVED"){
                    $('.bookmark i').removeClass('fa-solid');
                    $('.bookmark i').addClass('fa-regular');
                    $.notify("Bookmark Removed!", {
                        style: "custom",
                        className: "success"
                    });
                }
                else{
                    $('.bookmark i').removeClass('fa-regular');
                    $('.bookmark i').addClass('fa-solid');
                    $.notify("Bookmark Added!", {
                        style: "custom",
                        className: "success"
                    });
                }
            },
            error: function (e) {
                $.notify("Some error occurred!", {
                    style: "custom",
                    className: "danger"
                });
            }
        });
    }

    // Attach the click event handler
    $('body').on('click', '.bookmark', bookmark_handler);
<<<<<<< HEAD

    async function resolveIssue(){
        var id = {{object.pk}};

        const request = await fetch(`/resolve/${id}/`)
        window.location.reload();
        if(request.status == 200){
        const jsonData = await request.json();
        console.log(jsonData["issue_status"])
        }else if (request.status == 403){
            $.notify("Permission Denied", {
                style: "custom",
                className: "danger"
            });
        }
    }
=======
>>>>>>> 0399391f
</script><|MERGE_RESOLUTION|>--- conflicted
+++ resolved
@@ -14,11 +14,7 @@
      class="z-10 hidden bg-white divide-y divide-gray-100 rounded-lg shadow w-44">
     <ul class="py-2 m-2 rounded text-gray-700"
         aria-labelledby="dropdownDefaultButton">
-<<<<<<< HEAD
         <span class="md:hidden flex flex-col">{% include "./_like_dislike_widget.html" with device="mobile" %}</span>
-=======
-        <span class="md:hidden flex flex-col">{% include "./_like_dislike_widget.html" %}</span>
->>>>>>> 0399391f
         <li>
             <a href="https://twitter.com/intent/tweet?text=Bug Found on @{{ object.domain_title }} - {{ object.description }} Report: https://{% env 'FQDN' %}/issue/{{ object.id }}"
                target="_blank"
@@ -43,11 +39,7 @@
         {% endif %}
     </ul>
 </div>
-<<<<<<< HEAD
 <span class="max-sm:hidden">{% include "./_like_dislike_widget.html" with device="desktop" %}</span>
-=======
-<span class="max-sm:hidden">{% include "./_like_dislike_widget.html" %}</span>
->>>>>>> 0399391f
 <script>
     function copyClipboard() {
         var textToCopy = "Bug Found on @{{ object.domain_title }} - {{ object.description }} Report: https://{% env 'FQDN' %}/issue/{{ object.id }}";
@@ -169,8 +161,6 @@
 
     // Attach the click event handler
     $('body').on('click', '.bookmark', bookmark_handler);
-<<<<<<< HEAD
-
     async function resolveIssue(){
         var id = {{object.pk}};
 
@@ -186,6 +176,4 @@
             });
         }
     }
-=======
->>>>>>> 0399391f
 </script>