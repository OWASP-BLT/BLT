--- conflicted
+++ resolved
@@ -340,10 +340,5 @@
         e.stopPropagation();
         submitVote('downvote');
     });
-<<<<<<< HEAD
-  });
-</script>
-=======
 });
 </script>
->>>>>>> 4eeb9e3a
