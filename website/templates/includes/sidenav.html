--- conflicted
+++ resolved
@@ -4,9 +4,6 @@
 <!-- Include Font Awesome CSS -->
 <link rel="stylesheet"
       href="https://cdnjs.cloudflare.com/ajax/libs/font-awesome/6.4.0/css/all.min.css">
-<<<<<<< HEAD
-<div class="sidebar fixed left-0 top-18 h-[calc(100vh-4rem)] bg-white border-r border-gray-300 transform -translate-x-full transition-all duration-300 ease-in-out z-[8888] w-[380px] shadow-md">
-=======
 <style>
     .scrollbar-none {
         scrollbar-width: none;
@@ -14,7 +11,6 @@
     }
 </style>
 <div class="sidebar fixed left-0 top-16 h-[calc(100vh-4rem)] bg-white dark:bg-gray-900 border-r border-gray-300 dark:border-gray-700 transform -translate-x-full transition-all duration-300 ease-in-out z-[10000] w-full max-w-[350px] min-w-[280px] max-[360px]:max-w-[90vw] max-[360px]:min-w-[240px] shadow-lg dark:shadow-gray-800">
->>>>>>> 679ce849
     <div class="h-full flex flex-col justify-between overflow-hidden">
         <div class="overflow-y-auto flex-grow py-2 scrollbar-none">
             <!-- Main Navigation -->
@@ -255,21 +251,12 @@
                             </div>
                             <span class="truncate">{% trans "Bacon Requests" %}</span>
                         </a>
-<<<<<<< HEAD
-                        <a href="{% url 'project_leaderboard' %}"
-                           class="group flex items-center px-2 py-2 text-lg font-medium rounded-md {% if request.resolver_match.url_name == 'project_leaderboard' %}bg-[#feeae9] text-[#e74c3c]{% else %}text-gray-700 hover:bg-gray-100 hover:text-[#e74c3c]{% endif %} transition-all duration-200">
-                            <div class="mr-3 flex-shrink-0 w-5 h-5 flex items-center justify-center {% if request.resolver_match.url_name == 'project_leaderboard' %}text-[#e74c3c]{% else %}text-gray-500 group-hover:text-[#e74c3c]{% endif %} transition-all duration-200">
-                                <i class="fas fa-chart-line"></i>
-                            </div>
-                            <span class="truncate">{% trans "Project Leaderboard" %}</span>
-=======
                         <a href="{% url 'gsoc_pr_report' %}"
                            class="group flex items-center px-2 py-2 text-lg font-medium rounded-md {% if request.resolver_match.url_name == 'gsoc_pr_report' %}bg-[#feeae9] text-[#e74c3c] dark:bg-red-900/30 dark:text-[#e74c3c]{% else %}text-gray-700 dark:text-gray-200 hover:bg-gray-100 dark:hover:bg-gray-800 hover:text-[#e74c3c] dark:hover:text-[#e74c3c]{% endif %} transition-all duration-200">
                             <div class="mr-3 flex-shrink-0 w-5 h-5 flex items-center justify-center {% if request.resolver_match.url_name == 'gsoc_pr_report' %}text-[#e74c3c]{% else %}text-gray-500 dark:text-gray-400 group-hover:text-[#e74c3c] dark:group-hover:text-[#e74c3c]{% endif %} transition-all duration-200">
                                 <i class="fas fa-code-pull-request"></i>
                             </div>
                             <span class="truncate">{% trans "GSOC PR Reports" %}</span>
->>>>>>> 679ce849
                         </a>
                     </div>
                 </div>
