--- conflicted
+++ resolved
@@ -65,21 +65,18 @@
                                 </div>
                                 <span class="truncate">{% trans "Integrations" %}</span>
                             </a>
-<<<<<<< HEAD
                             <a href="{% url 'organization_slack_apps' request.resolver_match.kwargs.id %}"
                                class="group flex items-center px-2 py-2 text-lg font-medium rounded-md {% if request.resolver_match.url_name == 'organization_slack_apps' %}bg-[#feeae9] text-[#e74c3c]{% else %}text-gray-700 hover:bg-gray-100 hover:text-[#e74c3c]{% endif %} transition-all duration-200">
                                 <div class="mr-3 flex-shrink-0 flex items-center justify-center w-8 h-8 rounded-md {% if request.resolver_match.url_name == 'organization_slack_apps' %}bg-[#fde0dd] text-[#e74c3c]{% else %}bg-gray-100 text-gray-500 dark:text-gray-500 group-hover:bg-[#fde0dd] group-hover:text-[#e74c3c]{% endif %} transition-all duration-200">
                                     <i class="fa-brands fa-slack"></i>
                                 </div>
                                 <span class="truncate">{% trans "Slack Installed Apps" %}</span>
-=======
                             <a href="{% url 'organization_manage_jobs' request.resolver_match.kwargs.id %}"
                                class="group flex items-center px-2 py-2 text-lg font-medium rounded-md {% if request.resolver_match.url_name == 'organization_manage_jobs' or request.resolver_match.url_name == 'create_job' or request.resolver_match.url_name == 'edit_job' %}bg-[#feeae9] text-[#e74c3c]{% else %}text-gray-700 hover:bg-gray-100 hover:text-[#e74c3c]{% endif %} transition-all duration-200">
                                 <div class="mr-3 flex-shrink-0 flex items-center justify-center w-8 h-8 rounded-md {% if request.resolver_match.url_name == 'organization_manage_jobs' or request.resolver_match.url_name == 'create_job' or request.resolver_match.url_name == 'edit_job' %}bg-[#fde0dd] text-[#e74c3c]{% else %}bg-gray-100 text-gray-500 group-hover:bg-[#fde0dd] group-hover:text-[#e74c3c]{% endif %} transition-all duration-200">
                                     <i class="fas fa-briefcase"></i>
                                 </div>
                                 <span class="truncate">{% trans "Manage Jobs" %}</span>
->>>>>>> 96babab3
                             </a>
                         {% endif %}
                     </div>
