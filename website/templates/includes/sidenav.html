{% load static %}
{% load i18n %}
{% load custom_tags %}
<!-- Include Font Awesome CSS -->
<link rel="stylesheet"
      href="https://cdnjs.cloudflare.com/ajax/libs/font-awesome/6.4.0/css/all.min.css">
<style>
    .scrollbar-none {
        scrollbar-width: none;
        -ms-overflow-style: none;
    }
</style>
<div class="sidebar fixed left-0 top-18 h-[calc(100vh-4rem)] bg-white dark:bg-gray-900 border-r border-gray-300 dark:border-gray-700 transform -translate-x-full transition-all duration-300 ease-in-out z-[8888] w-[380px] shadow-md">
    <div class="h-full flex flex-col justify-between overflow-hidden">
        <div class="overflow-y-auto flex-grow py-2 scrollbar-none">
            <!-- Main Navigation -->
            <nav class="px-2 space-y-2 mb-8 mt-2">
                <!-- Dashboard Section -->
                {% if '/organization/' in request.path %}
                    <div class="flex flex-col gap-1">
                        <div class="px-2 py-2">
<<<<<<< HEAD
                            <span class="text-sm text-[#e74c3c] font-medium uppercase tracking-wider">{% trans "Dashboard" %}</span>
=======
                            <span class="text-sm text-[#e74c3c] dark:text-[#e74c3c] font-semibold uppercase tracking-wider">{% trans "Dashboard" %}</span>
>>>>>>> e2c3f8b2
                        </div>
                        {% if request.resolver_match.kwargs.id %}
                            <a href="{% url 'organization_analytics' request.resolver_match.kwargs.id %}"
                               class="group flex items-center px-2 py-2 text-lg font-medium rounded-md {% if request.resolver_match.url_name == 'organization_analytics' %}bg-[#feeae9] text-[#e74c3c] dark:bg-red-900/30 dark:text-[#e74c3c]{% else %}text-gray-700 dark:text-gray-200 hover:bg-gray-100 dark:hover:bg-gray-800 hover:text-[#e74c3c] dark:hover:text-[#e74c3c]{% endif %} transition-all duration-200">
                                <div class="mr-3 flex-shrink-0 flex items-center justify-center w-8 h-8 rounded-md {% if request.resolver_match.url_name == 'organization_analytics' %}bg-[#fde0dd] text-[#e74c3c] dark:bg-red-900/50 dark:text-[#e74c3c]{% else %}bg-gray-100 dark:bg-gray-800 text-gray-500 dark:text-gray-400 group-hover:bg-[#fde0dd] dark:group-hover:bg-red-900/50 group-hover:text-[#e74c3c] dark:group-hover:text-[#e74c3c]{% endif %} transition-all duration-200">
                                    <i class="fas fa-chart-line"></i>
                                </div>
                                <span class="truncate">{% trans "Analytics" %}</span>
                            </a>
                            <a href="{% url 'organization_team_overview' request.resolver_match.kwargs.id %}"
                               class="group flex items-center px-2 py-2 text-lg font-medium rounded-md {% if request.resolver_match.url_name == 'organization_team_overview' %}bg-[#feeae9] text-[#e74c3c] dark:bg-red-900/30 dark:text-[#e74c3c]{% else %}text-gray-700 dark:text-gray-200 hover:bg-gray-100 dark:hover:bg-gray-800 hover:text-[#e74c3c] dark:hover:text-[#e74c3c]{% endif %} transition-all duration-200">
                                <div class="mr-3 flex-shrink-0 flex items-center justify-center w-8 h-8 rounded-md {% if request.resolver_match.url_name == 'organization_team_overview' %}bg-[#fde0dd] text-[#e74c3c] dark:bg-red-900/50 dark:text-[#e74c3c]{% else %}bg-gray-100 dark:bg-gray-800 text-gray-500 dark:text-gray-400 group-hover:bg-[#fde0dd] dark:group-hover:bg-red-900/50 group-hover:text-[#e74c3c] dark:group-hover:text-[#e74c3c]{% endif %} transition-all duration-200">
                                    <i class="fas fa-users"></i>
                                </div>
                                <span class="truncate">{% trans "Team Overview" %}</span>
                            </a>
                            <a href="{% url 'organization_manage_bugs' request.resolver_match.kwargs.id %}"
                               class="group flex items-center px-2 py-2 text-lg font-medium rounded-md {% if request.resolver_match.url_name == 'organization_manage_bugs' %}bg-[#feeae9] text-[#e74c3c] dark:bg-red-900/30 dark:text-[#e74c3c]{% else %}text-gray-700 dark:text-gray-200 hover:bg-gray-100 dark:hover:bg-gray-800 hover:text-[#e74c3c] dark:hover:text-[#e74c3c]{% endif %} transition-all duration-200">
                                <div class="mr-3 flex-shrink-0 flex items-center justify-center w-8 h-8 rounded-md {% if request.resolver_match.url_name == 'organization_manage_bugs' %}bg-[#fde0dd] text-[#e74c3c] dark:bg-red-900/50 dark:text-[#e74c3c]{% else %}bg-gray-100 dark:bg-gray-800 text-gray-500 dark:text-gray-400 group-hover:bg-[#fde0dd] dark:group-hover:bg-red-900/50 group-hover:text-[#e74c3c] dark:group-hover:text-[#e74c3c]{% endif %} transition-all duration-200">
                                    <i class="fas fa-bug"></i>
                                </div>
                                <span class="truncate">{% trans "Bugs" %}</span>
                            </a>
                            <a href="{% url 'organization_manage_domains' request.resolver_match.kwargs.id %}"
                               class="group flex items-center px-2 py-2 text-lg font-medium rounded-md {% if request.resolver_match.url_name == 'organization_manage_domains' %}bg-[#feeae9] text-[#e74c3c] dark:bg-red-900/30 dark:text-[#e74c3c]{% else %}text-gray-700 dark:text-gray-200 hover:bg-gray-100 dark:hover:bg-gray-800 hover:text-[#e74c3c] dark:hover:text-[#e74c3c]{% endif %} transition-all duration-200">
                                <div class="mr-3 flex-shrink-0 flex items-center justify-center w-8 h-8 rounded-md {% if request.resolver_match.url_name == 'organization_manage_domains' %}bg-[#fde0dd] text-[#e74c3c] dark:bg-red-900/50 dark:text-[#e74c3c]{% else %}bg-gray-100 dark:bg-gray-800 text-gray-500 dark:text-gray-400 group-hover:bg-[#fde0dd] dark:group-hover:bg-red-900/50 group-hover:text-[#e74c3c] dark:group-hover:text-[#e74c3c]{% endif %} transition-all duration-200">
                                    <i class="fas fa-globe"></i>
                                </div>
                                <span class="truncate">{% trans "Domains" %}</span>
                            </a>
                            <a href="{% url 'organization_manage_bughunts' request.resolver_match.kwargs.id %}"
                               class="group flex items-center px-2 py-2 text-lg font-medium rounded-md {% if request.resolver_match.url_name == 'organization_manage_bughunts' %}bg-[#feeae9] text-[#e74c3c] dark:bg-red-900/30 dark:text-[#e74c3c]{% else %}text-gray-700 dark:text-gray-200 hover:bg-gray-100 dark:hover:bg-gray-800 hover:text-[#e74c3c] dark:hover:text-[#e74c3c]{% endif %} transition-all duration-200">
                                <div class="mr-3 flex-shrink-0 flex items-center justify-center w-8 h-8 rounded-md {% if request.resolver_match.url_name == 'organization_manage_bughunts' %}bg-[#fde0dd] text-[#e74c3c] dark:bg-red-900/50 dark:text-[#e74c3c]{% else %}bg-gray-100 dark:bg-gray-800 text-gray-500 dark:text-gray-400 group-hover:bg-[#fde0dd] dark:group-hover:bg-red-900/50 group-hover:text-[#e74c3c] dark:group-hover:text-[#e74c3c]{% endif %} transition-all duration-200">
                                    <i class="fas fa-trophy"></i>
                                </div>
                                <span class="truncate">{% trans "Bug Bounties" %}</span>
                            </a>
                            <a href="{% url 'organization_manage_roles' request.resolver_match.kwargs.id %}"
                               class="group flex items-center px-2 py-2 text-lg font-medium rounded-md {% if request.resolver_match.url_name == 'organization_manage_roles' %}bg-[#feeae9] text-[#e74c3c] dark:bg-red-900/30 dark:text-[#e74c3c]{% else %}text-gray-700 dark:text-gray-200 hover:bg-gray-100 dark:hover:bg-gray-800 hover:text-[#e74c3c] dark:hover:text-[#e74c3c]{% endif %} transition-all duration-200">
                                <div class="mr-3 flex-shrink-0 flex items-center justify-center w-8 h-8 rounded-md {% if request.resolver_match.url_name == 'organization_manage_roles' %}bg-[#fde0dd] text-[#e74c3c] dark:bg-red-900/50 dark:text-[#e74c3c]{% else %}bg-gray-100 dark:bg-gray-800 text-gray-500 dark:text-gray-400 group-hover:bg-[#fde0dd] dark:group-hover:bg-red-900/50 group-hover:text-[#e74c3c] dark:group-hover:text-[#e74c3c]{% endif %} transition-all duration-200">
                                    <i class="fas fa-user-tag"></i>
                                </div>
                                <span class="truncate">{% trans "Roles" %}</span>
                            </a>
                            <a href="{% url 'organization_manage_integrations' request.resolver_match.kwargs.id %}"
                               class="group flex items-center px-2 py-2 text-lg font-medium rounded-md {% if request.resolver_match.url_name == 'organization_manage_integrations' %}bg-[#feeae9] text-[#e74c3c] dark:bg-red-900/30 dark:text-[#e74c3c]{% else %}text-gray-700 dark:text-gray-200 hover:bg-gray-100 dark:hover:bg-gray-800 hover:text-[#e74c3c] dark:hover:text-[#e74c3c]{% endif %} transition-all duration-200">
                                <div class="mr-3 flex-shrink-0 flex items-center justify-center w-8 h-8 rounded-md {% if request.resolver_match.url_name == 'organization_manage_integrations' %}bg-[#fde0dd] text-[#e74c3c] dark:bg-red-900/50 dark:text-[#e74c3c]{% else %}bg-gray-100 dark:bg-gray-800 text-gray-500 dark:text-gray-400 group-hover:bg-[#fde0dd] dark:group-hover:bg-red-900/50 group-hover:text-[#e74c3c] dark:group-hover:text-[#e74c3c]{% endif %} transition-all duration-200">
                                    <i class="fas fa-puzzle-piece"></i>
                                </div>
                                <span class="truncate">{% trans "Integrations" %}</span>
                            </a>
                            <a href="{% url 'organization_manage_jobs' request.resolver_match.kwargs.id %}"
                               class="group flex items-center px-2 py-2 text-lg font-medium rounded-md {% if request.resolver_match.url_name == 'organization_manage_jobs' or request.resolver_match.url_name == 'create_job' or request.resolver_match.url_name == 'edit_job' %}bg-[#feeae9] text-[#e74c3c]{% else %}text-gray-700 hover:bg-gray-100 hover:text-[#e74c3c]{% endif %} transition-all duration-200">
                                <div class="mr-3 flex-shrink-0 flex items-center justify-center w-8 h-8 rounded-md {% if request.resolver_match.url_name == 'organization_manage_jobs' or request.resolver_match.url_name == 'create_job' or request.resolver_match.url_name == 'edit_job' %}bg-[#fde0dd] text-[#e74c3c]{% else %}bg-gray-100 text-gray-500 group-hover:bg-[#fde0dd] group-hover:text-[#e74c3c]{% endif %} transition-all duration-200">
                                    <i class="fas fa-briefcase"></i>
                                </div>
                                <span class="truncate">{% trans "Manage Jobs" %}</span>
                            </a>
                        {% endif %}
                    </div>
                {% endif %}
                <!--Organization-->
                <div>
                    <div class="px-2 py-2">
<<<<<<< HEAD
                        <span class="text-sm text-[#e74c3c] font-medium uppercase tracking-wider">{% trans "Organizations" %}</span>
=======
                        <span class="text-sm text-[#e74c3c] dark:text-[#e74c3c] font-semibold uppercase tracking-wider">{% trans "Organizations" %}</span>
>>>>>>> e2c3f8b2
                    </div>
                    <a href="{% url 'organizations' %}"
                       class="group flex items-center px-2 py-2 text-lg font-medium rounded-md {% if request.resolver_match.url_name == 'organizations' %}bg-[#feeae9] text-[#e74c3c] dark:bg-red-900/30 dark:text-[#e74c3c]{% else %}text-gray-700 dark:text-gray-200 hover:bg-gray-100 dark:hover:bg-gray-800 hover:text-[#e74c3c] dark:hover:text-[#e74c3c]{% endif %} transition-all duration-200">
                        <div class="mr-3 flex-shrink-0 flex items-center justify-center w-8 h-8 rounded-md {% if request.resolver_match.url_name == 'organizations' %}bg-[#fde0dd] text-[#e74c3c] dark:bg-red-900/50 dark:text-[#e74c3c]{% else %}bg-gray-100 dark:bg-gray-800 text-gray-500 dark:text-gray-400 group-hover:bg-[#fde0dd] dark:group-hover:bg-red-900/50 group-hover:text-[#e74c3c] dark:group-hover:text-[#e74c3c]{% endif %} transition-all duration-200">
                            <i class="fas fa-building"></i>
                        </div>
                        <span class="truncate">{% trans "Organizations" %}</span>
                    </a>
                    <!-- Submenu -->
                    <div class="ml-8 mt-1 space-y-1">
                        <a href="{% url 'register_organization' %}"
                           class="group flex items-center px-2 py-2 text-lg font-medium rounded-md {% if request.resolver_match.url_name == 'register_organization' %}bg-[#feeae9] text-[#e74c3c] dark:bg-red-900/30 dark:text-[#e74c3c]{% else %}text-gray-700 dark:text-gray-200 hover:bg-gray-100 dark:hover:bg-gray-800 hover:text-[#e74c3c] dark:hover:text-[#e74c3c]{% endif %} transition-all duration-200">
                            <div class="mr-3 flex-shrink-0 w-5 h-5 flex items-center justify-center {% if request.resolver_match.url_name == 'register_organization' %}text-[#e74c3c] dark:text-[#e74c3c]{% else %}text-gray-500 dark:text-gray-400 group-hover:text-[#e74c3c] dark:group-hover:text-[#e74c3c]{% endif %} transition-all duration-200">
                                <i class="fas fa-plus"></i>
                            </div>
                            <span class="truncate">{% trans "Register Organization" %}</span>
                        </a>
                        <a href="{% url 'domains' %}"
                           class="group flex items-center px-2 py-2 text-lg font-medium rounded-md {% if request.resolver_match.url_name == 'domains' %}bg-[#feeae9] text-[#e74c3c] dark:bg-red-900/30 dark:text-[#e74c3c]{% else %}text-gray-700 dark:text-gray-200 hover:bg-gray-100 dark:hover:bg-gray-800 hover:text-[#e74c3c] dark:hover:text-[#e74c3c]{% endif %} transition-all duration-200">
                            <div class="mr-3 flex-shrink-0 w-5 h-5 flex items-center justify-center {% if request.resolver_match.url_name == 'domains' %}text-[#e74c3c] dark:text-[#e74c3c]{% else %}text-gray-500 dark:text-gray-400 group-hover:text-[#e74c3c] dark:group-hover:text-[#e74c3c]{% endif %} transition-all duration-200">
                                <i class="fas fa-globe"></i>
                            </div>
                            <span class="truncate">{% trans "Domains" %}</span>
                        </a>
                        <a href="{% url 'map' %}"
                           class="group flex items-center px-2 py-2 text-lg font-medium rounded-md {% if request.resolver_match.url_name == 'map' %}bg-[#feeae9] text-[#e74c3c] dark:bg-red-900/30 dark:text-[#e74c3c]{% else %}text-gray-700 dark:text-gray-200 hover:bg-gray-100 dark:hover:bg-gray-800 hover:text-[#e74c3c] dark:hover:text-[#e74c3c]{% endif %} transition-all duration-200">
                            <div class="mr-3 flex-shrink-0 w-5 h-5 flex items-center justify-center {% if request.resolver_match.url_name == 'map' %}text-[#e74c3c] dark:text-[#e74c3c]{% else %}text-gray-500 dark:text-gray-400 group-hover:text-[#e74c3c] dark:group-hover:text-[#e74c3c]{% endif %} transition-all duration-200">
                                <i class="fas fa-map-marker-alt"></i>
                            </div>
                            <span class="truncate">{% trans "Map" %}</span>
                        </a>
                        <a href="{% url 'feed' %}"
                           class="group flex items-center px-2 py-2 text-lg font-medium rounded-md {% if request.resolver_match.url_name == 'feed' %}bg-[#feeae9] text-[#e74c3c] dark:bg-red-900/30 dark:text-[#e74c3c]{% else %}text-gray-700 dark:text-gray-200 hover:bg-gray-100 dark:hover:bg-gray-800 hover:text-[#e74c3c] dark:hover:text-[#e74c3c]{% endif %} transition-all duration-200">
                            <div class="mr-3 flex-shrink-0 w-5 h-5 flex items-center justify-center {% if request.resolver_match.url_name == 'feed' %}text-[#e74c3c] dark:text-[#e74c3c]{% else %}text-gray-500 dark:text-gray-400 group-hover:text-[#e74c3c] dark:group-hover:text-[#e74c3c]{% endif %} transition-all duration-200">
                                <i class="fas fa-rss"></i>
                            </div>
                            <span class="truncate">{% trans "Feed" %}</span>
                        </a>
                        <a href="{% url 'hackathons' %}"
                           class="group flex items-center px-2 py-2 text-lg font-medium rounded-md {% if request.resolver_match.url_name == 'hackathons' %}bg-[#feeae9] text-[#e74c3c] dark:bg-red-900/30 dark:text-[#e74c3c]{% else %}text-gray-700 dark:text-gray-200 hover:bg-gray-100 dark:hover:bg-gray-800 hover:text-[#e74c3c] dark:hover:text-[#e74c3c]{% endif %} transition-all duration-200">
                            <div class="mr-3 flex-shrink-0 w-5 h-5 flex items-center justify-center {% if request.resolver_match.url_name == 'hackathons' %}text-[#e74c3c] dark:text-[#e74c3c]{% else %}text-gray-500 dark:text-gray-400 group-hover:text-[#e74c3c] dark:group-hover:text-[#e74c3c]{% endif %} transition-all duration-200">
                                <i class="fas fa-trophy"></i>
                            </div>
                            <span class="truncate">{% trans "Hackathons" %}</span>
                        </a>
                        <a href="{% url 'public_job_list' %}"
                           class="group flex items-center px-2 py-2 text-lg font-medium rounded-md {% if request.resolver_match.url_name == 'public_job_list' or request.resolver_match.url_name == 'job_detail' %}bg-[#feeae9] text-[#e74c3c]{% else %}text-gray-700 hover:bg-gray-100 hover:text-[#e74c3c]{% endif %} transition-all duration-200">
                            <div class="mr-3 flex-shrink-0 w-5 h-5 flex items-center justify-center {% if request.resolver_match.url_name == 'public_job_list' or request.resolver_match.url_name == 'job_detail' %}text-[#e74c3c]{% else %}text-gray-500 group-hover:text-[#e74c3c]{% endif %} transition-all duration-200">
                                <i class="fas fa-briefcase"></i>
                            </div>
                            <span class="truncate">{% trans "Jobs" %}</span>
                        </a>
                        <a href="{% url 'issues' %}"
                           class="group flex items-center px-2 py-2 text-lg font-medium rounded-md {% if request.resolver_match.url_name == 'issues' %}bg-[#feeae9] text-[#e74c3c] dark:bg-red-900/30 dark:text-[#e74c3c]{% else %}text-gray-700 dark:text-gray-200 hover:bg-gray-100 dark:hover:bg-gray-800 hover:text-[#e74c3c] dark:hover:text-[#e74c3c]{% endif %} transition-all duration-200">
                            <div class="mr-3 flex-shrink-0 w-5 h-5 flex items-center justify-center {% if request.resolver_match.url_name == 'issues' %}text-[#e74c3c] dark:text-[#e74c3c]{% else %}text-gray-500 dark:text-gray-400 group-hover:text-[#e74c3c] dark:group-hover:text-[#e74c3c]{% endif %} transition-all duration-200">
                                <i class="fas fa-bug"></i>
                            </div>
                            <span class="truncate">{% trans "Bugs" %}</span>
                        </a>
                        <a href="{% url 'github_issues' %}"
                           class="group flex items-center px-2 py-2 text-lg font-medium rounded-md {% if request.resolver_match.url_name == 'github_issues' %}bg-[#feeae9] text-[#e74c3c] dark:bg-red-900/30 dark:text-[#e74c3c]{% else %}text-gray-700 dark:text-gray-200 hover:bg-gray-100 dark:hover:bg-gray-800 hover:text-[#e74c3c] dark:hover:text-[#e74c3c]{% endif %} transition-all duration-200">
                            <div class="mr-3 flex-shrink-0 w-5 h-5 flex items-center justify-center {% if request.resolver_match.url_name == 'github_issues' %}text-[#e74c3c] dark:text-[#e74c3c]{% else %}text-gray-500 dark:text-gray-400 group-hover:text-[#e74c3c] dark:group-hover:text-[#e74c3c]{% endif %} transition-all duration-200">
                                <i class="fab fa-github"></i>
                            </div>
                            <span class="truncate">{% trans "Issues" %}</span>
                        </a>
                        <a href="{% url 'sizzle' %}"
                           class="group flex items-center px-2 py-2 text-lg font-medium rounded-md {% if request.resolver_match.url_name == 'sizzle' %}bg-[#feeae9] text-[#e74c3c] dark:bg-red-900/30 dark:text-[#e74c3c]{% else %}text-gray-700 dark:text-gray-200 hover:bg-gray-100 dark:hover:bg-gray-800 hover:text-[#e74c3c] dark:hover:text-[#e74c3c]{% endif %} transition-all duration-200">
                            <div class="mr-3 flex-shrink-0 w-5 h-5 flex items-center justify-center {% if request.resolver_match.url_name == 'sizzle' %}text-[#e74c3c] dark:text-[#e74c3c]{% else %}text-gray-500 dark:text-gray-400 group-hover:text-[#e74c3c] dark:group-hover:text-[#e74c3c]{% endif %} transition-all duration-200">
                                <i class="fas fa-fire"></i>
                            </div>
                            <span class="truncate">{% trans "Time Logs" %}</span>
                        </a>
                        <a href="{% url 'checkIN' %}"
                           class="group flex items-center px-2 py-2 text-lg font-medium rounded-md {% if request.resolver_match.url_name == 'checkIN' %}bg-[#feeae9] text-[#e74c3c] dark:bg-red-900/30 dark:text-[#e74c3c]{% else %}text-gray-700 dark:text-gray-200 hover:bg-gray-100 dark:hover:bg-gray-800 hover:text-[#e74c3c] dark:hover:text-[#e74c3c]{% endif %} transition-all duration-200">
                            <div class="mr-3 flex-shrink-0 w-5 h-5 flex items-center justify-center {% if request.resolver_match.url_name == 'checkIN' %}text-[#e74c3c] dark:text-[#e74c3c]{% else %}text-gray-500 dark:text-gray-400 group-hover:text-[#e74c3c] dark:group-hover:text-[#e74c3c]{% endif %} transition-all duration-200">
                                <i class="fas fa-user-check"></i>
                            </div>
                            <span class="truncate">{% trans "Check-In" %}</span>
                        </a>
                        <a href="{% url 'scoreboard' %}"
                           class="group flex items-center px-2 py-2 text-lg font-medium rounded-md {% if request.resolver_match.url_name == 'scoreboard' %}bg-[#feeae9] text-[#e74c3c] dark:bg-red-900/30 dark:text-[#e74c3c]{% else %}text-gray-700 dark:text-gray-200 hover:bg-gray-100 dark:hover:bg-gray-800 hover:text-[#e74c3c] dark:hover:text-[#e74c3c]{% endif %} transition-all duration-200">
                            <div class="mr-3 flex-shrink-0 w-5 h-5 flex items-center justify-center {% if request.resolver_match.url_name == 'scoreboard' %}text-[#e74c3c] dark:text-[#e74c3c]{% else %}text-gray-500 dark:text-gray-400 group-hover:text-[#e74c3c] dark:group-hover:text-[#e74c3c]{% endif %} transition-all duration-200">
                                <i class="fas fa-trophy"></i>
                            </div>
                            <span class="truncate">{% trans "Scoreboard" %}</span>
                        </a>
                        <a href="{% url 'hunts' %}"
                           class="group flex items-center px-2 py-2 text-lg font-medium rounded-md {% if request.resolver_match.url_name == 'hunts' %}bg-[#feeae9] text-[#e74c3c] dark:bg-red-900/30 dark:text-[#e74c3c]{% else %}text-gray-700 dark:text-gray-200 hover:bg-gray-100 dark:hover:bg-gray-800 hover:text-[#e74c3c] dark:hover:text-[#e74c3c]{% endif %} transition-all duration-200">
                            <div class="mr-3 flex-shrink-0 w-5 h-5 flex items-center justify-center {% if request.resolver_match.url_name == 'hunts' %}text-[#e74c3c]{% else %}text-gray-500 dark:text-gray-400 group-hover:text-[#e74c3c] dark:group-hover:text-[#e74c3c]{% endif %} transition-all duration-200">
                                <i class="fas fa-search"></i>
                            </div>
                            <span class="truncate">{% trans "Bounties" %}</span>
                        </a>
                        <a href="{% url 'reported_ips_list' %}"
                           class="group flex items-center px-2 py-2 text-lg font-medium rounded-md {% if request.resolver_match.url_name == 'reported_ips_list' %}bg-[#feeae9] text-[#e74c3c] dark:bg-red-900/30 dark:text-[#e74c3c]{% else %}text-gray-700 dark:text-gray-200 hover:bg-gray-100 dark:hover:bg-gray-800 hover:text-[#e74c3c] dark:hover:text-[#e74c3c]{% endif %} transition-all duration-200">
                            <div class="mr-3 flex-shrink-0 w-5 h-5 flex items-center justify-center {% if request.resolver_match.url_name == 'reported_ips_list' %}text-[#e74c3c]{% else %}text-gray-500 dark:text-gray-400 group-hover:text-[#e74c3c] dark:group-hover:text-[#e74c3c]{% endif %} transition-all duration-200">
                                <i class="fas fa-exclamation-triangle"></i>
                            </div>
                            <span class="truncate">{% trans "Reported IPs" %}</span>
                        </a>
                        <a href="{% url 'trademark_search' %}"
                           class="group flex items-center px-2 py-2 text-lg font-medium rounded-md {% if request.resolver_match.url_name == 'trademark_search' %}bg-[#feeae9] text-[#e74c3c] dark:bg-red-900/30 dark:text-[#e74c3c]{% else %}text-gray-700 dark:text-gray-200 hover:bg-gray-100 dark:hover:bg-gray-800 hover:text-[#e74c3c] dark:hover:text-[#e74c3c]{% endif %} transition-all duration-200">
                            <div class="mr-3 flex-shrink-0 w-5 h-5 flex items-center justify-center {% if request.resolver_match.url_name == 'trademark_search' %}text-[#e74c3c]{% else %}text-gray-500 dark:text-gray-400 group-hover:text-[#e74c3c] dark:group-hover:text-[#e74c3c]{% endif %} transition-all duration-200">
                                <i class="fas fa-registered"></i>
                            </div>
                            <span class="truncate">{% trans "Trademarks" %}</span>
                        </a>
                    </div>
                </div>
                <!-- Projects Section -->
                <div>
                    <div class="px-2 py-2">
                        <span class="text-sm text-[#e74c3c] font-medium uppercase tracking-wider">{% trans "Projects" %}</span>
                    </div>
                    <a href="{% url 'project_list' %}"
                       class="group flex items-center px-2 py-2 text-lg font-medium rounded-md {% if request.resolver_match.url_name == 'project_list' %}bg-[#feeae9] text-[#e74c3c] dark:bg-red-900/30 dark:text-[#e74c3c]{% else %}text-gray-700 dark:text-gray-200 hover:bg-gray-100 dark:hover:bg-gray-800 hover:text-[#e74c3c] dark:hover:text-[#e74c3c]{% endif %} transition-all duration-200">
                        <div class="mr-3 flex-shrink-0 flex items-center justify-center w-8 h-8 rounded-md {% if request.resolver_match.url_name == 'project_list' %}bg-[#fde0dd] text-[#e74c3c] dark:bg-red-900/50 dark:text-[#e74c3c]{% else %}bg-gray-100 dark:bg-gray-800 text-gray-500 dark:text-gray-400 group-hover:bg-[#fde0dd] dark:group-hover:bg-red-900/50 group-hover:text-[#e74c3c] dark:group-hover:text-[#e74c3c]{% endif %} transition-all duration-200">
                            <i class="fas fa-box"></i>
                        </div>
                        <span class="truncate">{% trans "Projects" %}</span>
                    </a>
                    <!-- Submenu -->
                    <div class="ml-8 mt-1 space-y-1">
                        <a href="{% url 'repo_list' %}"
                           class="group flex items-center px-2 py-2 text-lg font-medium rounded-md {% if request.resolver_match.url_name == 'repo_list' %}bg-[#feeae9] text-[#e74c3c] dark:bg-red-900/30 dark:text-[#e74c3c]{% else %}text-gray-700 dark:text-gray-200 hover:bg-gray-100 dark:hover:bg-gray-800 hover:text-[#e74c3c] dark:hover:text-[#e74c3c]{% endif %} transition-all duration-200">
                            <div class="mr-3 flex-shrink-0 w-5 h-5 flex items-center justify-center {% if request.resolver_match.url_name == 'repo_list' %}text-[#e74c3c]{% else %}text-gray-500 dark:text-gray-400 group-hover:text-[#e74c3c] dark:group-hover:text-[#e74c3c]{% endif %} transition-all duration-200">
                                <i class="fab fa-github"></i>
                            </div>
                            <span class="truncate">{% trans "Repositories" %}</span>
                        </a>
                        <a href="{% url 'BiddingData' %}"
                           class="group flex items-center px-2 py-2 text-lg font-medium rounded-md {% if request.resolver_match.url_name == 'BiddingData' %}bg-[#feeae9] text-[#e74c3c] dark:bg-red-900/30 dark:text-[#e74c3c]{% else %}text-gray-700 dark:text-gray-200 hover:bg-gray-100 dark:hover:bg-gray-800 hover:text-[#e74c3c] dark:hover:text-[#e74c3c]{% endif %} transition-all duration-200">
                            <div class="mr-3 flex-shrink-0 w-5 h-5 flex items-center justify-center {% if request.resolver_match.url_name == 'BiddingData' %}text-[#e74c3c]{% else %}text-gray-500 dark:text-gray-400 group-hover:text-[#e74c3c] dark:group-hover:text-[#e74c3c]{% endif %} transition-all duration-200">
                                <i class="fas fa-money-bill-wave"></i>
                            </div>
                            <span class="truncate">{% trans "Bid on Issues" %}</span>
                        </a>
                        <a href="{% url 'blt-tomato' %}"
                           class="group flex items-center px-2 py-2 text-lg font-medium rounded-md {% if request.resolver_match.url_name == 'blt-tomato' %}bg-[#feeae9] text-[#e74c3c] dark:bg-red-900/30 dark:text-[#e74c3c]{% else %}text-gray-700 dark:text-gray-200 hover:bg-gray-100 dark:hover:bg-gray-800 hover:text-[#e74c3c] dark:hover:text-[#e74c3c]{% endif %} transition-all duration-200">
                            <div class="mr-3 flex-shrink-0 w-5 h-5 flex items-center justify-center {% if request.resolver_match.url_name == 'blt-tomato' %}text-[#e74c3c]{% else %}text-gray-500 dark:text-gray-400 group-hover:text-[#e74c3c] dark:group-hover:text-[#e74c3c]{% endif %} transition-all duration-200">
                                <i class="fas fa-seedling"></i>
                            </div>
                            <span class="truncate">{% trans "Funding" %}</span>
                        </a>
                        <a href="{% url 'bacon' %}"
                           class="group flex items-center px-2 py-2 text-lg font-medium rounded-md {% if request.resolver_match.url_name == 'bacon' %}bg-[#feeae9] text-[#e74c3c] dark:bg-red-900/30 dark:text-[#e74c3c]{% else %}text-gray-700 dark:text-gray-200 hover:bg-gray-100 dark:hover:bg-gray-800 hover:text-[#e74c3c] dark:hover:text-[#e74c3c]{% endif %} transition-all duration-200">
                            <div class="mr-3 flex-shrink-0 w-5 h-5 flex items-center justify-center {% if request.resolver_match.url_name == 'bacon' %}text-[#e74c3c]{% else %}text-gray-500 dark:text-gray-400 group-hover:text-[#e74c3c] dark:group-hover:text-[#e74c3c]{% endif %} transition-all duration-200">
                                <i class="fas fa-coins"></i>
                            </div>
                            <span class="truncate">{% trans "BACON (coin)" %}</span>
                        </a>
                        <a href="{% url 'bacon_requests' %}"
                           class="group flex items-center px-2 py-2 text-lg font-medium rounded-md {% if request.resolver_match.url_name == 'bacon_requests' %}bg-[#feeae9] text-[#e74c3c] dark:bg-red-900/30 dark:text-[#e74c3c]{% else %}text-gray-700 dark:text-gray-200 hover:bg-gray-100 dark:hover:bg-gray-800 hover:text-[#e74c3c] dark:hover:text-[#e74c3c]{% endif %} transition-all duration-200">
                            <div class="mr-3 flex-shrink-0 w-5 h-5 flex items-center justify-center {% if request.resolver_match.url_name == 'bacon_requests' %}text-[#e74c3c]{% else %}text-gray-500 dark:text-gray-400 group-hover:text-[#e74c3c] dark:group-hover:text-[#e74c3c]{% endif %} transition-all duration-200">
                                <i class="fas fa-hands-helping"></i>
                            </div>
                            <span class="truncate">{% trans "Bacon Requests" %}</span>
                        </a>
                    </div>
                </div>
                <!-- Users Section -->
                <div>
                    <div class="px-2 py-2">
                        <span class="text-sm text-[#e74c3c] font-medium uppercase tracking-wider">{% trans "Users" %}</span>
                    </div>
                    <a href="{% url 'users' %}"
                       class="group flex items-center px-2 py-2 text-lg font-medium rounded-md {% if request.resolver_match.url_name == 'users' %}bg-[#feeae9] text-[#e74c3c] dark:bg-red-900/30 dark:text-[#e74c3c]{% else %}text-gray-700 dark:text-gray-200 hover:bg-gray-100 dark:hover:bg-gray-800 hover:text-[#e74c3c] dark:hover:text-[#e74c3c]{% endif %} transition-all duration-200">
                        <div class="mr-3 flex-shrink-0 flex items-center justify-center w-8 h-8 rounded-md {% if request.resolver_match.url_name == 'users' %}bg-[#fde0dd] text-[#e74c3c] dark:bg-red-900/50 dark:text-[#e74c3c]{% else %}bg-gray-100 dark:bg-gray-800 text-gray-500 dark:text-gray-400 group-hover:bg-[#fde0dd] dark:group-hover:bg-red-900/50 group-hover:text-[#e74c3c] dark:group-hover:text-[#e74c3c]{% endif %} transition-all duration-200">
                            <i class="fas fa-user-friends"></i>
                        </div>
                        <span class="truncate">{% trans "Users" %}</span>
                    </a>
                    <!-- Submenu -->
                    <div class="ml-8 mt-1 space-y-1">
                        <a href="{% url 'messaging' %}"
                           class="group flex items-center px-2 py-2 text-lg font-medium rounded-md {% if request.resolver_match.url_name == 'messaging' %}bg-[#feeae9] text-[#e74c3c] dark:bg-red-900/30 dark:text-[#e74c3c]{% else %}text-gray-700 dark:text-gray-200 hover:bg-gray-100 dark:hover:bg-gray-800 hover:text-[#e74c3c] dark:hover:text-[#e74c3c]{% endif %} transition-all duration-200">
                            <div class="mr-3 flex-shrink-0 w-5 h-5 flex items-center justify-center {% if request.resolver_match.url_name == 'messaging' %}text-[#e74c3c]{% else %}text-gray-500 dark:text-gray-400 group-hover:text-[#e74c3c] dark:group-hover:text-[#e74c3c]{% endif %} transition-all duration-200">
                                <i class="fas fa-envelope"></i>
                            </div>
                            <span class="truncate">{% trans "Messaging" %}</span>
                        </a>
                        <a href="{% url 'user_challenges' %}"
                           class="group flex items-center px-2 py-2 text-lg font-medium rounded-md {% if request.resolver_match.url_name == 'user_challenges' %}bg-[#feeae9] text-[#e74c3c] dark:bg-red-900/30 dark:text-[#e74c3c]{% else %}text-gray-700 dark:text-gray-200 hover:bg-gray-100 dark:hover:bg-gray-800 hover:text-[#e74c3c] dark:hover:text-[#e74c3c]{% endif %} transition-all duration-200">
                            <div class="mr-3 flex-shrink-0 w-5 h-5 flex items-center justify-center {% if request.resolver_match.url_name == 'user_challenges' %}text-[#e74c3c]{% else %}text-gray-500 dark:text-gray-400 group-hover:text-[#e74c3c] dark:group-hover:text-[#e74c3c]{% endif %} transition-all duration-200">
                                <i class="fas fa-flag-checkered"></i>
                            </div>
                            <span class="truncate">{% trans "Challenges" %}</span>
                        </a>
                        <a href="{% url 'staking_home' %}"
                           class="group flex items-center px-2 py-2 text-lg font-medium rounded-md {% if request.resolver_match.url_name == 'staking_home' %}bg-[#feeae9] text-[#e74c3c] dark:bg-red-900/30 dark:text-[#e74c3c]{% else %}text-gray-700 dark:text-gray-200 hover:bg-gray-100 dark:hover:bg-gray-800 hover:text-[#e74c3c] dark:hover:text-[#e74c3c]{% endif %} transition-all duration-200">
                            <div class="mr-3 flex-shrink-0 w-5 h-5 flex items-center justify-center {% if request.resolver_match.url_name == 'staking_home' %}text-[#e74c3c]{% else %}text-gray-500 dark:text-gray-400 group-hover:text-[#e74c3c] dark:group-hover:text-[#e74c3c]{% endif %} transition-all duration-200">
                                <i class="fas fa-coins"></i>
                            </div>
                            <span class="truncate">{% trans "Staking" %}</span>
                        </a>
                        <a href="{% url 'leaderboard_global' %}"
                           class="group flex items-center px-2 py-2 text-lg font-medium rounded-md {% if request.resolver_match.url_name == 'leaderboard_global' %}bg-[#feeae9] text-[#e74c3c] dark:bg-red-900/30 dark:text-[#e74c3c]{% else %}text-gray-700 dark:text-gray-200 hover:bg-gray-100 dark:hover:bg-gray-800 hover:text-[#e74c3c] dark:hover:text-[#e74c3c]{% endif %} transition-all duration-200">
                            <div class="mr-3 flex-shrink-0 w-5 h-5 flex items-center justify-center {% if request.resolver_match.url_name == 'leaderboard_global' %}text-[#e74c3c]{% else %}text-gray-500 dark:text-gray-400 group-hover:text-[#e74c3c] dark:group-hover:text-[#e74c3c]{% endif %} transition-all duration-200">
                                <i class="fas fa-medal"></i>
                            </div>
                            <span class="truncate">{% trans "Leaderboard" %}</span>
                        </a>
                        <a href="{% url 'contributors' %}"
                           class="group flex items-center px-2 py-2 text-lg font-medium rounded-md {% if request.resolver_match.url_name == 'contributors' %}bg-[#feeae9] text-[#e74c3c] dark:bg-red-900/30 dark:text-[#e74c3c]{% else %}text-gray-700 dark:text-gray-200 hover:bg-gray-100 dark:hover:bg-gray-800 hover:text-[#e74c3c] dark:hover:text-[#e74c3c]{% endif %} transition-all duration-200">
                            <div class="mr-3 flex-shrink-0 w-5 h-5 flex items-center justify-center {% if request.resolver_match.url_name == 'contributors' %}text-[#e74c3c]{% else %}text-gray-500 dark:text-gray-400 group-hover:text-[#e74c3c] dark:group-hover:text-[#e74c3c]{% endif %} transition-all duration-200">
                                <i class="fas fa-laptop-code"></i>
                            </div>
                            <span class="truncate">{% trans "Contributors" %}</span>
                        </a>
                        <a href="{% url 'deletions' %}"
                           class="group flex items-center px-2 py-2 text-lg font-medium rounded-md {% if request.resolver_match.url_name == 'deletions' %}bg-[#feeae9] text-[#e74c3c] dark:bg-red-900/30 dark:text-[#e74c3c]{% else %}text-gray-700 dark:text-gray-200 hover:bg-gray-100 dark:hover:bg-gray-800 hover:text-[#e74c3c] dark:hover:text-[#e74c3c]{% endif %} transition-all duration-200">
                            <div class="mr-3 flex-shrink-0 w-5 h-5 flex items-center justify-center {% if request.resolver_match.url_name == 'deletions' %}text-[#e74c3c]{% else %}text-gray-500 dark:text-gray-400 group-hover:text-[#e74c3c] dark:group-hover:text-[#e74c3c]{% endif %} transition-all duration-200">
                                <i class="fas fa-trash-alt"></i>
                            </div>
                            <span class="truncate">{% trans "Takedowns" %}</span>
                        </a>
                        <a href="{% url 'badges' %}"
                           class="group flex items-center px-2 py-2 text-lg font-medium rounded-md {% if request.resolver_match.url_name == 'badges' %}bg-[#feeae9] text-[#e74c3c] dark:bg-red-900/30 dark:text-[#e74c3c]{% else %}text-gray-700 dark:text-gray-200 hover:bg-gray-100 dark:hover:bg-gray-800 hover:text-[#e74c3c] dark:hover:text-[#e74c3c]{% endif %} transition-all duration-200">
                            <div class="mr-3 flex-shrink-0 w-5 h-5 flex items-center justify-center {% if request.resolver_match.url_name == 'badges' %}text-[#e74c3c]{% else %}text-gray-500 dark:text-gray-400 group-hover:text-[#e74c3c] dark:group-hover:text-[#e74c3c]{% endif %} transition-all duration-200">
                                <i class="fas fa-certificate"></i>
                            </div>
                            <span class="truncate">{% trans "Badges" %}</span>
                        </a>
                        <a href="{% url 'reminder_settings' %}"
                           class="group flex items-center px-2 py-2 text-lg font-medium rounded-md {% if request.resolver_match.url_name == 'reminder_settings' %}bg-[#feeae9] text-[#e74c3c] dark:bg-red-900/30 dark:text-[#e74c3c]{% else %}text-gray-700 dark:text-gray-200 hover:bg-gray-100 dark:hover:bg-gray-800 hover:text-[#e74c3c] dark:hover:text-[#e74c3c]{% endif %} transition-all duration-200">
                            <div class="mr-3 flex-shrink-0 w-5 h-5 flex items-center justify-center {% if request.resolver_match.url_name == 'reminder_settings' %}text-[#e74c3c]{% else %}text-gray-500 dark:text-gray-400 group-hover:text-[#e74c3c] dark:group-hover:text-[#e74c3c]{% endif %} transition-all duration-200">
                                <i class="fas fa-bell"></i>
                            </div>
                            <span class="truncate">{% trans "Reminder Settings" %}</span>
                        </a>
                    </div>
                </div>
                <!-- Teams Section -->
                <div>
                    <div class="px-2 py-2">
                        <span class="text-sm text-[#e74c3c] font-medium uppercase tracking-wider">{% trans "Teams" %}</span>
                    </div>
                    <a href="{% url 'team_overview' %}"
                       class="group flex items-center px-2 py-2 text-lg font-medium rounded-md {% if request.resolver_match.url_name == 'team_overview' %}bg-[#feeae9] text-[#e74c3c] dark:bg-red-900/30 dark:text-[#e74c3c]{% else %}text-gray-700 dark:text-gray-200 hover:bg-gray-100 dark:hover:bg-gray-800 hover:text-[#e74c3c] dark:hover:text-[#e74c3c]{% endif %} transition-all duration-200">
                        <div class="mr-3 flex-shrink-0 flex items-center justify-center w-8 h-8 rounded-md {% if request.resolver_match.url_name == 'team_overview' %}bg-[#fde0dd] text-[#e74c3c] dark:bg-red-900/50 dark:text-[#e74c3c]{% else %}bg-gray-100 dark:bg-gray-800 text-gray-500 dark:text-gray-400 group-hover:bg-[#fde0dd] dark:group-hover:bg-red-900/50 group-hover:text-[#e74c3c] dark:group-hover:text-[#e74c3c]{% endif %} transition-all duration-200">
                            <i class="fas fa-users"></i>
                        </div>
                        <span class="truncate">{% trans "Teams" %}</span>
                    </a>
                    <!-- Submenu -->
                    <div class="ml-8 mt-1 space-y-1">
                        <a href="{% url 'team_overview' %}"
                           class="group flex items-center px-2 py-2 text-lg font-medium rounded-md {% if request.resolver_match.url_name == 'team_overview' %}bg-[#feeae9] text-[#e74c3c] dark:bg-red-900/30 dark:text-[#e74c3c]{% else %}text-gray-700 dark:text-gray-200 hover:bg-gray-100 dark:hover:bg-gray-800 hover:text-[#e74c3c] dark:hover:text-[#e74c3c]{% endif %} transition-all duration-200">
                            <div class="mr-3 flex-shrink-0 w-5 h-5 flex items-center justify-center {% if request.resolver_match.url_name == 'team_overview' %}text-[#e74c3c]{% else %}text-gray-500 dark:text-gray-400 group-hover:text-[#e74c3c] dark:group-hover:text-[#e74c3c]{% endif %} transition-all duration-200">
                                <i class="fas fa-users"></i>
                            </div>
                            <span class="truncate">{% trans "Your Team" %}</span>
                        </a>
                        <a href="{% url 'team_challenges' %}"
                           class="group flex items-center px-2 py-2 text-lg font-medium rounded-md {% if request.resolver_match.url_name == 'team_challenges' %}bg-[#feeae9] text-[#e74c3c] dark:bg-red-900/30 dark:text-[#e74c3c]{% else %}text-gray-700 dark:text-gray-200 hover:bg-gray-100 dark:hover:bg-gray-800 hover:text-[#e74c3c] dark:hover:text-[#e74c3c]{% endif %} transition-all duration-200">
                            <div class="mr-3 flex-shrink-0 w-5 h-5 flex items-center justify-center {% if request.resolver_match.url_name == 'team_challenges' %}text-[#e74c3c]{% else %}text-gray-500 dark:text-gray-400 group-hover:text-[#e74c3c] dark:group-hover:text-[#e74c3c]{% endif %} transition-all duration-200">
                                <i class="fas fa-flag-checkered"></i>
                            </div>
                            <span class="truncate">{% trans "Challenges" %}</span>
                        </a>
                        <a href="{% url 'team_leaderboard' %}"
                           class="group flex items-center px-2 py-2 text-lg font-medium rounded-md {% if request.resolver_match.url_name == 'team_leaderboard' %}bg-[#feeae9] text-[#e74c3c] dark:bg-red-900/30 dark:text-[#e74c3c]{% else %}text-gray-700 dark:text-gray-200 hover:bg-gray-100 dark:hover:bg-gray-800 hover:text-[#e74c3c] dark:hover:text-[#e74c3c]{% endif %} transition-all duration-200">
                            <div class="mr-3 flex-shrink-0 w-5 h-5 flex items-center justify-center {% if request.resolver_match.url_name == 'team_leaderboard' %}text-[#e74c3c]{% else %}text-gray-500 dark:text-gray-400 group-hover:text-[#e74c3c] dark:group-hover:text-[#e74c3c]{% endif %} transition-all duration-200">
                                <i class="fas fa-medal"></i>
                            </div>
                            <span class="truncate">{% trans "Leaderboard" %}</span>
                        </a>
                    </div>
                </div>
                <!-- About Us Section -->
                <div>
                    <div class="px-2 py-2">
                        <span class="text-sm text-[#e74c3c] font-medium uppercase tracking-wider">{% trans "About Us" %}</span>
                    </div>
                    <a href="{% url 'about' %}"
                       class="group flex items-center px-2 py-2 text-lg font-medium rounded-md {% if request.resolver_match.url_name == 'about' %}bg-[#feeae9] text-[#e74c3c] dark:bg-red-900/30 dark:text-[#e74c3c]{% else %}text-gray-700 dark:text-gray-200 hover:bg-gray-100 dark:hover:bg-gray-800 hover:text-[#e74c3c] dark:hover:text-[#e74c3c]{% endif %} transition-all duration-200">
                        <div class="mr-3 flex-shrink-0 flex items-center justify-center w-8 h-8 rounded-md {% if request.resolver_match.url_name == 'about' %}bg-[#fde0dd] text-[#e74c3c] dark:bg-red-900/50 dark:text-[#e74c3c]{% else %}bg-gray-100 dark:bg-gray-800 text-gray-500 dark:text-gray-400 group-hover:bg-[#fde0dd] dark:group-hover:bg-red-900/50 group-hover:text-[#e74c3c] dark:group-hover:text-[#e74c3c]{% endif %} transition-all duration-200">
                            <i class="fas fa-info-circle"></i>
                        </div>
                        <span class="truncate">{% trans "About Us" %}</span>
                    </a>
                    <!-- Submenu -->
                    <div class="ml-8 mt-1 space-y-1">
                        <a href="{% url 'features' %}"
                           class="group flex items-center px-2 py-2 text-lg font-medium rounded-md {% if request.resolver_match.url_name == 'features' %}bg-[#feeae9] text-[#e74c3c] dark:bg-red-900/30 dark:text-[#e74c3c]{% else %}text-gray-700 dark:text-gray-200 hover:bg-gray-100 dark:hover:bg-gray-800 hover:text-[#e74c3c] dark:hover:text-[#e74c3c]{% endif %} transition-all duration-200">
                            <div class="mr-3 flex-shrink-0 w-5 h-5 flex items-center justify-center {% if request.resolver_match.url_name == 'features' %}text-[#e74c3c]{% else %}text-gray-500 dark:text-gray-400 group-hover:text-[#e74c3c] dark:group-hover:text-[#e74c3c]{% endif %} transition-all duration-200">
                                <i class="fa-solid fa-gear"></i>
                            </div>
                            <span class="truncate">{% trans "Features" %}</span>
                        </a>
                        <a href="{% url 'sponsor' %}"
                           class="group flex items-center px-2 py-2 text-lg font-medium rounded-md {% if request.resolver_match.url_name == 'sponsor' %}bg-[#feeae9] text-[#e74c3c] dark:bg-red-900/30 dark:text-[#e74c3c]{% else %}text-gray-700 dark:text-gray-200 hover:bg-gray-100 dark:hover:bg-gray-800 hover:text-[#e74c3c] dark:hover:text-[#e74c3c]{% endif %} transition-all duration-200">
                            <div class="mr-3 flex-shrink-0 w-5 h-5 flex items-center justify-center {% if request.resolver_match.url_name == 'sponsor' %}text-[#e74c3c]{% else %}text-gray-500 dark:text-gray-400 group-hover:text-[#e74c3c] dark:group-hover:text-[#e74c3c]{% endif %} transition-all duration-200">
                                <i class="fas fa-handshake"></i>
                            </div>
                            <span class="truncate">{% trans "Sponsorships" %}</span>
                        </a>
                        <a href="https://owasp.org/www-project-bug-logging-tool/"
                           target="_blank"
                           rel="noopener"
                           class="group flex items-center px-2 py-2 text-lg font-medium rounded-md text-gray-700 dark:text-gray-300 hover:bg-gray-100 dark:hover:bg-gray-800 hover:text-[#e74c3c] dark:hover:text-[#e74c3c] transition-all duration-200">
                            <div class="mr-3 flex-shrink-0 w-5 h-5 flex items-center justify-center text-gray-500 dark:text-gray-400 group-hover:text-[#e74c3c] dark:group-hover:text-[#e74c3c] transition-all duration-200">
                                <i class="fas fa-shield-alt"></i>
                            </div>
                            <span class="truncate">{% trans "OWASP Project" %}</span>
                        </a>
                        <a href="{% url 'donate' %}"
                           class="group flex items-center px-2 py-2 text-lg font-medium rounded-md {% if request.resolver_match.url_name == 'donate' %}bg-[#feeae9] text-[#e74c3c] dark:bg-red-900/30 dark:text-[#e74c3c]{% else %}text-gray-700 dark:text-gray-200 hover:bg-gray-100 dark:hover:bg-gray-800 hover:text-[#e74c3c] dark:hover:text-[#e74c3c]{% endif %} transition-all duration-200">
                            <div class="mr-3 flex-shrink-0 w-5 h-5 flex items-center justify-center {% if request.resolver_match.url_name == 'donate' %}text-[#e74c3c]{% else %}text-gray-500 dark:text-gray-400 group-hover:text-[#e74c3c] dark:group-hover:text-[#e74c3c]{% endif %} transition-all duration-200">
                                <i class="fas fa-donate"></i>
                            </div>
                            <span class="truncate">{% trans "Donations" %}</span>
                        </a>
                        <a href="{% url 'view_forum' %}"
                           class="group flex items-center px-2 py-2 text-lg font-medium rounded-md {% if request.resolver_match.url_name == 'view_forum' %}bg-[#feeae9] text-[#e74c3c] dark:bg-red-900/30 dark:text-[#e74c3c]{% else %}text-gray-700 dark:text-gray-200 hover:bg-gray-100 dark:hover:bg-gray-800 hover:text-[#e74c3c] dark:hover:text-[#e74c3c]{% endif %} transition-all duration-200">
                            <div class="mr-3 flex-shrink-0 w-5 h-5 flex items-center justify-center {% if request.resolver_match.url_name == 'view_forum' %}text-[#e74c3c]{% else %}text-gray-500 dark:text-gray-400 group-hover:text-[#e74c3c] dark:group-hover:text-[#e74c3c]{% endif %} transition-all duration-200">
                                <i class="fas fa-comments"></i>
                            </div>
                            <span class="truncate">{% trans "Forum" %}</span>
                        </a>
                    </div>
                </div>
                <!-- Contribute Section -->
                <div>
                    <div class="px-2 py-2">
                        <span class="text-sm text-[#e74c3c] font-medium uppercase tracking-wider">{% trans "Contribute" %}</span>
                    </div>
                    <a href="{% url 'contribution_guidelines' %}"
                       class="group flex items-center px-2 py-2 text-lg font-medium rounded-md {% if request.resolver_match.url_name == 'contribution_guidelines' %}bg-[#feeae9] text-[#e74c3c] dark:bg-red-900/30 dark:text-[#e74c3c]{% else %}text-gray-700 dark:text-gray-200 hover:bg-gray-100 dark:hover:bg-gray-800 hover:text-[#e74c3c] dark:hover:text-[#e74c3c]{% endif %} transition-all duration-200">
                        <div class="mr-3 flex-shrink-0 flex items-center justify-center w-8 h-8 rounded-md {% if request.resolver_match.url_name == 'contribution_guidelines' %}bg-[#fde0dd] text-[#e74c3c] dark:bg-red-900/50 dark:text-[#e74c3c]{% else %}bg-gray-100 dark:bg-gray-800 text-gray-500 dark:text-gray-400 group-hover:bg-[#fde0dd] dark:group-hover:bg-red-900/50 group-hover:text-[#e74c3c] dark:group-hover:text-[#e74c3c]{% endif %} transition-all duration-200">
                            <i class="fas fa-hands-helping"></i>
                        </div>
                        <span class="truncate">{% trans "Contribute" %}</span>
                    </a>
                    <!-- Submenu -->
                    <div class="ml-8 mt-1 space-y-1">
                        <a href="https://github.com/OWASP-BLT/BLT/blob/main/CONTRIBUTING.md"
                           target="_blank"
                           class="group flex items-center px-2 py-2 text-lg font-medium rounded-md text-gray-700 dark:text-gray-300 hover:bg-gray-100 dark:hover:bg-gray-800 hover:text-[#e74c3c] dark:hover:text-[#e74c3c] transition-all duration-200">
                            <div class="mr-3 flex-shrink-0 w-5 h-5 flex items-center justify-center text-gray-500 dark:text-gray-400 group-hover:text-[#e74c3c] dark:group-hover:text-[#e74c3c] transition-all duration-200">
                                <i class="fas fa-book"></i>
                            </div>
                            <span class="truncate">{% trans "Documentation" %}</span>
                        </a>
                        <a href="https://blt.owasp.org/swagger/"
                           target="_blank"
                           class="group flex items-center px-2 py-2 text-lg font-medium rounded-md text-gray-700 dark:text-gray-300 hover:bg-gray-100 dark:hover:bg-gray-800 hover:text-[#e74c3c] dark:hover:text-[#e74c3c] transition-all duration-200">
                            <div class="mr-3 flex-shrink-0 w-5 h-5 flex items-center justify-center text-gray-500 dark:text-gray-400 group-hover:text-[#e74c3c] dark:group-hover:text-[#e74c3c] transition-all duration-200">
                                <i class="fas fa-cogs"></i>
                            </div>
                            <span class="truncate">{% trans "Developer API" %}</span>
                        </a>
                        <a href="{% url 'education' %}"
                           class="group flex items-center px-2 py-2 text-lg font-medium rounded-md {% if request.resolver_match.url_name == 'education' %}bg-[#feeae9] text-[#e74c3c] dark:bg-red-900/30 dark:text-[#e74c3c]{% else %}text-gray-700 dark:text-gray-200 hover:bg-gray-100 dark:hover:bg-gray-800 hover:text-[#e74c3c] dark:hover:text-[#e74c3c]{% endif %} transition-all duration-200">
                            <div class="mr-3 flex-shrink-0 w-5 h-5 flex items-center justify-center {% if request.resolver_match.url_name == 'education' %}text-[#e74c3c]{% else %}text-gray-500 dark:text-gray-400 group-hover:text-[#e74c3c] dark:group-hover:text-[#e74c3c]{% endif %} transition-all duration-200">
                                <i class="fas fa-tv"></i>
                            </div>
                            <span class="truncate">{% trans "Education" %}</span>
                        </a>
                        <a href="{% url 'simulation_dashboard' %}"
                           class="group flex items-center px-2 py-2 text-lg font-medium rounded-md {% if request.resolver_match.url_name == 'simulation_dashboard' or 'simulation/' in request.path %}bg-[#feeae9] text-[#e74c3c] dark:bg-red-900/30 dark:text-[#e74c3c]{% else %}text-gray-700 dark:text-gray-200 hover:bg-gray-100 dark:hover:bg-gray-800 hover:text-[#e74c3c] dark:hover:text-[#e74c3c]{% endif %} transition-all duration-200">
                            <div class="mr-3 flex-shrink-0 w-5 h-5 flex items-center justify-center {% if request.resolver_match.url_name == 'simulation_dashboard' or 'simulation/' in request.path %}text-[#e74c3c]{% else %}text-gray-500 dark:text-gray-400 group-hover:text-[#e74c3c] dark:group-hover:text-[#e74c3c]{% endif %} transition-all duration-200">
                                <i class="fas fa-flask"></i>
                            </div>
                            <span class="truncate">{% trans "Security Labs" %}</span>
                        </a>
                        <a href="{% url 'ossh_home' %}"
                           class="group flex items-center px-2 py-2 text-lg font-medium rounded-md {% if request.resolver_match.url_name == 'ossh_home' %}bg-[#feeae9] text-[#e74c3c] dark:bg-red-900/30 dark:text-[#e74c3c]{% else %}text-gray-700 dark:text-gray-200 hover:bg-gray-100 dark:hover:bg-gray-800 hover:text-[#e74c3c] dark:hover:text-[#e74c3c]{% endif %} transition-all duration-200">
                            <div class="mr-3 flex-shrink-0 w-5 h-5 flex items-center justify-center {% if request.resolver_match.url_name == 'ossh_home' %}text-[#e74c3c]{% else %}text-gray-500 dark:text-gray-400 group-hover:text-[#e74c3c] dark:group-hover:text-[#e74c3c]{% endif %} transition-all duration-200">
                                <i class="fas fa-hat-wizard"></i>
                            </div>
                            <span class="truncate">{% trans "Open Source Sorting Hat" %}</span>
                        </a>
                        <a href="{% url 'gsoc' %}"
                           class="group flex items-center px-2 py-2 text-lg font-medium rounded-md {% if request.resolver_match.url_name == 'gsoc' %}bg-[#feeae9] text-[#e74c3c] dark:bg-red-900/30 dark:text-[#e74c3c]{% else %}text-gray-700 dark:text-gray-200 hover:bg-gray-100 dark:hover:bg-gray-800 hover:text-[#e74c3c] dark:hover:text-[#e74c3c]{% endif %} transition-all duration-200">
                            <div class="mr-3 flex-shrink-0 w-5 h-5 flex items-center justify-center {% if request.resolver_match.url_name == 'gsoc' %}text-[#e74c3c]{% else %}text-gray-500 dark:text-gray-400 group-hover:text-[#e74c3c] dark:group-hover:text-[#e74c3c]{% endif %} transition-all duration-200">
                                <i class="fas fa-sun"></i>
                            </div>
                            <span class="truncate">{% trans "GSOC" %}</span>
                        </a>
                        <a href="{% url 'roadmap' %}"
                           class="group flex items-center px-2 py-2 text-lg font-medium rounded-md {% if request.resolver_match.url_name == 'roadmap' %}bg-[#feeae9] text-[#e74c3c] dark:bg-red-900/30 dark:text-[#e74c3c]{% else %}text-gray-700 dark:text-gray-200 hover:bg-gray-100 dark:hover:bg-gray-800 hover:text-[#e74c3c] dark:hover:text-[#e74c3c]{% endif %} transition-all duration-200">
                            <div class="mr-3 flex-shrink-0 w-5 h-5 flex items-center justify-center {% if request.resolver_match.url_name == 'roadmap' %}text-[#e74c3c]{% else %}text-gray-500 dark:text-gray-400 group-hover:text-[#e74c3c] dark:group-hover:text-[#e74c3c]{% endif %} transition-all duration-200">
                                <i class="fas fa-road"></i>
                            </div>
                            <span class="truncate">{% trans "Roadmap" %}</span>
                        </a>
                        <a href="{% url 'submit-roadmap-pr' %}"
                           class="group flex items-center px-2 py-2 text-lg font-medium rounded-md {% if request.resolver_match.url_name == 'submit-roadmap-pr' %}bg-[#feeae9] text-[#e74c3c] dark:bg-red-900/30 dark:text-[#e74c3c]{% else %}text-gray-700 dark:text-gray-200 hover:bg-gray-100 dark:hover:bg-gray-800 hover:text-[#e74c3c] dark:hover:text-[#e74c3c]{% endif %} transition-all duration-200">
                            <div class="mr-3 flex-shrink-0 w-5 h-5 flex items-center justify-center {% if request.resolver_match.url_name == 'submit-roadmap-pr' %}text-[#e74c3c]{% else %}text-gray-500 dark:text-gray-400 group-hover:text-[#e74c3c] dark:group-hover:text-[#e74c3c]{% endif %} transition-all duration-200">
                                <i class="fas fa-code-branch"></i>
                            </div>
                            <span class="truncate">{% trans "Submit PR for review" %}</span>
                        </a>
                        <a href="{% url 'github_issue_prompt' %}"
                           class="group flex items-center px-2 py-2 text-lg font-medium rounded-md {% if request.resolver_match.url_name == 'github_issue_prompt' %}bg-[#feeae9] text-[#e74c3c] dark:bg-red-900/30 dark:text-[#e74c3c]{% else %}text-gray-700 dark:text-gray-200 hover:bg-gray-100 dark:hover:bg-gray-800 hover:text-[#e74c3c] dark:hover:text-[#e74c3c]{% endif %} transition-all duration-200">
                            <div class="mr-3 flex-shrink-0 w-5 h-5 flex items-center justify-center {% if request.resolver_match.url_name == 'github_issue_prompt' %}text-[#e74c3c]{% else %}text-gray-500 dark:text-gray-400 group-hover:text-[#e74c3c] dark:group-hover:text-[#e74c3c]{% endif %} transition-all duration-200">
                                <i class="fas fa-plus-circle"></i>
                            </div>
                            <span class="truncate">{% trans "Create an Issue" %}</span>
                        </a>
                    </div>
                </div>
                <!-- GitHub Section -->
                <div>
                    <div class="px-2 py-2">
                        <span class="text-sm text-[#e74c3c] font-medium uppercase tracking-wider">{% trans "GitHub" %}</span>
                    </div>
                    <a href="https://github.com/OWASP/BLT"
                       target="_blank"
                       rel="noopener noreferrer"
                       class="group flex items-center px-2 py-2 text-lg font-medium rounded-md text-gray-700 dark:text-gray-300 hover:bg-gray-100 dark:hover:bg-gray-800 hover:text-[#e74c3c] dark:hover:text-[#e74c3c] transition-all duration-200">
                        <div class="mr-3 flex-shrink-0 flex items-center justify-center w-8 h-8 rounded-md bg-gray-100 dark:bg-gray-800 text-gray-500 dark:text-gray-400 group-hover:bg-[#fde0dd] dark:group-hover:bg-red-900/50 group-hover:text-[#e74c3c] dark:group-hover:text-[#e74c3c] transition-all duration-200">
                            <i class="fab fa-github"></i>
                        </div>
                        <span class="truncate">{% trans "GitHub" %}</span>
                    </a>
                    <!-- Submenu -->
                    <div class="ml-8 mt-1 space-y-1">
                        <a href="https://github.com/OWASP-BLT/BLT/"
                           target="_blank"
                           rel="noopener noreferrer"
                           class="group flex items-center px-2 py-2 text-lg font-medium rounded-md text-gray-700 dark:text-gray-300 hover:bg-gray-100 dark:hover:bg-gray-800 hover:text-[#e74c3c] dark:hover:text-[#e74c3c] transition-all duration-200">
                            <div class="mr-3 flex-shrink-0 w-5 h-5 flex items-center justify-center text-gray-500 dark:text-gray-400 group-hover:text-[#e74c3c] dark:group-hover:text-[#e74c3c] transition-all duration-200">
                                <i class="fas fa-code-branch"></i>
                            </div>
                            <span class="truncate">{% trans "BLT Core" %}</span>
                        </a>
                        <a href="https://github.com/OWASP-BLT/BLT-Flutter"
                           target="_blank"
                           rel="noopener noreferrer"
                           class="group flex items-center px-2 py-2 text-lg font-medium rounded-md text-gray-700 dark:text-gray-300 hover:bg-gray-100 dark:hover:bg-gray-800 hover:text-[#e74c3c] dark:hover:text-[#e74c3c] transition-all duration-200">
                            <div class="mr-3 flex-shrink-0 w-5 h-5 flex items-center justify-center text-gray-500 dark:text-gray-400 group-hover:text-[#e74c3c] dark:group-hover:text-[#e74c3c] transition-all duration-200">
                                <i class="fas fa-mobile-alt"></i>
                            </div>
                            <span class="truncate">{% trans "BLT Flutter" %}</span>
                        </a>
                        <a href="https://github.com/OWASP-BLT/BLT-Extension"
                           target="_blank"
                           rel="noopener noreferrer"
                           class="group flex items-center px-2 py-2 text-lg font-medium rounded-md text-gray-700 dark:text-gray-300 hover:bg-gray-100 dark:hover:bg-gray-800 hover:text-[#e74c3c] dark:hover:text-[#e74c3c] transition-all duration-200">
                            <div class="mr-3 flex-shrink-0 w-5 h-5 flex items-center justify-center text-gray-500 dark:text-gray-400 group-hover:text-[#e74c3c] dark:group-hover:text-[#e74c3c] transition-all duration-200">
                                <i class="fas fa-puzzle-piece"></i>
                            </div>
                            <span class="truncate">{% trans "BLT Extension" %}</span>
                        </a>
                        <a href="https://github.com/OWASP-BLT/BLT-Action"
                           target="_blank"
                           rel="noopener noreferrer"
                           class="group flex items-center px-2 py-2 text-lg font-medium rounded-md text-gray-700 dark:text-gray-300 hover:bg-gray-100 dark:hover:bg-gray-800 hover:text-[#e74c3c] dark:hover:text-[#e74c3c] transition-all duration-200">
                            <div class="mr-3 flex-shrink-0 w-5 h-5 flex items-center justify-center text-gray-500 dark:text-gray-400 group-hover:text-[#e74c3c] dark:group-hover:text-[#e74c3c] transition-all duration-200">
                                <i class="fas fa-play-circle"></i>
                            </div>
                            <span class="truncate">{% trans "BLT Action" %}</span>
                        </a>
                        <a href="https://github.com/OWASP-BLT/BLT-Bacon"
                           target="_blank"
                           rel="noopener noreferrer"
                           class="group flex items-center px-2 py-2 text-lg font-medium rounded-md text-gray-700 dark:text-gray-300 hover:bg-gray-100 dark:hover:bg-gray-800 hover:text-[#e74c3c] dark:hover:text-[#e74c3c] transition-all duration-200">
                            <div class="mr-3 flex-shrink-0 w-5 h-5 flex items-center justify-center text-gray-500 dark:text-gray-400 group-hover:text-[#e74c3c] dark:group-hover:text-[#e74c3c] transition-all duration-200">
                                <i class="fas fa-coins"></i>
                            </div>
                            <span class="truncate">{% trans "BLT BACON" %}</span>
                        </a>
                        <a href="https://github.com/OWASP-BLT/BLT-Lettuce"
                           target="_blank"
                           rel="noopener noreferrer"
                           class="group flex items-center px-2 py-2 text-lg font-medium rounded-md text-gray-700 dark:text-gray-300 hover:bg-gray-100 dark:hover:bg-gray-800 hover:text-[#e74c3c] dark:hover:text-[#e74c3c] transition-all duration-200">
                            <div class="mr-3 flex-shrink-0 w-5 h-5 flex items-center justify-center text-gray-500 dark:text-gray-400 group-hover:text-[#e74c3c] dark:group-hover:text-[#e74c3c] transition-all duration-200">
                                <i class="fas fa-leaf"></i>
                            </div>
                            <span class="truncate">{% trans "BLT Lettuce" %}</span>
                        </a>
                    </div>
                </div>
                <!-- Communication Section -->
                <div>
                    <div class="px-2 py-2">
                        <span class="text-sm text-[#e74c3c] font-medium uppercase tracking-wider">{% trans "Communication" %}</span>
                    </div>
                    <a href="{% url 'similarity_scan' %}"
                       class="group flex items-center px-2 py-2 text-lg font-medium rounded-md {% if request.resolver_match.url_name == 'similarity_scan' %}bg-[#feeae9] text-[#e74c3c] dark:bg-red-900/30 dark:text-[#e74c3c]{% else %}text-gray-700 dark:text-gray-200 hover:bg-gray-100 dark:hover:bg-gray-800 hover:text-[#e74c3c] dark:hover:text-[#e74c3c]{% endif %} transition-all duration-200">
                        <div class="mr-3 flex-shrink-0 flex items-center justify-center w-8 h-8 rounded-md {% if request.resolver_match.url_name == 'similarity_scan' %}bg-[#fde0dd] text-[#e74c3c] dark:bg-red-900/50 dark:text-[#e74c3c]{% else %}bg-gray-100 dark:bg-gray-800 text-gray-500 dark:text-gray-400 group-hover:bg-[#fde0dd] dark:group-hover:bg-red-900/50 group-hover:text-[#e74c3c] dark:group-hover:text-[#e74c3c]{% endif %} transition-all duration-200">
                            <i class="fas fa-clone"></i>
                        </div>
                        <span class="truncate">{% trans "SimilarityScan" %}</span>
                    </a>
                    <a href="{% url 'rooms_list' %}"
                       class="group flex items-center px-2 py-2 text-lg font-medium rounded-md {% if request.resolver_match.url_name == 'rooms_list' %}bg-[#feeae9] text-[#e74c3c] dark:bg-red-900/30 dark:text-[#e74c3c]{% else %}text-gray-700 dark:text-gray-200 hover:bg-gray-100 dark:hover:bg-gray-800 hover:text-[#e74c3c] dark:hover:text-[#e74c3c]{% endif %} transition-all duration-200">
                        <div class="mr-3 flex-shrink-0 flex items-center justify-center w-8 h-8 rounded-md {% if request.resolver_match.url_name == 'rooms_list' %}bg-[#fde0dd] text-[#e74c3c] dark:bg-red-900/50 dark:text-[#e74c3c]{% else %}bg-gray-100 dark:bg-gray-800 text-gray-500 dark:text-gray-400 group-hover:bg-[#fde0dd] dark:group-hover:bg-red-900/50 group-hover:text-[#e74c3c] dark:group-hover:text-[#e74c3c]{% endif %} transition-all duration-200">
                            <i class="fas fa-door-open"></i>
                        </div>
                        <span class="truncate">{% trans "Rooms" %}</span>
                    </a>
                    <a href="{% url 'video_call' %}"
                       class="group flex items-center px-2 py-2 text-lg font-medium rounded-md {% if request.resolver_match.url_name == 'video_call' %}bg-[#feeae9] text-[#e74c3c] dark:bg-red-900/30 dark:text-[#e74c3c]{% else %}text-gray-700 dark:text-gray-200 hover:bg-gray-100 dark:hover:bg-gray-800 hover:text-[#e74c3c] dark:hover:text-[#e74c3c]{% endif %} transition-all duration-200">
                        <div class="mr-3 flex-shrink-0 flex items-center justify-center w-8 h-8 rounded-md {% if request.resolver_match.url_name == 'video_call' %}bg-[#fde0dd] text-[#e74c3c] dark:bg-red-900/50 dark:text-[#e74c3c]{% else %}bg-gray-100 dark:bg-gray-800 text-gray-500 dark:text-gray-400 group-hover:bg-[#fde0dd] dark:group-hover:bg-red-900/50 group-hover:text-[#e74c3c] dark:group-hover:text-[#e74c3c]{% endif %} transition-all duration-200">
                            <i class="fas fa-video"></i>
                        </div>
                        <span class="truncate">{% trans "Video Call" %}</span>
                    </a>
                    <a href="{% url 'banned_apps' %}"
                       class="group flex items-center px-2 py-2 text-lg font-medium rounded-md {% if request.resolver_match.url_name == 'banned_apps' %}bg-[#feeae9] text-[#e74c3c] dark:bg-red-900/30 dark:text-[#e74c3c]{% else %}text-gray-700 dark:text-gray-200 hover:bg-gray-100 dark:hover:bg-gray-800 hover:text-[#e74c3c] dark:hover:text-[#e74c3c]{% endif %} transition-all duration-200">
                        <div class="mr-3 flex-shrink-0 flex items-center justify-center w-8 h-8 rounded-md {% if request.resolver_match.url_name == 'banned_apps' %}bg-[#fde0dd] text-[#e74c3c] dark:bg-red-900/50 dark:text-[#e74c3c]{% else %}bg-gray-100 dark:bg-gray-800 text-gray-500 dark:text-gray-400 group-hover:bg-[#fde0dd] dark:group-hover:bg-red-900/50 group-hover:text-[#e74c3c] dark:group-hover:text-[#e74c3c]{% endif %} transition-all duration-200">
                            <i class="fas fa-ban"></i>
                        </div>
                        <span class="truncate">{% trans "Banned Apps" %}</span>
                    </a>
                </div>
                <!-- Apps Section -->
                <div>
                    <div class="px-2 py-2">
                        <span class="text-sm text-[#e74c3c] font-medium uppercase tracking-wider">{% trans "Apps" %}</span>
                    </div>
                    <a href="https://apps.apple.com/us/app/owasp-blt/id6448071954"
                       target="_blank"
                       rel="noopener noreferrer"
                       class="group flex items-center px-2 py-2 text-lg font-medium rounded-md text-gray-700 dark:text-gray-300 hover:bg-gray-100 dark:hover:bg-gray-800 hover:text-[#e74c3c] dark:hover:text-[#e74c3c] transition-all duration-200">
                        <div class="mr-3 flex-shrink-0 flex items-center justify-center w-8 h-8 rounded-md bg-gray-100 dark:bg-gray-800 text-gray-500 dark:text-gray-400 group-hover:bg-[#fde0dd] dark:group-hover:bg-red-900/50 group-hover:text-[#e74c3c] dark:group-hover:text-[#e74c3c] transition-all duration-200">
                            <i class="fab fa-apple"></i>
                        </div>
                        <span class="truncate">{% trans "iPhone App" %}</span>
                    </a>
                    <a href="{% url 'extension' %}"
                       class="group flex items-center px-2 py-2 text-lg font-medium rounded-md {% if request.resolver_match.url_name == 'extension' %}bg-[#feeae9] text-[#e74c3c] dark:bg-red-900/30 dark:text-[#e74c3c]{% else %}text-gray-700 dark:text-gray-200 hover:bg-gray-100 dark:hover:bg-gray-800 hover:text-[#e74c3c] dark:hover:text-[#e74c3c]{% endif %} transition-all duration-200">
                        <div class="mr-3 flex-shrink-0 flex items-center justify-center w-8 h-8 rounded-md {% if request.resolver_match.url_name == 'extension' %}bg-[#fde0dd] text-[#e74c3c] dark:bg-red-900/50 dark:text-[#e74c3c]{% else %}bg-gray-100 dark:bg-gray-800 text-gray-500 dark:text-gray-400 group-hover:bg-[#fde0dd] dark:group-hover:bg-red-900/50 group-hover:text-[#e74c3c] dark:group-hover:text-[#e74c3c]{% endif %} transition-all duration-200">
                            <i class="fas fa-puzzle-piece"></i>
                        </div>
                        <span class="truncate">{% trans "Chrome Extension" %}</span>
                    </a>
                </div>
                <!-- Social Links Section -->
                <div>
                    <div class="px-2 py-2">
                        <span class="text-sm text-[#e74c3c] font-medium uppercase tracking-wider">{% trans "Social Links" %}</span>
                    </div>
                    <a href="https://twitter.com/owasp_blt"
                       target="_blank"
                       rel="noopener noreferrer"
                       class="group flex items-center px-2 py-2 text-lg font-medium rounded-md text-gray-700 dark:text-gray-300 hover:bg-gray-100 dark:hover:bg-gray-800 hover:text-[#e74c3c] dark:hover:text-[#e74c3c] transition-all duration-200">
                        <div class="mr-3 flex-shrink-0 flex items-center justify-center w-8 h-8 rounded-md bg-gray-100 dark:bg-gray-800 text-gray-500 dark:text-gray-400 group-hover:bg-[#fde0dd] dark:group-hover:bg-red-900/50 group-hover:text-[#e74c3c] dark:group-hover:text-[#e74c3c] transition-all duration-200">
                            <i class="fab fa-twitter"></i>
                        </div>
                        <span class="truncate">{% trans "Twitter" %}</span>
                    </a>
                    <a href="https://www.facebook.com/groups/owaspfoundation/"
                       target="_blank"
                       rel="noopener noreferrer"
                       class="group flex items-center px-2 py-2 text-lg font-medium rounded-md text-gray-700 dark:text-gray-300 hover:bg-gray-100 dark:hover:bg-gray-800 hover:text-[#e74c3c] dark:hover:text-[#e74c3c] transition-all duration-200">
                        <div class="mr-3 flex-shrink-0 flex items-center justify-center w-8 h-8 rounded-md bg-gray-100 dark:bg-gray-800 text-gray-500 dark:text-gray-400 group-hover:bg-[#fde0dd] dark:group-hover:bg-red-900/50 group-hover:text-[#e74c3c] dark:group-hover:text-[#e74c3c] transition-all duration-200">
                            <i class="fab fa-facebook"></i>
                        </div>
                        <span class="truncate">{% trans "Facebook" %}</span>
                    </a>
                    <a href="{% url 'post_list' %}"
                       class="group flex items-center px-2 py-2 text-lg font-medium rounded-md {% if request.resolver_match.url_name == 'post_list' %}bg-[#feeae9] text-[#e74c3c] dark:bg-red-900/30 dark:text-[#e74c3c]{% else %}text-gray-700 dark:text-gray-200 hover:bg-gray-100 dark:hover:bg-gray-800 hover:text-[#e74c3c] dark:hover:text-[#e74c3c]{% endif %} transition-all duration-200">
                        <div class="mr-3 flex-shrink-0 flex items-center justify-center w-8 h-8 rounded-md {% if request.resolver_match.url_name == 'post_list' %}bg-[#fde0dd] text-[#e74c3c] dark:bg-red-900/50 dark:text-[#e74c3c]{% else %}bg-gray-100 dark:bg-gray-800 text-gray-500 dark:text-gray-400 group-hover:bg-[#fde0dd] dark:group-hover:bg-red-900/50 group-hover:text-[#e74c3c] dark:group-hover:text-[#e74c3c]{% endif %} transition-all duration-200">
                            <i class="fas fa-blog"></i>
                        </div>
                        <span class="truncate">{% trans "Blog" %}</span>
                    </a>
                    <a href="https://owasp.org/slack/invite"
                       target="_blank"
                       rel="noopener noreferrer"
                       class="group flex items-center px-2 py-2 text-lg font-medium rounded-md text-gray-700 dark:text-gray-300 hover:bg-gray-100 dark:hover:bg-gray-800 hover:text-[#e74c3c] dark:hover:text-[#e74c3c] transition-all duration-200">
                        <div class="mr-3 flex-shrink-0 flex items-center justify-center w-8 h-8 rounded-md bg-gray-100 dark:bg-gray-800 text-gray-500 dark:text-gray-400 group-hover:bg-[#fde0dd] dark:group-hover:bg-red-900/50 group-hover:text-[#e74c3c] dark:group-hover:text-[#e74c3c] transition-all duration-200">
                            <i class="fab fa-slack"></i>
                        </div>
                        <span class="truncate">{% trans "Slack" %}</span>
                    </a>
                </div>
                <!-- Footer Links Section -->
                <div>
                    <div class="px-2 py-2">
                        <span class="text-sm text-[#e74c3c] font-medium uppercase tracking-wider">{% trans "Site Info" %}</span>
                    </div>
                    <a href="{% url 'sitemap' %}"
                       class="group flex items-center px-2 py-2 text-lg font-medium rounded-md {% if '/sitemap' in request.path %}bg-[#feeae9] text-[#e74c3c] dark:bg-red-900/30 dark:text-[#e74c3c]{% else %}text-gray-700 dark:text-gray-200 hover:bg-gray-100 dark:hover:bg-gray-800 hover:text-[#e74c3c] dark:hover:text-[#e74c3c]{% endif %} transition-all duration-200">
                        <div class="mr-3 flex-shrink-0 flex items-center justify-center w-8 h-8 rounded-md {% if '/sitemap' in request.path %}bg-[#fde0dd] text-[#e74c3c] dark:bg-red-900/50 dark:text-[#e74c3c]{% else %}bg-gray-100 dark:bg-gray-800 text-gray-500 dark:text-gray-400 group-hover:bg-[#fde0dd] dark:group-hover:bg-red-900/50 group-hover:text-[#e74c3c] dark:group-hover:text-[#e74c3c]{% endif %} transition-all duration-200">
                            <i class="fas fa-sitemap"></i>
                        </div>
                        <span class="truncate">{% trans "Sitemap" %}</span>
                    </a>
                    <a href="{% url 'roadmap' %}"
                       class="group flex items-center px-2 py-2 text-lg font-medium rounded-md {% if '/roadmap' in request.path %}bg-[#feeae9] text-[#e74c3c] dark:bg-red-900/30 dark:text-[#e74c3c]{% else %}text-gray-700 dark:text-gray-200 hover:bg-gray-100 dark:hover:bg-gray-800 hover:text-[#e74c3c] dark:hover:text-[#e74c3c]{% endif %} transition-all duration-200">
                        <div class="mr-3 flex-shrink-0 flex items-center justify-center w-8 h-8 rounded-md {% if '/roadmap' in request.path %}bg-[#fde0dd] text-[#e74c3c] dark:bg-red-900/50 dark:text-[#e74c3c]{% else %}bg-gray-100 dark:bg-gray-800 text-gray-500 dark:text-gray-400 group-hover:bg-[#fde0dd] dark:group-hover:bg-red-900/50 group-hover:text-[#e74c3c] dark:group-hover:text-[#e74c3c]{% endif %} transition-all duration-200">
                            <i class="fas fa-road"></i>
                        </div>
                        <span class="truncate">{% trans "Roadmap" %}</span>
                    </a>
                    <a href="{% url 'status_page' %}"
                       class="group flex items-center px-2 py-2 text-lg font-medium rounded-md {% if '/status' in request.path %}bg-[#feeae9] text-[#e74c3c] dark:bg-red-900/30 dark:text-[#e74c3c]{% else %}text-gray-700 dark:text-gray-200 hover:bg-gray-100 dark:hover:bg-gray-800 hover:text-[#e74c3c] dark:hover:text-[#e74c3c]{% endif %} transition-all duration-200">
                        <div class="mr-3 flex-shrink-0 flex items-center justify-center w-8 h-8 rounded-md {% if '/status' in request.path %}bg-[#fde0dd] text-[#e74c3c] dark:bg-red-900/50 dark:text-[#e74c3c]{% else %}bg-gray-100 dark:bg-gray-800 text-gray-500 dark:text-gray-400 group-hover:bg-[#fde0dd] dark:group-hover:bg-red-900/50 group-hover:text-[#e74c3c] dark:group-hover:text-[#e74c3c]{% endif %} transition-all duration-200">
                            <i class="fas fa-check-circle"></i>
                        </div>
                        <span class="truncate">{% trans "Status" %}</span>
                    </a>
                    <a href="{% url 'stats' %}"
                       class="group flex items-center px-2 py-2 text-lg font-medium rounded-md {% if '/stats' in request.path and '/stats-dashboard' not in request.path and '/website_stats' not in request.path %}bg-[#feeae9] text-[#e74c3c] dark:bg-red-900/30 dark:text-[#e74c3c]{% else %}text-gray-700 dark:text-gray-200 hover:bg-gray-100 dark:hover:bg-gray-800 hover:text-[#e74c3c] dark:hover:text-[#e74c3c]{% endif %} transition-all duration-200">
                        <div class="mr-3 flex-shrink-0 flex items-center justify-center w-8 h-8 rounded-md {% if '/stats' in request.path and '/stats-dashboard' not in request.path and '/website_stats' not in request.path %}bg-[#fde0dd] text-[#e74c3c] dark:bg-red-900/50 dark:text-[#e74c3c]{% else %}bg-gray-100 dark:bg-gray-800 text-gray-500 dark:text-gray-400 group-hover:bg-[#fde0dd] dark:group-hover:bg-red-900/50 group-hover:text-[#e74c3c] dark:group-hover:text-[#e74c3c]{% endif %} transition-all duration-200">
                            <i class="fas fa-chart-line"></i>
                        </div>
                        <span class="truncate">{% trans "Stats" %}</span>
                    </a>
                    <a href="{% url 'stats_dashboard' %}"
                       class="group flex items-center px-2 py-2 text-lg font-medium rounded-md {% if '/stats-dashboard' in request.path %}bg-[#feeae9] text-[#e74c3c] dark:bg-red-900/30 dark:text-[#e74c3c]{% else %}text-gray-700 dark:text-gray-200 hover:bg-gray-100 dark:hover:bg-gray-800 hover:text-[#e74c3c] dark:hover:text-[#e74c3c]{% endif %} transition-all duration-200">
                        <div class="mr-3 flex-shrink-0 flex items-center justify-center w-8 h-8 rounded-md {% if '/stats-dashboard' in request.path %}bg-[#fde0dd] text-[#e74c3c] dark:bg-red-900/50 dark:text-[#e74c3c]{% else %}bg-gray-100 dark:bg-gray-800 text-gray-500 dark:text-gray-400 group-hover:bg-[#fde0dd] dark:group-hover:bg-red-900/50 group-hover:text-[#e74c3c] dark:group-hover:text-[#e74c3c]{% endif %} transition-all duration-200">
                            <i class="fas fa-chart-bar"></i>
                        </div>
                        <span class="truncate">{% trans "Stats Dashboard" %}</span>
                    </a>
                    <a href="{% url 'template_list' %}"
                       class="group flex items-center px-2 py-2 text-lg font-medium rounded-md {% if '/template_list' in request.path %}bg-[#feeae9] text-[#e74c3c] dark:bg-red-900/30 dark:text-[#e74c3c]{% else %}text-gray-700 dark:text-gray-200 hover:bg-gray-100 dark:hover:bg-gray-800 hover:text-[#e74c3c] dark:hover:text-[#e74c3c]{% endif %} transition-all duration-200">
                        <div class="mr-3 flex-shrink-0 flex items-center justify-center w-8 h-8 rounded-md {% if '/template_list' in request.path %}bg-[#fde0dd] text-[#e74c3c] dark:bg-red-900/50 dark:text-[#e74c3c]{% else %}bg-gray-100 dark:bg-gray-800 text-gray-500 dark:text-gray-400 group-hover:bg-[#fde0dd] dark:group-hover:bg-red-900/50 group-hover:text-[#e74c3c] dark:group-hover:text-[#e74c3c]{% endif %} transition-all duration-200">
                            <i class="fas fa-list"></i>
                        </div>
                        <span class="truncate">{% trans "Template List" %}</span>
                    </a>
                    <a href="{% url 'website_stats' %}"
                       class="group flex items-center px-2 py-2 text-lg font-medium rounded-md {% if '/website_stats' in request.path %}bg-[#feeae9] text-[#e74c3c] dark:bg-red-900/30 dark:text-[#e74c3c]{% else %}text-gray-700 dark:text-gray-200 hover:bg-gray-100 dark:hover:bg-gray-800 hover:text-[#e74c3c] dark:hover:text-[#e74c3c]{% endif %} transition-all duration-200">
                        <div class="mr-3 flex-shrink-0 flex items-center justify-center w-8 h-8 rounded-md {% if '/website_stats' in request.path %}bg-[#fde0dd] text-[#e74c3c] dark:bg-red-900/50 dark:text-[#e74c3c]{% else %}bg-gray-100 dark:bg-gray-800 text-gray-500 dark:text-gray-400 group-hover:bg-[#fde0dd] dark:group-hover:bg-red-900/50 group-hover:text-[#e74c3c] dark:group-hover:text-[#e74c3c]{% endif %} transition-all duration-200">
                            <i class="fas fa-chart-line"></i>
                        </div>
                        <span class="truncate">{% trans "Website Stats" %}</span>
                    </a>
                </div>
                <!-- Terms Section -->
                <div>
                    <div class="px-2 py-2">
                        <span class="text-sm text-[#e74c3c] font-medium uppercase tracking-wider">{% trans "Legal" %}</span>
                    </div>
                    <a href="{% url 'terms' %}"
                       class="group flex items-center px-2 py-2 text-lg font-medium rounded-md {% if '/terms/' in request.path %}bg-[#feeae9] text-[#e74c3c] dark:bg-red-900/30 dark:text-[#e74c3c]{% else %}text-gray-700 dark:text-gray-200 hover:bg-gray-100 dark:hover:bg-gray-800 hover:text-[#e74c3c] dark:hover:text-[#e74c3c]{% endif %} transition-all duration-200">
                        <div class="mr-3 flex-shrink-0 flex items-center justify-center w-8 h-8 rounded-md {% if '/terms/' in request.path %}bg-[#fde0dd] text-[#e74c3c] dark:bg-red-900/50 dark:text-[#e74c3c]{% else %}bg-gray-100 dark:bg-gray-800 text-gray-500 dark:text-gray-400 group-hover:bg-[#fde0dd] dark:group-hover:bg-red-900/50 group-hover:text-[#e74c3c] dark:group-hover:text-[#e74c3c]{% endif %} transition-all duration-200">
                            <i class="fas fa-file-contract"></i>
                        </div>
                        <span class="truncate">{% trans "Terms" %}</span>
                    </a>
                </div>
                <!-- Language selector -->
                <div class="px-2 py-2">
                    <span class="text-sm text-[#e74c3c] font-medium uppercase tracking-wider">{% trans "Language" %}</span>
                </div>
                <form action="{% url 'set_language' %}" method="post" class="px-2">
                    {% csrf_token %}
                    <div class="relative mt-1">
                        <div class="flex items-center">
                            <i class="fas fa-globe-americas mr-3 text-[#e74c3c]"></i>
                            <select name="language"
                                    onchange="this.form.submit()"
                                    class="appearance-none w-full pl-2 pr-8 py-2 border border-gray-300 dark:border-gray-600 rounded-md shadow-sm text-sm font-medium text-gray-700 dark:text-gray-300 bg-white dark:bg-gray-800 focus:outline-none focus:ring-2 focus:ring-[#e74c3c] focus:border-[#e74c3c]">
                                {% get_current_language as LANGUAGE_CODE %}
                                {% get_available_languages as LANGUAGES %}
                                {% for lang_code, lang_name in LANGUAGES %}
                                    <option value="{{ lang_code }}"
                                            {% if lang_code == LANGUAGE_CODE %}selected{% endif %}>
                                        {{ lang_name }}
                                    </option>
                                {% endfor %}
                            </select>
                            <div class="pointer-events-none absolute inset-y-0 right-0 flex items-center pr-4">
                                <i class="fas fa-chevron-down text-gray-400 dark:text-gray-600"></i>
                            </div>
                        </div>
                    </div>
                </form>
                <!-- Design Link -->
                <div class="px-2 py-2">
                    <span class="text-sm text-[#e74c3c] font-medium uppercase tracking-wider">{% trans "Resources" %}</span>
                </div>
                <a href="https://www.figma.com/file/2lfEZKvqcb4WxRPYEwJqeE/OWASP-BLT?type=design&node-id=0%3A1&mode=design&t=Hy0GZXlVxBPHQMxr-1"
                   class="group flex items-center px-2 py-2 text-lg font-medium rounded-md text-gray-700 dark:text-gray-300 hover:bg-gray-100 dark:hover:bg-gray-800 hover:text-[#e74c3c] dark:hover:text-[#e74c3c] transition-all duration-200"
                   target="_blank"
                   rel="noopener noreferrer">
                    <div class="mr-3 flex-shrink-0 flex items-center justify-center w-8 h-8 rounded-md bg-gray-100 dark:bg-gray-800 text-gray-500 dark:text-gray-400 group-hover:bg-[#fde0dd] dark:group-hover:bg-red-900/50 group-hover:text-[#e74c3c] dark:group-hover:text-[#e74c3c] transition-all duration-200">
                        <i class="fab fa-figma"></i>
                    </div>
                    <span class="truncate">{% trans "Design" %}</span>
                </a>
                <!-- Style Guide Link -->
                <a href="{% url 'style_guide' %}"
                   class="group flex items-center px-2 py-2 text-lg font-medium rounded-md {% if '/style-guide/' in request.path %}bg-[#feeae9] text-[#e74c3c] dark:bg-red-900/30 dark:text-[#e74c3c]{% else %}text-gray-700 dark:text-gray-200 hover:bg-gray-100 dark:hover:bg-gray-800 hover:text-[#e74c3c] dark:hover:text-[#e74c3c]{% endif %} transition-all duration-200">
                    <div class="mr-3 flex-shrink-0 flex items-center justify-center w-8 h-8 rounded-md {% if '/style-guide/' in request.path %}bg-[#fde0dd] text-[#e74c3c] dark:bg-red-900/50 dark:text-[#e74c3c]{% else %}bg-gray-100 dark:bg-gray-800 text-gray-500 dark:text-gray-400 group-hover:bg-[#fde0dd] dark:group-hover:bg-red-900/50 group-hover:text-[#e74c3c] dark:group-hover:text-[#e74c3c]{% endif %} transition-all duration-200">
                        <i class="fas fa-palette"></i>
                    </div>
                    <span class="truncate">{% trans "Style Guide" %}</span>
                </a>
                <!-- Edit Link -->
                {% get_current_template as current_template %}
                <a href="https://github.com/OWASP-BLT/BLT/blob/main/website/templates/{{ current_template }}"
                   class="group flex items-center px-2 py-2 text-lg font-medium rounded-md text-gray-700 dark:text-gray-300 hover:bg-gray-100 dark:hover:bg-gray-800 hover:text-[#e74c3c] dark:hover:text-[#e74c3c] transition-all duration-200"
                   target="_blank"
                   rel="noopener">
                    <div class="mr-3 flex-shrink-0 flex items-center justify-center w-8 h-8 rounded-md bg-gray-100 dark:bg-gray-800 text-gray-500 dark:text-gray-400 group-hover:bg-[#fde0dd] dark:group-hover:bg-red-900/50 group-hover:text-[#e74c3c] dark:group-hover:text-[#e74c3c] transition-all duration-200">
                        <i class="fas fa-edit"></i>
                    </div>
                    <span class="truncate">{% trans "Edit this page" %}</span>
                </a>
            </nav>
        </div>
    </div>
</div><|MERGE_RESOLUTION|>--- conflicted
+++ resolved
@@ -19,11 +19,7 @@
                 {% if '/organization/' in request.path %}
                     <div class="flex flex-col gap-1">
                         <div class="px-2 py-2">
-<<<<<<< HEAD
-                            <span class="text-sm text-[#e74c3c] font-medium uppercase tracking-wider">{% trans "Dashboard" %}</span>
-=======
                             <span class="text-sm text-[#e74c3c] dark:text-[#e74c3c] font-semibold uppercase tracking-wider">{% trans "Dashboard" %}</span>
->>>>>>> e2c3f8b2
                         </div>
                         {% if request.resolver_match.kwargs.id %}
                             <a href="{% url 'organization_analytics' request.resolver_match.kwargs.id %}"
@@ -88,11 +84,7 @@
                 <!--Organization-->
                 <div>
                     <div class="px-2 py-2">
-<<<<<<< HEAD
-                        <span class="text-sm text-[#e74c3c] font-medium uppercase tracking-wider">{% trans "Organizations" %}</span>
-=======
                         <span class="text-sm text-[#e74c3c] dark:text-[#e74c3c] font-semibold uppercase tracking-wider">{% trans "Organizations" %}</span>
->>>>>>> e2c3f8b2
                     </div>
                     <a href="{% url 'organizations' %}"
                        class="group flex items-center px-2 py-2 text-lg font-medium rounded-md {% if request.resolver_match.url_name == 'organizations' %}bg-[#feeae9] text-[#e74c3c] dark:bg-red-900/30 dark:text-[#e74c3c]{% else %}text-gray-700 dark:text-gray-200 hover:bg-gray-100 dark:hover:bg-gray-800 hover:text-[#e74c3c] dark:hover:text-[#e74c3c]{% endif %} transition-all duration-200">
