--- conflicted
+++ resolved
@@ -22,106 +22,6 @@
 		a:visited {
             color: black;
         }
-<<<<<<< HEAD
-	</style>
-	<div class="h-full px-11 overflow-y-auto bg-white flex flex-col justify-between no-scrollbar mt-6">
-		<div>
-		<ul class="space-y-3 font-medium text-3xl mt-6 mb-0">
-			<li class="flex items-center p-2">
-				<div class="w-8 mr-4"><i class="fa fa-exclamation-circle" id="icon"></i></div><a href="/" class=""><span class="text">Issues</span></a>
-			</li>
-			<li class="flex items-center p-2">
-				<div class="w-8 mr-4"><i class="fa fa-institution" id="icon"></i></div>
-				<div class="content-container"><a href="/companies" class=""><span class="text">Companies</span></a></div>
-			</li>
-			<li class="flex items-center p-2">
-				<div class="w-8 mr-4"><i class="fa fa-trophy" id="icon"></i></div><a href="/leaderboard" class=""><span class="text">Users</span></a>
-			</li>
-			<li class="flex items-center p-2">
-				<div class="w-8 mr-4"><i class="fa fa-users" id="icon"></i></div><a href="/teams" class=""><span class="text">Teams</span></a>
-			</li>
-			<li class="flex items-center p-2">
-				<div class="w-8 mr-4"><i class="fa fa-bug" aria-hidden="true" id="icon"></i></div><a href="/hunts" class="text"><span class="">Hunts</span></a>
-			</li>
-			<li class="flex items-center p-2">
-				<div class="w-8 mr-4"><i class="fa fa-cubes" id="icon"></i></div><a href="/projects" class=""><span class="text">Projects</span></a>
-			</li>
-			<li class="flex items-center p-2">
-				<div class="w-8 mr-4"><i class="fa fa-file-code-o" id="icon"></i></div><a href="/apps" class=""><span class="text">Apps</span></a>
-			</li>
-		</ul>
-
-		<ul class="space-y-2 font-medium text-3xl mt-8 mb-0">
-			<li class="mb-[-6px] ms-[1px]">
-				<span class="font-bold text-[#AAA] text-[1.2rem] tracking-wide">EXPERIMENTAL</span>
-			</li>
-			<li class="flex items-center p-2">
-				<div class="w-8 mr-4"><i class="fa fa-trash" id="icon"></i></div><a href="/deletions" class=""><span class="text">Deletions</span></a>
-			</li>
-			<li class="flex items-center p-2">
-				<div class="w-8 mr-4"><i class="fa fa-trademark" id="icon"></i></div><a href="/trademarks" class=""><span class="text">Trademarks</span></a>
-			</li>
-			<li class="flex items-center p-2">
-				<div class="w-8 mr-4"><i class="fa-solid fa-bacon" id="icon"></i></div><a href="/bacon" class=""><span class="text">BACON</span></a>
-			</li>
-			<li class="flex items-center p-2">
-				<div class="w-8 mr-4"><i class="fa fa-tv" id="icon"></i></div><a href="/bltv" class=""><span class="text">BLTV</span></a>
-			</li>
-		</ul>
-
-		
-		<button class="w-full mt-8" onclick="(document.getElementById('menu-more-section').classList.toggle('max-h-[200px]'), document.getElementById('menu-more-dropdown').classList.toggle('rotate-[180deg]'))">
-			<span class="font-bold text-[#AAA] text-[1.2rem] tracking-wide flex flex-row items-center justify-between w-full">
-				MORE
-				<svg class="hs-dropdown-open:rotate-180 w-6 h-6 transition rotate-[360deg]" id="menu-more-dropdown" xmlns="http://www.w3.org/2000/svg" width="24" height="24" viewBox="0 0 24 24" fill="none" stroke="currentColor" stroke-width="3.5" stroke-linecap="round" stroke-linejoin="round"><path d="m6 9 6 6 6-6"/></svg>
-			</span>
-		</button>
-
-		<ul class="space-y-3 font-medium text-3xl mt-1 overflow-clip transition-[max-height] duration-[250ms] max-h-0" id="menu-more-section">
-			<li class="flex items-center p-2"> 
-				<div class="w-8 mr-4"><i class="fa fa-code" aria-hidden="true" id="icon"></i></div><a href="/contributors" class="text"><span class="">Contributors</span></a>
-			</li>
-			<li class="flex items-center p-2">
-				<div class="w-8 mr-4"><i class="fa fa-info" id="icon"></i></div><a href="/about" class=""><span class="text">About Us</span></a>
-			</li>
-			<li class="flex items-center p-2">
-				<div class="w-8 mr-4"><i class="fa-solid fa-file-contract" id="icon"></i></div><a href="/terms" class="text"><span class="">Terms</span></a>
-			</li>
-			<li class="flex items-center p-2">
-				<div class="w-8 mr-4"><i class="fa fa-code-fork" id="icon"></i></div><a href="https://github.com/OWASP/BLT#readme" class=""><span class="">Developers</span></a>
-			</li>
-		</ul>
-		</div>
-
-		<ul class="space-y-3 font-semibold text-3xl flex-end mb-[20px] mt-[10px]">
-			<li class="opacity-90 transition hover:opacity-100">
-				<a class="bg-gray-100 w-full inline-flex py-3 px-5 rounded-2xl items-center transition hover:bg-gray-200 focus:outline-none cursor-pointer hover:text-black">
-					<svg xmlns="http://www.w3.org/2000/svg" fill="currentColor" class="w-9 h-9" viewBox="0 0 512 512">
-						<path d="M99.617 8.057a50.191 50.191 0 00-38.815-6.713l230.932 230.933 74.846-74.846L99.617 8.057zM32.139 20.116c-6.441 8.563-10.148 19.077-10.148 30.199v411.358c0 11.123 3.708 21.636 10.148 30.199l235.877-235.877L32.139 20.116zM464.261 212.087l-67.266-37.637-81.544 81.544 81.548 81.548 67.273-37.64c16.117-9.03 25.738-25.442 25.738-43.908s-9.621-34.877-25.749-43.907zM291.733 279.711L60.815 510.629c3.786.891 7.639 1.371 11.492 1.371a50.275 50.275 0 0027.31-8.07l266.965-149.372-74.849-74.847z"></path>
-					</svg>
-					<span class="ml-4 flex items-start flex-col leading-none">
-						<span class="text-base text-gray-600 mb-[-1px]">GET IT ON</span>
-						<span class="title-font tracking-tight font-semibold mb-[3px]">Google Play</span>
-					</span>
-				</a>
-			</li>
-
-			<li class="opacity-90 transition hover:opacity-100">
-				<a href="https://apps.apple.com/us/app/owasp-blt/id6448071954" class="bg-gray-100 w-full inline-flex py-3 px-5 rounded-2xl items-center transition hover:bg-gray-200 focus:outline-none cursor-pointer hover:text-black">
-					<svg xmlns="http://www.w3.org/2000/svg" fill="currentColor" class="w-9 h-9" viewBox="0 0 305 305">
-						<path d="M40.74 112.12c-25.79 44.74-9.4 112.65 19.12 153.82C74.09 286.52 88.5 305 108.24 305c.37 0 .74 0 1.13-.02 9.27-.37 15.97-3.23 22.45-5.99 7.27-3.1 14.8-6.3 26.6-6.3 11.22 0 18.39 3.1 25.31 6.1 6.83 2.95 13.87 6 24.26 5.81 22.23-.41 35.88-20.35 47.92-37.94a168.18 168.18 0 0021-43l.09-.28a2.5 2.5 0 00-1.33-3.06l-.18-.08c-3.92-1.6-38.26-16.84-38.62-58.36-.34-33.74 25.76-51.6 31-54.84l.24-.15a2.5 2.5 0 00.7-3.51c-18-26.37-45.62-30.34-56.73-30.82a50.04 50.04 0 00-4.95-.24c-13.06 0-25.56 4.93-35.61 8.9-6.94 2.73-12.93 5.09-17.06 5.09-4.64 0-10.67-2.4-17.65-5.16-9.33-3.7-19.9-7.9-31.1-7.9l-.79.01c-26.03.38-50.62 15.27-64.18 38.86z"></path>
-						<path d="M212.1 0c-15.76.64-34.67 10.35-45.97 23.58-9.6 11.13-19 29.68-16.52 48.38a2.5 2.5 0 002.29 2.17c1.06.08 2.15.12 3.23.12 15.41 0 32.04-8.52 43.4-22.25 11.94-14.5 17.99-33.1 16.16-49.77A2.52 2.52 0 00212.1 0z"></path>
-					</svg>
-					<span class="ml-4 flex items-start flex-col leading-none">
-						<span class="text-base text-gray-600 mb-[-1px]">Download on the</span>
-						<span class="title-font tracking-tight font-semibold mb-[3px]">App Store</span>
-					</span>
-				</a>
-			</li>
-		</ul>
-	</div>
-	<script>
-=======
 	
     </style>
     <div class="h-full px-11 overflow-y-auto bg-white flex flex-col justify-between no-scrollbar mt-6">
@@ -285,7 +185,6 @@
         </ul>
     </div>
     <script>
->>>>>>> e51447e4
 		document.addEventListener('DOMContentLoaded', function () {
 			const hamburgerButton = document.getElementById('hamburger-button');
 			const sidebar = document.getElementById('sidebar');
