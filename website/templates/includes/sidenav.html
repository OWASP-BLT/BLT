{% load static %}
<!-- Include Font Awesome CSS -->
<link rel="stylesheet"
      href="https://cdnjs.cloudflare.com/ajax/libs/font-awesome/6.4.0/css/all.min.css">
<aside id="sidebar"
       class="tracking-tight fixed top-0 left-0 z-40 w-[210px] h-screen pt-[70px] transition-transform -translate-x-full bg-white lg:translate-x-0 no-scrollbar"
       aria-label="Sidebar">
    <style>
        .sidenav {
            margin-top: 15px;
        }
        .no-scrollbar::-webkit-scrollbar {
            display: none;
        }
        /* Hide scrollbar for IE, Edge, and Firefox */
        .no-scrollbar {
            -ms-overflow-style: none; /* IE and Edge */
            scrollbar-width: none; /* Firefox */
        }
        a:link {
            color: black;
            background-color: transparent;
            text-decoration: none;
        }
        a:visited {
            color: black;
        }
        .icon {
            width: 1.5rem;
            margin-right: 1rem;
            color: #ef4444; /* Updated color */
        }
        
        .spacer{
            height: 50px;
            
        }
    </style>
    <div class="h-full px-11 overflow-y-auto bg-white flex flex-col justify-between no-scrollbar sidenav">
        <div class="overflow-auto no-scrollbar">
            <ul class="font-medium text-2xl mt-6 mb-0">
                <!-- Organizations Header Link -->
                <li class="mb-2 {% if '/companies/' in request.path %}bg-gray-200{% endif %}">
                    <a href="{% url 'domain_lists' %}"
                       class="flex items-center w-full no-underline p-2 {% if '/companies/' in request.path %} text-black {% else %} hover:text-red-500 text-black {% endif %}">
                        <div class="icon text-red-500">
                            <i class="fas fa-building fa-lg"></i>
                        </div>
                        <span>Organizations</span>
                    </a>
                </li>
                <!-- Submenu Items -->
                <ul class="pl-8">
<<<<<<< HEAD
                    <li class="mb-2 {% if request.path == '/' %}bg-gray-200{% endif %}">
                        <a href="{% url 'index' %}"
                           class="flex items-center w-full p-2 no-underline {% if request.path == '/' %}text-black{% else %}hover:text-red-500 text-black{% endif %}">
=======
                    <li class="mb-2 {% if request.path == '' %}bg-gray-200{% endif %}">
                        <a href="{% url 'issues' %}"
                           class="flex items-center w-full text-black no-underline p-2">
>>>>>>> 6f0890d6
                            <div class="icon text-red-500">
                                <i class="fas fa-exclamation-triangle fa-lg"></i>
                            </div>
                            <span>Issues (bugs)</span>
                        </a>
                    </li>
                    <li class="mb-2 {% if request.path == '/sizzle/' %}bg-gray-200{% endif %}">
                        <a href="{% url 'sizzle' %}"
                           class="flex items-center w-full no-underline p-2 {% if request.path == '/sizzle/' %}text-black{% else %}hover:text-red-500 text-black{% endif %}">
                            <div class="icon text-blue-500">
                                <i class="fas fa-stopwatch fa-lg"></i>
                            </div>
                            <span>Sizzle (timer)</span>
                        </a>
                    </li>
                    <li class="mb-2 {% if request.path == '/scoreboard/' %}bg-gray-200{% endif %}">
                        <a href="{% url 'scoreboard' %}"
                           class="flex items-center w-full no-underline p-2 {% if request.path == '/scoreboard/' %}text-black{% else %}hover:text-red-500 text-black{% endif %}">
                            <div class="icon text-yellow-500">
                                <i class="fas fa-trophy fa-lg"></i>
                            </div>
                            <span>Scoreboard</span>
                        </a>
                    </li>
                    <li class="mb-2 {% if request.path == '/hunts/' %}bg-gray-200{% endif %}">
                        <a href="{% url 'hunts' %}"
                           class="flex items-center w-full no-underline p-2 {% if request.path == '/hunts/' %}text-black{% else %}hover:text-red-500 text-black{% endif %}">
                            <div class="icon text-purple-500">
                                <i class="fas fa-bug fa-lg"></i>
                            </div>
                            <span>Bug Bounties</span>
                        </a>
                    </li>
                    <li class="mb-2 {% if request.path == '/reported-ips/' %}bg-gray-200{% endif %}">
                        <a href="{% url 'reported_ips_list' %}"
                           class="flex items-center w-full text-black no-underline p-2">
                            <div class="icon text-red-500">
                                <i class="fas fa-exclamation-triangle fa-lg"></i>
                            </div>
                            <span>Reported IPs</span>
                        </a>
                    </li>
                    <li class="mb-2 {% if request.path == '/trademarks/' %}bg-gray-200{% endif %}">
                        <a href="{% url 'trademark_search' %}"
                           class="flex items-center w-full no-underline p-2 {% if request.path == '/trademarks/' %}text-black{% else %}hover:text-red-500 text-black{% endif %}">
                            <div class="icon text-indigo-500">
                                <i class="fas fa-registered fa-lg"></i>
                            </div>
                            <span>Trademarks</span>
                        </a>
                    </li>
                </ul>
                <!-- Spacer -->
                <div class="my-4 border-t border-gray-300"></div>
                <!-- Projects Header Link -->
                <li class="mb-2 {% if request.path == '/projects/' %}bg-gray-200{% endif %}">
                    <a href="{% url 'project_list' %}"
                       class="flex items-center w-full no-underline p-2 {% if '/projects/' in request.path %} text-black {% else %} hover:text-red-500 text-black {% endif %}">
                        <div class="icon text-orange-500">
                            <i class="fas fa-box fa-lg"></i>
                        </div>
                        <span>Projects</span>
                    </a>
                </li>
                <!-- Submenu Items -->
                <ul class="pl-8">
                    <li class="mb-2 {% if request.path == '/bidding/' %}bg-gray-200{% endif %}">
                        <a href="{% url 'BiddingData' %}"
                           class="flex items-center w-full no-underline p-2 {% if '/bidding/' in request.path %} text-black {% else %} hover:text-red-500 text-black {% endif %}">
                            <div class="icon text-green-500">
                                <i class="fas fa-money-bill-wave fa-lg"></i>
                            </div>
                            <span>Bid on Issues</span>
                        </a>
                    </li>
                    <li class="mb-2 {% if request.path == '/blt-tomato/' %}bg-gray-200{% endif %}">
                        <a href="{% url 'blt-tomato' %}"
                           class="flex items-center w-full no-underline p-2 {% if '/blt-tomato/' in request.path %} text-black {% else %} hover:text-red-500 text-black {% endif %}">
                            <div class="icon text-red-500">
                                <i class="fas fa-seedling fa-lg"></i>
                            </div>
                            <span>Funding</span>
                        </a>
                    </li>
                    <li class="mb-2 {% if request.path == '/bacon/' %}bg-gray-200{% endif %}">
                        <a href="{% url 'bacon' %}"
                           class="flex items-center w-full no-underline p-2 {% if '/bacon/' in request.path %} text-black {% else %} hover:text-red-500 text-black {% endif %}">
                            <div class="icon text-pink-500">
                                <i class="fas fa-coins fa-lg"></i>
                            </div>
                            <span>BACON (coin)</span>
                        </a>
                    </li>
<<<<<<< HEAD
                    <li class="mb-2 {% if request.path == '/contributor-stats/today/' %}bg-gray-200{% endif %}">
                        <a href="{% url 'contributor-stats' %}"
                           class="flex items-center w-full no-underline p-2 {% if '/contributor-stats/today/' in request.path %} text-black {% else %} hover:text-red-500 text-black {% endif %}">
                            <div class="icon text-blue-500">
                                <i class="fas fa-calendar-day fa-lg"></i>
                            </div>
                            <span>Stats</span>
                        </a>
                    </li>
=======
>>>>>>> 6f0890d6
                </ul>
                <!-- Spacer -->
                <div class="my-4 border-t border-gray-300"></div>
                <!-- Users Header Link -->
                <li class="mb-2 {% if request.path == '/users/' %}bg-gray-200{% endif %}">
                    <a href="{% url 'users' %}"
                       class="flex items-center w-full no-underline p-2 {% if '/users/' in request.path %} text-black {% else %} hover:text-red-500 text-black {% endif %}">
                        <div class="icon text-purple-500">
                            <i class="fas fa-user-friends fa-lg"></i>
                        </div>
                        <span>Users</span>
                    </a>
                </li>
                <!-- Submenu Items -->
                <ul class="pl-8">
                    <li class="mb-2 {% if request.path == '/leaderboard/' %}bg-gray-200{% endif %}">
                        <a href="{% url 'leaderboard_global' %}"
                           class="flex items-center w-full no-underline p-2 {% if '/leaderboard/' in request.path %} text-black {% else %} hover:text-red-500 text-black {% endif %}">
                            <div class="icon text-yellow-500">
                                <i class="fas fa-medal fa-lg"></i>
                            </div>
                            <span>Leaderboard</span>
                        </a>
                    </li>
                    <li class="mb-2 {% if request.path == '/contributors/' %}bg-gray-200{% endif %}">
                        <a href="{% url 'contributors' %}"
                           class="flex items-center w-full no-underline p-2 {% if '/contributors/' in request.path %} text-black {% else %} hover:text-red-500 text-black {% endif %}">
                            <div class="icon text-blue-500">
                                <i class="fas fa-laptop-code fa-lg"></i>
                            </div>
                            <span>Contributors</span>
                        </a>
                    </li>
                    <li class="mb-2 {% if request.path == '/deletions/' %}bg-gray-200{% endif %}">
                        <a href="{% url 'deletions' %}"
                           class="flex items-center w-full no-underline p-2 {% if '/deletions/' in request.path %} text-black {% else %} hover:text-red-500 text-black {% endif %}">
                            <div class="icon text-red-500">
                                <i class="fas fa-trash-alt fa-lg"></i>
                            </div>
                            <span>Takedowns</span>
                        </a>
                    </li>
                </ul>
                <!-- Spacer -->
                <div class="my-4 border-t border-gray-300"></div>
                <!-- iPhone App -->
                <li class="mb-2">
                    <a href="https://apps.apple.com/us/app/owasp-blt/id6448071954"
                       class="flex items-center w-full no-underline p-2 hover:text-red-500 text-black"
                       rel="noopener noreferrer">
                        <div class="icon text-gray-800">
                            <i class="fab fa-apple fa-lg"></i>
                        </div>
                        <span>iPhone App</span>
                    </a>
                </li>
                <!-- Spacer -->
                <div class="my-4 border-t border-gray-300"></div>
                <!-- About Us Header Link -->
                <li class="mb-2 {% if request.path == '/about/' %}bg-gray-200{% endif %}">
                    <a href="{% url 'about' %}"
                       class="flex items-center w-full no-underline p-2 {% if '/about/' in request.path %} text-black {% else %} hover:text-red-500 text-black {% endif %}">
                        <div class="icon text-blue-500">
                            <i class="fas fa-info-circle fa-lg"></i>
                        </div>
                        <span>About Us</span>
                    </a>
                </li>
                <!-- Submenu Items -->
                <ul class="pl-8">
                    <li class="mb-2 {% if request.path == '/sponsor/' %}bg-gray-200{% endif %}">
                        <a href="{% url 'sponsor' %}"
                           class="flex items-center w-full no-underline p-2 {% if '/sponsor/' in request.path %} text-black {% else %} hover:text-red-500 text-black {% endif %}">
                            <div class="icon text-green-500">
                                <i class="fas fa-handshake fa-lg"></i>
                            </div>
                            <span>Sponsorships</span>
                        </a>
                    </li>
                    <li class="mb-2 {% if request.path == '/sponsor/' %}bg-gray-200{% endif %}">
                        <a href="{% url 'sponsor' %}"
                           class="flex items-center w-full no-underline p-2 {% if '/sponsor/' in request.path %} text-black {% else %} hover:text-red-500 text-black {% endif %}">
                            <div class="icon text-red-500">
                                <i class="fas fa-donate fa-lg"></i>
                            </div>
                            <span>Donations</span>
                        </a>
                    </li>
                    <li class="mb-2 {% if request.path == '/view-suggestion/' %}bg-gray-200{% endif %}">
                        <a href="{% url 'view_suggestions' %}"
                           class="flex items-center w-full text-black no-underline p-2 {% if '/view-suggestion/' in request.path %} text-black {% else %} hover:text-red-500 text-black {% endif %}">
                            <div class="icon text-purple-500">
                                <i class="fas fa-comments fa-lg"></i>
                            </div>
                            <span>Suggestions</span>
                        </a>
                    </li>
                </ul>
                <!-- Spacer -->
                <div class="my-4 border-t border-gray-300"></div>
                <!-- Contribute Header Link -->
                <li class="mb-2 {% if request.path == '/contribute/' %}bg-gray-200{% endif %}">
                    <a href="{% url 'contribution_guidelines' %}"
                       class="flex items-center w-full no-underline p-2 {% if '/contribute/' in request.path %}text-black{% else %}hover:text-red-500 text-black{% endif %}">
                        <div class="icon text-orange-500">
                            <i class="fas fa-hands-helping fa-lg"></i>
                        </div>
                        <span>Contribute</span>
                    </a>
                </li>
                <!-- Submenu Items -->
                <ul class="pl-8">
                    <li class="mb-2">
                        <a href="https://github.com/OWASP/BLT/blob/main/Setup.md"
                           class="flex items-center w-full no-underline p-2 {% if '/Setup.md' in request.path %}text-black{% else %}hover:text-red-500 text-black{% endif %}">
                            <div class="icon text-blue-500">
                                <i class="fas fa-book fa-lg"></i>
                            </div>
                            <span>Documentation</span>
                        </a>
                    </li>
                    <li class="mb-2">
                        <a href="https://blt.owasp.org/swagger/"
                           class="flex items-center w-full no-underline p-2 {% if '/swagger/' in request.path %}text-black{% else %}hover:text-red-500 text-black{% endif %}">
                            <div class="icon text-green-500">
                                <i class="fas fa-cogs fa-lg"></i>
                            </div>
                            <span>Developer API</span>
                        </a>
                    </li>
                    <li class="mb-2 {% if request.path == '/bltv/' %}bg-gray-200{% endif %}">
                        <a href="{% url 'bltv' %}"
                           class="flex items-center w-full no-underline p-2 {% if '/bltv/' in request.path %}text-black{% else %}hover:text-red-500 text-black{% endif %}">
                            <div class="icon text-red-500">
                                <i class="fas fa-tv fa-lg"></i>
                            </div>
                            <span>BLTV</span>
                        </a>
                    </li>
                    <li class="mb-2 {% if request.path == '/gsoc/' %}bg-gray-200{% endif %}">
                        <a href="{% url 'gsoc' %}"
                           class="flex items-center w-full text-black no-underline p-2">
                            <div class="icon text-red-500">
                                <i class="fas fa-sun-o fa-lg"></i>
                            </div>
                            <span>GSOC</span>
                        </a>
                    </li>
                </ul>
                <!-- Spacer -->
                <div class="my-4 border-t border-gray-300"></div>
                <!-- Follow Us Header Link -->
                <li class="mb-2">
                    <a href="https://twitter.com/OWASP_BLT"
                       class="flex items-center w-full no-underline p-2 {% if '/OWASP_BLT' in request.path %}text-black{% else %}hover:text-red-500 text-black{% endif %}"
                       target="_blank">
                        <div class="icon text-gray-700">
                            <i class="fab fa-twitter fa-lg"></i>
                        </div>
                        <span>Twitter</span>
                    </a>
                </li>
                <li class="mb-2">
                    <a href="https://www.facebook.com/groups/owaspfoundation/"
                       class="flex items-center w-full text-black no-underline p-2"
                       target="_blank">
                        <div class="icon text-blue-600">
                            <i class="fab fa-facebook fa-lg"></i>
                        </div>
                        <span>Facebook</span>
                    </a>
                </li>
                <li class="mb-2 {% if request.path == '/blog/' %}bg-gray-200{% endif %}">
                    <a href="{% url 'blog' %}"
                       class="flex items-center w-full text-black no-underline p-2">
                        <div class="icon text-red-500">
                            <i class="fas fa-blog fa-lg"></i>
                        </div>
                        <span>Blog</span>
                    </a>
                </li>
                <li class="mb-2 ">
                    <a href="https://owasp.org/slack/invite"
                       target="_blank"
                       class="flex items-center w-full text-black no-underline p-2">
                        <div class="icon text-red-500">
                            <i class="fab fa-slack fa-lg"></i>
                        </div>
                        <span>Slack</span>
                    </a>
                </li>
<<<<<<< HEAD
                <!-- Submenu Items -->
                <ul class="pl-8">
                    <li class="mb-2">
                        <a href="https://www.facebook.com/groups/owaspfoundation/"
                           class="flex items-center w-full no-underline p-2 {% if '/owaspfoundation' in request.path %}text-black{% else %}hover:text-red-500 text-black{% endif %}"
                           target="_blank">
                            <div class="icon text-blue-600">
                                <i class="fab fa-facebook fa-lg"></i>
                            </div>
                            <span>Facebook</span>
                        </a>
                    </li>
                    <li class="mb-2">
                        <a href="https://github.com/OWASP/BLT"
                           class="flex items-center w-full no-underline p-2 {% if '/BLT' in request.path %}text-black{% else %}hover:text-red-500 text-black{% endif %}"
                           target="_blank">
                            <div class="icon text-gray-800">
                                <i class="fab fa-github fa-lg"></i>
                            </div>
                            <span>GitHub</span>
                        </a>
                    </li>
                    <li class="mb-2 {% if request.path == '/blog/' %}bg-gray-200{% endif %}">
                        <a href="{% url 'blog' %}"
                           class="flex items-center w-full no-underline p-2 {% if '/blog/' in request.path %}text-black{% else %}hover:text-red-500 text-black{% endif %}">
                            <div class="icon text-red-500">
                                <i class="fas fa-blog fa-lg"></i>
                            </div>
                            <span>Blog</span>
                        </a>
                    </li>
                </ul>
=======
>>>>>>> 6f0890d6
                <!-- Spacer -->
                <div class="my-4 border-t border-gray-300"></div>
                <!-- Footer Links -->
                <li class="mb-2 {% if request.path == '/sitemap/' %}bg-gray-200{% endif %}">
                    <a href="{% url 'sitemap' %}"
                       class="flex items-center w-full no-underline p-2 {% if '/sitemap' in request.path %}text-black{% else %}hover:text-red-500 text-black{% endif %}">
                        <div class="icon text-indigo-500">
                            <i class="fas fa-sitemap fa-lg"></i>
                        </div>
                        <span>Sitemap</span>
                    </a>
                </li>
                <li class="mb-2 {% if request.path == '/status/' %}bg-gray-200{% endif %}">
                    <a href="{% url 'check_status' %}"
                       class="flex items-center w-full no-underline p-2 {% if '/status' in request.path %}text-black{% else %}hover:text-red-500 text-black{% endif %}">
                        <div class="icon text-green-500">
                            <i class="fas fa-check-circle fa-lg"></i>
                        </div>
                        <span>Status</span>
                    </a>
                </li>
                <li class="mb-2 {% if request.path == '/stats/' %}bg-gray-200{% endif %}">
                    <a href="{% url 'stats' %}"
                       class="flex items-center w-full no-underline p-2 {% if '/stats' in request.path %}text-black{% else %}hover:text-red-500 text-black{% endif %}">
                        <div class="icon text-indigo-500">
                            <i class="fas fa-chart-line fa-lg"></i>
                        </div>
                        <span>Stats</span>
                    </a>
                </li>
                <div class="my-4 border-t border-gray-300"></div>
                <li class="mb-2">
                    <a href="https://github.com/OWASP_BLT/"
                       class="flex items-center w-full text-black no-underline p-2"
                       target="_blank">
                        <div class="icon text-gray-800">
                            <i class="fab fa-github fa-lg"></i>
                        </div>
                        <span>Repositories</span>
                    </a>
                </li>
                <!-- Submenu Items -->
                <ul class="pl-8">
                    <li class="mb-2">
                        <a href="https://github.com/OWASP-BLT/BLT/"
                           target="_blank"
                           class="flex items-center w-full text-black no-underline p-2">
                            <div class="icon text-blue-500">
                                <i class="fas fa-code-branch fa-lg"></i>
                            </div>
                            <span>BLT Core</span>
                        </a>
                    </li>
                    <li class="mb-2">
                        <a href="https://github.com/OWASP-BLT/BLT-Flutter"
                           target="_blank"
                           class="flex items-center w-full text-black no-underline p-2">
                            <div class="icon text-blue-500">
                                <i class="fas fa-mobile-alt fa-lg"></i>
                            </div>
                            <span>BLT Flutter</span>
                        </a>
                    </li>
                    <li class="mb-2">
                        <a href="https://github.com/OWASP-BLT/BLT-Extension"
                           target="_blank"
                           class="flex items-center w-full text-black no-underline p-2">
                            <div class="icon text-blue-500">
                                <i class="fas fa-puzzle-piece fa-lg"></i>
                            </div>
                            <span>BLT Extension</span>
                        </a>
                    </li>
                    <li class="mb-2">
                        <a href="https://github.com/OWASP-BLT/BLT-Action"
                           target="_blank"
                           class="flex items-center w-full text-black no-underline p-2">
                            <div class="icon text-blue-500">
                                <i class="fas fa-play-circle fa-lg"></i>
                            </div>
                            <span>BLT Action</span>
                        </a>
                    </li>
                    <li class="mb-2">
                        <a href="https://github.com/OWASP-BLT/BLT-Bacon"
                           target="_blank"
                           class="flex items-center w-full text-black no-underline p-2">
                            <div class="icon text-blue-500">
                                <i class="fas fa-coins fa-lg"></i>
                            </div>
                            <span>BLT BACON</span>
                        </a>
                    </li>
                    <li class="mb-2">
                        <a href="https://github.com/OWASP-BLT/BLT-Lettuce"
                           target="_blank"
                           class="flex items-center w-full text-black no-underline p-2">
                            <div class="icon text-blue-500">
                                <i class="fas fa-leaf fa-lg"></i>
                            </div>
                            <span>BLT Lettuce</span>
                        </a>
                    </li>
                </ul>
                <div class="my-4 border-t border-gray-300"></div>
                <li class="mb-2 {% if request.path == '/terms/' %}bg-gray-200{% endif %}">
                    <a href="{% url 'terms' %}"
                       class="flex items-center w-full no-underline p-2 {% if '/terms' in request.path %}text-black{% else %}hover:text-red-500 text-black{% endif %}">
                        <div class="icon text-gray-700">
                            <i class="fas fa-file-contract fa-lg"></i>
                        </div>
                        <span>Terms</span>
                    </a>
                </li>
                <!-- Spacer at the bottom -->
                <div class="spacer"></div>
            </ul>
        </div>
    </div>
    <script>
        document.addEventListener('DOMContentLoaded', function () {
            const hamburgerButton = document.getElementById('hamburger-button');
            const sidebar = document.getElementById('sidebar');
            hamburgerButton.addEventListener('click', function () {
                sidebar.classList.toggle('-translate-x-full');
            });
        });
    </script>
</aside><|MERGE_RESOLUTION|>--- conflicted
+++ resolved
@@ -51,15 +51,9 @@
                 </li>
                 <!-- Submenu Items -->
                 <ul class="pl-8">
-<<<<<<< HEAD
-                    <li class="mb-2 {% if request.path == '/' %}bg-gray-200{% endif %}">
-                        <a href="{% url 'index' %}"
-                           class="flex items-center w-full p-2 no-underline {% if request.path == '/' %}text-black{% else %}hover:text-red-500 text-black{% endif %}">
-=======
-                    <li class="mb-2 {% if request.path == '' %}bg-gray-200{% endif %}">
+                    <li class="mb-2 {% if request.path == '/issues/' %}bg-gray-200{% endif %}">
                         <a href="{% url 'issues' %}"
-                           class="flex items-center w-full text-black no-underline p-2">
->>>>>>> 6f0890d6
+                           class="flex items-center w-full no-underline p-2 {% if request.path == '/issues/' %}text-black{% else %}hover:text-red-500 text-black{% endif %}">
                             <div class="icon text-red-500">
                                 <i class="fas fa-exclamation-triangle fa-lg"></i>
                             </div>
@@ -95,7 +89,7 @@
                     </li>
                     <li class="mb-2 {% if request.path == '/reported-ips/' %}bg-gray-200{% endif %}">
                         <a href="{% url 'reported_ips_list' %}"
-                           class="flex items-center w-full text-black no-underline p-2">
+                           class="flex items-center w-full no-underline p-2 {% if request.path == '/reported-ips/' %}text-black{% else %}hover:text-red-500 text-black{% endif %}">
                             <div class="icon text-red-500">
                                 <i class="fas fa-exclamation-triangle fa-lg"></i>
                             </div>
@@ -153,18 +147,6 @@
                             <span>BACON (coin)</span>
                         </a>
                     </li>
-<<<<<<< HEAD
-                    <li class="mb-2 {% if request.path == '/contributor-stats/today/' %}bg-gray-200{% endif %}">
-                        <a href="{% url 'contributor-stats' %}"
-                           class="flex items-center w-full no-underline p-2 {% if '/contributor-stats/today/' in request.path %} text-black {% else %} hover:text-red-500 text-black {% endif %}">
-                            <div class="icon text-blue-500">
-                                <i class="fas fa-calendar-day fa-lg"></i>
-                            </div>
-                            <span>Stats</span>
-                        </a>
-                    </li>
-=======
->>>>>>> 6f0890d6
                 </ul>
                 <!-- Spacer -->
                 <div class="my-4 border-t border-gray-300"></div>
@@ -255,7 +237,7 @@
                     </li>
                     <li class="mb-2 {% if request.path == '/view-suggestion/' %}bg-gray-200{% endif %}">
                         <a href="{% url 'view_suggestions' %}"
-                           class="flex items-center w-full text-black no-underline p-2 {% if '/view-suggestion/' in request.path %} text-black {% else %} hover:text-red-500 text-black {% endif %}">
+                           class="flex items-center w-full text-black no-underline p-2 {% if '/suggestion/' in request.path %} text-black {% else %} hover:text-red-500 text-black {% endif %}">
                             <div class="icon text-purple-500">
                                 <i class="fas fa-comments fa-lg"></i>
                             </div>
@@ -306,7 +288,7 @@
                     </li>
                     <li class="mb-2 {% if request.path == '/gsoc/' %}bg-gray-200{% endif %}">
                         <a href="{% url 'gsoc' %}"
-                           class="flex items-center w-full text-black no-underline p-2">
+                           class="flex items-center w-full no-underline p-2 {% if '/gsoc/' in request.path %}text-black{% else %}hover:text-red-500 text-black{% endif %}">
                             <div class="icon text-red-500">
                                 <i class="fas fa-sun-o fa-lg"></i>
                             </div>
@@ -329,7 +311,7 @@
                 </li>
                 <li class="mb-2">
                     <a href="https://www.facebook.com/groups/owaspfoundation/"
-                       class="flex items-center w-full text-black no-underline p-2"
+                       class="flex items-center w-full no-underline p-2 {% if '/facebook.com' in request.path %}text-black{% else %}hover:text-red-500 text-black{% endif %}"
                        target="_blank">
                         <div class="icon text-blue-600">
                             <i class="fab fa-facebook fa-lg"></i>
@@ -339,7 +321,8 @@
                 </li>
                 <li class="mb-2 {% if request.path == '/blog/' %}bg-gray-200{% endif %}">
                     <a href="{% url 'blog' %}"
-                       class="flex items-center w-full text-black no-underline p-2">
+                       class="flex items-center w-full no-underline p-2 {% if '/blog' in request.path %}text-black{% else %}hover:text-red-500 text-black{% endif %}"
+                       target="_blank">
                         <div class="icon text-red-500">
                             <i class="fas fa-blog fa-lg"></i>
                         </div>
@@ -349,48 +332,13 @@
                 <li class="mb-2 ">
                     <a href="https://owasp.org/slack/invite"
                        target="_blank"
-                       class="flex items-center w-full text-black no-underline p-2">
+                       class="flex items-center w-full no-underline p-2 {% if '/slack' in request.path %}text-black{% else %}hover:text-red-500 text-black{% endif %}">
                         <div class="icon text-red-500">
                             <i class="fab fa-slack fa-lg"></i>
                         </div>
                         <span>Slack</span>
                     </a>
                 </li>
-<<<<<<< HEAD
-                <!-- Submenu Items -->
-                <ul class="pl-8">
-                    <li class="mb-2">
-                        <a href="https://www.facebook.com/groups/owaspfoundation/"
-                           class="flex items-center w-full no-underline p-2 {% if '/owaspfoundation' in request.path %}text-black{% else %}hover:text-red-500 text-black{% endif %}"
-                           target="_blank">
-                            <div class="icon text-blue-600">
-                                <i class="fab fa-facebook fa-lg"></i>
-                            </div>
-                            <span>Facebook</span>
-                        </a>
-                    </li>
-                    <li class="mb-2">
-                        <a href="https://github.com/OWASP/BLT"
-                           class="flex items-center w-full no-underline p-2 {% if '/BLT' in request.path %}text-black{% else %}hover:text-red-500 text-black{% endif %}"
-                           target="_blank">
-                            <div class="icon text-gray-800">
-                                <i class="fab fa-github fa-lg"></i>
-                            </div>
-                            <span>GitHub</span>
-                        </a>
-                    </li>
-                    <li class="mb-2 {% if request.path == '/blog/' %}bg-gray-200{% endif %}">
-                        <a href="{% url 'blog' %}"
-                           class="flex items-center w-full no-underline p-2 {% if '/blog/' in request.path %}text-black{% else %}hover:text-red-500 text-black{% endif %}">
-                            <div class="icon text-red-500">
-                                <i class="fas fa-blog fa-lg"></i>
-                            </div>
-                            <span>Blog</span>
-                        </a>
-                    </li>
-                </ul>
-=======
->>>>>>> 6f0890d6
                 <!-- Spacer -->
                 <div class="my-4 border-t border-gray-300"></div>
                 <!-- Footer Links -->
@@ -424,7 +372,7 @@
                 <div class="my-4 border-t border-gray-300"></div>
                 <li class="mb-2">
                     <a href="https://github.com/OWASP_BLT/"
-                       class="flex items-center w-full text-black no-underline p-2"
+                       class="flex items-center w-full no-underline p-2 {% if '/OWASP_BLT' in request.path %}text-black{% else %}hover:text-red-500 text-black{% endif %}"
                        target="_blank">
                         <div class="icon text-gray-800">
                             <i class="fab fa-github fa-lg"></i>
@@ -437,7 +385,7 @@
                     <li class="mb-2">
                         <a href="https://github.com/OWASP-BLT/BLT/"
                            target="_blank"
-                           class="flex items-center w-full text-black no-underline p-2">
+                           class="flex items-center w-full no-underline p-2 {% if '/BLT' in request.path %}text-black{% else %}hover:text-red-500 text-black{% endif %}">
                             <div class="icon text-blue-500">
                                 <i class="fas fa-code-branch fa-lg"></i>
                             </div>
@@ -447,7 +395,7 @@
                     <li class="mb-2">
                         <a href="https://github.com/OWASP-BLT/BLT-Flutter"
                            target="_blank"
-                           class="flex items-center w-full text-black no-underline p-2">
+                           class="flex items-center w-full no-underline p-2 {% if '/BLT-FLUTTER' in request.path %}text-black{% else %}hover:text-red-500 text-black{% endif %}">
                             <div class="icon text-blue-500">
                                 <i class="fas fa-mobile-alt fa-lg"></i>
                             </div>
@@ -457,7 +405,7 @@
                     <li class="mb-2">
                         <a href="https://github.com/OWASP-BLT/BLT-Extension"
                            target="_blank"
-                           class="flex items-center w-full text-black no-underline p-2">
+                           class="flex items-center w-full no-underline p-2 {% if '/BLT-Extension' in request.path %}text-black{% else %}hover:text-red-500 text-black{% endif %}">
                             <div class="icon text-blue-500">
                                 <i class="fas fa-puzzle-piece fa-lg"></i>
                             </div>
@@ -467,7 +415,7 @@
                     <li class="mb-2">
                         <a href="https://github.com/OWASP-BLT/BLT-Action"
                            target="_blank"
-                           class="flex items-center w-full text-black no-underline p-2">
+                           class="flex items-center w-full no-underline p-2 {% if '/BLT-Action' in request.path %}text-black{% else %}hover:text-red-500 text-black{% endif %}">
                             <div class="icon text-blue-500">
                                 <i class="fas fa-play-circle fa-lg"></i>
                             </div>
@@ -477,7 +425,7 @@
                     <li class="mb-2">
                         <a href="https://github.com/OWASP-BLT/BLT-Bacon"
                            target="_blank"
-                           class="flex items-center w-full text-black no-underline p-2">
+                           class="flex items-center w-full no-underline p-2 {% if '/BLT-Bacon' in request.path %}text-black{% else %}hover:text-red-500 text-black{% endif %}">
                             <div class="icon text-blue-500">
                                 <i class="fas fa-coins fa-lg"></i>
                             </div>
@@ -487,7 +435,7 @@
                     <li class="mb-2">
                         <a href="https://github.com/OWASP-BLT/BLT-Lettuce"
                            target="_blank"
-                           class="flex items-center w-full text-black no-underline p-2">
+                           class="flex items-center w-full no-underline p-2 {% if '/BLT-Lettuce' in request.path %}text-black{% else %}hover:text-red-500 text-black{% endif %}">
                             <div class="icon text-blue-500">
                                 <i class="fas fa-leaf fa-lg"></i>
                             </div>
