{% load static %}
<!-- Include Font Awesome CSS -->
<link rel="stylesheet"
      href="https://cdnjs.cloudflare.com/ajax/libs/font-awesome/6.4.0/css/all.min.css">
<aside id="sidebar"
       class="tracking-tight fixed top-0 left-0 z-40 w-[210px] h-screen pt-[70px] transition-transform -translate-x-full bg-white lg:translate-x-0 no-scrollbar"
       aria-label="Sidebar">
    <style>
        .sidenav {
            margin-top: 15px;
        }
        .no-scrollbar::-webkit-scrollbar {
            display: none;
        }
        /* Hide scrollbar for IE, Edge, and Firefox */
        .no-scrollbar {
            -ms-overflow-style: none; /* IE and Edge */
            scrollbar-width: none; /* Firefox */
        }
        a:link {
            color: black;
            background-color: transparent;
            text-decoration: none;
        }
        a:visited {
            color: black;
        }
        .icon {
            width: 1.5rem;
            margin-right: 1rem;
            color: #ef4444; /* Updated color */
        }
        
        .spacer{
            height: 50px;
            
        }
    </style>
    <div class="h-full px-11 overflow-y-auto bg-white flex flex-col justify-between no-scrollbar sidenav">
        <div class="overflow-auto no-scrollbar">
            <ul class="font-medium text-2xl mt-6 mb-0">
                <!-- Organizations Header Link -->
                <li class="mb-2 {% if '/companies/' in request.path %}bg-gray-200{% endif %}">
                    <a href="{% url 'domain_lists' %}"
                       class="flex items-center w-full no-underline p-2 {% if '/companies/' in request.path %} text-black {% else %} hover:text-red-500 text-black {% endif %}">
                        <div class="icon text-red-500">
                            <i class="fas fa-building fa-lg"></i>
                        </div>
                        <span>Organizations</span>
                    </a>
                </li>
                <!-- Submenu Items -->
                <ul class="pl-8">
                    <li class="mb-2 {% if request.path == '/' %}bg-gray-200{% endif %}">
                        <a href="{% url 'index' %}"
                           class="flex items-center w-full p-2 no-underline {% if request.path == '/' %}text-black{% else %}hover:text-red-500 text-black{% endif %}">
                            <div class="icon text-red-500">
                                <i class="fas fa-exclamation-triangle fa-lg"></i>
                            </div>
                            <span>Issues (bugs)</span>
                        </a>
                    </li>
                    <li class="mb-2 {% if request.path == '/sizzle/' %}bg-gray-200{% endif %}">
                        <a href="{% url 'sizzle' %}"
                           class="flex items-center w-full no-underline p-2 {% if request.path == '/sizzle/' %}text-black{% else %}hover:text-red-500 text-black{% endif %}">
                            <div class="icon text-blue-500">
                                <i class="fas fa-stopwatch fa-lg"></i>
                            </div>
                            <span>Sizzle (timer)</span>
                        </a>
                    </li>
                    <li class="mb-2 {% if request.path == '/scoreboard/' %}bg-gray-200{% endif %}">
                        <a href="{% url 'scoreboard' %}"
                           class="flex items-center w-full no-underline p-2 {% if request.path == '/scoreboard/' %}text-black{% else %}hover:text-red-500 text-black{% endif %}">
                            <div class="icon text-yellow-500">
                                <i class="fas fa-trophy fa-lg"></i>
                            </div>
                            <span>Scoreboard</span>
                        </a>
                    </li>
                    <li class="mb-2 {% if request.path == '/hunts/' %}bg-gray-200{% endif %}">
                        <a href="{% url 'hunts' %}"
                           class="flex items-center w-full no-underline p-2 {% if request.path == '/hunts/' %}text-black{% else %}hover:text-red-500 text-black{% endif %}">
                            <div class="icon text-purple-500">
                                <i class="fas fa-bug fa-lg"></i>
                            </div>
                            <span>Bug Bounties</span>
                        </a>
                    </li>
                    <li class="mb-2 {% if request.path == '/trademarks/' %}bg-gray-200{% endif %}">
                        <a href="{% url 'trademark_search' %}"
                           class="flex items-center w-full no-underline p-2 {% if request.path == '/trademarks/' %}text-black{% else %}hover:text-red-500 text-black{% endif %}">
                            <div class="icon text-indigo-500">
                                <i class="fas fa-registered fa-lg"></i>
                            </div>
                            <span>Trademarks</span>
                        </a>
                    </li>
                </ul>
                <!-- Spacer -->
                <div class="my-4 border-t border-gray-300"></div>
                <!-- Projects Header Link -->
                <li class="mb-2 {% if request.path == '/projects/' %}bg-gray-200{% endif %}">
                    <a href="{% url 'project_list' %}"
                       class="flex items-center w-full no-underline p-2 {% if '/projects/' in request.path %} text-black {% else %} hover:text-red-500 text-black {% endif %}">
                        <div class="icon text-orange-500">
                            <i class="fas fa-box fa-lg"></i>
                        </div>
                        <span>Projects</span>
                    </a>
                </li>
                <!-- Submenu Items -->
                <ul class="pl-8">
                    <li class="mb-2 {% if request.path == '/bidding/' %}bg-gray-200{% endif %}">
                        <a href="{% url 'BiddingData' %}"
                           class="flex items-center w-full no-underline p-2 {% if '/bidding/' in request.path %} text-black {% else %} hover:text-red-500 text-black {% endif %}">
                            <div class="icon text-green-500">
                                <i class="fas fa-money-bill-wave fa-lg"></i>
                            </div>
                            <span>Bid on Issues</span>
                        </a>
                    </li>
                    <li class="mb-2 {% if request.path == '/blt-tomato/' %}bg-gray-200{% endif %}">
                        <a href="{% url 'blt-tomato' %}"
                           class="flex items-center w-full no-underline p-2 {% if '/blt-tomato/' in request.path %} text-black {% else %} hover:text-red-500 text-black {% endif %}">
                            <div class="icon text-red-500">
                                <i class="fas fa-seedling fa-lg"></i>
                            </div>
                            <span>Funding</span>
                        </a>
                    </li>
                    <li class="mb-2 {% if request.path == '/bacon/' %}bg-gray-200{% endif %}">
                        <a href="{% url 'bacon' %}"
                           class="flex items-center w-full no-underline p-2 {% if '/bacon/' in request.path %} text-black {% else %} hover:text-red-500 text-black {% endif %}">
                            <div class="icon text-pink-500">
                                <i class="fas fa-coins fa-lg"></i>
                            </div>
                            <span>BACON (coin)</span>
                        </a>
                    </li>
                    <li class="mb-2 {% if request.path == '/contributor-stats/today/' %}bg-gray-200{% endif %}">
                        <a href="{% url 'contributor-stats' %}"
                           class="flex items-center w-full no-underline p-2 {% if '/contributor-stats/today/' in request.path %} text-black {% else %} hover:text-red-500 text-black {% endif %}">
                            <div class="icon text-blue-500">
                                <i class="fas fa-calendar-day fa-lg"></i>
                            </div>
                            <span>Stats</span>
                        </a>
                    </li>
                </ul>
                <!-- Spacer -->
                <div class="my-4 border-t border-gray-300"></div>
                <!-- Users Header Link -->
                <li class="mb-2 {% if request.path == '/users/' %}bg-gray-200{% endif %}">
                    <a href="{% url 'users' %}"
                       class="flex items-center w-full no-underline p-2 {% if '/users/' in request.path %} text-black {% else %} hover:text-red-500 text-black {% endif %}">
                        <div class="icon text-purple-500">
                            <i class="fas fa-user-friends fa-lg"></i>
                        </div>
                        <span>Users</span>
                    </a>
                </li>
                <!-- Submenu Items -->
                <ul class="pl-8">
                    <li class="mb-2 {% if request.path == '/leaderboard/' %}bg-gray-200{% endif %}">
                        <a href="{% url 'leaderboard_global' %}"
                           class="flex items-center w-full no-underline p-2 {% if '/leaderboard/' in request.path %} text-black {% else %} hover:text-red-500 text-black {% endif %}">
                            <div class="icon text-yellow-500">
                                <i class="fas fa-medal fa-lg"></i>
                            </div>
                            <span>Leaderboard</span>
                        </a>
                    </li>
                    <li class="mb-2 {% if request.path == '/contributors/' %}bg-gray-200{% endif %}">
                        <a href="{% url 'contributors' %}"
                           class="flex items-center w-full no-underline p-2 {% if '/contributors/' in request.path %} text-black {% else %} hover:text-red-500 text-black {% endif %}">
                            <div class="icon text-blue-500">
                                <i class="fas fa-laptop-code fa-lg"></i>
                            </div>
                            <span>Contributors</span>
                        </a>
                    </li>
                    <li class="mb-2 {% if request.path == '/deletions/' %}bg-gray-200{% endif %}">
                        <a href="{% url 'deletions' %}"
                           class="flex items-center w-full no-underline p-2 {% if '/deletions/' in request.path %} text-black {% else %} hover:text-red-500 text-black {% endif %}">
                            <div class="icon text-red-500">
                                <i class="fas fa-trash-alt fa-lg"></i>
                            </div>
                            <span>Takedowns</span>
                        </a>
                    </li>
                </ul>
                <!-- Spacer -->
                <div class="my-4 border-t border-gray-300"></div>
                <!-- iPhone App -->
                <li class="mb-2">
                    <a href="https://apps.apple.com/us/app/owasp-blt/id6448071954"
                       class="flex items-center w-full no-underline p-2 hover:text-red-500 text-black"
                       rel="noopener noreferrer">
                        <div class="icon text-gray-800">
                            <i class="fab fa-apple fa-lg"></i>
                        </div>
                        <span>iPhone App</span>
                    </a>
                </li>
                <!-- Spacer -->
                <div class="my-4 border-t border-gray-300"></div>
                <!-- About Us Header Link -->
                <li class="mb-2 {% if request.path == '/about/' %}bg-gray-200{% endif %}">
                    <a href="{% url 'about' %}"
                       class="flex items-center w-full no-underline p-2 {% if '/about/' in request.path %} text-black {% else %} hover:text-red-500 text-black {% endif %}">
                        <div class="icon text-blue-500">
                            <i class="fas fa-info-circle fa-lg"></i>
                        </div>
                        <span>About Us</span>
                    </a>
                </li>
                <!-- Submenu Items -->
                <ul class="pl-8">
                    <li class="mb-2 {% if request.path == '/sponsor/' %}bg-gray-200{% endif %}">
                        <a href="{% url 'sponsor' %}"
                           class="flex items-center w-full no-underline p-2 {% if '/sponsor/' in request.path %} text-black {% else %} hover:text-red-500 text-black {% endif %}">
                            <div class="icon text-green-500">
                                <i class="fas fa-handshake fa-lg"></i>
                            </div>
                            <span>Sponsorships</span>
                        </a>
                    </li>
                    <li class="mb-2 {% if request.path == '/sponsor/' %}bg-gray-200{% endif %}">
                        <a href="{% url 'sponsor' %}"
                           class="flex items-center w-full no-underline p-2 {% if '/sponsor/' in request.path %} text-black {% else %} hover:text-red-500 text-black {% endif %}">
                            <div class="icon text-red-500">
                                <i class="fas fa-donate fa-lg"></i>
                            </div>
                            <span>Donations</span>
                        </a>
                    </li>
                    <li class="mb-2 {% if request.path == '/view-suggestion/' %}bg-gray-200{% endif %}">
                        <a href="{% url 'view_suggestions' %}"
                           class="flex items-center w-full text-black no-underline p-2 {% if '/view-suggestion/' in request.path %} text-black {% else %} hover:text-red-500 text-black {% endif %}">
                            <div class="icon text-purple-500">
                                <i class="fas fa-comments fa-lg"></i>
                            </div>
                            <span>Suggestions</span>
                        </a>
                    </li>
                </ul>
                <!-- Spacer -->
                <div class="my-4 border-t border-gray-300"></div>
                <!-- Contribute Header Link -->
                <li class="mb-2 {% if request.path == '/contribute/' %}bg-gray-200{% endif %}">
                    <a href="{% url 'contribution_guidelines' %}"
                       class="flex items-center w-full no-underline p-2 {% if '/contribute/' in request.path %}text-black{% else %}hover:text-red-500 text-black{% endif %}">
                        <div class="icon text-orange-500">
                            <i class="fas fa-hands-helping fa-lg"></i>
                        </div>
                        <span>Contribute</span>
                    </a>
                </li>
                <!-- Submenu Items -->
                <ul class="pl-8">
                    <li class="mb-2">
                        <a href="https://github.com/OWASP/BLT/blob/main/Setup.md"
                           class="flex items-center w-full no-underline p-2 {% if '/Setup.md' in request.path %}text-black{% else %}hover:text-red-500 text-black{% endif %}">
                            <div class="icon text-blue-500">
                                <i class="fas fa-book fa-lg"></i>
                            </div>
                            <span>Documentation</span>
                        </a>
                    </li>
                    <li class="mb-2">
                        <a href="https://blt.owasp.org/swagger/"
                           class="flex items-center w-full no-underline p-2 {% if '/swagger/' in request.path %}text-black{% else %}hover:text-red-500 text-black{% endif %}">
                            <div class="icon text-green-500">
                                <i class="fas fa-cogs fa-lg"></i>
                            </div>
                            <span>Developer API</span>
                        </a>
                    </li>
                    <li class="mb-2 {% if request.path == '/bltv/' %}bg-gray-200{% endif %}">
                        <a href="{% url 'bltv' %}"
                           class="flex items-center w-full no-underline p-2 {% if '/bltv/' in request.path %}text-black{% else %}hover:text-red-500 text-black{% endif %}">
                            <div class="icon text-red-500">
                                <i class="fas fa-tv fa-lg"></i>
                            </div>
                            <span>BLTV</span>
                        </a>
                    </li>
                    <li class="mb-2 {% if request.path == '/gsoc/' %}bg-gray-200{% endif %}">
                        <a href="{% url 'gsoc' %}"
                           class="flex items-center w-full text-black no-underline p-2">
                            <div class="icon text-red-500">
                                <i class="fas fa-sun-o fa-lg"></i>
                            </div>
                            <span>GSOC</span>
                        </a>
                    </li>
                </ul>
                <!-- Spacer -->
                <div class="my-4 border-t border-gray-300"></div>
                <!-- Follow Us Header Link -->
                <li class="mb-2">
                    <a href="https://twitter.com/OWASP_BLT"
                       class="flex items-center w-full no-underline p-2 {% if '/OWASP_BLT' in request.path %}text-black{% else %}hover:text-red-500 text-black{% endif %}"
                       target="_blank">
                        <div class="icon text-gray-700">
                            <i class="fab fa-twitter fa-lg"></i>
                        </div>
                        <span>Follow Us</span>
                    </a>
                </li>
                <!-- Submenu Items -->
                <ul class="pl-8">
                    <li class="mb-2">
                        <a href="https://www.facebook.com/groups/owaspfoundation/"
                           class="flex items-center w-full no-underline p-2 {% if '/owaspfoundation' in request.path %}text-black{% else %}hover:text-red-500 text-black{% endif %}"
                           target="_blank">
                            <div class="icon text-blue-600">
                                <i class="fab fa-facebook fa-lg"></i>
                            </div>
                            <span>Facebook</span>
                        </a>
                    </li>
                    <li class="mb-2">
                        <a href="https://github.com/OWASP/BLT"
                           class="flex items-center w-full no-underline p-2 {% if '/BLT' in request.path %}text-black{% else %}hover:text-red-500 text-black{% endif %}"
                           target="_blank">
                            <div class="icon text-gray-800">
                                <i class="fab fa-github fa-lg"></i>
                            </div>
                            <span>GitHub</span>
                        </a>
                    </li>
                    <li class="mb-2 {% if request.path == '/blog/' %}bg-gray-200{% endif %}">
                        <a href="{% url 'blog' %}"
                           class="flex items-center w-full no-underline p-2 {% if '/blog/' in request.path %}text-black{% else %}hover:text-red-500 text-black{% endif %}">
                            <div class="icon text-red-500">
                                <i class="fas fa-blog fa-lg"></i>
                            </div>
                            <span>Blog</span>
                        </a>
                    </li>
                </ul>
                <!-- Spacer -->
                <div class="my-4 border-t border-gray-300"></div>
                <!-- Footer Links -->
                <li class="mb-2 {% if request.path == '/sitemap/' %}bg-gray-200{% endif %}">
                    <a href="{% url 'sitemap' %}"
                       class="flex items-center w-full no-underline p-2 {% if '/sitemap' in request.path %}text-black{% else %}hover:text-red-500 text-black{% endif %}">
                        <div class="icon text-indigo-500">
                            <i class="fas fa-sitemap fa-lg"></i>
                        </div>
                        <span>Sitemap</span>
                    </a>
                </li>
                <li class="mb-2 {% if request.path == '/status/' %}bg-gray-200{% endif %}">
                    <a href="{% url 'check_status' %}"
                       class="flex items-center w-full no-underline p-2 {% if '/status' in request.path %}text-black{% else %}hover:text-red-500 text-black{% endif %}">
                        <div class="icon text-green-500">
                            <i class="fas fa-check-circle fa-lg"></i>
                        </div>
                        <span>Status</span>
                    </a>
                </li>
<<<<<<< HEAD
                <li class="mb-2 {% if '/contributor-stats' in request.path %}bg-gray-200{% endif %}">
                    <a href="{% url 'contributor-stats' %}"
                       class="flex items-center w-full no-underline p-2 {% if '/contributor-stats' in request.path %}text-black{% else %}hover:text-red-500 text-black{% endif %}">
=======
                <li class="mb-2 {% if request.path == '/stats/' %}bg-gray-200{% endif %}">
                    <a href="{% url 'stats' %}"
                       class="flex items-center w-full text-black no-underline p-2">
>>>>>>> ec574f98
                        <div class="icon text-indigo-500">
                            <i class="fas fa-chart-line fa-lg"></i>
                        </div>
                        <span>Stats</span>
                    </a>
                </li>
                <div class="my-4 border-t border-gray-300"></div>
                <li class="mb-2 {% if request.path == '/terms/' %}bg-gray-200{% endif %}">
                    <a href="{% url 'terms' %}"
                       class="flex items-center w-full no-underline p-2 {% if '/terms' in request.path %}text-black{% else %}hover:text-red-500 text-black{% endif %}">
                        <div class="icon text-gray-700">
                            <i class="fas fa-file-contract fa-lg"></i>
                        </div>
                        <span>Terms</span>
                    </a>
                </li>
                <!-- Spacer at the bottom -->
                <div class="spacer"></div>
            </ul>
        </div>
    </div>
    <script>
        document.addEventListener('DOMContentLoaded', function () {
            const hamburgerButton = document.getElementById('hamburger-button');
            const sidebar = document.getElementById('sidebar');
            hamburgerButton.addEventListener('click', function () {
                sidebar.classList.toggle('-translate-x-full');
            });
        });
    </script>
</aside><|MERGE_RESOLUTION|>--- conflicted
+++ resolved
@@ -362,15 +362,9 @@
                         <span>Status</span>
                     </a>
                 </li>
-<<<<<<< HEAD
-                <li class="mb-2 {% if '/contributor-stats' in request.path %}bg-gray-200{% endif %}">
-                    <a href="{% url 'contributor-stats' %}"
-                       class="flex items-center w-full no-underline p-2 {% if '/contributor-stats' in request.path %}text-black{% else %}hover:text-red-500 text-black{% endif %}">
-=======
                 <li class="mb-2 {% if request.path == '/stats/' %}bg-gray-200{% endif %}">
                     <a href="{% url 'stats' %}"
-                       class="flex items-center w-full text-black no-underline p-2">
->>>>>>> ec574f98
+                       class="flex items-center w-full no-underline p-2 {% if '/stats' in request.path %}text-black{% else %}hover:text-red-500 text-black{% endif %}">
                         <div class="icon text-indigo-500">
                             <i class="fas fa-chart-line fa-lg"></i>
                         </div>
