--- conflicted
+++ resolved
@@ -171,15 +171,9 @@
                             <span>Leaderboard</span>
                         </a>
                     </li>
-<<<<<<< HEAD
-                    <li class="mb-2 {% if request.path == '/users/' and request.GET.tag == 'Contributors' %}bg-gray-200{% endif %}">
-                        <a href="{% url 'users' %}?tag=Contributors"
-                           class="flex items-center w-full text-black no-underline p-2">
-=======
                     <li class="mb-2 {% if request.path == '/contributors/' %}bg-gray-200{% endif %}">
                         <a href="{% url 'contributors' %}"
                            class="flex items-center w-full no-underline p-2 {% if '/contributors/' in request.path %} text-black {% else %} hover:text-red-500 text-black {% endif %}">
->>>>>>> 53d4d538
                             <div class="icon text-blue-500">
                                 <i class="fas fa-laptop-code fa-lg"></i>
                             </div>
