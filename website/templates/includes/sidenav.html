{% load static %}
{% load i18n %}
{% load custom_tags %}
<!-- Include Font Awesome CSS -->
<link rel="stylesheet"
      href="https://cdnjs.cloudflare.com/ajax/libs/font-awesome/6.4.0/css/all.min.css">
<<<<<<< HEAD
<div class="sidebar fixed left-0 top-18 h-[calc(100vh-4rem)] bg-white dark:bg-gray-900 border-r border-gray-300 dark:border-gray-700 transform -translate-x-full transition-all duration-300 ease-in-out z-[8888] w-[380px] shadow-md">
=======
<style>
    .scrollbar-none {
        scrollbar-width: none;
        -ms-overflow-style: none;
    }
</style>
<div class="sidebar fixed left-0 top-16 h-[calc(100vh-4rem)] bg-white dark:bg-gray-900 border-r border-gray-300 dark:border-gray-700 transform -translate-x-full transition-all duration-300 ease-in-out z-[10000] w-full max-w-[350px] min-w-[280px] max-[360px]:max-w-[90vw] max-[360px]:min-w-[240px] shadow-lg dark:shadow-gray-800">
>>>>>>> b4e14858
    <div class="h-full flex flex-col justify-between overflow-hidden">
        <div class="overflow-y-auto flex-grow py-2 scrollbar-none">
            <!-- Main Navigation -->
            <nav class="px-2 space-y-2 mb-8 mt-2">
                <!-- Dashboard Section -->
                {% if '/organization/' in request.path %}
                    <div class="flex flex-col gap-1">
                        <div class="px-2 py-2">
                            <span class="text-sm text-[#e74c3c] dark:text-[#e74c3c] font-semibold uppercase tracking-wider">{% trans "Dashboard" %}</span>
                        </div>
                        {% if request.resolver_match.kwargs.id %}
                            <a href="{% url 'organization_analytics' request.resolver_match.kwargs.id %}"
                               class="group flex items-center px-2 py-2 text-lg font-medium rounded-md {% if request.resolver_match.url_name == 'organization_analytics' %}bg-[#feeae9] text-[#e74c3c] dark:bg-red-900/30 dark:text-[#e74c3c]{% else %}text-gray-700 dark:text-gray-200 hover:bg-gray-100 dark:hover:bg-gray-800 hover:text-[#e74c3c] dark:hover:text-[#e74c3c]{% endif %} transition-all duration-200">
                                <div class="mr-3 flex-shrink-0 flex items-center justify-center w-8 h-8 rounded-md {% if request.resolver_match.url_name == 'organization_analytics' %}bg-[#fde0dd] text-[#e74c3c] dark:bg-red-900/50 dark:text-[#e74c3c]{% else %}bg-gray-100 dark:bg-gray-800 text-gray-500 dark:text-gray-400 group-hover:bg-[#fde0dd] dark:group-hover:bg-red-900/50 group-hover:text-[#e74c3c] dark:group-hover:text-[#e74c3c]{% endif %} transition-all duration-200">
                                    <i class="fas fa-chart-line"></i>
                                </div>
                                <span class="truncate">{% trans "Analytics" %}</span>
                            </a>
                            <a href="{% url 'organization_team_overview' request.resolver_match.kwargs.id %}"
                               class="group flex items-center px-2 py-2 text-lg font-medium rounded-md {% if request.resolver_match.url_name == 'organization_team_overview' %}bg-[#feeae9] text-[#e74c3c] dark:bg-red-900/30 dark:text-[#e74c3c]{% else %}text-gray-700 dark:text-gray-200 hover:bg-gray-100 dark:hover:bg-gray-800 hover:text-[#e74c3c] dark:hover:text-[#e74c3c]{% endif %} transition-all duration-200">
                                <div class="mr-3 flex-shrink-0 flex items-center justify-center w-8 h-8 rounded-md {% if request.resolver_match.url_name == 'organization_team_overview' %}bg-[#fde0dd] text-[#e74c3c] dark:bg-red-900/50 dark:text-[#e74c3c]{% else %}bg-gray-100 dark:bg-gray-800 text-gray-500 dark:text-gray-400 group-hover:bg-[#fde0dd] dark:group-hover:bg-red-900/50 group-hover:text-[#e74c3c] dark:group-hover:text-[#e74c3c]{% endif %} transition-all duration-200">
                                    <i class="fas fa-users"></i>
                                </div>
                                <span class="truncate">{% trans "Team Overview" %}</span>
                            </a>
                            <a href="{% url 'organization_manage_bugs' request.resolver_match.kwargs.id %}"
                               class="group flex items-center px-2 py-2 text-lg font-medium rounded-md {% if request.resolver_match.url_name == 'organization_manage_bugs' %}bg-[#feeae9] text-[#e74c3c] dark:bg-red-900/30 dark:text-[#e74c3c]{% else %}text-gray-700 dark:text-gray-200 hover:bg-gray-100 dark:hover:bg-gray-800 hover:text-[#e74c3c] dark:hover:text-[#e74c3c]{% endif %} transition-all duration-200">
                                <div class="mr-3 flex-shrink-0 flex items-center justify-center w-8 h-8 rounded-md {% if request.resolver_match.url_name == 'organization_manage_bugs' %}bg-[#fde0dd] text-[#e74c3c] dark:bg-red-900/50 dark:text-[#e74c3c]{% else %}bg-gray-100 dark:bg-gray-800 text-gray-500 dark:text-gray-400 group-hover:bg-[#fde0dd] dark:group-hover:bg-red-900/50 group-hover:text-[#e74c3c] dark:group-hover:text-[#e74c3c]{% endif %} transition-all duration-200">
                                    <i class="fas fa-bug"></i>
                                </div>
                                <span class="truncate">{% trans "Bugs" %}</span>
                            </a>
                            <a href="{% url 'organization_manage_domains' request.resolver_match.kwargs.id %}"
                               class="group flex items-center px-2 py-2 text-lg font-medium rounded-md {% if request.resolver_match.url_name == 'organization_manage_domains' %}bg-[#feeae9] text-[#e74c3c] dark:bg-red-900/30 dark:text-[#e74c3c]{% else %}text-gray-700 dark:text-gray-200 hover:bg-gray-100 dark:hover:bg-gray-800 hover:text-[#e74c3c] dark:hover:text-[#e74c3c]{% endif %} transition-all duration-200">
                                <div class="mr-3 flex-shrink-0 flex items-center justify-center w-8 h-8 rounded-md {% if request.resolver_match.url_name == 'organization_manage_domains' %}bg-[#fde0dd] text-[#e74c3c] dark:bg-red-900/50 dark:text-[#e74c3c]{% else %}bg-gray-100 dark:bg-gray-800 text-gray-500 dark:text-gray-400 group-hover:bg-[#fde0dd] dark:group-hover:bg-red-900/50 group-hover:text-[#e74c3c] dark:group-hover:text-[#e74c3c]{% endif %} transition-all duration-200">
                                    <i class="fas fa-globe"></i>
                                </div>
                                <span class="truncate">{% trans "Domains" %}</span>
                            </a>
                            <a href="{% url 'organization_manage_bughunts' request.resolver_match.kwargs.id %}"
                               class="group flex items-center px-2 py-2 text-lg font-medium rounded-md {% if request.resolver_match.url_name == 'organization_manage_bughunts' %}bg-[#feeae9] text-[#e74c3c] dark:bg-red-900/30 dark:text-[#e74c3c]{% else %}text-gray-700 dark:text-gray-200 hover:bg-gray-100 dark:hover:bg-gray-800 hover:text-[#e74c3c] dark:hover:text-[#e74c3c]{% endif %} transition-all duration-200">
                                <div class="mr-3 flex-shrink-0 flex items-center justify-center w-8 h-8 rounded-md {% if request.resolver_match.url_name == 'organization_manage_bughunts' %}bg-[#fde0dd] text-[#e74c3c] dark:bg-red-900/50 dark:text-[#e74c3c]{% else %}bg-gray-100 dark:bg-gray-800 text-gray-500 dark:text-gray-400 group-hover:bg-[#fde0dd] dark:group-hover:bg-red-900/50 group-hover:text-[#e74c3c] dark:group-hover:text-[#e74c3c]{% endif %} transition-all duration-200">
                                    <i class="fas fa-trophy"></i>
                                </div>
                                <span class="truncate">{% trans "Bug Bounties" %}</span>
                            </a>
                            <a href="{% url 'organization_manage_roles' request.resolver_match.kwargs.id %}"
                               class="group flex items-center px-2 py-2 text-lg font-medium rounded-md {% if request.resolver_match.url_name == 'organization_manage_roles' %}bg-[#feeae9] text-[#e74c3c] dark:bg-red-900/30 dark:text-[#e74c3c]{% else %}text-gray-700 dark:text-gray-200 hover:bg-gray-100 dark:hover:bg-gray-800 hover:text-[#e74c3c] dark:hover:text-[#e74c3c]{% endif %} transition-all duration-200">
                                <div class="mr-3 flex-shrink-0 flex items-center justify-center w-8 h-8 rounded-md {% if request.resolver_match.url_name == 'organization_manage_roles' %}bg-[#fde0dd] text-[#e74c3c] dark:bg-red-900/50 dark:text-[#e74c3c]{% else %}bg-gray-100 dark:bg-gray-800 text-gray-500 dark:text-gray-400 group-hover:bg-[#fde0dd] dark:group-hover:bg-red-900/50 group-hover:text-[#e74c3c] dark:group-hover:text-[#e74c3c]{% endif %} transition-all duration-200">
                                    <i class="fas fa-user-tag"></i>
                                </div>
                                <span class="truncate">{% trans "Roles" %}</span>
                            </a>
                            <a href="{% url 'organization_manage_integrations' request.resolver_match.kwargs.id %}"
                               class="group flex items-center px-2 py-2 text-lg font-medium rounded-md {% if request.resolver_match.url_name == 'organization_manage_integrations' %}bg-[#feeae9] text-[#e74c3c] dark:bg-red-900/30 dark:text-[#e74c3c]{% else %}text-gray-700 dark:text-gray-200 hover:bg-gray-100 dark:hover:bg-gray-800 hover:text-[#e74c3c] dark:hover:text-[#e74c3c]{% endif %} transition-all duration-200">
                                <div class="mr-3 flex-shrink-0 flex items-center justify-center w-8 h-8 rounded-md {% if request.resolver_match.url_name == 'organization_manage_integrations' %}bg-[#fde0dd] text-[#e74c3c] dark:bg-red-900/50 dark:text-[#e74c3c]{% else %}bg-gray-100 dark:bg-gray-800 text-gray-500 dark:text-gray-400 group-hover:bg-[#fde0dd] dark:group-hover:bg-red-900/50 group-hover:text-[#e74c3c] dark:group-hover:text-[#e74c3c]{% endif %} transition-all duration-200">
                                    <i class="fas fa-puzzle-piece"></i>
                                </div>
                                <span class="truncate">{% trans "Integrations" %}</span>
                            </a>
                            <a href="{% url 'organization_slack_apps' request.resolver_match.kwargs.id %}"
                               class="group flex items-center px-2 py-2 text-lg font-medium rounded-md {% if request.resolver_match.url_name == 'organization_slack_apps' %}bg-[#feeae9] text-[#e74c3c]{% else %}text-gray-700 hover:bg-gray-100 hover:text-[#e74c3c]{% endif %} transition-all duration-200">
                                <div class="mr-3 flex-shrink-0 flex items-center justify-center w-8 h-8 rounded-md {% if request.resolver_match.url_name == 'organization_slack_apps' %}bg-[#fde0dd] text-[#e74c3c]{% else %}bg-gray-100 text-gray-500 dark:text-gray-500 group-hover:bg-[#fde0dd] group-hover:text-[#e74c3c]{% endif %} transition-all duration-200">
                                    <i class="fa-brands fa-slack"></i>
                                </div>
                                <span class="truncate">{% trans "Slack Installed Apps" %}</span>
                            <a href="{% url 'organization_manage_jobs' request.resolver_match.kwargs.id %}"
                               class="group flex items-center px-2 py-2 text-lg font-medium rounded-md {% if request.resolver_match.url_name == 'organization_manage_jobs' or request.resolver_match.url_name == 'create_job' or request.resolver_match.url_name == 'edit_job' %}bg-[#feeae9] text-[#e74c3c]{% else %}text-gray-700 hover:bg-gray-100 hover:text-[#e74c3c]{% endif %} transition-all duration-200">
                                <div class="mr-3 flex-shrink-0 flex items-center justify-center w-8 h-8 rounded-md {% if request.resolver_match.url_name == 'organization_manage_jobs' or request.resolver_match.url_name == 'create_job' or request.resolver_match.url_name == 'edit_job' %}bg-[#fde0dd] text-[#e74c3c]{% else %}bg-gray-100 text-gray-500 group-hover:bg-[#fde0dd] group-hover:text-[#e74c3c]{% endif %} transition-all duration-200">
                                    <i class="fas fa-briefcase"></i>
                                </div>
                                <span class="truncate">{% trans "Manage Jobs" %}</span>
                            </a>
                        {% endif %}
                    </div>
                {% endif %}
                <!--Organization-->
                <div>
                    <div class="px-2 py-2">
                        <span class="text-sm text-[#e74c3c] dark:text-[#e74c3c] font-semibold uppercase tracking-wider">{% trans "Organizations" %}</span>
                    </div>
                    <a href="{% url 'organizations' %}"
                       class="group flex items-center px-2 py-2 text-lg font-medium rounded-md {% if request.resolver_match.url_name == 'organizations' %}bg-[#feeae9] text-[#e74c3c] dark:bg-red-900/30 dark:text-[#e74c3c]{% else %}text-gray-700 dark:text-gray-200 hover:bg-gray-100 dark:hover:bg-gray-800 hover:text-[#e74c3c] dark:hover:text-[#e74c3c]{% endif %} transition-all duration-200">
                        <div class="mr-3 flex-shrink-0 flex items-center justify-center w-8 h-8 rounded-md {% if request.resolver_match.url_name == 'organizations' %}bg-[#fde0dd] text-[#e74c3c] dark:bg-red-900/50 dark:text-[#e74c3c]{% else %}bg-gray-100 dark:bg-gray-800 text-gray-500 dark:text-gray-400 group-hover:bg-[#fde0dd] dark:group-hover:bg-red-900/50 group-hover:text-[#e74c3c] dark:group-hover:text-[#e74c3c]{% endif %} transition-all duration-200">
                            <i class="fas fa-building"></i>
                        </div>
                        <span class="truncate">{% trans "Organizations" %}</span>
                    </a>
                    <!-- Submenu -->
                    <div class="ml-8 mt-1 space-y-1">
                        <a href="{% url 'register_organization' %}"
                           class="group flex items-center px-2 py-2 text-lg font-medium rounded-md {% if request.resolver_match.url_name == 'register_organization' %}bg-[#feeae9] text-[#e74c3c] dark:bg-red-900/30 dark:text-[#e74c3c]{% else %}text-gray-700 dark:text-gray-200 hover:bg-gray-100 dark:hover:bg-gray-800 hover:text-[#e74c3c] dark:hover:text-[#e74c3c]{% endif %} transition-all duration-200">
                            <div class="mr-3 flex-shrink-0 w-5 h-5 flex items-center justify-center {% if request.resolver_match.url_name == 'register_organization' %}text-[#e74c3c] dark:text-[#e74c3c]{% else %}text-gray-500 dark:text-gray-400 group-hover:text-[#e74c3c] dark:group-hover:text-[#e74c3c]{% endif %} transition-all duration-200">
                                <i class="fas fa-plus"></i>
                            </div>
                            <span class="truncate">{% trans "Register Organization" %}</span>
                        </a>
                        <a href="{% url 'domains' %}"
                           class="group flex items-center px-2 py-2 text-lg font-medium rounded-md {% if request.resolver_match.url_name == 'domains' %}bg-[#feeae9] text-[#e74c3c] dark:bg-red-900/30 dark:text-[#e74c3c]{% else %}text-gray-700 dark:text-gray-200 hover:bg-gray-100 dark:hover:bg-gray-800 hover:text-[#e74c3c] dark:hover:text-[#e74c3c]{% endif %} transition-all duration-200">
                            <div class="mr-3 flex-shrink-0 w-5 h-5 flex items-center justify-center {% if request.resolver_match.url_name == 'domains' %}text-[#e74c3c] dark:text-[#e74c3c]{% else %}text-gray-500 dark:text-gray-400 group-hover:text-[#e74c3c] dark:group-hover:text-[#e74c3c]{% endif %} transition-all duration-200">
                                <i class="fas fa-globe"></i>
                            </div>
                            <span class="truncate">{% trans "Domains" %}</span>
                        </a>
                        <a href="{% url 'map' %}"
                           class="group flex items-center px-2 py-2 text-lg font-medium rounded-md {% if request.resolver_match.url_name == 'map' %}bg-[#feeae9] text-[#e74c3c] dark:bg-red-900/30 dark:text-[#e74c3c]{% else %}text-gray-700 dark:text-gray-200 hover:bg-gray-100 dark:hover:bg-gray-800 hover:text-[#e74c3c] dark:hover:text-[#e74c3c]{% endif %} transition-all duration-200">
                            <div class="mr-3 flex-shrink-0 w-5 h-5 flex items-center justify-center {% if request.resolver_match.url_name == 'map' %}text-[#e74c3c] dark:text-[#e74c3c]{% else %}text-gray-500 dark:text-gray-400 group-hover:text-[#e74c3c] dark:group-hover:text-[#e74c3c]{% endif %} transition-all duration-200">
                                <i class="fas fa-map-marker-alt"></i>
                            </div>
                            <span class="truncate">{% trans "Map" %}</span>
                        </a>
                        <a href="{% url 'feed' %}"
                           class="group flex items-center px-2 py-2 text-lg font-medium rounded-md {% if request.resolver_match.url_name == 'feed' %}bg-[#feeae9] text-[#e74c3c] dark:bg-red-900/30 dark:text-[#e74c3c]{% else %}text-gray-700 dark:text-gray-200 hover:bg-gray-100 dark:hover:bg-gray-800 hover:text-[#e74c3c] dark:hover:text-[#e74c3c]{% endif %} transition-all duration-200">
                            <div class="mr-3 flex-shrink-0 w-5 h-5 flex items-center justify-center {% if request.resolver_match.url_name == 'feed' %}text-[#e74c3c] dark:text-[#e74c3c]{% else %}text-gray-500 dark:text-gray-400 group-hover:text-[#e74c3c] dark:group-hover:text-[#e74c3c]{% endif %} transition-all duration-200">
                                <i class="fas fa-rss"></i>
                            </div>
                            <span class="truncate">{% trans "Feed" %}</span>
                        </a>
                        <a href="{% url 'hackathons' %}"
                           class="group flex items-center px-2 py-2 text-lg font-medium rounded-md {% if request.resolver_match.url_name == 'hackathons' %}bg-[#feeae9] text-[#e74c3c] dark:bg-red-900/30 dark:text-[#e74c3c]{% else %}text-gray-700 dark:text-gray-200 hover:bg-gray-100 dark:hover:bg-gray-800 hover:text-[#e74c3c] dark:hover:text-[#e74c3c]{% endif %} transition-all duration-200">
                            <div class="mr-3 flex-shrink-0 w-5 h-5 flex items-center justify-center {% if request.resolver_match.url_name == 'hackathons' %}text-[#e74c3c] dark:text-[#e74c3c]{% else %}text-gray-500 dark:text-gray-400 group-hover:text-[#e74c3c] dark:group-hover:text-[#e74c3c]{% endif %} transition-all duration-200">
                                <i class="fas fa-trophy"></i>
                            </div>
                            <span class="truncate">{% trans "Hackathons" %}</span>
                        </a>
                        <a href="{% url 'public_job_list' %}"
                           class="group flex items-center px-2 py-2 text-lg font-medium rounded-md {% if request.resolver_match.url_name == 'public_job_list' or request.resolver_match.url_name == 'job_detail' %}bg-[#feeae9] text-[#e74c3c]{% else %}text-gray-700 hover:bg-gray-100 hover:text-[#e74c3c]{% endif %} transition-all duration-200">
                            <div class="mr-3 flex-shrink-0 w-5 h-5 flex items-center justify-center {% if request.resolver_match.url_name == 'public_job_list' or request.resolver_match.url_name == 'job_detail' %}text-[#e74c3c]{% else %}text-gray-500 group-hover:text-[#e74c3c]{% endif %} transition-all duration-200">
                                <i class="fas fa-briefcase"></i>
                            </div>
                            <span class="truncate">{% trans "Jobs" %}</span>
                        </a>
                        <a href="{% url 'issues' %}"
                           class="group flex items-center px-2 py-2 text-lg font-medium rounded-md {% if request.resolver_match.url_name == 'issues' %}bg-[#feeae9] text-[#e74c3c] dark:bg-red-900/30 dark:text-[#e74c3c]{% else %}text-gray-700 dark:text-gray-200 hover:bg-gray-100 dark:hover:bg-gray-800 hover:text-[#e74c3c] dark:hover:text-[#e74c3c]{% endif %} transition-all duration-200">
                            <div class="mr-3 flex-shrink-0 w-5 h-5 flex items-center justify-center {% if request.resolver_match.url_name == 'issues' %}text-[#e74c3c] dark:text-[#e74c3c]{% else %}text-gray-500 dark:text-gray-400 group-hover:text-[#e74c3c] dark:group-hover:text-[#e74c3c]{% endif %} transition-all duration-200">
                                <i class="fas fa-bug"></i>
                            </div>
                            <span class="truncate">{% trans "Bugs" %}</span>
                        </a>
                        <a href="{% url 'github_issues' %}"
                           class="group flex items-center px-2 py-2 text-lg font-medium rounded-md {% if request.resolver_match.url_name == 'github_issues' %}bg-[#feeae9] text-[#e74c3c] dark:bg-red-900/30 dark:text-[#e74c3c]{% else %}text-gray-700 dark:text-gray-200 hover:bg-gray-100 dark:hover:bg-gray-800 hover:text-[#e74c3c] dark:hover:text-[#e74c3c]{% endif %} transition-all duration-200">
                            <div class="mr-3 flex-shrink-0 w-5 h-5 flex items-center justify-center {% if request.resolver_match.url_name == 'github_issues' %}text-[#e74c3c] dark:text-[#e74c3c]{% else %}text-gray-500 dark:text-gray-400 group-hover:text-[#e74c3c] dark:group-hover:text-[#e74c3c]{% endif %} transition-all duration-200">
                                <i class="fab fa-github"></i>
                            </div>
                            <span class="truncate">{% trans "Issues" %}</span>
                        </a>
                        <a href="{% url 'sizzle' %}"
                           class="group flex items-center px-2 py-2 text-lg font-medium rounded-md {% if request.resolver_match.url_name == 'sizzle' %}bg-[#feeae9] text-[#e74c3c] dark:bg-red-900/30 dark:text-[#e74c3c]{% else %}text-gray-700 dark:text-gray-200 hover:bg-gray-100 dark:hover:bg-gray-800 hover:text-[#e74c3c] dark:hover:text-[#e74c3c]{% endif %} transition-all duration-200">
                            <div class="mr-3 flex-shrink-0 w-5 h-5 flex items-center justify-center {% if request.resolver_match.url_name == 'sizzle' %}text-[#e74c3c] dark:text-[#e74c3c]{% else %}text-gray-500 dark:text-gray-400 group-hover:text-[#e74c3c] dark:group-hover:text-[#e74c3c]{% endif %} transition-all duration-200">
                                <i class="fas fa-fire"></i>
                            </div>
                            <span class="truncate">{% trans "Time Logs" %}</span>
                        </a>
                        <a href="{% url 'checkIN' %}"
                           class="group flex items-center px-2 py-2 text-lg font-medium rounded-md {% if request.resolver_match.url_name == 'checkIN' %}bg-[#feeae9] text-[#e74c3c] dark:bg-red-900/30 dark:text-[#e74c3c]{% else %}text-gray-700 dark:text-gray-200 hover:bg-gray-100 dark:hover:bg-gray-800 hover:text-[#e74c3c] dark:hover:text-[#e74c3c]{% endif %} transition-all duration-200">
                            <div class="mr-3 flex-shrink-0 w-5 h-5 flex items-center justify-center {% if request.resolver_match.url_name == 'checkIN' %}text-[#e74c3c] dark:text-[#e74c3c]{% else %}text-gray-500 dark:text-gray-400 group-hover:text-[#e74c3c] dark:group-hover:text-[#e74c3c]{% endif %} transition-all duration-200">
                                <i class="fas fa-user-check"></i>
                            </div>
                            <span class="truncate">{% trans "Check-In" %}</span>
                        </a>
                        <a href="{% url 'scoreboard' %}"
                           class="group flex items-center px-2 py-2 text-lg font-medium rounded-md {% if request.resolver_match.url_name == 'scoreboard' %}bg-[#feeae9] text-[#e74c3c] dark:bg-red-900/30 dark:text-[#e74c3c]{% else %}text-gray-700 dark:text-gray-200 hover:bg-gray-100 dark:hover:bg-gray-800 hover:text-[#e74c3c] dark:hover:text-[#e74c3c]{% endif %} transition-all duration-200">
                            <div class="mr-3 flex-shrink-0 w-5 h-5 flex items-center justify-center {% if request.resolver_match.url_name == 'scoreboard' %}text-[#e74c3c] dark:text-[#e74c3c]{% else %}text-gray-500 dark:text-gray-400 group-hover:text-[#e74c3c] dark:group-hover:text-[#e74c3c]{% endif %} transition-all duration-200">
                                <i class="fas fa-trophy"></i>
                            </div>
                            <span class="truncate">{% trans "Scoreboard" %}</span>
                        </a>
                        <a href="{% url 'hunts' %}"
                           class="group flex items-center px-2 py-2 text-lg font-medium rounded-md {% if request.resolver_match.url_name == 'hunts' %}bg-[#feeae9] text-[#e74c3c] dark:bg-red-900/30 dark:text-[#e74c3c]{% else %}text-gray-700 dark:text-gray-200 hover:bg-gray-100 dark:hover:bg-gray-800 hover:text-[#e74c3c] dark:hover:text-[#e74c3c]{% endif %} transition-all duration-200">
                            <div class="mr-3 flex-shrink-0 w-5 h-5 flex items-center justify-center {% if request.resolver_match.url_name == 'hunts' %}text-[#e74c3c]{% else %}text-gray-500 dark:text-gray-400 group-hover:text-[#e74c3c] dark:group-hover:text-[#e74c3c]{% endif %} transition-all duration-200">
                                <i class="fas fa-search"></i>
                            </div>
                            <span class="truncate">{% trans "Bounties" %}</span>
                        </a>
                        <a href="{% url 'reported_ips_list' %}"
                           class="group flex items-center px-2 py-2 text-lg font-medium rounded-md {% if request.resolver_match.url_name == 'reported_ips_list' %}bg-[#feeae9] text-[#e74c3c] dark:bg-red-900/30 dark:text-[#e74c3c]{% else %}text-gray-700 dark:text-gray-200 hover:bg-gray-100 dark:hover:bg-gray-800 hover:text-[#e74c3c] dark:hover:text-[#e74c3c]{% endif %} transition-all duration-200">
                            <div class="mr-3 flex-shrink-0 w-5 h-5 flex items-center justify-center {% if request.resolver_match.url_name == 'reported_ips_list' %}text-[#e74c3c]{% else %}text-gray-500 dark:text-gray-400 group-hover:text-[#e74c3c] dark:group-hover:text-[#e74c3c]{% endif %} transition-all duration-200">
                                <i class="fas fa-exclamation-triangle"></i>
                            </div>
                            <span class="truncate">{% trans "Reported IPs" %}</span>
                        </a>
                        <a href="{% url 'trademark_search' %}"
                           class="group flex items-center px-2 py-2 text-lg font-medium rounded-md {% if request.resolver_match.url_name == 'trademark_search' %}bg-[#feeae9] text-[#e74c3c] dark:bg-red-900/30 dark:text-[#e74c3c]{% else %}text-gray-700 dark:text-gray-200 hover:bg-gray-100 dark:hover:bg-gray-800 hover:text-[#e74c3c] dark:hover:text-[#e74c3c]{% endif %} transition-all duration-200">
                            <div class="mr-3 flex-shrink-0 w-5 h-5 flex items-center justify-center {% if request.resolver_match.url_name == 'trademark_search' %}text-[#e74c3c]{% else %}text-gray-500 dark:text-gray-400 group-hover:text-[#e74c3c] dark:group-hover:text-[#e74c3c]{% endif %} transition-all duration-200">
                                <i class="fas fa-registered"></i>
                            </div>
                            <span class="truncate">{% trans "Trademarks" %}</span>
                        </a>
                    </div>
                </div>
                <!-- Projects Section -->
                <div>
                    <div class="px-2 py-2">
                        <span class="text-sm text-[#e74c3c] font-medium uppercase tracking-wider">{% trans "Projects" %}</span>
                    </div>
                    <a href="{% url 'project_list' %}"
                       class="group flex items-center px-2 py-2 text-lg font-medium rounded-md {% if request.resolver_match.url_name == 'project_list' %}bg-[#feeae9] text-[#e74c3c] dark:bg-red-900/30 dark:text-[#e74c3c]{% else %}text-gray-700 dark:text-gray-200 hover:bg-gray-100 dark:hover:bg-gray-800 hover:text-[#e74c3c] dark:hover:text-[#e74c3c]{% endif %} transition-all duration-200">
                        <div class="mr-3 flex-shrink-0 flex items-center justify-center w-8 h-8 rounded-md {% if request.resolver_match.url_name == 'project_list' %}bg-[#fde0dd] text-[#e74c3c] dark:bg-red-900/50 dark:text-[#e74c3c]{% else %}bg-gray-100 dark:bg-gray-800 text-gray-500 dark:text-gray-400 group-hover:bg-[#fde0dd] dark:group-hover:bg-red-900/50 group-hover:text-[#e74c3c] dark:group-hover:text-[#e74c3c]{% endif %} transition-all duration-200">
                            <i class="fas fa-box"></i>
                        </div>
                        <span class="truncate">{% trans "Projects" %}</span>
                    </a>
                    <!-- Submenu -->
                    <div class="ml-8 mt-1 space-y-1">
                        <a href="{% url 'repo_list' %}"
                           class="group flex items-center px-2 py-2 text-lg font-medium rounded-md {% if request.resolver_match.url_name == 'repo_list' %}bg-[#feeae9] text-[#e74c3c] dark:bg-red-900/30 dark:text-[#e74c3c]{% else %}text-gray-700 dark:text-gray-200 hover:bg-gray-100 dark:hover:bg-gray-800 hover:text-[#e74c3c] dark:hover:text-[#e74c3c]{% endif %} transition-all duration-200">
                            <div class="mr-3 flex-shrink-0 w-5 h-5 flex items-center justify-center {% if request.resolver_match.url_name == 'repo_list' %}text-[#e74c3c]{% else %}text-gray-500 dark:text-gray-400 group-hover:text-[#e74c3c] dark:group-hover:text-[#e74c3c]{% endif %} transition-all duration-200">
                                <i class="fab fa-github"></i>
                            </div>
                            <span class="truncate">{% trans "Repositories" %}</span>
                        </a>
                        <a href="{% url 'BiddingData' %}"
                           class="group flex items-center px-2 py-2 text-lg font-medium rounded-md {% if request.resolver_match.url_name == 'BiddingData' %}bg-[#feeae9] text-[#e74c3c] dark:bg-red-900/30 dark:text-[#e74c3c]{% else %}text-gray-700 dark:text-gray-200 hover:bg-gray-100 dark:hover:bg-gray-800 hover:text-[#e74c3c] dark:hover:text-[#e74c3c]{% endif %} transition-all duration-200">
                            <div class="mr-3 flex-shrink-0 w-5 h-5 flex items-center justify-center {% if request.resolver_match.url_name == 'BiddingData' %}text-[#e74c3c]{% else %}text-gray-500 dark:text-gray-400 group-hover:text-[#e74c3c] dark:group-hover:text-[#e74c3c]{% endif %} transition-all duration-200">
                                <i class="fas fa-money-bill-wave"></i>
                            </div>
                            <span class="truncate">{% trans "Bid on Issues" %}</span>
                        </a>
                        <a href="{% url 'blt-tomato' %}"
                           class="group flex items-center px-2 py-2 text-lg font-medium rounded-md {% if request.resolver_match.url_name == 'blt-tomato' %}bg-[#feeae9] text-[#e74c3c] dark:bg-red-900/30 dark:text-[#e74c3c]{% else %}text-gray-700 dark:text-gray-200 hover:bg-gray-100 dark:hover:bg-gray-800 hover:text-[#e74c3c] dark:hover:text-[#e74c3c]{% endif %} transition-all duration-200">
                            <div class="mr-3 flex-shrink-0 w-5 h-5 flex items-center justify-center {% if request.resolver_match.url_name == 'blt-tomato' %}text-[#e74c3c]{% else %}text-gray-500 dark:text-gray-400 group-hover:text-[#e74c3c] dark:group-hover:text-[#e74c3c]{% endif %} transition-all duration-200">
                                <i class="fas fa-seedling"></i>
                            </div>
                            <span class="truncate">{% trans "Funding" %}</span>
                        </a>
                        <a href="{% url 'bacon' %}"
                           class="group flex items-center px-2 py-2 text-lg font-medium rounded-md {% if request.resolver_match.url_name == 'bacon' %}bg-[#feeae9] text-[#e74c3c] dark:bg-red-900/30 dark:text-[#e74c3c]{% else %}text-gray-700 dark:text-gray-200 hover:bg-gray-100 dark:hover:bg-gray-800 hover:text-[#e74c3c] dark:hover:text-[#e74c3c]{% endif %} transition-all duration-200">
                            <div class="mr-3 flex-shrink-0 w-5 h-5 flex items-center justify-center {% if request.resolver_match.url_name == 'bacon' %}text-[#e74c3c]{% else %}text-gray-500 dark:text-gray-400 group-hover:text-[#e74c3c] dark:group-hover:text-[#e74c3c]{% endif %} transition-all duration-200">
                                <i class="fas fa-coins"></i>
                            </div>
                            <span class="truncate">{% trans "BACON (coin)" %}</span>
                        </a>
                        <a href="{% url 'bacon_requests' %}"
                           class="group flex items-center px-2 py-2 text-lg font-medium rounded-md {% if request.resolver_match.url_name == 'bacon_requests' %}bg-[#feeae9] text-[#e74c3c] dark:bg-red-900/30 dark:text-[#e74c3c]{% else %}text-gray-700 dark:text-gray-200 hover:bg-gray-100 dark:hover:bg-gray-800 hover:text-[#e74c3c] dark:hover:text-[#e74c3c]{% endif %} transition-all duration-200">
                            <div class="mr-3 flex-shrink-0 w-5 h-5 flex items-center justify-center {% if request.resolver_match.url_name == 'bacon_requests' %}text-[#e74c3c]{% else %}text-gray-500 dark:text-gray-400 group-hover:text-[#e74c3c] dark:group-hover:text-[#e74c3c]{% endif %} transition-all duration-200">
                                <i class="fas fa-hands-helping"></i>
                            </div>
                            <span class="truncate">{% trans "Bacon Requests" %}</span>
                        </a>
                    </div>
                </div>
                <!-- Users Section -->
                <div>
                    <div class="px-2 py-2">
                        <span class="text-sm text-[#e74c3c] font-medium uppercase tracking-wider">{% trans "Users" %}</span>
                    </div>
                    <a href="{% url 'users' %}"
                       class="group flex items-center px-2 py-2 text-lg font-medium rounded-md {% if request.resolver_match.url_name == 'users' %}bg-[#feeae9] text-[#e74c3c] dark:bg-red-900/30 dark:text-[#e74c3c]{% else %}text-gray-700 dark:text-gray-200 hover:bg-gray-100 dark:hover:bg-gray-800 hover:text-[#e74c3c] dark:hover:text-[#e74c3c]{% endif %} transition-all duration-200">
                        <div class="mr-3 flex-shrink-0 flex items-center justify-center w-8 h-8 rounded-md {% if request.resolver_match.url_name == 'users' %}bg-[#fde0dd] text-[#e74c3c] dark:bg-red-900/50 dark:text-[#e74c3c]{% else %}bg-gray-100 dark:bg-gray-800 text-gray-500 dark:text-gray-400 group-hover:bg-[#fde0dd] dark:group-hover:bg-red-900/50 group-hover:text-[#e74c3c] dark:group-hover:text-[#e74c3c]{% endif %} transition-all duration-200">
                            <i class="fas fa-user-friends"></i>
                        </div>
                        <span class="truncate">{% trans "Users" %}</span>
                    </a>
                    <!-- Submenu -->
                    <div class="ml-8 mt-1 space-y-1">
                        <a href="{% url 'messaging' %}"
                           class="group flex items-center px-2 py-2 text-lg font-medium rounded-md {% if request.resolver_match.url_name == 'messaging' %}bg-[#feeae9] text-[#e74c3c] dark:bg-red-900/30 dark:text-[#e74c3c]{% else %}text-gray-700 dark:text-gray-200 hover:bg-gray-100 dark:hover:bg-gray-800 hover:text-[#e74c3c] dark:hover:text-[#e74c3c]{% endif %} transition-all duration-200">
                            <div class="mr-3 flex-shrink-0 w-5 h-5 flex items-center justify-center {% if request.resolver_match.url_name == 'messaging' %}text-[#e74c3c]{% else %}text-gray-500 dark:text-gray-400 group-hover:text-[#e74c3c] dark:group-hover:text-[#e74c3c]{% endif %} transition-all duration-200">
                                <i class="fas fa-envelope"></i>
                            </div>
                            <span class="truncate">{% trans "Messaging" %}</span>
                        </a>
                        <a href="{% url 'user_challenges' %}"
                           class="group flex items-center px-2 py-2 text-lg font-medium rounded-md {% if request.resolver_match.url_name == 'user_challenges' %}bg-[#feeae9] text-[#e74c3c] dark:bg-red-900/30 dark:text-[#e74c3c]{% else %}text-gray-700 dark:text-gray-200 hover:bg-gray-100 dark:hover:bg-gray-800 hover:text-[#e74c3c] dark:hover:text-[#e74c3c]{% endif %} transition-all duration-200">
                            <div class="mr-3 flex-shrink-0 w-5 h-5 flex items-center justify-center {% if request.resolver_match.url_name == 'user_challenges' %}text-[#e74c3c]{% else %}text-gray-500 dark:text-gray-400 group-hover:text-[#e74c3c] dark:group-hover:text-[#e74c3c]{% endif %} transition-all duration-200">
                                <i class="fas fa-flag-checkered"></i>
                            </div>
                            <span class="truncate">{% trans "Challenges" %}</span>
                        </a>
                        <a href="{% url 'staking_home' %}"
                           class="group flex items-center px-2 py-2 text-lg font-medium rounded-md {% if request.resolver_match.url_name == 'staking_home' %}bg-[#feeae9] text-[#e74c3c] dark:bg-red-900/30 dark:text-[#e74c3c]{% else %}text-gray-700 dark:text-gray-200 hover:bg-gray-100 dark:hover:bg-gray-800 hover:text-[#e74c3c] dark:hover:text-[#e74c3c]{% endif %} transition-all duration-200">
                            <div class="mr-3 flex-shrink-0 w-5 h-5 flex items-center justify-center {% if request.resolver_match.url_name == 'staking_home' %}text-[#e74c3c]{% else %}text-gray-500 dark:text-gray-400 group-hover:text-[#e74c3c] dark:group-hover:text-[#e74c3c]{% endif %} transition-all duration-200">
                                <i class="fas fa-coins"></i>
                            </div>
                            <span class="truncate">{% trans "Staking" %}</span>
                        </a>
                        <a href="{% url 'leaderboard_global' %}"
                           class="group flex items-center px-2 py-2 text-lg font-medium rounded-md {% if request.resolver_match.url_name == 'leaderboard_global' %}bg-[#feeae9] text-[#e74c3c] dark:bg-red-900/30 dark:text-[#e74c3c]{% else %}text-gray-700 dark:text-gray-200 hover:bg-gray-100 dark:hover:bg-gray-800 hover:text-[#e74c3c] dark:hover:text-[#e74c3c]{% endif %} transition-all duration-200">
                            <div class="mr-3 flex-shrink-0 w-5 h-5 flex items-center justify-center {% if request.resolver_match.url_name == 'leaderboard_global' %}text-[#e74c3c]{% else %}text-gray-500 dark:text-gray-400 group-hover:text-[#e74c3c] dark:group-hover:text-[#e74c3c]{% endif %} transition-all duration-200">
                                <i class="fas fa-medal"></i>
                            </div>
                            <span class="truncate">{% trans "Leaderboard" %}</span>
                        </a>
                        <a href="{% url 'contributors' %}"
                           class="group flex items-center px-2 py-2 text-lg font-medium rounded-md {% if request.resolver_match.url_name == 'contributors' %}bg-[#feeae9] text-[#e74c3c] dark:bg-red-900/30 dark:text-[#e74c3c]{% else %}text-gray-700 dark:text-gray-200 hover:bg-gray-100 dark:hover:bg-gray-800 hover:text-[#e74c3c] dark:hover:text-[#e74c3c]{% endif %} transition-all duration-200">
                            <div class="mr-3 flex-shrink-0 w-5 h-5 flex items-center justify-center {% if request.resolver_match.url_name == 'contributors' %}text-[#e74c3c]{% else %}text-gray-500 dark:text-gray-400 group-hover:text-[#e74c3c] dark:group-hover:text-[#e74c3c]{% endif %} transition-all duration-200">
                                <i class="fas fa-laptop-code"></i>
                            </div>
                            <span class="truncate">{% trans "Contributors" %}</span>
                        </a>
                        <a href="{% url 'deletions' %}"
                           class="group flex items-center px-2 py-2 text-lg font-medium rounded-md {% if request.resolver_match.url_name == 'deletions' %}bg-[#feeae9] text-[#e74c3c] dark:bg-red-900/30 dark:text-[#e74c3c]{% else %}text-gray-700 dark:text-gray-200 hover:bg-gray-100 dark:hover:bg-gray-800 hover:text-[#e74c3c] dark:hover:text-[#e74c3c]{% endif %} transition-all duration-200">
                            <div class="mr-3 flex-shrink-0 w-5 h-5 flex items-center justify-center {% if request.resolver_match.url_name == 'deletions' %}text-[#e74c3c]{% else %}text-gray-500 dark:text-gray-400 group-hover:text-[#e74c3c] dark:group-hover:text-[#e74c3c]{% endif %} transition-all duration-200">
                                <i class="fas fa-trash-alt"></i>
                            </div>
                            <span class="truncate">{% trans "Takedowns" %}</span>
                        </a>
                        <a href="{% url 'badges' %}"
                           class="group flex items-center px-2 py-2 text-lg font-medium rounded-md {% if request.resolver_match.url_name == 'badges' %}bg-[#feeae9] text-[#e74c3c] dark:bg-red-900/30 dark:text-[#e74c3c]{% else %}text-gray-700 dark:text-gray-200 hover:bg-gray-100 dark:hover:bg-gray-800 hover:text-[#e74c3c] dark:hover:text-[#e74c3c]{% endif %} transition-all duration-200">
                            <div class="mr-3 flex-shrink-0 w-5 h-5 flex items-center justify-center {% if request.resolver_match.url_name == 'badges' %}text-[#e74c3c]{% else %}text-gray-500 dark:text-gray-400 group-hover:text-[#e74c3c] dark:group-hover:text-[#e74c3c]{% endif %} transition-all duration-200">
                                <i class="fas fa-certificate"></i>
                            </div>
                            <span class="truncate">{% trans "Badges" %}</span>
                        </a>
                        <a href="{% url 'adventure_list' %}"
                           class="group flex items-center px-2 py-2 text-lg font-medium rounded-md {% if request.resolver_match.url_name == 'adventure_list' or request.resolver_match.url_name == 'adventure_detail' %}bg-[#feeae9] text-[#e74c3c]{% else %}text-gray-700 hover:bg-gray-100 hover:text-[#e74c3c]{% endif %} transition-all duration-200">
                            <div class="mr-3 flex-shrink-0 w-5 h-5 flex items-center justify-center {% if request.resolver_match.url_name == 'adventure_list' or request.resolver_match.url_name == 'adventure_detail' %}text-[#e74c3c]{% else %}text-gray-500 group-hover:text-[#e74c3c]{% endif %} transition-all duration-200">
                                <i class="fas fa-rocket"></i>
                            </div>
                            <span class="truncate">{% trans "Adventures" %} 🚀</span>
                        </a>
                        <a href="{% url 'reminder_settings' %}"
                           class="group flex items-center px-2 py-2 text-lg font-medium rounded-md {% if request.resolver_match.url_name == 'reminder_settings' %}bg-[#feeae9] text-[#e74c3c] dark:bg-red-900/30 dark:text-[#e74c3c]{% else %}text-gray-700 dark:text-gray-200 hover:bg-gray-100 dark:hover:bg-gray-800 hover:text-[#e74c3c] dark:hover:text-[#e74c3c]{% endif %} transition-all duration-200">
                            <div class="mr-3 flex-shrink-0 w-5 h-5 flex items-center justify-center {% if request.resolver_match.url_name == 'reminder_settings' %}text-[#e74c3c]{% else %}text-gray-500 dark:text-gray-400 group-hover:text-[#e74c3c] dark:group-hover:text-[#e74c3c]{% endif %} transition-all duration-200">
                                <i class="fas fa-bell"></i>
                            </div>
                            <span class="truncate">{% trans "Reminder Settings" %}</span>
                        </a>
                    </div>
                </div>
                <!-- Teams Section -->
                <div>
                    <div class="px-2 py-2">
                        <span class="text-sm text-[#e74c3c] font-medium uppercase tracking-wider">{% trans "Teams" %}</span>
                    </div>
                    <a href="{% url 'team_overview' %}"
                       class="group flex items-center px-2 py-2 text-lg font-medium rounded-md {% if request.resolver_match.url_name == 'team_overview' %}bg-[#feeae9] text-[#e74c3c] dark:bg-red-900/30 dark:text-[#e74c3c]{% else %}text-gray-700 dark:text-gray-200 hover:bg-gray-100 dark:hover:bg-gray-800 hover:text-[#e74c3c] dark:hover:text-[#e74c3c]{% endif %} transition-all duration-200">
                        <div class="mr-3 flex-shrink-0 flex items-center justify-center w-8 h-8 rounded-md {% if request.resolver_match.url_name == 'team_overview' %}bg-[#fde0dd] text-[#e74c3c] dark:bg-red-900/50 dark:text-[#e74c3c]{% else %}bg-gray-100 dark:bg-gray-800 text-gray-500 dark:text-gray-400 group-hover:bg-[#fde0dd] dark:group-hover:bg-red-900/50 group-hover:text-[#e74c3c] dark:group-hover:text-[#e74c3c]{% endif %} transition-all duration-200">
                            <i class="fas fa-users"></i>
                        </div>
                        <span class="truncate">{% trans "Teams" %}</span>
                    </a>
                    <!-- Submenu -->
                    <div class="ml-8 mt-1 space-y-1">
                        <a href="{% url 'team_challenges' %}"
                           class="group flex items-center px-2 py-2 text-lg font-medium rounded-md {% if request.resolver_match.url_name == 'team_challenges' %}bg-[#feeae9] text-[#e74c3c] dark:bg-red-900/30 dark:text-[#e74c3c]{% else %}text-gray-700 dark:text-gray-200 hover:bg-gray-100 dark:hover:bg-gray-800 hover:text-[#e74c3c] dark:hover:text-[#e74c3c]{% endif %} transition-all duration-200">
                            <div class="mr-3 flex-shrink-0 w-5 h-5 flex items-center justify-center {% if request.resolver_match.url_name == 'team_challenges' %}text-[#e74c3c]{% else %}text-gray-500 dark:text-gray-400 group-hover:text-[#e74c3c] dark:group-hover:text-[#e74c3c]{% endif %} transition-all duration-200">
                                <i class="fas fa-flag-checkered"></i>
                            </div>
                            <span class="truncate">{% trans "Challenges" %}</span>
                        </a>
                        <a href="{% url 'team_leaderboard' %}"
                           class="group flex items-center px-2 py-2 text-lg font-medium rounded-md {% if request.resolver_match.url_name == 'team_leaderboard' %}bg-[#feeae9] text-[#e74c3c] dark:bg-red-900/30 dark:text-[#e74c3c]{% else %}text-gray-700 dark:text-gray-200 hover:bg-gray-100 dark:hover:bg-gray-800 hover:text-[#e74c3c] dark:hover:text-[#e74c3c]{% endif %} transition-all duration-200">
                            <div class="mr-3 flex-shrink-0 w-5 h-5 flex items-center justify-center {% if request.resolver_match.url_name == 'team_leaderboard' %}text-[#e74c3c]{% else %}text-gray-500 dark:text-gray-400 group-hover:text-[#e74c3c] dark:group-hover:text-[#e74c3c]{% endif %} transition-all duration-200">
                                <i class="fas fa-medal"></i>
                            </div>
                            <span class="truncate">{% trans "Leaderboard" %}</span>
                        </a>
                    </div>
                </div>
                <!-- About Us Section -->
                <div>
                    <div class="px-2 py-2">
                        <span class="text-sm text-[#e74c3c] font-medium uppercase tracking-wider">{% trans "About Us" %}</span>
                    </div>
                    <a href="{% url 'about' %}"
                       class="group flex items-center px-2 py-2 text-lg font-medium rounded-md {% if request.resolver_match.url_name == 'about' %}bg-[#feeae9] text-[#e74c3c] dark:bg-red-900/30 dark:text-[#e74c3c]{% else %}text-gray-700 dark:text-gray-200 hover:bg-gray-100 dark:hover:bg-gray-800 hover:text-[#e74c3c] dark:hover:text-[#e74c3c]{% endif %} transition-all duration-200">
                        <div class="mr-3 flex-shrink-0 flex items-center justify-center w-8 h-8 rounded-md {% if request.resolver_match.url_name == 'about' %}bg-[#fde0dd] text-[#e74c3c] dark:bg-red-900/50 dark:text-[#e74c3c]{% else %}bg-gray-100 dark:bg-gray-800 text-gray-500 dark:text-gray-400 group-hover:bg-[#fde0dd] dark:group-hover:bg-red-900/50 group-hover:text-[#e74c3c] dark:group-hover:text-[#e74c3c]{% endif %} transition-all duration-200">
                            <i class="fas fa-info-circle"></i>
                        </div>
                        <span class="truncate">{% trans "About Us" %}</span>
                    </a>
                    <!-- Submenu -->
                    <div class="ml-8 mt-1 space-y-1">
                        <a href="{% url 'features' %}"
                           class="group flex items-center px-2 py-2 text-lg font-medium rounded-md {% if request.resolver_match.url_name == 'features' %}bg-[#feeae9] text-[#e74c3c] dark:bg-red-900/30 dark:text-[#e74c3c]{% else %}text-gray-700 dark:text-gray-200 hover:bg-gray-100 dark:hover:bg-gray-800 hover:text-[#e74c3c] dark:hover:text-[#e74c3c]{% endif %} transition-all duration-200">
                            <div class="mr-3 flex-shrink-0 w-5 h-5 flex items-center justify-center {% if request.resolver_match.url_name == 'features' %}text-[#e74c3c]{% else %}text-gray-500 dark:text-gray-400 group-hover:text-[#e74c3c] dark:group-hover:text-[#e74c3c]{% endif %} transition-all duration-200">
                                <i class="fa-solid fa-gear"></i>
                            </div>
                            <span class="truncate">{% trans "Features" %}</span>
                        </a>
                        <a href="{% url 'sponsor' %}"
                           class="group flex items-center px-2 py-2 text-lg font-medium rounded-md {% if request.resolver_match.url_name == 'sponsor' %}bg-[#feeae9] text-[#e74c3c] dark:bg-red-900/30 dark:text-[#e74c3c]{% else %}text-gray-700 dark:text-gray-200 hover:bg-gray-100 dark:hover:bg-gray-800 hover:text-[#e74c3c] dark:hover:text-[#e74c3c]{% endif %} transition-all duration-200">
                            <div class="mr-3 flex-shrink-0 w-5 h-5 flex items-center justify-center {% if request.resolver_match.url_name == 'sponsor' %}text-[#e74c3c]{% else %}text-gray-500 dark:text-gray-400 group-hover:text-[#e74c3c] dark:group-hover:text-[#e74c3c]{% endif %} transition-all duration-200">
                                <i class="fas fa-handshake"></i>
                            </div>
                            <span class="truncate">{% trans "Sponsorships" %}</span>
                        </a>
                        <a href="https://owasp.org/www-project-bug-logging-tool/"
                           target="_blank"
                           rel="noopener"
                           class="group flex items-center px-2 py-2 text-lg font-medium rounded-md text-gray-700 dark:text-gray-300 hover:bg-gray-100 dark:hover:bg-gray-800 hover:text-[#e74c3c] dark:hover:text-[#e74c3c] transition-all duration-200">
                            <div class="mr-3 flex-shrink-0 w-5 h-5 flex items-center justify-center text-gray-500 dark:text-gray-400 group-hover:text-[#e74c3c] dark:group-hover:text-[#e74c3c] transition-all duration-200">
                                <i class="fas fa-shield-alt"></i>
                            </div>
                            <span class="truncate">{% trans "OWASP Project" %}</span>
                        </a>
                        <a href="{% url 'donate' %}"
                           class="group flex items-center px-2 py-2 text-lg font-medium rounded-md {% if request.resolver_match.url_name == 'donate' %}bg-[#feeae9] text-[#e74c3c] dark:bg-red-900/30 dark:text-[#e74c3c]{% else %}text-gray-700 dark:text-gray-200 hover:bg-gray-100 dark:hover:bg-gray-800 hover:text-[#e74c3c] dark:hover:text-[#e74c3c]{% endif %} transition-all duration-200">
                            <div class="mr-3 flex-shrink-0 w-5 h-5 flex items-center justify-center {% if request.resolver_match.url_name == 'donate' %}text-[#e74c3c]{% else %}text-gray-500 dark:text-gray-400 group-hover:text-[#e74c3c] dark:group-hover:text-[#e74c3c]{% endif %} transition-all duration-200">
                                <i class="fas fa-donate"></i>
                            </div>
                            <span class="truncate">{% trans "Donations" %}</span>
                        </a>
                        <a href="{% url 'view_forum' %}"
                           class="group flex items-center px-2 py-2 text-lg font-medium rounded-md {% if request.resolver_match.url_name == 'view_forum' %}bg-[#feeae9] text-[#e74c3c] dark:bg-red-900/30 dark:text-[#e74c3c]{% else %}text-gray-700 dark:text-gray-200 hover:bg-gray-100 dark:hover:bg-gray-800 hover:text-[#e74c3c] dark:hover:text-[#e74c3c]{% endif %} transition-all duration-200">
                            <div class="mr-3 flex-shrink-0 w-5 h-5 flex items-center justify-center {% if request.resolver_match.url_name == 'view_forum' %}text-[#e74c3c]{% else %}text-gray-500 dark:text-gray-400 group-hover:text-[#e74c3c] dark:group-hover:text-[#e74c3c]{% endif %} transition-all duration-200">
                                <i class="fas fa-comments"></i>
                            </div>
                            <span class="truncate">{% trans "Forum" %}</span>
                        </a>
                    </div>
                </div>
                <!-- Contribute Section -->
                <div>
                    <div class="px-2 py-2">
                        <span class="text-sm text-[#e74c3c] font-medium uppercase tracking-wider">{% trans "Contribute" %}</span>
                    </div>
                    <a href="{% url 'contribution_guidelines' %}"
                       class="group flex items-center px-2 py-2 text-lg font-medium rounded-md {% if request.resolver_match.url_name == 'contribution_guidelines' %}bg-[#feeae9] text-[#e74c3c] dark:bg-red-900/30 dark:text-[#e74c3c]{% else %}text-gray-700 dark:text-gray-200 hover:bg-gray-100 dark:hover:bg-gray-800 hover:text-[#e74c3c] dark:hover:text-[#e74c3c]{% endif %} transition-all duration-200">
                        <div class="mr-3 flex-shrink-0 flex items-center justify-center w-8 h-8 rounded-md {% if request.resolver_match.url_name == 'contribution_guidelines' %}bg-[#fde0dd] text-[#e74c3c] dark:bg-red-900/50 dark:text-[#e74c3c]{% else %}bg-gray-100 dark:bg-gray-800 text-gray-500 dark:text-gray-400 group-hover:bg-[#fde0dd] dark:group-hover:bg-red-900/50 group-hover:text-[#e74c3c] dark:group-hover:text-[#e74c3c]{% endif %} transition-all duration-200">
                            <i class="fas fa-hands-helping"></i>
                        </div>
                        <span class="truncate">{% trans "Contribute" %}</span>
                    </a>
                    <!-- Submenu -->
                    <div class="ml-8 mt-1 space-y-1">
                        <a href="https://github.com/OWASP-BLT/BLT/blob/main/CONTRIBUTING.md"
                           target="_blank"
                           class="group flex items-center px-2 py-2 text-lg font-medium rounded-md text-gray-700 dark:text-gray-300 hover:bg-gray-100 dark:hover:bg-gray-800 hover:text-[#e74c3c] dark:hover:text-[#e74c3c] transition-all duration-200">
                            <div class="mr-3 flex-shrink-0 w-5 h-5 flex items-center justify-center text-gray-500 dark:text-gray-400 group-hover:text-[#e74c3c] dark:group-hover:text-[#e74c3c] transition-all duration-200">
                                <i class="fas fa-book"></i>
                            </div>
                            <span class="truncate">{% trans "Documentation" %}</span>
                        </a>
                        <a href="https://blt.owasp.org/swagger/"
                           target="_blank"
                           class="group flex items-center px-2 py-2 text-lg font-medium rounded-md text-gray-700 dark:text-gray-300 hover:bg-gray-100 dark:hover:bg-gray-800 hover:text-[#e74c3c] dark:hover:text-[#e74c3c] transition-all duration-200">
                            <div class="mr-3 flex-shrink-0 w-5 h-5 flex items-center justify-center text-gray-500 dark:text-gray-400 group-hover:text-[#e74c3c] dark:group-hover:text-[#e74c3c] transition-all duration-200">
                                <i class="fas fa-cogs"></i>
                            </div>
                            <span class="truncate">{% trans "Developer API" %}</span>
                        </a>
                        <a href="{% url 'education' %}"
                           class="group flex items-center px-2 py-2 text-lg font-medium rounded-md {% if request.resolver_match.url_name == 'education' %}bg-[#feeae9] text-[#e74c3c] dark:bg-red-900/30 dark:text-[#e74c3c]{% else %}text-gray-700 dark:text-gray-200 hover:bg-gray-100 dark:hover:bg-gray-800 hover:text-[#e74c3c] dark:hover:text-[#e74c3c]{% endif %} transition-all duration-200">
                            <div class="mr-3 flex-shrink-0 w-5 h-5 flex items-center justify-center {% if request.resolver_match.url_name == 'education' %}text-[#e74c3c]{% else %}text-gray-500 dark:text-gray-400 group-hover:text-[#e74c3c] dark:group-hover:text-[#e74c3c]{% endif %} transition-all duration-200">
                                <i class="fas fa-tv"></i>
                            </div>
                            <span class="truncate">{% trans "Education" %}</span>
                        </a>
                        <a href="{% url 'simulation_dashboard' %}"
                           class="group flex items-center px-2 py-2 text-lg font-medium rounded-md {% if request.resolver_match.url_name == 'simulation_dashboard' or 'simulation/' in request.path %}bg-[#feeae9] text-[#e74c3c] dark:bg-red-900/30 dark:text-[#e74c3c]{% else %}text-gray-700 dark:text-gray-200 hover:bg-gray-100 dark:hover:bg-gray-800 hover:text-[#e74c3c] dark:hover:text-[#e74c3c]{% endif %} transition-all duration-200">
                            <div class="mr-3 flex-shrink-0 w-5 h-5 flex items-center justify-center {% if request.resolver_match.url_name == 'simulation_dashboard' or 'simulation/' in request.path %}text-[#e74c3c]{% else %}text-gray-500 dark:text-gray-400 group-hover:text-[#e74c3c] dark:group-hover:text-[#e74c3c]{% endif %} transition-all duration-200">
                                <i class="fas fa-flask"></i>
                            </div>
                            <span class="truncate">{% trans "Security Labs" %}</span>
                        </a>
                        <a href="{% url 'ossh_home' %}"
                           class="group flex items-center px-2 py-2 text-lg font-medium rounded-md {% if request.resolver_match.url_name == 'ossh_home' %}bg-[#feeae9] text-[#e74c3c] dark:bg-red-900/30 dark:text-[#e74c3c]{% else %}text-gray-700 dark:text-gray-200 hover:bg-gray-100 dark:hover:bg-gray-800 hover:text-[#e74c3c] dark:hover:text-[#e74c3c]{% endif %} transition-all duration-200">
                            <div class="mr-3 flex-shrink-0 w-5 h-5 flex items-center justify-center {% if request.resolver_match.url_name == 'ossh_home' %}text-[#e74c3c]{% else %}text-gray-500 dark:text-gray-400 group-hover:text-[#e74c3c] dark:group-hover:text-[#e74c3c]{% endif %} transition-all duration-200">
                                <i class="fas fa-hat-wizard"></i>
                            </div>
                            <span class="truncate">{% trans "Open Source Sorting Hat" %}</span>
                        </a>
                        <a href="{% url 'gsoc' %}"
                           class="group flex items-center px-2 py-2 text-lg font-medium rounded-md {% if request.resolver_match.url_name == 'gsoc' %}bg-[#feeae9] text-[#e74c3c] dark:bg-red-900/30 dark:text-[#e74c3c]{% else %}text-gray-700 dark:text-gray-200 hover:bg-gray-100 dark:hover:bg-gray-800 hover:text-[#e74c3c] dark:hover:text-[#e74c3c]{% endif %} transition-all duration-200">
                            <div class="mr-3 flex-shrink-0 w-5 h-5 flex items-center justify-center {% if request.resolver_match.url_name == 'gsoc' %}text-[#e74c3c]{% else %}text-gray-500 dark:text-gray-400 group-hover:text-[#e74c3c] dark:group-hover:text-[#e74c3c]{% endif %} transition-all duration-200">
                                <i class="fas fa-sun"></i>
                            </div>
                            <span class="truncate">{% trans "GSOC" %}</span>
                        </a>
                        <a href="{% url 'roadmap' %}"
                           class="group flex items-center px-2 py-2 text-lg font-medium rounded-md {% if request.resolver_match.url_name == 'roadmap' %}bg-[#feeae9] text-[#e74c3c] dark:bg-red-900/30 dark:text-[#e74c3c]{% else %}text-gray-700 dark:text-gray-200 hover:bg-gray-100 dark:hover:bg-gray-800 hover:text-[#e74c3c] dark:hover:text-[#e74c3c]{% endif %} transition-all duration-200">
                            <div class="mr-3 flex-shrink-0 w-5 h-5 flex items-center justify-center {% if request.resolver_match.url_name == 'roadmap' %}text-[#e74c3c]{% else %}text-gray-500 dark:text-gray-400 group-hover:text-[#e74c3c] dark:group-hover:text-[#e74c3c]{% endif %} transition-all duration-200">
                                <i class="fas fa-road"></i>
                            </div>
                            <span class="truncate">{% trans "Roadmap" %}</span>
                        </a>
                        <a href="{% url 'submit-roadmap-pr' %}"
                           class="group flex items-center px-2 py-2 text-lg font-medium rounded-md {% if request.resolver_match.url_name == 'submit-roadmap-pr' %}bg-[#feeae9] text-[#e74c3c] dark:bg-red-900/30 dark:text-[#e74c3c]{% else %}text-gray-700 dark:text-gray-200 hover:bg-gray-100 dark:hover:bg-gray-800 hover:text-[#e74c3c] dark:hover:text-[#e74c3c]{% endif %} transition-all duration-200">
                            <div class="mr-3 flex-shrink-0 w-5 h-5 flex items-center justify-center {% if request.resolver_match.url_name == 'submit-roadmap-pr' %}text-[#e74c3c]{% else %}text-gray-500 dark:text-gray-400 group-hover:text-[#e74c3c] dark:group-hover:text-[#e74c3c]{% endif %} transition-all duration-200">
                                <i class="fas fa-code-branch"></i>
                            </div>
                            <span class="truncate">{% trans "Submit PR for review" %}</span>
                        </a>
                        <a href="{% url 'github_issue_prompt' %}"
                           class="group flex items-center px-2 py-2 text-lg font-medium rounded-md {% if request.resolver_match.url_name == 'github_issue_prompt' %}bg-[#feeae9] text-[#e74c3c] dark:bg-red-900/30 dark:text-[#e74c3c]{% else %}text-gray-700 dark:text-gray-200 hover:bg-gray-100 dark:hover:bg-gray-800 hover:text-[#e74c3c] dark:hover:text-[#e74c3c]{% endif %} transition-all duration-200">
                            <div class="mr-3 flex-shrink-0 w-5 h-5 flex items-center justify-center {% if request.resolver_match.url_name == 'github_issue_prompt' %}text-[#e74c3c]{% else %}text-gray-500 dark:text-gray-400 group-hover:text-[#e74c3c] dark:group-hover:text-[#e74c3c]{% endif %} transition-all duration-200">
                                <i class="fas fa-plus-circle"></i>
                            </div>
                            <span class="truncate">{% trans "Create an Issue" %}</span>
                        </a>
                    </div>
                </div>
                <!-- GitHub Section -->
                <div>
                    <div class="px-2 py-2">
                        <span class="text-sm text-[#e74c3c] font-medium uppercase tracking-wider">{% trans "GitHub" %}</span>
                    </div>
                    <a href="https://github.com/OWASP/BLT"
                       target="_blank"
                       rel="noopener noreferrer"
                       class="group flex items-center px-2 py-2 text-lg font-medium rounded-md text-gray-700 dark:text-gray-300 hover:bg-gray-100 dark:hover:bg-gray-800 hover:text-[#e74c3c] dark:hover:text-[#e74c3c] transition-all duration-200">
                        <div class="mr-3 flex-shrink-0 flex items-center justify-center w-8 h-8 rounded-md bg-gray-100 dark:bg-gray-800 text-gray-500 dark:text-gray-400 group-hover:bg-[#fde0dd] dark:group-hover:bg-red-900/50 group-hover:text-[#e74c3c] dark:group-hover:text-[#e74c3c] transition-all duration-200">
                            <i class="fab fa-github"></i>
                        </div>
                        <span class="truncate">{% trans "GitHub" %}</span>
                    </a>
                    <!-- Submenu -->
                    <div class="ml-8 mt-1 space-y-1">
                        <a href="https://github.com/OWASP-BLT/BLT/"
                           target="_blank"
                           rel="noopener noreferrer"
                           class="group flex items-center px-2 py-2 text-lg font-medium rounded-md text-gray-700 dark:text-gray-300 hover:bg-gray-100 dark:hover:bg-gray-800 hover:text-[#e74c3c] dark:hover:text-[#e74c3c] transition-all duration-200">
                            <div class="mr-3 flex-shrink-0 w-5 h-5 flex items-center justify-center text-gray-500 dark:text-gray-400 group-hover:text-[#e74c3c] dark:group-hover:text-[#e74c3c] transition-all duration-200">
                                <i class="fas fa-code-branch"></i>
                            </div>
                            <span class="truncate">{% trans "BLT Core" %}</span>
                        </a>
                        <a href="https://github.com/OWASP-BLT/BLT-Flutter"
                           target="_blank"
                           rel="noopener noreferrer"
                           class="group flex items-center px-2 py-2 text-lg font-medium rounded-md text-gray-700 dark:text-gray-300 hover:bg-gray-100 dark:hover:bg-gray-800 hover:text-[#e74c3c] dark:hover:text-[#e74c3c] transition-all duration-200">
                            <div class="mr-3 flex-shrink-0 w-5 h-5 flex items-center justify-center text-gray-500 dark:text-gray-400 group-hover:text-[#e74c3c] dark:group-hover:text-[#e74c3c] transition-all duration-200">
                                <i class="fas fa-mobile-alt"></i>
                            </div>
                            <span class="truncate">{% trans "BLT Flutter" %}</span>
                        </a>
                        <a href="https://github.com/OWASP-BLT/BLT-Extension"
                           target="_blank"
                           rel="noopener noreferrer"
                           class="group flex items-center px-2 py-2 text-lg font-medium rounded-md text-gray-700 dark:text-gray-300 hover:bg-gray-100 dark:hover:bg-gray-800 hover:text-[#e74c3c] dark:hover:text-[#e74c3c] transition-all duration-200">
                            <div class="mr-3 flex-shrink-0 w-5 h-5 flex items-center justify-center text-gray-500 dark:text-gray-400 group-hover:text-[#e74c3c] dark:group-hover:text-[#e74c3c] transition-all duration-200">
                                <i class="fas fa-puzzle-piece"></i>
                            </div>
                            <span class="truncate">{% trans "BLT Extension" %}</span>
                        </a>
                        <a href="https://github.com/OWASP-BLT/BLT-Action"
                           target="_blank"
                           rel="noopener noreferrer"
                           class="group flex items-center px-2 py-2 text-lg font-medium rounded-md text-gray-700 dark:text-gray-300 hover:bg-gray-100 dark:hover:bg-gray-800 hover:text-[#e74c3c] dark:hover:text-[#e74c3c] transition-all duration-200">
                            <div class="mr-3 flex-shrink-0 w-5 h-5 flex items-center justify-center text-gray-500 dark:text-gray-400 group-hover:text-[#e74c3c] dark:group-hover:text-[#e74c3c] transition-all duration-200">
                                <i class="fas fa-play-circle"></i>
                            </div>
                            <span class="truncate">{% trans "BLT Action" %}</span>
                        </a>
                        <a href="https://github.com/OWASP-BLT/BLT-Bacon"
                           target="_blank"
                           rel="noopener noreferrer"
                           class="group flex items-center px-2 py-2 text-lg font-medium rounded-md text-gray-700 dark:text-gray-300 hover:bg-gray-100 dark:hover:bg-gray-800 hover:text-[#e74c3c] dark:hover:text-[#e74c3c] transition-all duration-200">
                            <div class="mr-3 flex-shrink-0 w-5 h-5 flex items-center justify-center text-gray-500 dark:text-gray-400 group-hover:text-[#e74c3c] dark:group-hover:text-[#e74c3c] transition-all duration-200">
                                <i class="fas fa-coins"></i>
                            </div>
                            <span class="truncate">{% trans "BLT BACON" %}</span>
                        </a>
                        <a href="https://github.com/OWASP-BLT/BLT-Lettuce"
                           target="_blank"
                           rel="noopener noreferrer"
                           class="group flex items-center px-2 py-2 text-lg font-medium rounded-md text-gray-700 dark:text-gray-300 hover:bg-gray-100 dark:hover:bg-gray-800 hover:text-[#e74c3c] dark:hover:text-[#e74c3c] transition-all duration-200">
                            <div class="mr-3 flex-shrink-0 w-5 h-5 flex items-center justify-center text-gray-500 dark:text-gray-400 group-hover:text-[#e74c3c] dark:group-hover:text-[#e74c3c] transition-all duration-200">
                                <i class="fas fa-leaf"></i>
                            </div>
                            <span class="truncate">{% trans "BLT Lettuce" %}</span>
                        </a>
                    </div>
                </div>
                <!-- Communication Section -->
                <div>
                    <div class="px-2 py-2">
                        <span class="text-sm text-[#e74c3c] font-medium uppercase tracking-wider">{% trans "Communication" %}</span>
                    </div>
                    <a href="{% url 'similarity_scan' %}"
                       class="group flex items-center px-2 py-2 text-lg font-medium rounded-md {% if request.resolver_match.url_name == 'similarity_scan' %}bg-[#feeae9] text-[#e74c3c] dark:bg-red-900/30 dark:text-[#e74c3c]{% else %}text-gray-700 dark:text-gray-200 hover:bg-gray-100 dark:hover:bg-gray-800 hover:text-[#e74c3c] dark:hover:text-[#e74c3c]{% endif %} transition-all duration-200">
                        <div class="mr-3 flex-shrink-0 flex items-center justify-center w-8 h-8 rounded-md {% if request.resolver_match.url_name == 'similarity_scan' %}bg-[#fde0dd] text-[#e74c3c] dark:bg-red-900/50 dark:text-[#e74c3c]{% else %}bg-gray-100 dark:bg-gray-800 text-gray-500 dark:text-gray-400 group-hover:bg-[#fde0dd] dark:group-hover:bg-red-900/50 group-hover:text-[#e74c3c] dark:group-hover:text-[#e74c3c]{% endif %} transition-all duration-200">
                            <i class="fas fa-clone"></i>
                        </div>
                        <span class="truncate">{% trans "SimilarityScan" %}</span>
                    </a>
                    <a href="{% url 'rooms_list' %}"
                       class="group flex items-center px-2 py-2 text-lg font-medium rounded-md {% if request.resolver_match.url_name == 'rooms_list' %}bg-[#feeae9] text-[#e74c3c] dark:bg-red-900/30 dark:text-[#e74c3c]{% else %}text-gray-700 dark:text-gray-200 hover:bg-gray-100 dark:hover:bg-gray-800 hover:text-[#e74c3c] dark:hover:text-[#e74c3c]{% endif %} transition-all duration-200">
                        <div class="mr-3 flex-shrink-0 flex items-center justify-center w-8 h-8 rounded-md {% if request.resolver_match.url_name == 'rooms_list' %}bg-[#fde0dd] text-[#e74c3c] dark:bg-red-900/50 dark:text-[#e74c3c]{% else %}bg-gray-100 dark:bg-gray-800 text-gray-500 dark:text-gray-400 group-hover:bg-[#fde0dd] dark:group-hover:bg-red-900/50 group-hover:text-[#e74c3c] dark:group-hover:text-[#e74c3c]{% endif %} transition-all duration-200">
                            <i class="fas fa-door-open"></i>
                        </div>
                        <span class="truncate">{% trans "Rooms" %}</span>
                    </a>
                    <a href="{% url 'video_call' %}"
                       class="group flex items-center px-2 py-2 text-lg font-medium rounded-md {% if request.resolver_match.url_name == 'video_call' %}bg-[#feeae9] text-[#e74c3c] dark:bg-red-900/30 dark:text-[#e74c3c]{% else %}text-gray-700 dark:text-gray-200 hover:bg-gray-100 dark:hover:bg-gray-800 hover:text-[#e74c3c] dark:hover:text-[#e74c3c]{% endif %} transition-all duration-200">
                        <div class="mr-3 flex-shrink-0 flex items-center justify-center w-8 h-8 rounded-md {% if request.resolver_match.url_name == 'video_call' %}bg-[#fde0dd] text-[#e74c3c] dark:bg-red-900/50 dark:text-[#e74c3c]{% else %}bg-gray-100 dark:bg-gray-800 text-gray-500 dark:text-gray-400 group-hover:bg-[#fde0dd] dark:group-hover:bg-red-900/50 group-hover:text-[#e74c3c] dark:group-hover:text-[#e74c3c]{% endif %} transition-all duration-200">
                            <i class="fas fa-video"></i>
                        </div>
                        <span class="truncate">{% trans "Video Call" %}</span>
                    </a>
                    <a href="{% url 'banned_apps' %}"
                       class="group flex items-center px-2 py-2 text-lg font-medium rounded-md {% if request.resolver_match.url_name == 'banned_apps' %}bg-[#feeae9] text-[#e74c3c] dark:bg-red-900/30 dark:text-[#e74c3c]{% else %}text-gray-700 dark:text-gray-200 hover:bg-gray-100 dark:hover:bg-gray-800 hover:text-[#e74c3c] dark:hover:text-[#e74c3c]{% endif %} transition-all duration-200">
                        <div class="mr-3 flex-shrink-0 flex items-center justify-center w-8 h-8 rounded-md {% if request.resolver_match.url_name == 'banned_apps' %}bg-[#fde0dd] text-[#e74c3c] dark:bg-red-900/50 dark:text-[#e74c3c]{% else %}bg-gray-100 dark:bg-gray-800 text-gray-500 dark:text-gray-400 group-hover:bg-[#fde0dd] dark:group-hover:bg-red-900/50 group-hover:text-[#e74c3c] dark:group-hover:text-[#e74c3c]{% endif %} transition-all duration-200">
                            <i class="fas fa-ban"></i>
                        </div>
                        <span class="truncate">{% trans "Banned Apps" %}</span>
                    </a>
                </div>
                <!-- Apps Section -->
                <div>
                    <div class="px-2 py-2">
                        <span class="text-sm text-[#e74c3c] font-medium uppercase tracking-wider">{% trans "Apps" %}</span>
                    </div>
                    <a href="https://apps.apple.com/us/app/owasp-blt/id6448071954"
                       target="_blank"
                       rel="noopener noreferrer"
                       class="group flex items-center px-2 py-2 text-lg font-medium rounded-md text-gray-700 dark:text-gray-300 hover:bg-gray-100 dark:hover:bg-gray-800 hover:text-[#e74c3c] dark:hover:text-[#e74c3c] transition-all duration-200">
                        <div class="mr-3 flex-shrink-0 flex items-center justify-center w-8 h-8 rounded-md bg-gray-100 dark:bg-gray-800 text-gray-500 dark:text-gray-400 group-hover:bg-[#fde0dd] dark:group-hover:bg-red-900/50 group-hover:text-[#e74c3c] dark:group-hover:text-[#e74c3c] transition-all duration-200">
                            <i class="fab fa-apple"></i>
                        </div>
                        <span class="truncate">{% trans "iPhone App" %}</span>
                    </a>
                    <a href="{% url 'extension' %}"
                       class="group flex items-center px-2 py-2 text-lg font-medium rounded-md {% if request.resolver_match.url_name == 'extension' %}bg-[#feeae9] text-[#e74c3c] dark:bg-red-900/30 dark:text-[#e74c3c]{% else %}text-gray-700 dark:text-gray-200 hover:bg-gray-100 dark:hover:bg-gray-800 hover:text-[#e74c3c] dark:hover:text-[#e74c3c]{% endif %} transition-all duration-200">
                        <div class="mr-3 flex-shrink-0 flex items-center justify-center w-8 h-8 rounded-md {% if request.resolver_match.url_name == 'extension' %}bg-[#fde0dd] text-[#e74c3c] dark:bg-red-900/50 dark:text-[#e74c3c]{% else %}bg-gray-100 dark:bg-gray-800 text-gray-500 dark:text-gray-400 group-hover:bg-[#fde0dd] dark:group-hover:bg-red-900/50 group-hover:text-[#e74c3c] dark:group-hover:text-[#e74c3c]{% endif %} transition-all duration-200">
                            <i class="fas fa-puzzle-piece"></i>
                        </div>
                        <span class="truncate">{% trans "Chrome Extension" %}</span>
                    </a>
                </div>
                <!-- Social Links Section -->
                <div>
                    <div class="px-2 py-2">
                        <span class="text-sm text-[#e74c3c] font-medium uppercase tracking-wider">{% trans "Social Links" %}</span>
                    </div>
                    <a href="https://twitter.com/owasp_blt"
                       target="_blank"
                       rel="noopener noreferrer"
                       class="group flex items-center px-2 py-2 text-lg font-medium rounded-md text-gray-700 dark:text-gray-300 hover:bg-gray-100 dark:hover:bg-gray-800 hover:text-[#e74c3c] dark:hover:text-[#e74c3c] transition-all duration-200">
                        <div class="mr-3 flex-shrink-0 flex items-center justify-center w-8 h-8 rounded-md bg-gray-100 dark:bg-gray-800 text-gray-500 dark:text-gray-400 group-hover:bg-[#fde0dd] dark:group-hover:bg-red-900/50 group-hover:text-[#e74c3c] dark:group-hover:text-[#e74c3c] transition-all duration-200">
                            <i class="fab fa-twitter"></i>
                        </div>
                        <span class="truncate">{% trans "Twitter" %}</span>
                    </a>
                    <a href="https://www.facebook.com/groups/owaspfoundation/"
                       target="_blank"
                       rel="noopener noreferrer"
                       class="group flex items-center px-2 py-2 text-lg font-medium rounded-md text-gray-700 dark:text-gray-300 hover:bg-gray-100 dark:hover:bg-gray-800 hover:text-[#e74c3c] dark:hover:text-[#e74c3c] transition-all duration-200">
                        <div class="mr-3 flex-shrink-0 flex items-center justify-center w-8 h-8 rounded-md bg-gray-100 dark:bg-gray-800 text-gray-500 dark:text-gray-400 group-hover:bg-[#fde0dd] dark:group-hover:bg-red-900/50 group-hover:text-[#e74c3c] dark:group-hover:text-[#e74c3c] transition-all duration-200">
                            <i class="fab fa-facebook"></i>
                        </div>
                        <span class="truncate">{% trans "Facebook" %}</span>
                    </a>
                    <a href="{% url 'post_list' %}"
                       class="group flex items-center px-2 py-2 text-lg font-medium rounded-md {% if request.resolver_match.url_name == 'post_list' %}bg-[#feeae9] text-[#e74c3c] dark:bg-red-900/30 dark:text-[#e74c3c]{% else %}text-gray-700 dark:text-gray-200 hover:bg-gray-100 dark:hover:bg-gray-800 hover:text-[#e74c3c] dark:hover:text-[#e74c3c]{% endif %} transition-all duration-200">
                        <div class="mr-3 flex-shrink-0 flex items-center justify-center w-8 h-8 rounded-md {% if request.resolver_match.url_name == 'post_list' %}bg-[#fde0dd] text-[#e74c3c] dark:bg-red-900/50 dark:text-[#e74c3c]{% else %}bg-gray-100 dark:bg-gray-800 text-gray-500 dark:text-gray-400 group-hover:bg-[#fde0dd] dark:group-hover:bg-red-900/50 group-hover:text-[#e74c3c] dark:group-hover:text-[#e74c3c]{% endif %} transition-all duration-200">
                            <i class="fas fa-blog"></i>
                        </div>
                        <span class="truncate">{% trans "Blog" %}</span>
                    </a>
                    <a href="https://owasp.org/slack/invite"
                       target="_blank"
                       rel="noopener noreferrer"
                       class="group flex items-center px-2 py-2 text-lg font-medium rounded-md text-gray-700 dark:text-gray-300 hover:bg-gray-100 dark:hover:bg-gray-800 hover:text-[#e74c3c] dark:hover:text-[#e74c3c] transition-all duration-200">
                        <div class="mr-3 flex-shrink-0 flex items-center justify-center w-8 h-8 rounded-md bg-gray-100 dark:bg-gray-800 text-gray-500 dark:text-gray-400 group-hover:bg-[#fde0dd] dark:group-hover:bg-red-900/50 group-hover:text-[#e74c3c] dark:group-hover:text-[#e74c3c] transition-all duration-200">
                            <i class="fab fa-slack"></i>
                        </div>
                        <span class="truncate">{% trans "Slack" %}</span>
                    </a>
                </div>
                <!-- Footer Links Section -->
                <div>
                    <div class="px-2 py-2">
                        <span class="text-sm text-[#e74c3c] font-medium uppercase tracking-wider">{% trans "Site Info" %}</span>
                    </div>
                    <a href="{% url 'sitemap' %}"
                       class="group flex items-center px-2 py-2 text-lg font-medium rounded-md {% if '/sitemap' in request.path %}bg-[#feeae9] text-[#e74c3c] dark:bg-red-900/30 dark:text-[#e74c3c]{% else %}text-gray-700 dark:text-gray-200 hover:bg-gray-100 dark:hover:bg-gray-800 hover:text-[#e74c3c] dark:hover:text-[#e74c3c]{% endif %} transition-all duration-200">
                        <div class="mr-3 flex-shrink-0 flex items-center justify-center w-8 h-8 rounded-md {% if '/sitemap' in request.path %}bg-[#fde0dd] text-[#e74c3c] dark:bg-red-900/50 dark:text-[#e74c3c]{% else %}bg-gray-100 dark:bg-gray-800 text-gray-500 dark:text-gray-400 group-hover:bg-[#fde0dd] dark:group-hover:bg-red-900/50 group-hover:text-[#e74c3c] dark:group-hover:text-[#e74c3c]{% endif %} transition-all duration-200">
                            <i class="fas fa-sitemap"></i>
                        </div>
                        <span class="truncate">{% trans "Sitemap" %}</span>
                    </a>
                    <a href="{% url 'status_page' %}"
                       class="group flex items-center px-2 py-2 text-lg font-medium rounded-md {% if '/status' in request.path %}bg-[#feeae9] text-[#e74c3c] dark:bg-red-900/30 dark:text-[#e74c3c]{% else %}text-gray-700 dark:text-gray-200 hover:bg-gray-100 dark:hover:bg-gray-800 hover:text-[#e74c3c] dark:hover:text-[#e74c3c]{% endif %} transition-all duration-200">
                        <div class="mr-3 flex-shrink-0 flex items-center justify-center w-8 h-8 rounded-md {% if '/status' in request.path %}bg-[#fde0dd] text-[#e74c3c] dark:bg-red-900/50 dark:text-[#e74c3c]{% else %}bg-gray-100 dark:bg-gray-800 text-gray-500 dark:text-gray-400 group-hover:bg-[#fde0dd] dark:group-hover:bg-red-900/50 group-hover:text-[#e74c3c] dark:group-hover:text-[#e74c3c]{% endif %} transition-all duration-200">
                            <i class="fas fa-check-circle"></i>
                        </div>
                        <span class="truncate">{% trans "Status" %}</span>
                    </a>
                    <a href="{% url 'stats' %}"
                       class="group flex items-center px-2 py-2 text-lg font-medium rounded-md {% if '/stats' in request.path and '/stats-dashboard' not in request.path and '/website_stats' not in request.path %}bg-[#feeae9] text-[#e74c3c] dark:bg-red-900/30 dark:text-[#e74c3c]{% else %}text-gray-700 dark:text-gray-200 hover:bg-gray-100 dark:hover:bg-gray-800 hover:text-[#e74c3c] dark:hover:text-[#e74c3c]{% endif %} transition-all duration-200">
                        <div class="mr-3 flex-shrink-0 flex items-center justify-center w-8 h-8 rounded-md {% if '/stats' in request.path and '/stats-dashboard' not in request.path and '/website_stats' not in request.path %}bg-[#fde0dd] text-[#e74c3c] dark:bg-red-900/50 dark:text-[#e74c3c]{% else %}bg-gray-100 dark:bg-gray-800 text-gray-500 dark:text-gray-400 group-hover:bg-[#fde0dd] dark:group-hover:bg-red-900/50 group-hover:text-[#e74c3c] dark:group-hover:text-[#e74c3c]{% endif %} transition-all duration-200">
                            <i class="fas fa-chart-line"></i>
                        </div>
                        <span class="truncate">{% trans "Stats" %}</span>
                    </a>
                    <a href="{% url 'stats_dashboard' %}"
                       class="group flex items-center px-2 py-2 text-lg font-medium rounded-md {% if '/stats-dashboard' in request.path %}bg-[#feeae9] text-[#e74c3c] dark:bg-red-900/30 dark:text-[#e74c3c]{% else %}text-gray-700 dark:text-gray-200 hover:bg-gray-100 dark:hover:bg-gray-800 hover:text-[#e74c3c] dark:hover:text-[#e74c3c]{% endif %} transition-all duration-200">
                        <div class="mr-3 flex-shrink-0 flex items-center justify-center w-8 h-8 rounded-md {% if '/stats-dashboard' in request.path %}bg-[#fde0dd] text-[#e74c3c] dark:bg-red-900/50 dark:text-[#e74c3c]{% else %}bg-gray-100 dark:bg-gray-800 text-gray-500 dark:text-gray-400 group-hover:bg-[#fde0dd] dark:group-hover:bg-red-900/50 group-hover:text-[#e74c3c] dark:group-hover:text-[#e74c3c]{% endif %} transition-all duration-200">
                            <i class="fas fa-chart-bar"></i>
                        </div>
                        <span class="truncate">{% trans "Stats Dashboard" %}</span>
                    </a>
                    <a href="{% url 'template_list' %}"
                       class="group flex items-center px-2 py-2 text-lg font-medium rounded-md {% if '/template_list' in request.path %}bg-[#feeae9] text-[#e74c3c] dark:bg-red-900/30 dark:text-[#e74c3c]{% else %}text-gray-700 dark:text-gray-200 hover:bg-gray-100 dark:hover:bg-gray-800 hover:text-[#e74c3c] dark:hover:text-[#e74c3c]{% endif %} transition-all duration-200">
                        <div class="mr-3 flex-shrink-0 flex items-center justify-center w-8 h-8 rounded-md {% if '/template_list' in request.path %}bg-[#fde0dd] text-[#e74c3c] dark:bg-red-900/50 dark:text-[#e74c3c]{% else %}bg-gray-100 dark:bg-gray-800 text-gray-500 dark:text-gray-400 group-hover:bg-[#fde0dd] dark:group-hover:bg-red-900/50 group-hover:text-[#e74c3c] dark:group-hover:text-[#e74c3c]{% endif %} transition-all duration-200">
                            <i class="fas fa-list"></i>
                        </div>
                        <span class="truncate">{% trans "Template List" %}</span>
                    </a>
                    <a href="{% url 'website_stats' %}"
                       class="group flex items-center px-2 py-2 text-lg font-medium rounded-md {% if '/website_stats' in request.path %}bg-[#feeae9] text-[#e74c3c] dark:bg-red-900/30 dark:text-[#e74c3c]{% else %}text-gray-700 dark:text-gray-200 hover:bg-gray-100 dark:hover:bg-gray-800 hover:text-[#e74c3c] dark:hover:text-[#e74c3c]{% endif %} transition-all duration-200">
                        <div class="mr-3 flex-shrink-0 flex items-center justify-center w-8 h-8 rounded-md {% if '/website_stats' in request.path %}bg-[#fde0dd] text-[#e74c3c] dark:bg-red-900/50 dark:text-[#e74c3c]{% else %}bg-gray-100 dark:bg-gray-800 text-gray-500 dark:text-gray-400 group-hover:bg-[#fde0dd] dark:group-hover:bg-red-900/50 group-hover:text-[#e74c3c] dark:group-hover:text-[#e74c3c]{% endif %} transition-all duration-200">
                            <i class="fas fa-chart-line"></i>
                        </div>
                        <span class="truncate">{% trans "Website Stats" %}</span>
                    </a>
                </div>
                <!-- Terms Section -->
                <div>
                    <div class="px-2 py-2">
                        <span class="text-sm text-[#e74c3c] font-medium uppercase tracking-wider">{% trans "Legal" %}</span>
                    </div>
                    <a href="{% url 'terms' %}"
                       class="group flex items-center px-2 py-2 text-lg font-medium rounded-md {% if '/terms/' in request.path %}bg-[#feeae9] text-[#e74c3c] dark:bg-red-900/30 dark:text-[#e74c3c]{% else %}text-gray-700 dark:text-gray-200 hover:bg-gray-100 dark:hover:bg-gray-800 hover:text-[#e74c3c] dark:hover:text-[#e74c3c]{% endif %} transition-all duration-200">
                        <div class="mr-3 flex-shrink-0 flex items-center justify-center w-8 h-8 rounded-md {% if '/terms/' in request.path %}bg-[#fde0dd] text-[#e74c3c] dark:bg-red-900/50 dark:text-[#e74c3c]{% else %}bg-gray-100 dark:bg-gray-800 text-gray-500 dark:text-gray-400 group-hover:bg-[#fde0dd] dark:group-hover:bg-red-900/50 group-hover:text-[#e74c3c] dark:group-hover:text-[#e74c3c]{% endif %} transition-all duration-200">
                            <i class="fas fa-file-contract"></i>
                        </div>
                        <span class="truncate">{% trans "Terms" %}</span>
                    </a>
                </div>
                <!-- Language selector -->
                <div class="px-2 py-2">
                    <span class="text-sm text-[#e74c3c] font-medium uppercase tracking-wider">{% trans "Language" %}</span>
                </div>
                <form action="{% url 'set_language' %}" method="post" class="px-2">
                    {% csrf_token %}
                    <div class="relative mt-1">
                        <div class="flex items-center">
                            <i class="fas fa-globe-americas mr-3 text-[#e74c3c]"></i>
                            <select name="language"
                                    onchange="this.form.submit()"
                                    class="appearance-none w-full pl-2 pr-8 py-2 border border-gray-300 dark:border-gray-600 rounded-md shadow-sm text-sm font-medium text-gray-700 dark:text-gray-300 bg-white dark:bg-gray-800 focus:outline-none focus:ring-2 focus:ring-[#e74c3c] focus:border-[#e74c3c]">
                                {% get_current_language as LANGUAGE_CODE %}
                                {% get_available_languages as LANGUAGES %}
                                {% for lang_code, lang_name in LANGUAGES %}
                                    <option value="{{ lang_code }}"
                                            {% if lang_code == LANGUAGE_CODE %}selected{% endif %}>
                                        {{ lang_name }}
                                    </option>
                                {% endfor %}
                            </select>
                            <div class="pointer-events-none absolute inset-y-0 right-0 flex items-center pr-4">
                                <i class="fas fa-chevron-down text-gray-400 dark:text-gray-600"></i>
                            </div>
                        </div>
                    </div>
                </form>
                <!-- Design Link -->
                <div class="px-2 py-2">
                    <span class="text-sm text-[#e74c3c] font-medium uppercase tracking-wider">{% trans "Resources" %}</span>
                </div>
                <a href="https://www.figma.com/file/2lfEZKvqcb4WxRPYEwJqeE/OWASP-BLT?type=design&node-id=0%3A1&mode=design&t=Hy0GZXlVxBPHQMxr-1"
                   class="group flex items-center px-2 py-2 text-lg font-medium rounded-md text-gray-700 dark:text-gray-300 hover:bg-gray-100 dark:hover:bg-gray-800 hover:text-[#e74c3c] dark:hover:text-[#e74c3c] transition-all duration-200"
                   target="_blank"
                   rel="noopener noreferrer">
                    <div class="mr-3 flex-shrink-0 flex items-center justify-center w-8 h-8 rounded-md bg-gray-100 dark:bg-gray-800 text-gray-500 dark:text-gray-400 group-hover:bg-[#fde0dd] dark:group-hover:bg-red-900/50 group-hover:text-[#e74c3c] dark:group-hover:text-[#e74c3c] transition-all duration-200">
                        <i class="fab fa-figma"></i>
                    </div>
                    <span class="truncate">{% trans "Design" %}</span>
                </a>
                <!-- Style Guide Link -->
                <a href="{% url 'style_guide' %}"
                   class="group flex items-center px-2 py-2 text-lg font-medium rounded-md {% if '/style-guide/' in request.path %}bg-[#feeae9] text-[#e74c3c] dark:bg-red-900/30 dark:text-[#e74c3c]{% else %}text-gray-700 dark:text-gray-200 hover:bg-gray-100 dark:hover:bg-gray-800 hover:text-[#e74c3c] dark:hover:text-[#e74c3c]{% endif %} transition-all duration-200">
                    <div class="mr-3 flex-shrink-0 flex items-center justify-center w-8 h-8 rounded-md {% if '/style-guide/' in request.path %}bg-[#fde0dd] text-[#e74c3c] dark:bg-red-900/50 dark:text-[#e74c3c]{% else %}bg-gray-100 dark:bg-gray-800 text-gray-500 dark:text-gray-400 group-hover:bg-[#fde0dd] dark:group-hover:bg-red-900/50 group-hover:text-[#e74c3c] dark:group-hover:text-[#e74c3c]{% endif %} transition-all duration-200">
                        <i class="fas fa-palette"></i>
                    </div>
                    <span class="truncate">{% trans "Style Guide" %}</span>
                </a>
                <!-- Edit Link -->
                {% get_current_template as current_template %}
                <a href="https://github.com/OWASP-BLT/BLT/blob/main/website/templates/{{ current_template }}"
                   class="group flex items-center px-2 py-2 text-lg font-medium rounded-md text-gray-700 dark:text-gray-300 hover:bg-gray-100 dark:hover:bg-gray-800 hover:text-[#e74c3c] dark:hover:text-[#e74c3c] transition-all duration-200"
                   target="_blank"
                   rel="noopener">
                    <div class="mr-3 flex-shrink-0 flex items-center justify-center w-8 h-8 rounded-md bg-gray-100 dark:bg-gray-800 text-gray-500 dark:text-gray-400 group-hover:bg-[#fde0dd] dark:group-hover:bg-red-900/50 group-hover:text-[#e74c3c] dark:group-hover:text-[#e74c3c] transition-all duration-200">
                        <i class="fas fa-edit"></i>
                    </div>
                    <span class="truncate">{% trans "Edit this page" %}</span>
                </a>
            </nav>
        </div>
        <div class="sticky bottom-0 bg-white dark:bg-gray-900 border-t border-gray-300 dark:border-gray-700 p-4 w-full z-[10001] md:hidden">
            <div class="flex items-center justify-between">
                <span class="text-lg font-medium text-gray-700 dark:text-gray-200">Theme</span>
                {% include 'dark_mode_toggle.html' %}
            </div>
        </div>
    </div>
</div><|MERGE_RESOLUTION|>--- conflicted
+++ resolved
@@ -4,17 +4,15 @@
 <!-- Include Font Awesome CSS -->
 <link rel="stylesheet"
       href="https://cdnjs.cloudflare.com/ajax/libs/font-awesome/6.4.0/css/all.min.css">
-<<<<<<< HEAD
-<div class="sidebar fixed left-0 top-18 h-[calc(100vh-4rem)] bg-white dark:bg-gray-900 border-r border-gray-300 dark:border-gray-700 transform -translate-x-full transition-all duration-300 ease-in-out z-[8888] w-[380px] shadow-md">
-=======
+
 <style>
     .scrollbar-none {
         scrollbar-width: none;
         -ms-overflow-style: none;
     }
 </style>
-<div class="sidebar fixed left-0 top-16 h-[calc(100vh-4rem)] bg-white dark:bg-gray-900 border-r border-gray-300 dark:border-gray-700 transform -translate-x-full transition-all duration-300 ease-in-out z-[10000] w-full max-w-[350px] min-w-[280px] max-[360px]:max-w-[90vw] max-[360px]:min-w-[240px] shadow-lg dark:shadow-gray-800">
->>>>>>> b4e14858
+
+<div class="sidebar fixed left-0 top-16 h-[calc(100vh-4rem)] bg-white dark:bg-gray-900 border-r border-gray-300 dark:border-gray-700 transform transition-all duration-300 ease-in-out">
     <div class="h-full flex flex-col justify-between overflow-hidden">
         <div class="overflow-y-auto flex-grow py-2 scrollbar-none">
             <!-- Main Navigation -->
