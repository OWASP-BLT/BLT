{% load static %}
{% load i18n %}
{% load custom_tags %}
<link rel="stylesheet"
      href="https://cdnjs.cloudflare.com/ajax/libs/font-awesome/6.4.0/css/all.min.css">
<style>
    /* Custom scrollbar for WebKit browsers */
    .scrollbar-hide::-webkit-scrollbar {
        width: 8px;
    }
    .scrollbar-hide::-webkit-scrollbar-track {
        background: transparent;
    }
    .scrollbar-hide::-webkit-scrollbar-thumb {
        background-color: rgba(156, 163, 175, 0.5);
        border-radius: 4px;
    }
    .scrollbar-hide::-webkit-scrollbar-thumb:hover {
        background-color: rgba(156, 163, 175, 0.7);
    }
    .dark .scrollbar-hide::-webkit-scrollbar-thumb {
        background-color: rgba(107, 114, 128, 0.5);
    }
    .dark .scrollbar-hide::-webkit-scrollbar-thumb:hover {
        background-color: rgba(107, 114, 128, 0.7);
    }

</style>
<div class="sidebar fixed left-0 top-16 h-[calc(100vh-4rem)] bg-white dark:bg-gray-900 border-r border-gray-300 dark:border-gray-700 transform -translate-x-full transition-transform ease-in-out z-[10000] w-full max-w-[350px] min-w-[280px] max-[360px]:max-w-[90vw] max-[360px]:min-w-[240px] shadow-lg dark:shadow-gray-800 ">
    <div class="h-full flex flex-col">
        <!-- Scrollable Navigation -->
        <div class="flex-grow overflow-y-auto py-2 scrollbar-hide nav-container max-md:pb-[80px] md:pb-0">
            <nav class="px-2 space-y-2 mb-8 mt-2">
                <!-- Dashboard Section -->
                {% if '/organization/' in request.path %}
                    <div>
                        <div class="px-2 py-2">
                            <span class="text-sm text-red-500 font-semibold uppercase tracking-wider">{% trans "Dashboard" %}</span>
                        </div>
                        {% url 'organization_dashboard' organization as home_url %}
                        <a href="{{ home_url }}"
                           class="group flex items-center px-2 py-2 text-lg font-medium rounded-md {% if request.resolver_match.url_name == 'organization_dashboard' %}bg-[#feeae9] text-[#e74c3c]{% else %}text-gray-700 hover:bg-gray-100 hover:text-[#e74c3c]{% endif %} transition-all duration-200">
                            <div class="mr-3 flex-shrink-0 flex items-center justify-center w-8 h-8 rounded-md {% if request.resolver_match.url_name == 'organization_dashboard' %}bg-[#fde0dd] text-[#e74c3c]{% else %}bg-gray-100 text-gray-500 group-hover:bg-[#fde0dd] group-hover:text-[#e74c3c]{% endif %} transition-all duration-200">
                                <i class="fas fa-home"></i>
                            </div>
                            <span class="truncate">{% trans "Home" %}</span>
                        </a>
                        <a href="{% url 'organization_analytics' organization %}"
                           class="group flex items-center px-2 py-2 text-lg font-medium rounded-md {% if request.resolver_match.url_name == 'organization_analytics' %}bg-[#feeae9] text-[#e74c3c]{% else %}text-gray-700 hover:bg-gray-100 hover:text-[#e74c3c]{% endif %} transition-all duration-200">
                            <div class="mr-3 flex-shrink-0 flex items-center justify-center w-8 h-8 rounded-md {% if request.resolver_match.url_name == 'organization_analytics' %}bg-[#fde0dd] text-[#e74c3c]{% else %}bg-gray-100 text-gray-500 group-hover:bg-[#fde0dd] group-hover:text-[#e74c3c]{% endif %} transition-all duration-200">
                                <i class="fas fa-chart-line"></i>
                            </div>
                            <span class="truncate">{% trans "Analytics" %}</span>
                        </a>
                        <a href="{% url 'organization_team_overview' organization %}"
                           class="group flex items-center px-2 py-2 text-lg font-medium rounded-md {% if request.resolver_match.url_name == 'organization_team_overview' %}bg-[#feeae9] text-[#e74c3c]{% else %}text-gray-700 hover:bg-gray-100 hover:text-[#e74c3c]{% endif %} transition-all duration-200">
                            <div class="mr-3 flex-shrink-0 flex items-center justify-center w-8 h-8 rounded-md {% if request.resolver_match.url_name == 'organization_team_overview' %}bg-[#fde0dd] text-[#e74c3c]{% else %}bg-gray-100 text-gray-500 group-hover:bg-[#fde0dd] group-hover:text-[#e74c3c]{% endif %} transition-all duration-200">
                                <i class="fas fa-users"></i>
                            </div>
                            <span class="truncate">{% trans "Team Overview" %}</span>
                        </a>
                        <a href="{% url 'organization_manage_bugs' organization %}"
                           class="group flex items-center px-2 py-2 text-lg font-medium rounded-md {% if request.resolver_match.url_name == 'organization_manage_bugs' %}bg-[#feeae9] text-[#e74c3c]{% else %}text-gray-700 hover:bg-gray-100 hover:text-[#e74c3c]{% endif %} transition-all duration-200">
                            <div class="mr-3 flex-shrink-0 flex items-center justify-center w-8 h-8 rounded-md {% if request.resolver_match.url_name == 'organization_manage_bugs' %}bg-[#fde0dd] text-[#e74c3c]{% else %}bg-gray-100 text-gray-500 group-hover:bg-[#fde0dd] group-hover:text-[#e74c3c]{% endif %} transition-all duration-200">
                                <i class="fas fa-bug"></i>
                            </div>
                            <span class="truncate">{% trans "Bugs" %}</span>
                        </a>
                        <a href="{% url 'organization_manage_domains' organization %}"
                           class="group flex items-center px-2 py-2 text-lg font-medium rounded-md {% if request.resolver_match.url_name == 'organization_manage_domains' %}bg-[#feeae9] text-[#e74c3c]{% else %}text-gray-700 hover:bg-gray-100 hover:text-[#e74c3c]{% endif %} transition-all duration-200">
                            <div class="mr-3 flex-shrink-0 flex items-center justify-center w-8 h-8 rounded-md {% if request.resolver_match.url_name == 'organization_manage_domains' %}bg-[#fde0dd] text-[#e74c3c]{% else %}bg-gray-100 text-gray-500 group-hover:bg-[#fde0dd] group-hover:text-[#e74c3c]{% endif %} transition-all duration-200">
                                <i class="fas fa-globe"></i>
                            </div>
                            <span class="truncate">{% trans "Domains" %}</span>
                        </a>
                        <a href="{% url 'organization_manage_bughunts' organization %}"
                           class="group flex items-center px-2 py-2 text-lg font-medium rounded-md {% if request.resolver_match.url_name == 'organization_manage_bughunts' %}bg-[#feeae9] text-[#e74c3c]{% else %}text-gray-700 hover:bg-gray-100 hover:text-[#e74c3c]{% endif %} transition-all duration-200">
                            <div class="mr-3 flex-shrink-0 flex items-center justify-center w-8 h-8 rounded-md {% if request.resolver_match.url_name == 'organization_manage_bughunts' %}bg-[#fde0dd] text-[#e74c3c]{% else %}bg-gray-100 text-gray-500 group-hover:bg-[#fde0dd] group-hover:text-[#e74c3c]{% endif %} transition-all duration-200">
                                <i class="fas fa-trophy"></i>
                            </div>
                            <span class="truncate">{% trans "Bug Bounties" %}</span>
                        </a>
                        <a href="{% url 'organization_manage_roles' organization %}"
                           class="group flex items-center px-2 py-2 text-lg font-medium rounded-md {% if request.resolver_match.url_name == 'organization_manage_roles' %}bg-[#feeae9] text-[#e74c3c]{% else %}text-gray-700 hover:bg-gray-100 hover:text-[#e74c3c]{% endif %} transition-all duration-200">
                            <div class="mr-3 flex-shrink-0 flex items-center justify-center w-8 h-8 rounded-md {% if request.resolver_match.url_name == 'organization_manage_roles' %}bg-[#fde0dd] text-[#e74c3c]{% else %}bg-gray-100 text-gray-500 group-hover:bg-[#fde0dd] group-hover:text-[#e74c3c]{% endif %} transition-all duration-200">
                                <i class="fas fa-user-tag"></i>
                            </div>
                            <span class="truncate">{% trans "Roles" %}</span>
                        </a>
                        <a href="{% url 'organization_manage_integrations' organization %}"
                           class="group flex items-center px-2 py-2 text-lg font-medium rounded-md {% if request.resolver_match.url_name == 'organization_manage_integrations' %}bg-[#feeae9] text-[#e74c3c]{% else %}text-gray-700 hover:bg-gray-100 hover:text-[#e74c3c]{% endif %} transition-all duration-200">
                            <div class="mr-3 flex-shrink-0 flex items-center justify-center w-8 h-8 rounded-md {% if request.resolver_match.url_name == 'organization_manage_integrations' %}bg-[#fde0dd] text-[#e74c3c]{% else %}bg-gray-100 text-gray-500 group-hover:bg-[#fde0dd] group-hover:text-[#e74c3c]{% endif %} transition-all duration-200">
                                <i class="fas fa-puzzle-piece"></i>
                            </div>
                            <span class="truncate">{% trans "Integrations" %}</span>
                        </a>
                    </div>
                {% endif %}
                <!--Organization-->
                <div>
                    <div class="px-2 py-2">
<<<<<<< HEAD
                        <span class="text-sm text-red-500 font-semibold text-gray-500 dark:text-gray-400 uppercase tracking-wider">Organizations</span>
                    </div>
                    <a href="{% url 'organizations' %}"
                       class="group flex items-center px-2 py-2 text-lg font-medium rounded-md {% if '/organizations/' in request.path %}bg-[#feeae9] text-[#e74c3c] dark:bg-red-900 dark:text-red-200{% else %}text-gray-700 dark:text-gray-200 hover:bg-gray-100 dark:hover:bg-gray-800 hover:text-[#e74c3c] dark:hover:text-red-300{% endif %} ">
                        <div class="mr-3 flex-shrink-0 flex items-center justify-center w-8 h-8 rounded-md {% if '/organizations/' in request.path %}bg-[#fde0dd] text-[#e74c3c] dark:bg-red-800 dark:text-red-200{% else %}bg-gray-100 dark:bg-gray-700 text-gray-500 dark:text-gray-400 group-hover:bg-[#fde0dd] dark:group-hover:bg-red-800 group-hover:text-[#e74c3c] dark:group-hover:text-red-300{% endif %} ">
=======
                        <span class="text-sm text-[#e74c3c] font-semibold uppercase tracking-wider">{% trans "Organizations" %}</span>
                    </div>
                    <a href="{% url 'organizations' %}"
                       class="group flex items-center px-2 py-2 text-lg font-medium rounded-md {% if request.resolver_match.url_name == 'organizations' %}bg-[#feeae9] text-[#e74c3c]{% else %}text-gray-700 hover:bg-gray-100 hover:text-[#e74c3c]{% endif %} transition-all duration-200">
                        <div class="mr-3 flex-shrink-0 flex items-center justify-center w-8 h-8 rounded-md {% if request.resolver_match.url_name == 'organizations' %}bg-[#fde0dd] text-[#e74c3c]{% else %}bg-gray-100 text-gray-500 group-hover:bg-[#fde0dd] group-hover:text-[#e74c3c]{% endif %} transition-all duration-200">
>>>>>>> 4491d7a7
                            <i class="fas fa-building"></i>
                        </div>
                        <span class="truncate">{% trans "Organizations" %}</span>
                    </a>
                    <!-- Submenu -->
                    <div class="ml-8 mt-1 space-y-1">
                        <a href="{% url 'register_organization' %}"
<<<<<<< HEAD
                           class="group flex items-center px-2 py-2 text-lg font-medium rounded-md {% if '/organization/' in request.path %}bg-[#feeae9] text-[#e74c3c] dark:bg-red-900 dark:text-red-200{% else %}text-gray-700 dark:text-gray-200 hover:bg-gray-100 dark:hover:bg-gray-800 hover:text-[#e74c3c] dark:hover:text-red-300{% endif %} ">
                            <div class="mr-3 flex-shrink-0 w-5 h-5 flex items-center justify-center {% if '/organization/' in request.path %}text-[#e74c3c] dark:text-red-200{% else %}text-gray-500 dark:text-gray-400 group-hover:text-[#e74c3c] dark:group-hover:text-red-300{% endif %} ">
=======
                           class="group flex items-center px-2 py-2 text-lg font-medium rounded-md {% if request.resolver_match.url_name == 'register_organization' %}bg-[#feeae9] text-[#e74c3c]{% else %}text-gray-700 hover:bg-gray-100 hover:text-[#e74c3c]{% endif %} transition-all duration-200">
                            <div class="mr-3 flex-shrink-0 w-5 h-5 flex items-center justify-center {% if request.resolver_match.url_name == 'register_organization' %}text-[#e74c3c]{% else %}text-gray-500 group-hover:text-[#e74c3c]{% endif %} transition-all duration-200">
>>>>>>> 4491d7a7
                                <i class="fas fa-plus"></i>
                            </div>
                            <span class="truncate">{% trans "Register Organization" %}</span>
                        </a>
                        <a href="{% url 'domains' %}"
<<<<<<< HEAD
                           class="group flex items-center px-2 py-2 text-lg font-medium rounded-md {% if '/domains/' in request.path %}bg-[#feeae9] text-[#e74c3c] dark:bg-red-900 dark:text-red-200{% else %}text-gray-700 dark:text-gray-200 hover:bg-gray-100 dark:hover:bg-gray-800 hover:text-[#e74c3c] dark:hover:text-red-300{% endif %} ">
                            <div class="mr-3 flex-shrink-0 w-5 h-5 flex items-center justify-center {% if '/domains/' in request.path %}text-[#e74c3c] dark:text-red-200{% else %}text-gray-500 dark:text-gray-400 group-hover:text-[#e74c3c] dark:group-hover:text-red-300{% endif %} ">
=======
                           class="group flex items-center px-2 py-2 text-lg font-medium rounded-md {% if request.resolver_match.url_name == 'domains' %}bg-[#feeae9] text-[#e74c3c]{% else %}text-gray-700 hover:bg-gray-100 hover:text-[#e74c3c]{% endif %} transition-all duration-200">
                            <div class="mr-3 flex-shrink-0 w-5 h-5 flex items-center justify-center {% if request.resolver_match.url_name == 'domains' %}text-[#e74c3c]{% else %}text-gray-500 group-hover:text-[#e74c3c]{% endif %} transition-all duration-200">
>>>>>>> 4491d7a7
                                <i class="fas fa-globe"></i>
                            </div>
                            <span class="truncate">{% trans "Domains" %}</span>
                        </a>
                        <a href="{% url 'map' %}"
<<<<<<< HEAD
                           class="group flex items-center px-2 py-2 text-lg font-medium rounded-md {% if '/map/' in request.path %}bg-[#feeae9] text-[#e74c3c] dark:bg-red-900 dark:text-red-200{% else %}text-gray-700 dark:text-gray-200 hover:bg-gray-100 dark:hover:bg-gray-800 hover:text-[#e74c3c] dark:hover:text-red-300{% endif %} ">
                            <div class="mr-3 flex-shrink-0 w-5 h-5 flex items-center justify-center {% if '/map/' in request.path %}text-[#e74c3c] dark:text-red-200{% else %}text-gray-500 dark:text-gray-400 group-hover:text-[#e74c3c] dark:group-hover:text-red-300{% endif %} ">
=======
                           class="group flex items-center px-2 py-2 text-lg font-medium rounded-md {% if request.resolver_match.url_name == 'map' %}bg-[#feeae9] text-[#e74c3c]{% else %}text-gray-700 hover:bg-gray-100 hover:text-[#e74c3c]{% endif %} transition-all duration-200">
                            <div class="mr-3 flex-shrink-0 w-5 h-5 flex items-center justify-center {% if request.resolver_match.url_name == 'map' %}text-[#e74c3c]{% else %}text-gray-500 group-hover:text-[#e74c3c]{% endif %} transition-all duration-200">
>>>>>>> 4491d7a7
                                <i class="fas fa-map-marker-alt"></i>
                            </div>
                            <span class="truncate">{% trans "Map" %}</span>
                        </a>
                        <a href="{% url 'feed' %}"
<<<<<<< HEAD
                           class="group flex items-center px-2 py-2 text-lg font-medium rounded-md {% if request.path == '/feed/' %}bg-[#feeae9] text-[#e74c3c] dark:bg-red-900 dark:text-red-200{% else %}text-gray-700 dark:text-gray-200 hover:bg-gray-100 dark:hover:bg-gray-800 hover:text-[#e74c3c] dark:hover:text-red-300{% endif %} ">
                            <div class="mr-3 flex-shrink-0 w-5 h-5 flex items-center justify-center {% if request.path == '/feed/' %}text-[#e74c3c] dark:text-red-200{% else %}text-gray-500 dark:text-gray-400 group-hover:text-[#e74c3c] dark:group-hover:text-red-300{% endif %} ">
=======
                           class="group flex items-center px-2 py-2 text-lg font-medium rounded-md {% if request.resolver_match.url_name == 'feed' %}bg-[#feeae9] text-[#e74c3c]{% else %}text-gray-700 hover:bg-gray-100 hover:text-[#e74c3c]{% endif %} transition-all duration-200">
                            <div class="mr-3 flex-shrink-0 w-5 h-5 flex items-center justify-center {% if request.resolver_match.url_name == 'feed' %}text-[#e74c3c]{% else %}text-gray-500 group-hover:text-[#e74c3c]{% endif %} transition-all duration-200">
>>>>>>> 4491d7a7
                                <i class="fas fa-rss"></i>
                            </div>
                            <span class="truncate">{% trans "Feed" %}</span>
                        </a>
                        <a href="{% url 'hackathons' %}"
<<<<<<< HEAD
                           class="group flex items-center px-2 py-2 text-lg font-medium rounded-md {% if '/hackathons/' in request.path %}bg-[#feeae9] text-[#e74c3c] dark:bg-red-900 dark:text-red-200{% else %}text-gray-700 dark:text-gray-200 hover:bg-gray-100 dark:hover:bg-gray-800 hover:text-[#e74c3c] dark:hover:text-red-300{% endif %} ">
                            <div class="mr-3 flex-shrink-0 w-5 h-5 flex items-center justify-center {% if '/hackathons/' in request.path %}text-[#e74c3c] dark:text-red-200{% else %}text-gray-500 dark:text-gray-400 group-hover:text-[#e74c3c] dark:group-hover:text-red-300{% endif %} ">
=======
                           class="group flex items-center px-2 py-2 text-lg font-medium rounded-md {% if request.resolver_match.url_name == 'hackathons' %}bg-[#feeae9] text-[#e74c3c]{% else %}text-gray-700 hover:bg-gray-100 hover:text-[#e74c3c]{% endif %} transition-all duration-200">
                            <div class="mr-3 flex-shrink-0 w-5 h-5 flex items-center justify-center {% if request.resolver_match.url_name == 'hackathons' %}text-[#e74c3c]{% else %}text-gray-500 group-hover:text-[#e74c3c]{% endif %} transition-all duration-200">
>>>>>>> 4491d7a7
                                <i class="fas fa-trophy"></i>
                            </div>
                            <span class="truncate">{% trans "Hackathons" %}</span>
                        </a>
                        <a href="{% url 'issues' %}"
<<<<<<< HEAD
                           class="group flex items-center px-2 py-2 text-lg font-medium rounded-md {% if request.path == '/issues/' %}bg-[#feeae9] text-[#e74c3c] dark:bg-red-900 dark:text-red-200{% else %}text-gray-700 dark:text-gray-200 hover:bg-gray-100 dark:hover:bg-gray-800 hover:text-[#e74c3c] dark:hover:text-red-300{% endif %} ">
                            <div class="mr-3 flex-shrink-0 w-5 h-5 flex items-center justify-center {% if request.path == '/issues/' %}text-[#e74c3c] dark:text-red-200{% else %}text-gray-500 dark:text-gray-400 group-hover:text-[#e74c3c] dark:group-hover:text-red-300{% endif %} ">
=======
                           class="group flex items-center px-2 py-2 text-lg font-medium rounded-md {% if request.resolver_match.url_name == 'issues' %}bg-[#feeae9] text-[#e74c3c]{% else %}text-gray-700 hover:bg-gray-100 hover:text-[#e74c3c]{% endif %} transition-all duration-200">
                            <div class="mr-3 flex-shrink-0 w-5 h-5 flex items-center justify-center {% if request.resolver_match.url_name == 'issues' %}text-[#e74c3c]{% else %}text-gray-500 group-hover:text-[#e74c3c]{% endif %} transition-all duration-200">
>>>>>>> 4491d7a7
                                <i class="fas fa-bug"></i>
                            </div>
                            <span class="truncate">{% trans "Bugs" %}</span>
                        </a>
                        <a href="{% url 'github_issues' %}"
<<<<<<< HEAD
                           class="group flex items-center px-2 py-2 text-lg font-medium rounded-md {% if request.path == '/github_issues/' %}bg-[#feeae9] text-[#e74c3c] dark:bg-red-900 dark:text-red-200{% else %}text-gray-700 dark:text-gray-200 hover:bg-gray-100 dark:hover:bg-gray-800 hover:text-[#e74c3c] dark:hover:text-red-300{% endif %} ">
                            <div class="mr-3 flex-shrink-0 w-5 h-5 flex items-center justify-center {% if request.path == '/github_issues/' %}text-[#e74c3c] dark:text-red-200{% else %}text-gray-500 dark:text-gray-400 group-hover:text-[#e74c3c] dark:group-hover:text-red-300{% endif %} ">
                                <i class="fas fa-bug"></i>
=======
                           class="group flex items-center px-2 py-2 text-lg font-medium rounded-md {% if request.resolver_match.url_name == 'github_issues' %}bg-[#feeae9] text-[#e74c3c]{% else %}text-gray-700 hover:bg-gray-100 hover:text-[#e74c3c]{% endif %} transition-all duration-200">
                            <div class="mr-3 flex-shrink-0 w-5 h-5 flex items-center justify-center {% if request.resolver_match.url_name == 'github_issues' %}text-[#e74c3c]{% else %}text-gray-500 group-hover:text-[#e74c3c]{% endif %} transition-all duration-200">
                                <i class="fab fa-github"></i>
>>>>>>> 4491d7a7
                            </div>
                            <span class="truncate">{% trans "Issues" %}</span>
                        </a>
                        <a href="{% url 'sizzle' %}"
<<<<<<< HEAD
                           class="group flex items-center px-2 py-2 text-lg font-medium rounded-md {% if request.path == '/sizzle/' %}bg-[#feeae9] text-[#e74c3c] dark:bg-red-900 dark:text-red-200{% else %}text-gray-700 dark:text-gray-200 hover:bg-gray-100 dark:hover:bg-gray-800 hover:text-[#e74c3c] dark:hover:text-red-300{% endif %} ">
                            <div class="mr-3 flex-shrink-0 w-5 h-5 flex items-center justify-center {% if request.path == '/sizzle/' %}text-[#e74c3c] dark:text-red-200{% else %}text-gray-500 dark:text-gray-400 group-hover:text-[#e74c3c] dark:group-hover:text-red-300{% endif %} ">
=======
                           class="group flex items-center px-2 py-2 text-lg font-medium rounded-md {% if request.resolver_match.url_name == 'sizzle' %}bg-[#feeae9] text-[#e74c3c]{% else %}text-gray-700 hover:bg-gray-100 hover:text-[#e74c3c]{% endif %} transition-all duration-200">
                            <div class="mr-3 flex-shrink-0 w-5 h-5 flex items-center justify-center {% if request.resolver_match.url_name == 'sizzle' %}text-[#e74c3c]{% else %}text-gray-500 group-hover:text-[#e74c3c]{% endif %} transition-all duration-200">
>>>>>>> 4491d7a7
                                <i class="fas fa-fire"></i>
                            </div>
                            <span class="truncate">{% trans "Time Logs" %}</span>
                        </a>
                        <a href="{% url 'checkIN' %}"
<<<<<<< HEAD
                           class="group flex items-center px-2 py-2 text-lg font-medium rounded-md {% if request.path == '/check-in/' %}bg-[#feeae9] text-[#e74c3c] dark:bg-red-900 dark:text-red-200{% else %}text-gray-700 dark:text-gray-200 hover:bg-gray-100 dark:hover:bg-gray-800 hover:text-[#e74c3c] dark:hover:text-red-300{% endif %} ">
                            <div class="mr-3 flex-shrink-0 w-5 h-5 flex items-center justify-center {% if request.path == '/check-in/' %}text-[#e74c3c] dark:text-red-200{% else %}text-gray-500 dark:text-gray-400 group-hover:text-[#e74c3c] dark:group-hover:text-red-300{% endif %} ">
=======
                           class="group flex items-center px-2 py-2 text-lg font-medium rounded-md {% if request.resolver_match.url_name == 'checkIN' %}bg-[#feeae9] text-[#e74c3c]{% else %}text-gray-700 hover:bg-gray-100 hover:text-[#e74c3c]{% endif %} transition-all duration-200">
                            <div class="mr-3 flex-shrink-0 w-5 h-5 flex items-center justify-center {% if request.resolver_match.url_name == 'checkIN' %}text-[#e74c3c]{% else %}text-gray-500 group-hover:text-[#e74c3c]{% endif %} transition-all duration-200">
>>>>>>> 4491d7a7
                                <i class="fas fa-user-check"></i>
                            </div>
                            <span class="truncate">{% trans "Check-In" %}</span>
                        </a>
                        <a href="{% url 'scoreboard' %}"
<<<<<<< HEAD
                           class="group flex items-center px-2 py-2 text-lg font-medium rounded-md {% if request.path == '/scoreboard/' %}bg-[#feeae9] text-[#e74c3c] dark:bg-red-900 dark:text-red-200{% else %}text-gray-700 dark:text-gray-200 hover:bg-gray-100 dark:hover:bg-gray-800 hover:text-[#e74c3c] dark:hover:text-red-300{% endif %} ">
                            <div class="mr-3 flex-shrink-0 w-5 h-5 flex items-center justify-center {% if request.path == '/scoreboard/' %}text-[#e74c3c] dark:text-red-200{% else %}text-gray-500 dark:text-gray-400 group-hover:text-[#e74c3c] dark:group-hover:text-red-300{% endif %} ">
=======
                           class="group flex items-center px-2 py-2 text-lg font-medium rounded-md {% if request.resolver_match.url_name == 'scoreboard' %}bg-[#feeae9] text-[#e74c3c]{% else %}text-gray-700 hover:bg-gray-100 hover:text-[#e74c3c]{% endif %} transition-all duration-200">
                            <div class="mr-3 flex-shrink-0 w-5 h-5 flex items-center justify-center {% if request.resolver_match.url_name == 'scoreboard' %}text-[#e74c3c]{% else %}text-gray-500 group-hover:text-[#e74c3c]{% endif %} transition-all duration-200">
>>>>>>> 4491d7a7
                                <i class="fas fa-trophy"></i>
                            </div>
                            <span class="truncate">{% trans "Scoreboard" %}</span>
                        </a>
                        <a href="{% url 'hunts' %}"
<<<<<<< HEAD
                           class="group flex items-center px-2 py-2 text-lg font-medium rounded-md {% if request.path == '/bounties/' %}bg-[#feeae9] text-[#e74c3c] dark:bg-red-900 dark:text-red-200{% else %}text-gray-700 dark:text-gray-200 hover:bg-gray-100 dark:hover:bg-gray-800 hover:text-[#e74c3c] dark:hover:text-red-300{% endif %} ">
                            <div class="mr-3 flex-shrink-0 w-5 h-5 flex items-center justify-center {% if request.path == '/bounties/' %}text-[#e74c3c] dark:text-red-200{% else %}text-gray-500 dark:text-gray-400 group-hover:text-[#e74c3c] dark:group-hover:text-red-300{% endif %} ">
                                <i class="fas fa-bug"></i>
=======
                           class="group flex items-center px-2 py-2 text-lg font-medium rounded-md {% if request.resolver_match.url_name == 'hunts' %}bg-[#feeae9] text-[#e74c3c]{% else %}text-gray-700 hover:bg-gray-100 hover:text-[#e74c3c]{% endif %} transition-all duration-200">
                            <div class="mr-3 flex-shrink-0 w-5 h-5 flex items-center justify-center {% if request.resolver_match.url_name == 'hunts' %}text-[#e74c3c]{% else %}text-gray-500 group-hover:text-[#e74c3c]{% endif %} transition-all duration-200">
                                <i class="fas fa-search"></i>
>>>>>>> 4491d7a7
                            </div>
                            <span class="truncate">{% trans "Bounties" %}</span>
                        </a>
                        <a href="{% url 'reported_ips_list' %}"
<<<<<<< HEAD
                           class="group flex items-center px-2 py-2 text-lg font-medium rounded-md {% if request.path == '/reported-ips/' %}bg-[#feeae9] text-[#e74c3c] dark:bg-red-900 dark:text-red-200{% else %}text-gray-700 dark:text-gray-200 hover:bg-gray-100 dark:hover:bg-gray-800 hover:text-[#e74c3c] dark:hover:text-red-300{% endif %} ">
                            <div class="mr-3 flex-shrink-0 w-5 h-5 flex items-center justify-center {% if request.path == '/reported-ips/' %}text-[#e74c3c] dark:text-red-200{% else %}text-gray-500 dark:text-gray-400 group-hover:text-[#e74c3c] dark:group-hover:text-red-300{% endif %} ">
=======
                           class="group flex items-center px-2 py-2 text-lg font-medium rounded-md {% if request.resolver_match.url_name == 'reported_ips_list' %}bg-[#feeae9] text-[#e74c3c]{% else %}text-gray-700 hover:bg-gray-100 hover:text-[#e74c3c]{% endif %} transition-all duration-200">
                            <div class="mr-3 flex-shrink-0 w-5 h-5 flex items-center justify-center {% if request.resolver_match.url_name == 'reported_ips_list' %}text-[#e74c3c]{% else %}text-gray-500 group-hover:text-[#e74c3c]{% endif %} transition-all duration-200">
>>>>>>> 4491d7a7
                                <i class="fas fa-exclamation-triangle"></i>
                            </div>
                            <span class="truncate">{% trans "Reported IPs" %}</span>
                        </a>
                        <a href="{% url 'trademark_search' %}"
<<<<<<< HEAD
                           class="group flex items-center px-2 py-2 text-lg font-medium rounded-md {% if request.path == '/trademarks/' %}bg-[#feeae9] text-[#e74c3c] dark:bg-red-900 dark:text-red-200{% else %}text-gray-700 dark:text-gray-200 hover:bg-gray-100 dark:hover:bg-gray-800 hover:text-[#e74c3c] dark:hover:text-red-300{% endif %} ">
                            <div class="mr-3 flex-shrink-0 w-5 h-5 flex items-center justify-center {% if request.path == '/trademarks/' %}text-[#e74c3c] dark:text-red-200{% else %}text-gray-500 dark:text-gray-400 group-hover:text-[#e74c3c] dark:group-hover:text-red-300{% endif %} ">
=======
                           class="group flex items-center px-2 py-2 text-lg font-medium rounded-md {% if request.resolver_match.url_name == 'trademark_search' %}bg-[#feeae9] text-[#e74c3c]{% else %}text-gray-700 hover:bg-gray-100 hover:text-[#e74c3c]{% endif %} transition-all duration-200">
                            <div class="mr-3 flex-shrink-0 w-5 h-5 flex items-center justify-center {% if request.resolver_match.url_name == 'trademark_search' %}text-[#e74c3c]{% else %}text-gray-500 group-hover:text-[#e74c3c]{% endif %} transition-all duration-200">
>>>>>>> 4491d7a7
                                <i class="fas fa-registered"></i>
                            </div>
                            <span class="truncate">{% trans "Trademarks" %}</span>
                        </a>
                    </div>
                </div>
                <!-- Communication Section -->
                <div>
                    <div class="px-2 py-2">
<<<<<<< HEAD
                        <span class="text-sm text-red-500 font-semibold text-gray-500 dark:text-gray-400 uppercase tracking-wider">Communication</span>
                    </div>
                    <div class="ml-2 mt-1 space-y-1">
                        <a href="{% url 'similarity_scan' %}"
                           class="group flex items-center px-2 py-2 text-lg font-medium rounded-md {% if request.path == '/similarity_scan/' %}bg-[#feeae9] text-[#e74c3c] dark:bg-red-900 dark:text-red-200{% else %}text-gray-700 dark:text-gray-200 hover:bg-gray-100 dark:hover:bg-gray-800 hover:text-[#e74c3c] dark:hover:text-red-300{% endif %} ">
                            <div class="mr-3 flex-shrink-0 w-5 h-5 flex items-center justify-center {% if request.path == '/similarity_scan/' %}text-[#e74c3c] dark:text-red-200{% else %}text-gray-500 dark:text-gray-400 group-hover:text-[#e74c3c] dark:group-hover:text-red-300{% endif %} ">
=======
                        <span class="text-sm text-[#e74c3c] font-semibold uppercase tracking-wider">{% trans "Communication" %}</span>
                    </div>
                    <div class="ml-2 mt-1 space-y-1">
                        <a href="{% url 'similarity_scan' %}"
                           class="group flex items-center px-2 py-2 text-lg font-medium rounded-md {% if request.resolver_match.url_name == 'similarity_scan' %}bg-[#feeae9] text-[#e74c3c]{% else %}text-gray-700 hover:bg-gray-100 hover:text-[#e74c3c]{% endif %} transition-all duration-200">
                            <div class="mr-3 flex-shrink-0 w-5 h-5 flex items-center justify-center {% if request.resolver_match.url_name == 'similarity_scan' %}text-[#e74c3c]{% else %}text-gray-500 group-hover:text-[#e74c3c]{% endif %} transition-all duration-200">
>>>>>>> 4491d7a7
                                <i class="fas fa-clone"></i>
                            </div>
                            <span class="truncate">{% trans "SimilarityScan" %}</span>
                        </a>
                        <a href="{% url 'rooms_list' %}"
<<<<<<< HEAD
                           class="group flex items-center px-2 py-2 text-lg font-medium rounded-md {% if request.path == '/discussion-rooms/' %}bg-[#feeae9] text-[#e74c3c] dark:bg-red-900 dark:text-red-200{% else %}text-gray-700 dark:text-gray-200 hover:bg-gray-100 dark:hover:bg-gray-800 hover:text-[#e74c3c] dark:hover:text-red-300{% endif %} ">
                            <div class="mr-3 flex-shrink-0 w-5 h-5 flex items-center justify-center {% if request.path == '/discussion-rooms/' %}text-[#e74c3c] dark:text-red-200{% else %}text-gray-500 dark:text-gray-400 group-hover:text-[#e74c3c] dark:group-hover:text-red-300{% endif %} ">
=======
                           class="group flex items-center px-2 py-2 text-lg font-medium rounded-md {% if request.resolver_match.url_name == 'rooms_list' %}bg-[#feeae9] text-[#e74c3c]{% else %}text-gray-700 hover:bg-gray-100 hover:text-[#e74c3c]{% endif %} transition-all duration-200">
                            <div class="mr-3 flex-shrink-0 w-5 h-5 flex items-center justify-center {% if request.resolver_match.url_name == 'rooms_list' %}text-[#e74c3c]{% else %}text-gray-500 group-hover:text-[#e74c3c]{% endif %} transition-all duration-200">
>>>>>>> 4491d7a7
                                <i class="fas fa-door-open"></i>
                            </div>
                            <span class="truncate">{% trans "Rooms" %}</span>
                        </a>
                        <a href="{% url 'video_call' %}"
<<<<<<< HEAD
                           class="group flex items-center px-2 py-2 text-lg font-medium rounded-md {% if request.path == '/video_call/' %}bg-[#feeae9] text-[#e74c3c] dark:bg-red-900 dark:text-red-200{% else %}text-gray-700 dark:text-gray-200 hover:bg-gray-100 dark:hover:bg-gray-800 hover:text-[#e74c3c] dark:hover:text-red-300{% endif %} ">
                            <div class="mr-3 flex-shrink-0 w-5 h-5 flex items-center justify-center {% if request.path == '/video_call/' %}text-[#e74c3c] dark:text-red-200{% else %}text-gray-500 dark:text-gray-400 group-hover:text-[#e74c3c] dark:group-hover:text-red-300{% endif %} ">
=======
                           class="group flex items-center px-2 py-2 text-lg font-medium rounded-md {% if request.resolver_match.url_name == 'video_call' %}bg-[#feeae9] text-[#e74c3c]{% else %}text-gray-700 hover:bg-gray-100 hover:text-[#e74c3c]{% endif %} transition-all duration-200">
                            <div class="mr-3 flex-shrink-0 w-5 h-5 flex items-center justify-center {% if request.resolver_match.url_name == 'video_call' %}text-[#e74c3c]{% else %}text-gray-500 group-hover:text-[#e74c3c]{% endif %} transition-all duration-200">
>>>>>>> 4491d7a7
                                <i class="fas fa-video"></i>
                            </div>
                            <span class="truncate">{% trans "Video Call" %}</span>
                        </a>
                        <a href="{% url 'banned_apps' %}"
<<<<<<< HEAD
                           class="group flex items-center px-2 py-2 text-lg font-medium rounded-md {% if request.path == '/banned_apps/' %}bg-[#feeae9] text-[#e74c3c] dark:bg-red-900 dark:text-red-200{% else %}text-gray-700 dark:text-gray-200 hover:bg-gray-100 dark:hover:bg-gray-800 hover:text-[#e74c3c] dark:hover:text-red-300{% endif %} ">
                            <div class="mr-3 flex-shrink-0 w-5 h-5 flex items-center justify-center {% if request.path == '/banned_apps/' %}text-[#e74c3c] dark:text-red-200{% else %}text-gray-500 dark:text-gray-400 group-hover:text-[#e74c3c] dark:group-hover:text-red-300{% endif %} ">
=======
                           class="group flex items-center px-2 py-2 text-lg font-medium rounded-md {% if request.resolver_match.url_name == 'banned_apps' %}bg-[#feeae9] text-[#e74c3c]{% else %}text-gray-700 hover:bg-gray-100 hover:text-[#e74c3c]{% endif %} transition-all duration-200">
                            <div class="mr-3 flex-shrink-0 w-5 h-5 flex items-center justify-center {% if request.resolver_match.url_name == 'banned_apps' %}text-[#e74c3c]{% else %}text-gray-500 group-hover:text-[#e74c3c]{% endif %} transition-all duration-200">
>>>>>>> 4491d7a7
                                <i class="fas fa-ban"></i>
                            </div>
                            <span class="truncate">{% trans "Banned Apps" %}</span>
                        </a>
                    </div>
                </div>
                <!-- Projects Section -->
                <div>
                    <div class="px-2 py-2">
<<<<<<< HEAD
                        <span class="text-sm text-red-500 font-semibold text-gray-500 dark:text-gray-400 uppercase tracking-wider">Projects</span>
                    </div>
                    <a href="{% url 'project_list' %}"
                       class="group flex items-center px-2 py-2 text-lg font-medium rounded-md {% if '/projects/' in request.path %}bg-[#feeae9] text-[#e74c3c] dark:bg-red-900 dark:text-red-200{% else %}text-gray-700 dark:text-gray-200 hover:bg-gray-100 dark:hover:bg-gray-800 hover:text-[#e74c3c] dark:hover:text-red-300{% endif %} ">
                        <div class="mr-3 flex-shrink-0 flex items-center justify-center w-8 h-8 rounded-md {% if '/projects/' in request.path %}bg-[#fde0dd] text-[#e74c3c] dark:bg-red-800 dark:text-red-200{% else %}bg-gray-100 dark:bg-gray-700 text-gray-500 dark:text-gray-400 group-hover:bg-[#fde0dd] dark:group-hover:bg-red-800 group-hover:text-[#e74c3c] dark:group-hover:text-red-300{% endif %} ">
=======
                        <span class="text-sm text-[#e74c3c] font-semibold uppercase tracking-wider">{% trans "Projects" %}</span>
                    </div>
                    <a href="{% url 'project_list' %}"
                       class="group flex items-center px-2 py-2 text-lg font-medium rounded-md {% if request.resolver_match.url_name == 'project_list' %}bg-[#feeae9] text-[#e74c3c]{% else %}text-gray-700 hover:bg-gray-100 hover:text-[#e74c3c]{% endif %} transition-all duration-200">
                        <div class="mr-3 flex-shrink-0 flex items-center justify-center w-8 h-8 rounded-md {% if request.resolver_match.url_name == 'project_list' %}bg-[#fde0dd] text-[#e74c3c]{% else %}bg-gray-100 text-gray-500 group-hover:bg-[#fde0dd] group-hover:text-[#e74c3c]{% endif %} transition-all duration-200">
>>>>>>> 4491d7a7
                            <i class="fas fa-box"></i>
                        </div>
                        <span class="truncate">{% trans "Projects" %}</span>
                    </a>
                    <!-- Submenu -->
                    <div class="ml-8 mt-1 space-y-1">
                        <a href="{% url 'repo_list' %}"
<<<<<<< HEAD
                           class="group flex items-center px-2 py-2 text-lg font-medium rounded-md {% if request.path == '/repo_list/' %}bg-[#feeae9] text-[#e74c3c] dark:bg-red-900 dark:text-red-200{% else %}text-gray-700 dark:text-gray-200 hover:bg-gray-100 dark:hover:bg-gray-800 hover:text-[#e74c3c] dark:hover:text-red-300{% endif %} ">
                            <div class="mr-3 flex-shrink-0 w-5 h-5 flex items-center justify-center {% if request.path == '/repo_list/' %}text-[#e74c3c] dark:text-red-200{% else %}text-gray-500 dark:text-gray-400 group-hover:text-[#e74c3c] dark:group-hover:text-red-300{% endif %} ">
=======
                           class="group flex items-center px-2 py-2 text-lg font-medium rounded-md {% if request.resolver_match.url_name == 'repo_list' %}bg-[#feeae9] text-[#e74c3c]{% else %}text-gray-700 hover:bg-gray-100 hover:text-[#e74c3c]{% endif %} transition-all duration-200">
                            <div class="mr-3 flex-shrink-0 w-5 h-5 flex items-center justify-center {% if request.resolver_match.url_name == 'repo_list' %}text-[#e74c3c]{% else %}text-gray-500 group-hover:text-[#e74c3c]{% endif %} transition-all duration-200">
>>>>>>> 4491d7a7
                                <i class="fab fa-github"></i>
                            </div>
                            <span class="truncate">{% trans "Repositories" %}</span>
                        </a>
                        <a href="{% url 'BiddingData' %}"
<<<<<<< HEAD
                           class="group flex items-center px-2 py-2 text-lg font-medium rounded-md {% if request.path == '/bidding/' %}bg-[#feeae9] text-[#e74c3c] dark:bg-red-900 dark:text-red-200{% else %}text-gray-700 dark:text-gray-200 hover:bg-gray-100 dark:hover:bg-gray-800 hover:text-[#e74c3c] dark:hover:text-red-300{% endif %} ">
                            <div class="mr-3 flex-shrink-0 w-5 h-5 flex items-center justify-center {% if request.path == '/bidding/' %}text-[#e74c3c] dark:text-red-200{% else %}text-gray-500 dark:text-gray-400 group-hover:text-[#e74c3c] dark:group-hover:text-red-300{% endif %} ">
=======
                           class="group flex items-center px-2 py-2 text-lg font-medium rounded-md {% if request.resolver_match.url_name == 'BiddingData' %}bg-[#feeae9] text-[#e74c3c]{% else %}text-gray-700 hover:bg-gray-100 hover:text-[#e74c3c]{% endif %} transition-all duration-200">
                            <div class="mr-3 flex-shrink-0 w-5 h-5 flex items-center justify-center {% if request.resolver_match.url_name == 'BiddingData' %}text-[#e74c3c]{% else %}text-gray-500 group-hover:text-[#e74c3c]{% endif %} transition-all duration-200">
>>>>>>> 4491d7a7
                                <i class="fas fa-money-bill-wave"></i>
                            </div>
                            <span class="truncate">{% trans "Bid on Issues" %}</span>
                        </a>
                        <a href="{% url 'blt-tomato' %}"
<<<<<<< HEAD
                           class="group flex items-center px-2 py-2 text-lg font-medium rounded-md {% if request.path == '/blt-tomato/' %}bg-[#feeae9] text-[#e74c3c] dark:bg-red-900 dark:text-red-200{% else %}text-gray-700 dark:text-gray-200 hover:bg-gray-100 dark:hover:bg-gray-800 hover:text-[#e74c3c] dark:hover:text-red-300{% endif %} ">
                            <div class="mr-3 flex-shrink-0 w-5 h-5 flex items-center justify-center {% if request.path == '/blt-tomato/' %}text-[#e74c3c] dark:text-red-200{% else %}text-gray-500 dark:text-gray-400 group-hover:text-[#e74c3c] dark:group-hover:text-red-300{% endif %} ">
=======
                           class="group flex items-center px-2 py-2 text-lg font-medium rounded-md {% if request.resolver_match.url_name == 'blt-tomato' %}bg-[#feeae9] text-[#e74c3c]{% else %}text-gray-700 hover:bg-gray-100 hover:text-[#e74c3c]{% endif %} transition-all duration-200">
                            <div class="mr-3 flex-shrink-0 w-5 h-5 flex items-center justify-center {% if request.resolver_match.url_name == 'blt-tomato' %}text-[#e74c3c]{% else %}text-gray-500 group-hover:text-[#e74c3c]{% endif %} transition-all duration-200">
>>>>>>> 4491d7a7
                                <i class="fas fa-seedling"></i>
                            </div>
                            <span class="truncate">{% trans "Funding" %}</span>
                        </a>
                        <a href="{% url 'bacon' %}"
<<<<<<< HEAD
                           class="group flex items-center px-2 py-2 text-lg font-medium rounded-md {% if request.path == '/bacon/' %}bg-[#feeae9] text-[#e74c3c] dark:bg-red-900 dark:text-red-200{% else %}text-gray-700 dark:text-gray-200 hover:bg-gray-100 dark:hover:bg-gray-800 hover:text-[#e74c3c] dark:hover:text-red-300{% endif %} ">
                            <div class="mr-3 flex-shrink-0 w-5 h-5 flex items-center justify-center {% if request.path == '/bacon/' %}text-[#e74c3c] dark:text-red-200{% else %}text-gray-500 dark:text-gray-400 group-hover:text-[#e74c3c] dark:group-hover:text-red-300{% endif %} ">
=======
                           class="group flex items-center px-2 py-2 text-lg font-medium rounded-md {% if request.resolver_match.url_name == 'bacon' %}bg-[#feeae9] text-[#e74c3c]{% else %}text-gray-700 hover:bg-gray-100 hover:text-[#e74c3c]{% endif %} transition-all duration-200">
                            <div class="mr-3 flex-shrink-0 w-5 h-5 flex items-center justify-center {% if request.resolver_match.url_name == 'bacon' %}text-[#e74c3c]{% else %}text-gray-500 group-hover:text-[#e74c3c]{% endif %} transition-all duration-200">
>>>>>>> 4491d7a7
                                <i class="fas fa-coins"></i>
                            </div>
                            <span class="truncate">{% trans "BACON (coin)" %}</span>
                        </a>
                        <a href="{% url 'bacon_requests' %}"
<<<<<<< HEAD
                           class="group flex items-center px-2 py-2 text-lg font-medium rounded-md {% if request.path == '/bacon-requests/' %}bg-[#feeae9] text-[#e74c3c] dark:bg-red-900 dark:text-red-200{% else %}text-gray-700 dark:text-gray-200 hover:bg-gray-100 dark:hover:bg-gray-800 hover:text-[#e74c3c] dark:hover:text-red-300{% endif %} ">
                            <div class="mr-3 flex-shrink-0 w-5 h-5 flex items-center justify-center {% if request.path == '/bacon-requests/' %}text-[#e74c3c] dark:text-red-200{% else %}text-gray-500 dark:text-gray-400 group-hover:text-[#e74c3c] dark:group-hover:text-red-300{% endif %} ">
=======
                           class="group flex items-center px-2 py-2 text-lg font-medium rounded-md {% if request.resolver_match.url_name == 'bacon_requests' %}bg-[#feeae9] text-[#e74c3c]{% else %}text-gray-700 hover:bg-gray-100 hover:text-[#e74c3c]{% endif %} transition-all duration-200">
                            <div class="mr-3 flex-shrink-0 w-5 h-5 flex items-center justify-center {% if request.resolver_match.url_name == 'bacon_requests' %}text-[#e74c3c]{% else %}text-gray-500 group-hover:text-[#e74c3c]{% endif %} transition-all duration-200">
>>>>>>> 4491d7a7
                                <i class="fas fa-hands-helping"></i>
                            </div>
                            <span class="truncate">{% trans "Bacon Requests" %}</span>
                        </a>
                    </div>
                </div>
                <!-- Users Section -->
                <div>
                    <div class="px-2 py-2">
<<<<<<< HEAD
                        <span class="text-sm text-[#e74c3c] dark:text-red-400 font-semibold uppercase tracking-wider">Users</span>
                    </div>
                    <a href="{% url 'users' %}"
                       class="group flex items-center px-2 py-2 text-lg font-medium rounded-md {% if '/users/' in request.path %}bg-[#feeae9] text-[#e74c3c] dark:bg-red-900 dark:text-red-200{% else %}text-gray-700 dark:text-gray-200 hover:bg-gray-100 dark:hover:bg-gray-800 hover:text-[#e74c3c] dark:hover:text-red-300{% endif %} ">
                        <div class="mr-3 flex-shrink-0 flex items-center justify-center w-8 h-8 rounded-md {% if '/users/' in request.path %}bg-[#fde0dd] text-[#e74c3c] dark:bg-red-800 dark:text-red-200{% else %}bg-gray-100 dark:bg-gray-700 text-gray-500 dark:text-gray-400 group-hover:bg-[#fde0dd] dark:group-hover:bg-red-800 group-hover:text-[#e74c3c] dark:group-hover:text-red-300{% endif %} ">
=======
                        <span class="text-sm text-[#e74c3c] font-semibold uppercase tracking-wider">{% trans "Users" %}</span>
                    </div>
                    <a href="{% url 'users' %}"
                       class="group flex items-center px-2 py-2 text-lg font-medium rounded-md {% if request.resolver_match.url_name == 'users' %}bg-[#feeae9] text-[#e74c3c]{% else %}text-gray-700 hover:bg-gray-100 hover:text-[#e74c3c]{% endif %} transition-all duration-200">
                        <div class="mr-3 flex-shrink-0 flex items-center justify-center w-8 h-8 rounded-md {% if request.resolver_match.url_name == 'users' %}bg-[#fde0dd] text-[#e74c3c]{% else %}bg-gray-100 text-gray-500 group-hover:bg-[#fde0dd] group-hover:text-[#e74c3c]{% endif %} transition-all duration-200">
>>>>>>> 4491d7a7
                            <i class="fas fa-user-friends"></i>
                        </div>
                        <span class="truncate">{% trans "Users" %}</span>
                    </a>
                    <!-- Submenu -->
                    <div class="ml-8 mt-1 space-y-1">
                        <a href="{% url 'messaging' %}"
<<<<<<< HEAD
                           class="group flex items-center px-2 py-2 text-lg font-medium rounded-md {% if '/messaging/' in request.path %}bg-[#feeae9] text-[#e74c3c] dark:bg-red-900 dark:text-red-200{% else %}text-gray-700 dark:text-gray-200 hover:bg-gray-100 dark:hover:bg-gray-800 hover:text-[#e74c3c] dark:hover:text-red-300{% endif %} ">
                            <div class="mr-3 flex-shrink-0 w-5 h-5 flex items-center justify-center {% if '/messaging/' in request.path %}text-[#e74c3c] dark:text-red-200{% else %}text-gray-500 dark:text-gray-400 group-hover:text-[#e74c3c] dark:group-hover:text-red-300{% endif %} ">
=======
                           class="group flex items-center px-2 py-2 text-lg font-medium rounded-md {% if request.resolver_match.url_name == 'messaging' %}bg-[#feeae9] text-[#e74c3c]{% else %}text-gray-700 hover:bg-gray-100 hover:text-[#e74c3c]{% endif %} transition-all duration-200">
                            <div class="mr-3 flex-shrink-0 w-5 h-5 flex items-center justify-center {% if request.resolver_match.url_name == 'messaging' %}text-[#e74c3c]{% else %}text-gray-500 group-hover:text-[#e74c3c]{% endif %} transition-all duration-200">
>>>>>>> 4491d7a7
                                <i class="fas fa-envelope"></i>
                            </div>
                            <span class="truncate">{% trans "Messaging" %}</span>
                        </a>
                        <a href="{% url 'user_challenges' %}"
<<<<<<< HEAD
                           class="group flex items-center px-2 py-2 text-lg font-medium rounded-md {% if '/challenges/' in request.path %}bg-[#feeae9] text-[#e74c3c] dark:bg-red-900 dark:text-red-200{% else %}text-gray-700 dark:text-gray-200 hover:bg-gray-100 dark:hover:bg-gray-800 hover:text-[#e74c3c] dark:hover:text-red-300{% endif %} ">
                            <div class="mr-3 flex-shrink-0 w-5 h-5 flex items-center justify-center {% if '/challenges/' in request.path %}text-[#e74c3c] dark:text-red-200{% else %}text-gray-500 dark:text-gray-400 group-hover:text-[#e74c3c] dark:group-hover:text-red-300{% endif %} ">
=======
                           class="group flex items-center px-2 py-2 text-lg font-medium rounded-md {% if request.resolver_match.url_name == 'user_challenges' %}bg-[#feeae9] text-[#e74c3c]{% else %}text-gray-700 hover:bg-gray-100 hover:text-[#e74c3c]{% endif %} transition-all duration-200">
                            <div class="mr-3 flex-shrink-0 w-5 h-5 flex items-center justify-center {% if request.resolver_match.url_name == 'user_challenges' %}text-[#e74c3c]{% else %}text-gray-500 group-hover:text-[#e74c3c]{% endif %} transition-all duration-200">
>>>>>>> 4491d7a7
                                <i class="fas fa-flag-checkered"></i>
                            </div>
                            <span class="truncate">{% trans "Challenges" %}</span>
                        </a>
                        <a href="{% url 'leaderboard_global' %}"
<<<<<<< HEAD
                           class="group flex items-center px-2 py-2 text-lg font-medium rounded-md {% if '/leaderboard/' in request.path %}bg-[#feeae9] text-[#e74c3c] dark:bg-red-900 dark:text-red-200{% else %}text-gray-700 dark:text-gray-200 hover:bg-gray-100 dark:hover:bg-gray-800 hover:text-[#e74c3c] dark:hover:text-red-300{% endif %} ">
                            <div class="mr-3 flex-shrink-0 w-5 h-5 flex items-center justify-center {% if '/leaderboard/' in request.path %}text-[#e74c3c] dark:text-red-200{% else %}text-gray-500 dark:text-gray-400 group-hover:text-[#e74c3c] dark:group-hover:text-red-300{% endif %} ">
=======
                           class="group flex items-center px-2 py-2 text-lg font-medium rounded-md {% if request.resolver_match.url_name == 'leaderboard_global' %}bg-[#feeae9] text-[#e74c3c]{% else %}text-gray-700 hover:bg-gray-100 hover:text-[#e74c3c]{% endif %} transition-all duration-200">
                            <div class="mr-3 flex-shrink-0 w-5 h-5 flex items-center justify-center {% if request.resolver_match.url_name == 'leaderboard_global' %}text-[#e74c3c]{% else %}text-gray-500 group-hover:text-[#e74c3c]{% endif %} transition-all duration-200">
>>>>>>> 4491d7a7
                                <i class="fas fa-medal"></i>
                            </div>
                            <span class="truncate">{% trans "Leaderboard" %}</span>
                        </a>
                        <a href="{% url 'contributors' %}"
<<<<<<< HEAD
                           class="group flex items-center px-2 py-2 text-lg font-medium rounded-md {% if '/contributors/' in request.path %}bg-[#feeae9] text-[#e74c3c] dark:bg-red-900 dark:text-red-200{% else %}text-gray-700 dark:text-gray-200 hover:bg-gray-100 dark:hover:bg-gray-800 hover:text-[#e74c3c] dark:hover:text-red-300{% endif %} ">
                            <div class="mr-3 flex-shrink-0 w-5 h-5 flex items-center justify-center {% if '/contributors/' in request.path %}text-[#e74c3c] dark:text-red-200{% else %}text-gray-500 dark:text-gray-400 group-hover:text-[#e74c3c] dark:group-hover:text-red-300{% endif %} ">
=======
                           class="group flex items-center px-2 py-2 text-lg font-medium rounded-md {% if request.resolver_match.url_name == 'contributors' %}bg-[#feeae9] text-[#e74c3c]{% else %}text-gray-700 hover:bg-gray-100 hover:text-[#e74c3c]{% endif %} transition-all duration-200">
                            <div class="mr-3 flex-shrink-0 w-5 h-5 flex items-center justify-center {% if request.resolver_match.url_name == 'contributors' %}text-[#e74c3c]{% else %}text-gray-500 group-hover:text-[#e74c3c]{% endif %} transition-all duration-200">
>>>>>>> 4491d7a7
                                <i class="fas fa-laptop-code"></i>
                            </div>
                            <span class="truncate">{% trans "Contributors" %}</span>
                        </a>
                        <a href="{% url 'deletions' %}"
<<<<<<< HEAD
                           class="group flex items-center px-2 py-2 text-lg font-medium rounded-md {% if '/deletions/' in request.path %}bg-[#feeae9] text-[#e74c3c] dark:bg-red-900 dark:text-red-200{% else %}text-gray-700 dark:text-gray-200 hover:bg-gray-100 dark:hover:bg-gray-800 hover:text-[#e74c3c] dark:hover:text-red-300{% endif %} ">
                            <div class="mr-3 flex-shrink-0 w-5 h-5 flex items-center justify-center {% if '/deletions/' in request.path %}text-[#e74c3c] dark:text-red-200{% else %}text-gray-500 dark:text-gray-400 group-hover:text-[#e74c3c] dark:group-hover:text-red-300{% endif %} ">
=======
                           class="group flex items-center px-2 py-2 text-lg font-medium rounded-md {% if request.resolver_match.url_name == 'deletions' %}bg-[#feeae9] text-[#e74c3c]{% else %}text-gray-700 hover:bg-gray-100 hover:text-[#e74c3c]{% endif %} transition-all duration-200">
                            <div class="mr-3 flex-shrink-0 w-5 h-5 flex items-center justify-center {% if request.resolver_match.url_name == 'deletions' %}text-[#e74c3c]{% else %}text-gray-500 group-hover:text-[#e74c3c]{% endif %} transition-all duration-200">
>>>>>>> 4491d7a7
                                <i class="fas fa-trash-alt"></i>
                            </div>
                            <span class="truncate">{% trans "Takedowns" %}</span>
                        </a>
                        <a href="{% url 'badges' %}"
<<<<<<< HEAD
                           class="group flex items-center px-2 py-2 text-lg font-medium rounded-md {% if '/badges/' in request.path %}bg-[#feeae9] text-[#e74c3c] dark:bg-red-900 dark:text-red-200{% else %}text-gray-700 dark:text-gray-200 hover:bg-gray-100 dark:hover:bg-gray-800 hover:text-[#e74c3c] dark:hover:text-red-300{% endif %} ">
                            <div class="mr-3 flex-shrink-0 w-5 h-5 flex items-center justify-center {% if '/badges/' in request.path %}text-[#e74c3c] dark:text-red-200{% else %}text-gray-500 dark:text-gray-400 group-hover:text-[#e74c3c] dark:group-hover:text-red-300{% endif %} ">
=======
                           class="group flex items-center px-2 py-2 text-lg font-medium rounded-md {% if request.resolver_match.url_name == 'badges' %}bg-[#feeae9] text-[#e74c3c]{% else %}text-gray-700 hover:bg-gray-100 hover:text-[#e74c3c]{% endif %} transition-all duration-200">
                            <div class="mr-3 flex-shrink-0 w-5 h-5 flex items-center justify-center {% if request.resolver_match.url_name == 'badges' %}text-[#e74c3c]{% else %}text-gray-500 group-hover:text-[#e74c3c]{% endif %} transition-all duration-200">
>>>>>>> 4491d7a7
                                <i class="fas fa-certificate"></i>
                            </div>
                            <span class="truncate">{% trans "Badges" %}</span>
                        </a>
                    </div>
                </div>
                <!-- Teams Section -->
                <div>
                    <div class="px-2 py-2">
<<<<<<< HEAD
                        <span class="text-sm text-[#e74c3c] dark:text-red-400 font-semibold uppercase tracking-wider">Teams</span>
                    </div>
                    <a href="{% url 'team_overview' %}"
                       class="group flex items-center px-2 py-2 text-lg font-medium rounded-md {% if '/teams/' in request.path %}bg-[#feeae9] text-[#e74c3c] dark:bg-red-900 dark:text-red-200{% else %}text-gray-700 dark:text-gray-200 hover:bg-gray-100 dark:hover:bg-gray-800 hover:text-[#e74c3c] dark:hover:text-red-300{% endif %} ">
                        <div class="mr-3 flex-shrink-0 flex items-center justify-center w-8 h-8 rounded-md {% if '/teams/' in request.path %}bg-[#fde0dd] text-[#e74c3c] dark:bg-red-800 dark:text-red-200{% else %}bg-gray-100 dark:bg-gray-700 text-gray-500 dark:text-gray-400 group-hover:bg-[#fde0dd] dark:group-hover:bg-red-800 group-hover:text-[#e74c3c] dark:group-hover:text-red-300{% endif %} ">
=======
                        <span class="text-sm text-[#e74c3c] font-semibold uppercase tracking-wider">{% trans "Teams" %}</span>
                    </div>
                    <a href="{% url 'team_overview' %}"
                       class="group flex items-center px-2 py-2 text-lg font-medium rounded-md {% if request.resolver_match.url_name == 'team_overview' %}bg-[#feeae9] text-[#e74c3c]{% else %}text-gray-700 hover:bg-gray-100 hover:text-[#e74c3c]{% endif %} transition-all duration-200">
                        <div class="mr-3 flex-shrink-0 flex items-center justify-center w-8 h-8 rounded-md {% if request.resolver_match.url_name == 'team_overview' %}bg-[#fde0dd] text-[#e74c3c]{% else %}bg-gray-100 text-gray-500 group-hover:bg-[#fde0dd] group-hover:text-[#e74c3c]{% endif %} transition-all duration-200">
>>>>>>> 4491d7a7
                            <i class="fas fa-users"></i>
                        </div>
                        <span class="truncate">{% trans "Teams" %}</span>
                    </a>
                    <!-- Submenu -->
                    <div class="ml-8 mt-1 space-y-1">
                        <a href="{% url 'team_overview' %}"
<<<<<<< HEAD
                           class="group flex items-center px-2 py-2 text-lg font-medium rounded-md {% if '/teams/overview/' in request.path %}bg-[#feeae9] text-[#e74c3c] dark:bg-red-900 dark:text-red-200{% else %}text-gray-700 dark:text-gray-200 hover:bg-gray-100 dark:hover:bg-gray-800 hover:text-[#e74c3c] dark:hover:text-red-300{% endif %} ">
                            <div class="mr-3 flex-shrink-0 w-5 h-5 flex items-center justify-center {% if '/teams/overview/' in request.path %}text-[#e74c3c] dark:text-red-200{% else %}text-gray-500 dark:text-gray-400 group-hover:text-[#e74c3c] dark:group-hover:text-red-300{% endif %} ">
=======
                           class="group flex items-center px-2 py-2 text-lg font-medium rounded-md {% if request.resolver_match.url_name == 'team_overview' %}bg-[#feeae9] text-[#e74c3c]{% else %}text-gray-700 hover:bg-gray-100 hover:text-[#e74c3c]{% endif %} transition-all duration-200">
                            <div class="mr-3 flex-shrink-0 w-5 h-5 flex items-center justify-center {% if request.resolver_match.url_name == 'team_overview' %}text-[#e74c3c]{% else %}text-gray-500 group-hover:text-[#e74c3c]{% endif %} transition-all duration-200">
>>>>>>> 4491d7a7
                                <i class="fas fa-users"></i>
                            </div>
                            <span class="truncate">{% trans "Your Team" %}</span>
                        </a>
                        <a href="{% url 'team_challenges' %}"
<<<<<<< HEAD
                           class="group flex items-center px-2 py-2 text-lg font-medium rounded-md {% if '/teams/challenges/' in request.path %}bg-[#feeae9] text-[#e74c3c] dark:bg-red-900 dark:text-red-200{% else %}text-gray-700 dark:text-gray-200 hover:bg-gray-100 dark:hover:bg-gray-800 hover:text-[#e74c3c] dark:hover:text-red-300{% endif %} ">
                            <div class="mr-3 flex-shrink-0 w-5 h-5 flex items-center justify-center {% if '/teams/challenges/' in request.path %}text-[#e74c3c] dark:text-red-200{% else %}text-gray-500 dark:text-gray-400 group-hover:text-[#e74c3c] dark:group-hover:text-red-300{% endif %} ">
=======
                           class="group flex items-center px-2 py-2 text-lg font-medium rounded-md {% if request.resolver_match.url_name == 'team_challenges' %}bg-[#feeae9] text-[#e74c3c]{% else %}text-gray-700 hover:bg-gray-100 hover:text-[#e74c3c]{% endif %} transition-all duration-200">
                            <div class="mr-3 flex-shrink-0 w-5 h-5 flex items-center justify-center {% if request.resolver_match.url_name == 'team_challenges' %}text-[#e74c3c]{% else %}text-gray-500 group-hover:text-[#e74c3c]{% endif %} transition-all duration-200">
>>>>>>> 4491d7a7
                                <i class="fas fa-flag-checkered"></i>
                            </div>
                            <span class="truncate">{% trans "Challenges" %}</span>
                        </a>
                        <a href="{% url 'team_leaderboard' %}"
<<<<<<< HEAD
                           class="group flex items-center px-2 py-2 text-lg font-medium rounded-md {% if '/teams/leaderboard/' in request.path %}bg-[#feeae9] text-[#e74c3c] dark:bg-red-900 dark:text-red-200{% else %}text-gray-700 dark:text-gray-200 hover:bg-gray-100 dark:hover:bg-gray-800 hover:text-[#e74c3c] dark:hover:text-red-300{% endif %} ">
                            <div class="mr-3 flex-shrink-0 w-5 h-5 flex items-center justify-center {% if '/teams/leaderboard/' in request.path %}text-[#e74c3c] dark:text-red-200{% else %}text-gray-500 dark:text-gray-400 group-hover:text-[#e74c3c] dark:group-hover:text-red-300{% endif %} ">
=======
                           class="group flex items-center px-2 py-2 text-lg font-medium rounded-md {% if request.resolver_match.url_name == 'team_leaderboard' %}bg-[#feeae9] text-[#e74c3c]{% else %}text-gray-700 hover:bg-gray-100 hover:text-[#e74c3c]{% endif %} transition-all duration-200">
                            <div class="mr-3 flex-shrink-0 w-5 h-5 flex items-center justify-center {% if request.resolver_match.url_name == 'team_leaderboard' %}text-[#e74c3c]{% else %}text-gray-500 group-hover:text-[#e74c3c]{% endif %} transition-all duration-200">
>>>>>>> 4491d7a7
                                <i class="fas fa-medal"></i>
                            </div>
                            <span class="truncate">{% trans "Leaderboard" %}</span>
                        </a>
                    </div>
                </div>
                <!-- About Us Section -->
                <div>
                    <div class="px-2 py-2">
<<<<<<< HEAD
                        <span class="text-sm text-[#e74c3c] dark:text-red-400 font-semibold uppercase tracking-wider">About Us</span>
                    </div>
                    <a href="{% url 'about' %}"
                       class="group flex items-center px-2 py-2 text-lg font-medium rounded-md {% if '/about/' in request.path %}bg-[#feeae9] text-[#e74c3c] dark:bg-red-900 dark:text-red-200{% else %}text-gray-700 dark:text-gray-200 hover:bg-gray-100 dark:hover:bg-gray-800 hover:text-[#e74c3c] dark:hover:text-red-300{% endif %} ">
                        <div class="mr-3 flex-shrink-0 flex items-center justify-center w-8 h-8 rounded-md {% if '/about/' in request.path %}bg-[#fde0dd] text-[#e74c3c] dark:bg-red-800 dark:text-red-200{% else %}bg-gray-100 dark:bg-gray-700 text-gray-500 dark:text-gray-400 group-hover:bg-[#fde0dd] dark:group-hover:bg-red-800 group-hover:text-[#e74c3c] dark:group-hover:text-red-300{% endif %} ">
=======
                        <span class="text-sm text-[#e74c3c] font-semibold uppercase tracking-wider">{% trans "About Us" %}</span>
                    </div>
                    <a href="{% url 'about' %}"
                       class="group flex items-center px-2 py-2 text-lg font-medium rounded-md {% if request.resolver_match.url_name == 'about' %}bg-[#feeae9] text-[#e74c3c]{% else %}text-gray-700 hover:bg-gray-100 hover:text-[#e74c3c]{% endif %} transition-all duration-200">
                        <div class="mr-3 flex-shrink-0 flex items-center justify-center w-8 h-8 rounded-md {% if request.resolver_match.url_name == 'about' %}bg-[#fde0dd] text-[#e74c3c]{% else %}bg-gray-100 text-gray-500 group-hover:bg-[#fde0dd] group-hover:text-[#e74c3c]{% endif %} transition-all duration-200">
>>>>>>> 4491d7a7
                            <i class="fas fa-info-circle"></i>
                        </div>
                        <span class="truncate">{% trans "About Us" %}</span>
                    </a>
                    <!-- Submenu -->
                    <div class="ml-8 mt-1 space-y-1">
                        <a href="{% url 'features' %}"
<<<<<<< HEAD
                           class="group flex items-center px-2 py-2 text-lg font-medium rounded-md {% if '/features/' in request.path %}bg-[#feeae9] text-[#e74c3c] dark:bg-red-900 dark:text-red-200{% else %}text-gray-700 dark:text-gray-200 hover:bg-gray-100 dark:hover:bg-gray-800 hover:text-[#e74c3c] dark:hover:text-red-300{% endif %} ">
                            <div class="mr-3 flex-shrink-0 w-5 h-5 flex items-center justify-center {% if '/features/' in request.path %}text-[#e74c3c] dark:text-red-200{% else %}text-gray-500 dark:text-gray-400 group-hover:text-[#e74c3c] dark:group-hover:text-red-300{% endif %} ">
=======
                           class="group flex items-center px-2 py-2 text-lg font-medium rounded-md {% if request.resolver_match.url_name == 'features' %}bg-[#feeae9] text-[#e74c3c]{% else %}text-gray-700 hover:bg-gray-100 hover:text-[#e74c3c]{% endif %} transition-all duration-200">
                            <div class="mr-3 flex-shrink-0 w-5 h-5 flex items-center justify-center {% if request.resolver_match.url_name == 'features' %}text-[#e74c3c]{% else %}text-gray-500 group-hover:text-[#e74c3c]{% endif %} transition-all duration-200">
>>>>>>> 4491d7a7
                                <i class="fa-solid fa-gear"></i>
                            </div>
                            <span class="truncate">{% trans "Features" %}</span>
                        </a>
                        <a href="{% url 'sponsor' %}"
<<<<<<< HEAD
                           class="group flex items-center px-2 py-2 text-lg font-medium rounded-md {% if '/sponsor/' in request.path %}bg-[#feeae9] text-[#e74c3c] dark:bg-red-900 dark:text-red-200{% else %}text-gray-700 dark:text-gray-200 hover:bg-gray-100 dark:hover:bg-gray-800 hover:text-[#e74c3c] dark:hover:text-red-300{% endif %} ">
                            <div class="mr-3 flex-shrink-0 w-5 h-5 flex items-center justify-center {% if '/sponsor/' in request.path %}text-[#e74c3c] dark:text-red-200{% else %}text-gray-500 dark:text-gray-400 group-hover:text-[#e74c3c] dark:group-hover:text-red-300{% endif %} ">
=======
                           class="group flex items-center px-2 py-2 text-lg font-medium rounded-md {% if request.resolver_match.url_name == 'sponsor' %}bg-[#feeae9] text-[#e74c3c]{% else %}text-gray-700 hover:bg-gray-100 hover:text-[#e74c3c]{% endif %} transition-all duration-200">
                            <div class="mr-3 flex-shrink-0 w-5 h-5 flex items-center justify-center {% if request.resolver_match.url_name == 'sponsor' %}text-[#e74c3c]{% else %}text-gray-500 group-hover:text-[#e74c3c]{% endif %} transition-all duration-200">
>>>>>>> 4491d7a7
                                <i class="fas fa-handshake"></i>
                            </div>
                            <span class="truncate">{% trans "Sponsorships" %}</span>
                        </a>
                        <a href="https://owasp.org/www-project-bug-logging-tool/"
                           target="_blank"
                           rel="noopener"
                           class="group flex items-center px-2 py-2 text-lg font-medium rounded-md text-gray-700 dark:text-gray-200 hover:bg-gray-100 dark:hover:bg-gray-800 hover:text-[#e74c3c] dark:hover:text-red-300 ">
                            <div class="mr-3 flex-shrink-0 w-5 h-5 flex items-center justify-center text-gray-500 dark:text-gray-400 group-hover:text-[#e74c3c] dark:group-hover:text-red-300 ">
                                <i class="fas fa-shield-alt"></i>
                            </div>
                            <span class="truncate">{% trans "OWASP Project" %}</span>
                        </a>
                        <a href="{% url 'donate' %}"
<<<<<<< HEAD
                           class="group flex items-center px-2 py-2 text-lg font-medium rounded-md {% if '/donate/' in request.path %}bg-[#feeae9] text-[#e74c3c] dark:bg-red-900 dark:text-red-200{% else %}text-gray-700 dark:text-gray-200 hover:bg-gray-100 dark:hover:bg-gray-800 hover:text-[#e74c3c] dark:hover:text-red-300{% endif %} ">
                            <div class="mr-3 flex-shrink-0 w-5 h-5 flex items-center justify-center {% if '/donate/' in request.path %}text-[#e74c3c] dark:text-red-200{% else %}text-gray-500 dark:text-gray-400 group-hover:text-[#e74c3c] dark:group-hover:text-red-300{% endif %} ">
=======
                           class="group flex items-center px-2 py-2 text-lg font-medium rounded-md {% if request.resolver_match.url_name == 'donate' %}bg-[#feeae9] text-[#e74c3c]{% else %}text-gray-700 hover:bg-gray-100 hover:text-[#e74c3c]{% endif %} transition-all duration-200">
                            <div class="mr-3 flex-shrink-0 w-5 h-5 flex items-center justify-center {% if request.resolver_match.url_name == 'donate' %}text-[#e74c3c]{% else %}text-gray-500 group-hover:text-[#e74c3c]{% endif %} transition-all duration-200">
>>>>>>> 4491d7a7
                                <i class="fas fa-donate"></i>
                            </div>
                            <span class="truncate">{% trans "Donations" %}</span>
                        </a>
                        <a href="{% url 'view_forum' %}"
<<<<<<< HEAD
                           class="group flex items-center px-2 py-2 text-lg font-medium rounded-md {% if '/forum/' in request.path %}bg-[#feeae9] text-[#e74c3c] dark:bg-red-900 dark:text-red-200{% else %}text-gray-700 dark:text-gray-200 hover:bg-gray-100 dark:hover:bg-gray-800 hover:text-[#e74c3c] dark:hover:text-red-300{% endif %} ">
                            <div class="mr-3 flex-shrink-0 w-5 h-5 flex items-center justify-center {% if '/forum/' in request.path %}text-[#e74c3c] dark:text-red-200{% else %}text-gray-500 dark:text-gray-400 group-hover:text-[#e74c3c] dark:group-hover:text-red-300{% endif %} ">
=======
                           class="group flex items-center px-2 py-2 text-lg font-medium rounded-md {% if request.resolver_match.url_name == 'view_forum' %}bg-[#feeae9] text-[#e74c3c]{% else %}text-gray-700 hover:bg-gray-100 hover:text-[#e74c3c]{% endif %} transition-all duration-200">
                            <div class="mr-3 flex-shrink-0 w-5 h-5 flex items-center justify-center {% if request.resolver_match.url_name == 'view_forum' %}text-[#e74c3c]{% else %}text-gray-500 group-hover:text-[#e74c3c]{% endif %} transition-all duration-200">
>>>>>>> 4491d7a7
                                <i class="fas fa-comments"></i>
                            </div>
                            <span class="truncate">{% trans "Forum" %}</span>
                        </a>
                    </div>
                </div>
                <!-- Contribute Section -->
                <div>
                    <div class="px-2 py-2">
<<<<<<< HEAD
                        <span class="text-sm text-red-500 font-semibold text-gray-500 dark:text-gray-400 uppercase tracking-wider">Contribute</span>
                    </div>
                    <a href="{% url 'contribution_guidelines' %}"
                       class="group flex items-center px-2 py-2 text-lg font-medium rounded-md {% if '/contribute/' in request.path %}bg-[#feeae9] text-[#e74c3c] dark:bg-red-900 dark:text-red-200{% else %}text-gray-700 dark:text-gray-200 hover:bg-gray-100 dark:hover:bg-gray-800 hover:text-[#e74c3c] dark:hover:text-red-300{% endif %} ">
                        <div class="mr-3 flex-shrink-0 flex items-center justify-center w-8 h-8 rounded-md {% if '/contribute/' in request.path %}bg-[#fde0dd] text-[#e74c3c] dark:bg-red-800 dark:text-red-200{% else %}bg-gray-100 dark:bg-gray-700 text-gray-500 dark:text-gray-400 group-hover:bg-[#fde0dd] dark:group-hover:bg-red-800 group-hover:text-[#e74c3c] dark:group-hover:text-red-300{% endif %} ">
=======
                        <span class="text-sm text-[#e74c3c] font-semibold uppercase tracking-wider">{% trans "Contribute" %}</span>
                    </div>
                    <a href="{% url 'contribution_guidelines' %}"
                       class="group flex items-center px-2 py-2 text-lg font-medium rounded-md {% if request.resolver_match.url_name == 'contribution_guidelines' %}bg-[#feeae9] text-[#e74c3c]{% else %}text-gray-700 hover:bg-gray-100 hover:text-[#e74c3c]{% endif %} transition-all duration-200">
                        <div class="mr-3 flex-shrink-0 flex items-center justify-center w-8 h-8 rounded-md {% if request.resolver_match.url_name == 'contribution_guidelines' %}bg-[#fde0dd] text-[#e74c3c]{% else %}bg-gray-100 text-gray-500 group-hover:bg-[#fde0dd] group-hover:text-[#e74c3c]{% endif %} transition-all duration-200">
>>>>>>> 4491d7a7
                            <i class="fas fa-hands-helping"></i>
                        </div>
                        <span class="truncate">{% trans "Contribute" %}</span>
                    </a>
                    <!-- Submenu -->
                    <div class="ml-8 mt-1 space-y-1">
                        <a href="https://github.com/OWASP/BLT/blob/main/Setup.md"
                           target="_blank"
                           class="group flex items-center px-2 py-2 text-lg font-medium rounded-md text-gray-700 dark:text-gray-200 hover:bg-gray-100 dark:hover:bg-gray-800 hover:text-[#e74c3c] dark:hover:text-red-300 ">
                            <div class="mr-3 flex-shrink-0 w-5 h-5 flex items-center justify-center text-gray-500 dark:text-gray-400 group-hover:text-[#e74c3c] dark:group-hover:text-red-300 ">
                                <i class="fas fa-book"></i>
                            </div>
                            <span class="truncate">{% trans "Documentation" %}</span>
                        </a>
                        <a href="https://blt.owasp.org/swagger/"
                           target="_blank"
                           class="group flex items-center px-2 py-2 text-lg font-medium rounded-md text-gray-700 dark:text-gray-200 hover:bg-gray-100 dark:hover:bg-gray-800 hover:text-[#e74c3c] dark:hover:text-red-300 ">
                            <div class="mr-3 flex-shrink-0 w-5 h-5 flex items-center justify-center text-gray-500 dark:text-gray-400 group-hover:text-[#e74c3c] dark:group-hover:text-red-300 ">
                                <i class="fas fa-cogs"></i>
                            </div>
                            <span class="truncate">{% trans "Developer API" %}</span>
                        </a>
                        <a href="{% url 'education' %}"
<<<<<<< HEAD
                           class="group flex items-center px-2 py-2 text-lg font-medium rounded-md {% if '/education/' in request.path %}bg-[#feeae9] text-[#e74c3c] dark:bg-red-900 dark:text-red-200{% else %}text-gray-700 dark:text-gray-200 hover:bg-gray-100 dark:hover:bg-gray-800 hover:text-[#e74c3c] dark:hover:text-red-300{% endif %} ">
                            <div class="mr-3 flex-shrink-0 w-5 h-5 flex items-center justify-center {% if '/education/' in request.path %}text-[#e74c3c] dark:text-red-200{% else %}text-gray-500 dark:text-gray-400 group-hover:text-[#e74c3c] dark:group-hover:text-red-300{% endif %} ">
=======
                           class="group flex items-center px-2 py-2 text-lg font-medium rounded-md {% if request.resolver_match.url_name == 'education' %}bg-[#feeae9] text-[#e74c3c]{% else %}text-gray-700 hover:bg-gray-100 hover:text-[#e74c3c]{% endif %} transition-all duration-200">
                            <div class="mr-3 flex-shrink-0 w-5 h-5 flex items-center justify-center {% if request.resolver_match.url_name == 'education' %}text-[#e74c3c]{% else %}text-gray-500 group-hover:text-[#e74c3c]{% endif %} transition-all duration-200">
>>>>>>> 4491d7a7
                                <i class="fas fa-tv"></i>
                            </div>
                            <span class="truncate">{% trans "Education" %}</span>
                        </a>
                        <a href="{% url 'ossh_home' %}"
<<<<<<< HEAD
                           class="group flex items-center px-2 py-2 text-lg font-medium rounded-md {% if '/open-source-sorting-hat/' in request.path %}bg-[#feeae9] text-[#e74c3c] dark:bg-red-900 dark:text-red-200{% else %}text-gray-700 dark:text-gray-200 hover:bg-gray-100 dark:hover:bg-gray-800 hover:text-[#e74c3c] dark:hover:text-red-300{% endif %} ">
                            <div class="mr-3 flex-shrink-0 w-5 h-5 flex items-center justify-center {% if '/open-source-sorting-hat/' in request.path %}text-[#e74c3c] dark:text-red-200{% else %}text-gray-500 dark:text-gray-400 group-hover:text-[#e74c3c] dark:group-hover:text-red-300{% endif %} ">
=======
                           class="group flex items-center px-2 py-2 text-lg font-medium rounded-md {% if request.resolver_match.url_name == 'ossh_home' %}bg-[#feeae9] text-[#e74c3c]{% else %}text-gray-700 hover:bg-gray-100 hover:text-[#e74c3c]{% endif %} transition-all duration-200">
                            <div class="mr-3 flex-shrink-0 w-5 h-5 flex items-center justify-center {% if request.resolver_match.url_name == 'ossh_home' %}text-[#e74c3c]{% else %}text-gray-500 group-hover:text-[#e74c3c]{% endif %} transition-all duration-200">
>>>>>>> 4491d7a7
                                <i class="fas fa-hat-wizard"></i>
                            </div>
                            <span class="truncate">{% trans "Open Source Sorting Hat" %}</span>
                        </a>
                        <a href="{% url 'gsoc' %}"
<<<<<<< HEAD
                           class="group flex items-center px-2 py-2 text-lg font-medium rounded-md {% if '/gsoc/' in request.path %}bg-[#feeae9] text-[#e74c3c] dark:bg-red-900 dark:text-red-200{% else %}text-gray-700 dark:text-gray-200 hover:bg-gray-100 dark:hover:bg-gray-800 hover:text-[#e74c3c] dark:hover:text-red-300{% endif %} ">
                            <div class="mr-3 flex-shrink-0 w-5 h-5 flex items-center justify-center {% if '/gsoc/' in request.path %}text-[#e74c3c] dark:text-red-200{% else %}text-gray-500 dark:text-gray-400 group-hover:text-[#e74c3c] dark:group-hover:text-red-300{% endif %} ">
=======
                           class="group flex items-center px-2 py-2 text-lg font-medium rounded-md {% if request.resolver_match.url_name == 'gsoc' %}bg-[#feeae9] text-[#e74c3c]{% else %}text-gray-700 hover:bg-gray-100 hover:text-[#e74c3c]{% endif %} transition-all duration-200">
                            <div class="mr-3 flex-shrink-0 w-5 h-5 flex items-center justify-center {% if request.resolver_match.url_name == 'gsoc' %}text-[#e74c3c]{% else %}text-gray-500 group-hover:text-[#e74c3c]{% endif %} transition-all duration-200">
>>>>>>> 4491d7a7
                                <i class="fas fa-sun"></i>
                            </div>
                            <span class="truncate">{% trans "GSOC" %}</span>
                        </a>
                        <a href="{% url 'roadmap' %}"
<<<<<<< HEAD
                           class="group flex items-center px-2 py-2 text-lg font-medium rounded-md {% if '/roadmap/' in request.path %}bg-[#feeae9] text-[#e74c3c] dark:bg-red-900 dark:text-red-200{% else %}text-gray-700 dark:text-gray-200 hover:bg-gray-100 dark:hover:bg-gray-800 hover:text-[#e74c3c] dark:hover:text-red-300{% endif %} ">
                            <div class="mr-3 flex-shrink-0 w-5 h-5 flex items-center justify-center {% if '/roadmap/' in request.path %}text-[#e74c3c] dark:text-red-200{% else %}text-gray-500 dark:text-gray-400 group-hover:text-[#e74c3c] dark:group-hover:text-red-300{% endif %} ">
=======
                           class="group flex items-center px-2 py-2 text-lg font-medium rounded-md {% if request.resolver_match.url_name == 'roadmap' %}bg-[#feeae9] text-[#e74c3c]{% else %}text-gray-700 hover:bg-gray-100 hover:text-[#e74c3c]{% endif %} transition-all duration-200">
                            <div class="mr-3 flex-shrink-0 w-5 h-5 flex items-center justify-center {% if request.resolver_match.url_name == 'roadmap' %}text-[#e74c3c]{% else %}text-gray-500 group-hover:text-[#e74c3c]{% endif %} transition-all duration-200">
>>>>>>> 4491d7a7
                                <i class="fas fa-road"></i>
                            </div>
                            <span class="truncate">{% trans "Roadmap" %}</span>
                        </a>
                        <a href="{% url 'submit-roadmap-pr' %}"
<<<<<<< HEAD
                           class="group flex items-center px-2 py-2 text-lg font-medium rounded-md {% if '/submit-roadmap-pr/' in request.path %}bg-[#feeae9] text-[#e74c3c] dark:bg-red-900 dark:text-red-200{% else %}text-gray-700 dark:text-gray-200 hover:bg-gray-100 dark:hover:bg-gray-800 hover:text-[#e74c3c] dark:hover:text-red-300{% endif %} ">
                            <div class="mr-3 flex-shrink-0 w-5 h-5 flex items-center justify-center {% if '/submit-roadmap-pr/' in request.path %}text-[#e74c3c] dark:text-red-200{% else %}text-gray-500 dark:text-gray-400 group-hover:text-[#e74c3c] dark:group-hover:text-red-300{% endif %} ">
=======
                           class="group flex items-center px-2 py-2 text-lg font-medium rounded-md {% if request.resolver_match.url_name == 'submit-roadmap-pr' %}bg-[#feeae9] text-[#e74c3c]{% else %}text-gray-700 hover:bg-gray-100 hover:text-[#e74c3c]{% endif %} transition-all duration-200">
                            <div class="mr-3 flex-shrink-0 w-5 h-5 flex items-center justify-center {% if request.resolver_match.url_name == 'submit-roadmap-pr' %}text-[#e74c3c]{% else %}text-gray-500 group-hover:text-[#e74c3c]{% endif %} transition-all duration-200">
>>>>>>> 4491d7a7
                                <i class="fas fa-code-branch"></i>
                            </div>
                            <span class="truncate">{% trans "Submit PR for review" %}</span>
                        </a>
                        <a href="{% url 'github_issue_prompt' %}"
<<<<<<< HEAD
                           class="group flex items-center px-2 py-2 text-lg font-medium rounded-md {% if '/github-issue-prompt/' in request.path %}bg-[#feeae9] text-[#e74c3c] dark:bg-red-900 dark:text-red-200{% else %}text-gray-700 dark:text-gray-200 hover:bg-gray-100 dark:hover:bg-gray-800 hover:text-[#e74c3c] dark:hover:text-red-300{% endif %} ">
                            <div class="mr-3 flex-shrink-0 w-5 h-5 flex items-center justify-center {% if '/github-issue-prompt/' in request.path %}text-[#e74c3c] dark:text-red-200{% else %}text-gray-500 dark:text-gray-400 group-hover:text-[#e74c3c] dark:group-hover:text-red-300{% endif %} ">
                                <i class="fas fa-code-branch"></i>
=======
                           class="group flex items-center px-2 py-2 text-lg font-medium rounded-md {% if request.resolver_match.url_name == 'github_issue_prompt' %}bg-[#feeae9] text-[#e74c3c]{% else %}text-gray-700 hover:bg-gray-100 hover:text-[#e74c3c]{% endif %} transition-all duration-200">
                            <div class="mr-3 flex-shrink-0 w-5 h-5 flex items-center justify-center {% if request.resolver_match.url_name == 'github_issue_prompt' %}text-[#e74c3c]{% else %}text-gray-500 group-hover:text-[#e74c3c]{% endif %} transition-all duration-200">
                                <i class="fas fa-plus-circle"></i>
>>>>>>> 4491d7a7
                            </div>
                            <span class="truncate">{% trans "Create an Issue" %}</span>
                        </a>
                    </div>
                </div>
                <!-- GitHub Section -->
                <div>
                    <div class="px-2 py-2">
<<<<<<< HEAD
                        <span class="text-sm text-[#e74c3c] dark:text-red-400 font-semibold uppercase tracking-wider">GitHub</span>
=======
                        <span class="text-sm text-[#e74c3c] font-semibold uppercase tracking-wider">{% trans "GitHub" %}</span>
>>>>>>> 4491d7a7
                    </div>
                    <a href="https://github.com/OWASP/BLT"
                       target="_blank"
                       rel="noopener noreferrer"
                       class="group flex items-center px-2 py-2 text-lg font-medium rounded-md text-gray-700 dark:text-gray-200 hover:bg-gray-100 dark:hover:bg-gray-800 hover:text-[#e74c3c] dark:hover:text-red-300 ">
                        <div class="mr-3 flex-shrink-0 flex items-center justify-center w-8 h-8 rounded-md bg-gray-100 dark:bg-gray-700 text-gray-500 dark:text-gray-400 group-hover:bg-[#fde0dd] dark:group-hover:bg-red-800 group-hover:text-[#e74c3c] dark:group-hover:text-red-300 ">
                            <i class="fab fa-github"></i>
                        </div>
                        <span class="truncate">{% trans "GitHub" %}</span>
                    </a>
                    <!-- Submenu -->
                    <div class="ml-8 mt-1 space-y-1">
                        <a href="https://github.com/OWASP-BLT/BLT/"
                           target="_blank"
                           rel="noopener noreferrer"
                           class="group flex items-center px-2 py-2 text-lg font-medium rounded-md text-gray-700 dark:text-gray-200 hover:bg-gray-100 dark:hover:bg-gray-800 hover:text-[#e74c3c] dark:hover:text-red-300 ">
                            <div class="mr-3 flex-shrink-0 w-5 h-5 flex items-center justify-center text-gray-500 dark:text-gray-400 group-hover:text-[#e74c3c] dark:group-hover:text-red-300 ">
                                <i class="fas fa-code-branch"></i>
                            </div>
                            <span class="truncate">{% trans "BLT Core" %}</span>
                        </a>
                        <a href="https://github.com/OWASP-BLT/BLT-Flutter"
                           target="_blank"
                           rel="noopener noreferrer"
                           class="group flex items-center px-2 py-2 text-lg font-medium rounded-md text-gray-700 dark:text-gray-200 hover:bg-gray-100 dark:hover:bg-gray-800 hover:text-[#e74c3c] dark:hover:text-red-300 ">
                            <div class="mr-3 flex-shrink-0 w-5 h-5 flex items-center justify-center text-gray-500 dark:text-gray-400 group-hover:text-[#e74c3c] dark:group-hover:text-red-300 ">
                                <i class="fas fa-mobile-alt"></i>
                            </div>
                            <span class="truncate">{% trans "BLT Flutter" %}</span>
                        </a>
                        <a href="https://github.com/OWASP-BLT/BLT-Extension"
                           target="_blank"
                           rel="noopener noreferrer"
                           class="group flex items-center px-2 py-2 text-lg font-medium rounded-md text-gray-700 dark:text-gray-200 hover:bg-gray-100 dark:hover:bg-gray-800 hover:text-[#e74c3c] dark:hover:text-red-300 ">
                            <div class="mr-3 flex-shrink-0 w-5 h-5 flex items-center justify-center text-gray-500 dark:text-gray-400 group-hover:text-[#e74c3c] dark:group-hover:text-red-300 ">
                                <i class="fas fa-puzzle-piece"></i>
                            </div>
                            <span class="truncate">{% trans "BLT Extension" %}</span>
                        </a>
                        <a href="https://github.com/OWASP-BLT/BLT-Action"
                           target="_blank"
                           rel="noopener noreferrer"
                           class="group flex items-center px-2 py-2 text-lg font-medium rounded-md text-gray-700 dark:text-gray-200 hover:bg-gray-100 dark:hover:bg-gray-800 hover:text-[#e74c3c] dark:hover:text-red-300 ">
                            <div class="mr-3 flex-shrink-0 w-5 h-5 flex items-center justify-center text-gray-500 dark:text-gray-400 group-hover:text-[#e74c3c] dark:group-hover:text-red-300 ">
                                <i class="fas fa-play-circle"></i>
                            </div>
                            <span class="truncate">{% trans "BLT Action" %}</span>
                        </a>
                        <a href="https://github.com/OWASP-BLT/BLT-Bacon"
                           target="_blank"
                           rel="noopener noreferrer"
                           class="group flex items-center px-2 py-2 text-lg font-medium rounded-md text-gray-700 dark:text-gray-200 hover:bg-gray-100 dark:hover:bg-gray-800 hover:text-[#e74c3c] dark:hover:text-red-300 ">
                            <div class="mr-3 flex-shrink-0 w-5 h-5 flex items-center justify-center text-gray-500 dark:text-gray-400 group-hover:text-[#e74c3c] dark:group-hover:text-red-300 ">
                                <i class="fas fa-coins"></i>
                            </div>
                            <span class="truncate">{% trans "BLT BACON" %}</span>
                        </a>
                        <a href="https://github.com/OWASP-BLT/BLT-Lettuce"
                           target="_blank"
                           rel="noopener noreferrer"
                           class="group flex items-center px-2 py-2 text-lg font-medium rounded-md text-gray-700 dark:text-gray-200 hover:bg-gray-100 dark:hover:bg-gray-800 hover:text-[#e74c3c] dark:hover:text-red-300 ">
                            <div class="mr-3 flex-shrink-0 w-5 h-5 flex items-center justify-center text-gray-500 dark:text-gray-400 group-hover:text-[#e74c3c] dark:group-hover:text-red-300 ">
                                <i class="fas fa-leaf"></i>
                            </div>
                            <span class="truncate">{% trans "BLT Lettuce" %}</span>
                        </a>
                    </div>
                </div>
                <!-- Apps Section -->
                <div>
                    <div class="px-2 py-2">
<<<<<<< HEAD
                        <span class="text-sm text-[#e74c3c] dark:text-red-400 font-semibold uppercase tracking-wider">Apps</span>
=======
                        <span class="text-sm text-[#e74c3c] font-semibold uppercase tracking-wider">{% trans "Apps" %}</span>
>>>>>>> 4491d7a7
                    </div>
                    <a href="https://apps.apple.com/us/app/owasp-blt/id6448071954"
                       target="_blank"
                       rel="noopener noreferrer"
                       class="group flex items-center px-2 py-2 text-lg font-medium rounded-md text-gray-700 dark:text-gray-200 hover:bg-gray-100 dark:hover:bg-gray-800 hover:text-[#e74c3c] dark:hover:text-red-300 ">
                        <div class="mr-3 flex-shrink-0 flex items-center justify-center w-8 h-8 rounded-md bg-gray-100 dark:bg-gray-700 text-gray-500 dark:text-gray-400 group-hover:bg-[#fde0dd] dark:group-hover:bg-red-800 group-hover:text-[#e74c3c] dark:group-hover:text-red-300 ">
                            <i class="fab fa-apple"></i>
                        </div>
                        <span class="truncate">{% trans "iPhone App" %}</span>
                    </a>
                    <a href="{% url 'extension' %}"
<<<<<<< HEAD
                       class="group flex items-center px-2 py-2 text-lg font-medium rounded-md {% if '/extension/' in request.path %}bg-[#feeae9] text-[#e74c3c] dark:bg-red-900 dark:text-red-200{% else %}text-gray-700 dark:text-gray-200 hover:bg-gray-100 dark:hover:bg-gray-800 hover:text-[#e74c3c] dark:hover:text-red-300{% endif %} ">
                        <div class="mr-3 flex-shrink-0 flex items-center justify-center w-8 h-8 rounded-md {% if '/extension/' in request.path %}bg-[#fde0dd] text-[#e74c3c] dark:bg-red-800 dark:text-red-200{% else %}bg-gray-100 dark:bg-gray-700 text-gray-500 dark:text-gray-400 group-hover:bg-[#fde0dd] dark:group-hover:bg-red-800 group-hover:text-[#e74c3c] dark:group-hover:text-red-300{% endif %} ">
=======
                       class="group flex items-center px-2 py-2 text-lg font-medium rounded-md {% if request.resolver_match.url_name == 'extension' %}bg-[#feeae9] text-[#e74c3c]{% else %}text-gray-700 hover:bg-gray-100 hover:text-[#e74c3c]{% endif %} transition-all duration-200">
                        <div class="mr-3 flex-shrink-0 flex items-center justify-center w-8 h-8 rounded-md {% if request.resolver_match.url_name == 'extension' %}bg-[#fde0dd] text-[#e74c3c]{% else %}bg-gray-100 text-gray-500 group-hover:bg-[#fde0dd] group-hover:text-[#e74c3c]{% endif %} transition-all duration-200">
>>>>>>> 4491d7a7
                            <i class="fas fa-puzzle-piece"></i>
                        </div>
                        <span class="truncate">{% trans "Chrome Extension" %}</span>
                    </a>
                </div>
                <!-- Social Links Section -->
                <div>
                    <div class="px-2 py-2">
<<<<<<< HEAD
                        <span class="text-sm text-[#e74c3c] dark:text-red-400 font-semibold uppercase tracking-wider">Social Links</span>
=======
                        <span class="text-sm text-[#e74c3c] font-semibold uppercase tracking-wider">{% trans "Social Links" %}</span>
>>>>>>> 4491d7a7
                    </div>
                    <a href="https://twitter.com/owasp_blt"
                       target="_blank"
                       rel="noopener noreferrer"
                       class="group flex items-center px-2 py-2 text-lg font-medium rounded-md text-gray-700 dark:text-gray-200 hover:bg-gray-100 dark:hover:bg-gray-800 hover:text-[#e74c3c] dark:hover:text-red-300 ">
                        <div class="mr-3 flex-shrink-0 flex items-center justify-center w-8 h-8 rounded-md bg-gray-100 dark:bg-gray-700 text-gray-500 dark:text-gray-400 group-hover:bg-[#fde0dd] dark:group-hover:bg-red-800 group-hover:text-[#e74c3c] dark:group-hover:text-red-300 ">
                            <i class="fab fa-twitter"></i>
                        </div>
                        <span class="truncate">{% trans "Twitter" %}</span>
                    </a>
                    <a href="https://www.facebook.com/groups/owaspfoundation/"
                       target="_blank"
                       rel="noopener noreferrer"
                       class="group flex items-center px-2 py-2 text-lg font-medium rounded-md text-gray-700 dark:text-gray-200 hover:bg-gray-100 dark:hover:bg-gray-800 hover:text-[#e74c3c] dark:hover:text-red-300 ">
                        <div class="mr-3 flex-shrink-0 flex items-center justify-center w-8 h-8 rounded-md bg-gray-100 dark:bg-gray-700 text-gray-500 dark:text-gray-400 group-hover:bg-[#fde0dd] dark:group-hover:bg-red-800 group-hover:text-[#e74c3c] dark:group-hover:text-red-300 ">
                            <i class="fab fa-facebook"></i>
                        </div>
                        <span class="truncate">{% trans "Facebook" %}</span>
                    </a>
                    <a href="{% url 'post_list' %}"
<<<<<<< HEAD
                       class="group flex items-center px-2 py-2 text-lg font-medium rounded-md {% if '/blog' in request.path %}bg-[#feeae9] text-[#e74c3c] dark:bg-red-900 dark:text-red-200{% else %}text-gray-700 dark:text-gray-200 hover:bg-gray-100 dark:hover:bg-gray-800 hover:text-[#e74c3c] dark:hover:text-red-300{% endif %} ">
                        <div class="mr-3 flex-shrink-0 flex items-center justify-center w-8 h-8 rounded-md {% if '/blog' in request.path %}bg-[#fde0dd] text-[#e74c3c] dark:bg-red-800 dark:text-red-200{% else %}bg-gray-100 dark:bg-gray-700 text-gray-500 dark:text-gray-400 group-hover:bg-[#fde0dd] dark:group-hover:bg-red-800 group-hover:text-[#e74c3c] dark:group-hover:text-red-300{% endif %} ">
=======
                       class="group flex items-center px-2 py-2 text-lg font-medium rounded-md {% if request.resolver_match.url_name == 'post_list' %}bg-[#feeae9] text-[#e74c3c]{% else %}text-gray-700 hover:bg-gray-100 hover:text-[#e74c3c]{% endif %} transition-all duration-200">
                        <div class="mr-3 flex-shrink-0 flex items-center justify-center w-8 h-8 rounded-md {% if request.resolver_match.url_name == 'post_list' %}bg-[#fde0dd] text-[#e74c3c]{% else %}bg-gray-100 text-gray-500 group-hover:bg-[#fde0dd] group-hover:text-[#e74c3c]{% endif %} transition-all duration-200">
>>>>>>> 4491d7a7
                            <i class="fas fa-blog"></i>
                        </div>
                        <span class="truncate">{% trans "Blog" %}</span>
                    </a>
                    <a href="https://owasp.org/slack/invite"
                       target="_blank"
                       rel="noopener noreferrer"
                       class="group flex items-center px-2 py-2 text-lg font-medium rounded-md text-gray-700 dark:text-gray-200 hover:bg-gray-100 dark:hover:bg-gray-800 hover:text-[#e74c3c] dark:hover:text-red-300 ">
                        <div class="mr-3 flex-shrink-0 flex items-center justify-center w-8 h-8 rounded-md bg-gray-100 dark:bg-gray-700 text-gray-500 dark:text-gray-400 group-hover:bg-[#fde0dd] dark:group-hover:bg-red-800 group-hover:text-[#e74c3c] dark:group-hover:text-red-300 ">
                            <i class="fab fa-slack"></i>
                        </div>
                        <span class="truncate">{% trans "Slack" %}</span>
                    </a>
                </div>
                <!-- Footer Links Section -->
                <div>
                    <div class="px-2 py-2">
<<<<<<< HEAD
                        <span class="text-sm text-[#e74c3c] dark:text-red-400 font-semibold uppercase tracking-wider">Site Info</span>
=======
                        <span class="text-sm text-[#e74c3c] font-semibold uppercase tracking-wider">{% trans "Site Info" %}</span>
>>>>>>> 4491d7a7
                    </div>
                    <a href="{% url 'sitemap' %}"
                       class="group flex items-center px-2 py-2 text-lg font-medium rounded-md {% if '/sitemap' in request.path %}bg-[#feeae9] text-[#e74c3c] dark:bg-red-900 dark:text-red-200{% else %}text-gray-700 dark:text-gray-200 hover:bg-gray-100 dark:hover:bg-gray-800 hover:text-[#e74c3c] dark:hover:text-red-300{% endif %} ">
                        <div class="mr-3 flex-shrink-0 flex items-center justify-center w-8 h-8 rounded-md {% if '/sitemap' in request.path %}bg-[#fde0dd] text-[#e74c3c] dark:bg-red-800 dark:text-red-200{% else %}bg-gray-100 dark:bg-gray-700 text-gray-500 dark:text-gray-400 group-hover:bg-[#fde0dd] dark:group-hover:bg-red-800 group-hover:text-[#e74c3c] dark:group-hover:text-red-300{% endif %} ">
                            <i class="fas fa-sitemap"></i>
                        </div>
                        <span class="truncate">{% trans "Sitemap" %}</span>
                    </a>
                    <a href="{% url 'roadmap' %}"
                       class="group flex items-center px-2 py-2 text-lg font-medium rounded-md {% if '/roadmap' in request.path %}bg-[#feeae9] text-[#e74c3c] dark:bg-red-900 dark:text-red-200{% else %}text-gray-700 dark:text-gray-200 hover:bg-gray-100 dark:hover:bg-gray-800 hover:text-[#e74c3c] dark:hover:text-red-300{% endif %} ">
                        <div class="mr-3 flex-shrink-0 flex items-center justify-center w-8 h-8 rounded-md {% if '/roadmap' in request.path %}bg-[#fde0dd] text-[#e74c3c] dark:bg-red-800 dark:text-red-200{% else %}bg-gray-100 dark:bg-gray-700 text-gray-500 dark:text-gray-400 group-hover:bg-[#fde0dd] dark:group-hover:bg-red-800 group-hover:text-[#e74c3c] dark:group-hover:text-red-300{% endif %} ">
                            <i class="fas fa-road"></i>
                        </div>
                        <span class="truncate">{% trans "Roadmap" %}</span>
                    </a>
                    <a href="{% url 'status_page' %}"
                       class="group flex items-center px-2 py-2 text-lg font-medium rounded-md {% if '/status' in request.path %}bg-[#feeae9] text-[#e74c3c] dark:bg-red-900 dark:text-red-200{% else %}text-gray-700 dark:text-gray-200 hover:bg-gray-100 dark:hover:bg-gray-800 hover:text-[#e74c3c] dark:hover:text-red-300{% endif %} ">
                        <div class="mr-3 flex-shrink-0 flex items-center justify-center w-8 h-8 rounded-md {% if '/status' in request.path %}bg-[#fde0dd] text-[#e74c3c] dark:bg-red-800 dark:text-red-200{% else %}bg-gray-100 dark:bg-gray-700 text-gray-500 dark:text-gray-400 group-hover:bg-[#fde0dd] dark:group-hover:bg-red-800 group-hover:text-[#e74c3c] dark:group-hover:text-red-300{% endif %} ">
                            <i class="fas fa-check-circle"></i>
                        </div>
                        <span class="truncate">{% trans "Status" %}</span>
                    </a>
                    <a href="{% url 'stats' %}"
                       class="group flex items-center px-2 py-2 text-lg font-medium rounded-md {% if '/stats' in request.path and '/stats-dashboard' not in request.path and '/website_stats' not in request.path %}bg-[#feeae9] text-[#e74c3c] dark:bg-[#3f1f1d] dark:text-[#ff6b5b]{% else %}text-gray-700 hover:bg-gray-100 hover:text-[#e74c3c] dark:text-gray-300 dark:hover:bg-gray-800 dark:hover:text-[#ff6b5b]{% endif %} ">
                        <div class="mr-3 flex-shrink-0 flex items-center justify-center w-8 h-8 rounded-md {% if '/stats' in request.path and '/stats-dashboard' not in request.path and '/website_stats' not in request.path %}bg-[#fde0dd] text-[#e74c3c] dark:bg-[#42201e] dark:text-[#ff6b5b]{% else %}bg-gray-100 text-gray-500 group-hover:bg-[#fde0dd] group-hover:text-[#e74c3c] dark:bg-gray-700 dark:text-gray-400 dark:group-hover:bg-[#42201e] dark:group-hover:text-[#ff6b5b]{% endif %} ">
                            <i class="fas fa-chart-line"></i>
                        </div>
                        <span class="truncate">{% trans "Stats" %}</span>
                    </a>
                    <a href="{% url 'stats_dashboard' %}"
                       class="group flex items-center px-2 py-2 text-lg font-medium rounded-md {% if '/stats-dashboard' in request.path %}bg-[#feeae9] text-[#e74c3c] dark:bg-[#3f1f1d] dark:text-[#ff6b5b]{% else %}text-gray-700 hover:bg-gray-100 hover:text-[#e74c3c] dark:text-gray-300 dark:hover:bg-gray-800 dark:hover:text-[#ff6b5b]{% endif %} ">
                        <div class="mr-3 flex-shrink-0 flex items-center justify-center w-8 h-8 rounded-md {% if '/stats-dashboard' in request.path %}bg-[#fde0dd] text-[#e74c3c] dark:bg-[#42201e] dark:text-[#ff6b5b]{% else %}bg-gray-100 text-gray-500 group-hover:bg-[#fde0dd] group-hover:text-[#e74c3c] dark:bg-gray-700 dark:text-gray-400 dark:group-hover:bg-[#42201e] dark:group-hover:text-[#ff6b5b]{% endif %} ">
                            <i class="fas fa-chart-bar"></i>
                        </div>
                        <span class="truncate">{% trans "Stats Dashboard" %}</span>
                    </a>
                    <a href="{% url 'template_list' %}"
                       class="group flex items-center px-2 py-2 text-lg font-medium rounded-md {% if '/template_list' in request.path %}bg-[#feeae9] text-[#e74c3c] dark:bg-[#3f1f1d] dark:text-[#ff6b5b]{% else %}text-gray-700 hover:bg-gray-100 hover:text-[#e74c3c] dark:text-gray-300 dark:hover:bg-gray-800 dark:hover:text-[#ff6b5b]{% endif %} ">
                        <div class="mr-3 flex-shrink-0 flex items-center justify-center w-8 h-8 rounded-md {% if '/template_list' in request.path %}bg-[#fde0dd] text-[#e74c3c] dark:bg-[#42201e] dark:text-[#ff6b5b]{% else %}bg-gray-100 text-gray-500 group-hover:bg-[#fde0dd] group-hover:text-[#e74c3c] dark:bg-gray-700 dark:text-gray-400 dark:group-hover:bg-[#42201e] dark:group-hover:text-[#ff6b5b]{% endif %} ">
                            <i class="fas fa-list"></i>
                        </div>
                        <span class="truncate">{% trans "Template List" %}</span>
                    </a>
                    <a href="{% url 'website_stats' %}"
                       class="group flex items-center px-2 py-2 text-lg font-medium rounded-md {% if '/website_stats' in request.path %}bg-[#feeae9] text-[#e74c3c] dark:bg-[#3f1f1d] dark:text-[#ff6b5b]{% else %}text-gray-700 hover:bg-gray-100 hover:text-[#e74c3c] dark:text-gray-300 dark:hover:bg-gray-800 dark:hover:text-[#ff6b5b]{% endif %} ">
                        <div class="mr-3 flex-shrink-0 flex items-center justify-center w-8 h-8 rounded-md {% if '/website_stats' in request.path %}bg-[#fde0dd] text-[#e74c3c] dark:bg-[#42201e] dark:text-[#ff6b5b]{% else %}bg-gray-100 text-gray-500 group-hover:bg-[#fde0dd] group-hover:text-[#e74c3c] dark:bg-gray-700 dark:text-gray-400 dark:group-hover:bg-[#42201e] dark:group-hover:text-[#ff6b5b]{% endif %} ">
                            <i class="fas fa-chart-line"></i>
                        </div>
                        <span class="truncate">{% trans "Website Stats" %}</span>
                    </a>
                </div>
                <!-- Terms Section -->
                <div>
                    <div class="px-2 py-2">
<<<<<<< HEAD
                        <span class="text-sm text-[#e74c3c] font-semibold uppercase tracking-wider dark:text-[#ff6b5b]">Legal</span>
=======
                        <span class="text-sm text-[#e74c3c] font-semibold uppercase tracking-wider">{% trans "Legal" %}</span>
>>>>>>> 4491d7a7
                    </div>
                    <a href="{% url 'terms' %}"
                       class="group flex items-center px-2 py-2 text-lg font-medium rounded-md {% if '/terms/' in request.path %}bg-[#feeae9] text-[#e74c3c] dark:bg-[#3f1f1d] dark:text-[#ff6b5b]{% else %}text-gray-700 hover:bg-gray-100 hover:text-[#e74c3c] dark:text-gray-300 dark:hover:bg-gray-800 dark:hover:text-[#ff6b5b]{% endif %} ">
                        <div class="mr-3 flex-shrink-0 flex items-center justify-center w-8 h-8 rounded-md {% if '/terms/' in request.path %}bg-[#fde0dd] text-[#e74c3c] dark:bg-[#42201e] dark:text-[#ff6b5b]{% else %}bg-gray-100 text-gray-500 group-hover:bg-[#fde0dd] group-hover:text-[#e74c3c] dark:bg-gray-700 dark:text-gray-400 dark:group-hover:bg-[#42201e] dark:group-hover:text-[#ff6b5b]{% endif %} ">
                            <i class="fas fa-file-contract"></i>
                        </div>
                        <span class="truncate">{% trans "Terms" %}</span>
                    </a>
                </div>
                <!-- Language selector -->
                <div class="px-2 py-2">
                    <span class="text-sm text-[#e74c3c] font-semibold uppercase tracking-wider dark:text-[#ff6b5b]">{% trans "Language" %}</span>
                </div>
                <form action="{% url 'set_language' %}" method="post" class="px-2">
                    {% csrf_token %}
                    <div class="relative mt-1">
                        <div class="flex items-center">
                            <i class="fas fa-globe-americas mr-3 text-[#e74c3c] dark:text-[#ff6b5b]"></i>
                            <select name="language"
                                    onchange="this.form.submit()"
                                    class="appearance-none w-full pl-2 pr-8 py-2 border border-gray-300 rounded-md shadow-sm text-sm font-medium text-gray-700 bg-white focus:outline-none focus:ring-2 focus:ring-[#e74c3c] focus:border-[#e74c3c] dark:bg-gray-800 dark:border-gray-700 dark:text-gray-300 dark:focus:ring-[#ff6b5b] dark:focus:border-[#ff6b5b]">
                                {% get_current_language as LANGUAGE_CODE %}
                                {% get_available_languages as LANGUAGES %}
                                {% for lang_code, lang_name in LANGUAGES %}
                                    <option value="{{ lang_code }}"
                                            {% if lang_code == LANGUAGE_CODE %}selected{% endif %}>
                                        {{ lang_name }}
                                    </option>
                                {% endfor %}
                            </select>
                            <div class="pointer-events-none absolute inset-y-0 right-0 flex items-center pr-4">
                                <i class="fas fa-chevron-down text-gray-400 dark:text-gray-500"></i>
                            </div>
                        </div>
                    </div>
                </form>
                <!-- Design Link -->
                <div class="px-2 py-2">
<<<<<<< HEAD
                    <span class="text-sm text-[#e74c3c] font-semibold uppercase tracking-wider dark:text-[#ff6b5b]">Resources</span>
=======
                    <span class="text-sm text-[#e74c3c] font-semibold uppercase tracking-wider">{% trans "Resources" %}</span>
>>>>>>> 4491d7a7
                </div>
                <a href="https://www.figma.com/file/2lfEZKvqcb4WxRPYEwJqeE/OWASP-BLT?type=design&node-id=0%3A1&mode=design&t=Hy0GZXlVxBPHQMxr-1"
                   class="group flex items-center px-2 py-2 text-lg font-medium rounded-md text-gray-700 hover:bg-gray-100 hover:text-[#e74c3c] dark:text-gray-300 dark:hover:bg-gray-800 dark:hover:text-[#ff6b5b] "
                   target="_blank"
                   rel="noopener noreferrer">
                    <div class="mr-3 flex-shrink-0 flex items-center justify-center w-8 h-8 rounded-md bg-gray-100 text-gray-500 group-hover:bg-[#fde0dd] group-hover:text-[#e74c3c] dark:bg-gray-700 dark:text-gray-400 dark:group-hover:bg-[#42201e] dark:group-hover:text-[#ff6b5b] ">
                        <i class="fab fa-figma"></i>
                    </div>
                    <span class="truncate">{% trans "Design" %}</span>
                </a>
                <!-- Style Guide Link -->
                <a href="{% url 'style_guide' %}"
                   class="group flex items-center px-2 py-2 text-lg font-medium rounded-md {% if '/style-guide/' in request.path %}bg-[#feeae9] text-[#e74c3c] dark:bg-[#3f1f1d] dark:text-[#ff6b5b]{% else %}text-gray-700 hover:bg-gray-100 hover:text-[#e74c3c] dark:text-gray-300 dark:hover:bg-gray-800 dark:hover:text-[#ff6b5b]{% endif %} ">
                    <div class="mr-3 flex-shrink-0 flex items-center justify-center w-8 h-8 rounded-md {% if '/style-guide/' in request.path %}bg-[#fde0dd] text-[#e74c3c] dark:bg-[#42201e] dark:text-[#ff6b5b]{% else %}bg-gray-100 text-gray-500 group-hover:bg-[#fde0dd] group-hover:text-[#e74c3c] dark:bg-gray-700 dark:text-gray-400 dark:group-hover:bg-[#42201e] dark:group-hover:text-[#ff6b5b]{% endif %} ">
                        <i class="fas fa-palette"></i>
                    </div>
                    <span class="truncate">{% trans "Style Guide" %}</span>
                </a>
                <!-- Edit Link -->
                {% get_current_template as current_template %}
                <a href="https://github.com/OWASP-BLT/BLT/blob/main/website/templates/{{ current_template }}"
                   class="group flex items-center px-2 py-2 text-lg font-medium rounded-md text-gray-700 hover:bg-gray-100 hover:text-[#e74c3c] dark:text-gray-300 dark:hover:bg-gray-800 dark:hover:text-[#ff6b5b] "
                   target="_blank"
                   rel="noopener">
                    <div class="mr-3 flex-shrink-0 flex items-center justify-center w-8 h-8 rounded-md bg-gray-100 text-gray-500 group-hover:bg-[#fde0dd] group-hover:text-[#e74c3c] dark:bg-gray-700 dark:text-gray-400 dark:group-hover:bg-[#42201e] dark:group-hover:text-[#ff6b5b] ">
                        <i class="fas fa-edit"></i>
                    </div>
                    <span class="truncate">{% trans "Edit this page" %}</span>
                </a>
            </nav>
        </div>
        <div class="sticky bottom-0 bg-white dark:bg-gray-900 border-t border-gray-300 dark:border-gray-700 p-4 w-full z-[10001] md:hidden">
            <div class="flex items-center justify-between">
                <span class="text-lg font-medium text-gray-700 dark:text-gray-200">Theme</span>
                {% include 'dark_mode_toggle.html' %}
            </div>
        </div>
    </div>
</div><|MERGE_RESOLUTION|>--- conflicted
+++ resolved
@@ -3,29 +3,7 @@
 {% load custom_tags %}
 <link rel="stylesheet"
       href="https://cdnjs.cloudflare.com/ajax/libs/font-awesome/6.4.0/css/all.min.css">
-<style>
-    /* Custom scrollbar for WebKit browsers */
-    .scrollbar-hide::-webkit-scrollbar {
-        width: 8px;
-    }
-    .scrollbar-hide::-webkit-scrollbar-track {
-        background: transparent;
-    }
-    .scrollbar-hide::-webkit-scrollbar-thumb {
-        background-color: rgba(156, 163, 175, 0.5);
-        border-radius: 4px;
-    }
-    .scrollbar-hide::-webkit-scrollbar-thumb:hover {
-        background-color: rgba(156, 163, 175, 0.7);
-    }
-    .dark .scrollbar-hide::-webkit-scrollbar-thumb {
-        background-color: rgba(107, 114, 128, 0.5);
-    }
-    .dark .scrollbar-hide::-webkit-scrollbar-thumb:hover {
-        background-color: rgba(107, 114, 128, 0.7);
-    }
-
-</style>
+<link rel="stylesheet" href="{% static 'css/custom-scrollbar.css' %}">
 <div class="sidebar fixed left-0 top-16 h-[calc(100vh-4rem)] bg-white dark:bg-gray-900 border-r border-gray-300 dark:border-gray-700 transform -translate-x-full transition-transform ease-in-out z-[10000] w-full max-w-[350px] min-w-[280px] max-[360px]:max-w-[90vw] max-[360px]:min-w-[240px] shadow-lg dark:shadow-gray-800 ">
     <div class="h-full flex flex-col">
         <!-- Scrollable Navigation -->
@@ -99,19 +77,11 @@
                 <!--Organization-->
                 <div>
                     <div class="px-2 py-2">
-<<<<<<< HEAD
-                        <span class="text-sm text-red-500 font-semibold text-gray-500 dark:text-gray-400 uppercase tracking-wider">Organizations</span>
+                        <span class="text-sm text-[#e74c3c] dark:text-gray-400 font-semibold uppercase tracking-wider">{% trans "Organizations" %}</span>
                     </div>
                     <a href="{% url 'organizations' %}"
-                       class="group flex items-center px-2 py-2 text-lg font-medium rounded-md {% if '/organizations/' in request.path %}bg-[#feeae9] text-[#e74c3c] dark:bg-red-900 dark:text-red-200{% else %}text-gray-700 dark:text-gray-200 hover:bg-gray-100 dark:hover:bg-gray-800 hover:text-[#e74c3c] dark:hover:text-red-300{% endif %} ">
-                        <div class="mr-3 flex-shrink-0 flex items-center justify-center w-8 h-8 rounded-md {% if '/organizations/' in request.path %}bg-[#fde0dd] text-[#e74c3c] dark:bg-red-800 dark:text-red-200{% else %}bg-gray-100 dark:bg-gray-700 text-gray-500 dark:text-gray-400 group-hover:bg-[#fde0dd] dark:group-hover:bg-red-800 group-hover:text-[#e74c3c] dark:group-hover:text-red-300{% endif %} ">
-=======
-                        <span class="text-sm text-[#e74c3c] font-semibold uppercase tracking-wider">{% trans "Organizations" %}</span>
-                    </div>
-                    <a href="{% url 'organizations' %}"
-                       class="group flex items-center px-2 py-2 text-lg font-medium rounded-md {% if request.resolver_match.url_name == 'organizations' %}bg-[#feeae9] text-[#e74c3c]{% else %}text-gray-700 hover:bg-gray-100 hover:text-[#e74c3c]{% endif %} transition-all duration-200">
-                        <div class="mr-3 flex-shrink-0 flex items-center justify-center w-8 h-8 rounded-md {% if request.resolver_match.url_name == 'organizations' %}bg-[#fde0dd] text-[#e74c3c]{% else %}bg-gray-100 text-gray-500 group-hover:bg-[#fde0dd] group-hover:text-[#e74c3c]{% endif %} transition-all duration-200">
->>>>>>> 4491d7a7
+                       class="group flex items-center px-2 py-2 text-lg font-medium rounded-md {% if request.resolver_match.url_name == 'organizations' %}bg-[#feeae9] text-[#e74c3c] dark:bg-red-900 dark:text-red-200{% else %}text-gray-700 dark:text-gray-200 hover:bg-gray-100 dark:hover:bg-gray-800 hover:text-[#e74c3c] dark:hover:text-red-300{% endif %} ">
+                        <div class="mr-3 flex-shrink-0 flex items-center justify-center w-8 h-8 rounded-md {% if request.resolver_match.url_name == 'organizations' %}bg-[#fde0dd] text-[#e74c3c] dark:bg-red-800 dark:text-red-200{% else %}bg-gray-100 dark:bg-gray-700 text-gray-500 dark:text-gray-400 group-hover:bg-[#fde0dd] dark:group-hover:bg-red-800 group-hover:text-[#e74c3c] dark:group-hover:text-red-300{% endif %} ">
                             <i class="fas fa-building"></i>
                         </div>
                         <span class="truncate">{% trans "Organizations" %}</span>
@@ -119,159 +89,92 @@
                     <!-- Submenu -->
                     <div class="ml-8 mt-1 space-y-1">
                         <a href="{% url 'register_organization' %}"
-<<<<<<< HEAD
-                           class="group flex items-center px-2 py-2 text-lg font-medium rounded-md {% if '/organization/' in request.path %}bg-[#feeae9] text-[#e74c3c] dark:bg-red-900 dark:text-red-200{% else %}text-gray-700 dark:text-gray-200 hover:bg-gray-100 dark:hover:bg-gray-800 hover:text-[#e74c3c] dark:hover:text-red-300{% endif %} ">
-                            <div class="mr-3 flex-shrink-0 w-5 h-5 flex items-center justify-center {% if '/organization/' in request.path %}text-[#e74c3c] dark:text-red-200{% else %}text-gray-500 dark:text-gray-400 group-hover:text-[#e74c3c] dark:group-hover:text-red-300{% endif %} ">
-=======
-                           class="group flex items-center px-2 py-2 text-lg font-medium rounded-md {% if request.resolver_match.url_name == 'register_organization' %}bg-[#feeae9] text-[#e74c3c]{% else %}text-gray-700 hover:bg-gray-100 hover:text-[#e74c3c]{% endif %} transition-all duration-200">
-                            <div class="mr-3 flex-shrink-0 w-5 h-5 flex items-center justify-center {% if request.resolver_match.url_name == 'register_organization' %}text-[#e74c3c]{% else %}text-gray-500 group-hover:text-[#e74c3c]{% endif %} transition-all duration-200">
->>>>>>> 4491d7a7
+                           class="group flex items-center px-2 py-2 text-lg font-medium rounded-md {% if request.resolver_match.url_name == 'register_organization' %}bg-[#feeae9] text-[#e74c3c] dark:bg-red-900 dark:text-red-200{% else %}text-gray-700 dark:text-gray-200 hover:bg-gray-100 dark:hover:bg-gray-800 hover:text-[#e74c3c] dark:hover:text-red-300{% endif %} ">
+                            <div class="mr-3 flex-shrink-0 w-5 h-5 flex items-center justify-center {% if request.resolver_match.url_name == 'register_organization' %}text-[#e74c3c] dark:text-red-200{% else %}text-gray-500 dark:text-gray-400 group-hover:text-[#e74c3c] dark:group-hover:text-red-300{% endif %} ">
                                 <i class="fas fa-plus"></i>
                             </div>
                             <span class="truncate">{% trans "Register Organization" %}</span>
                         </a>
                         <a href="{% url 'domains' %}"
-<<<<<<< HEAD
-                           class="group flex items-center px-2 py-2 text-lg font-medium rounded-md {% if '/domains/' in request.path %}bg-[#feeae9] text-[#e74c3c] dark:bg-red-900 dark:text-red-200{% else %}text-gray-700 dark:text-gray-200 hover:bg-gray-100 dark:hover:bg-gray-800 hover:text-[#e74c3c] dark:hover:text-red-300{% endif %} ">
-                            <div class="mr-3 flex-shrink-0 w-5 h-5 flex items-center justify-center {% if '/domains/' in request.path %}text-[#e74c3c] dark:text-red-200{% else %}text-gray-500 dark:text-gray-400 group-hover:text-[#e74c3c] dark:group-hover:text-red-300{% endif %} ">
-=======
-                           class="group flex items-center px-2 py-2 text-lg font-medium rounded-md {% if request.resolver_match.url_name == 'domains' %}bg-[#feeae9] text-[#e74c3c]{% else %}text-gray-700 hover:bg-gray-100 hover:text-[#e74c3c]{% endif %} transition-all duration-200">
-                            <div class="mr-3 flex-shrink-0 w-5 h-5 flex items-center justify-center {% if request.resolver_match.url_name == 'domains' %}text-[#e74c3c]{% else %}text-gray-500 group-hover:text-[#e74c3c]{% endif %} transition-all duration-200">
->>>>>>> 4491d7a7
+                           class="group flex items-center px-2 py-2 text-lg font-medium rounded-md {% if request.resolver_match.url_name == 'domains' %}bg-[#feeae9] text-[#e74c3c] dark:bg-red-900 dark:text-red-200{% else %}text-gray-700 dark:text-gray-200 hover:bg-gray-100 dark:hover:bg-gray-800 hover:text-[#e74c3c] dark:hover:text-red-300{% endif %} ">
+                            <div class="mr-3 flex-shrink-0 w-5 h-5 flex items-center justify-center {% if request.resolver_match.url_name == 'domains' %}text-[#e74c3c] dark:text-red-200{% else %}text-gray-500 dark:text-gray-400 group-hover:text-[#e74c3c] dark:group-hover:text-red-300{% endif %} ">
                                 <i class="fas fa-globe"></i>
                             </div>
                             <span class="truncate">{% trans "Domains" %}</span>
                         </a>
                         <a href="{% url 'map' %}"
-<<<<<<< HEAD
-                           class="group flex items-center px-2 py-2 text-lg font-medium rounded-md {% if '/map/' in request.path %}bg-[#feeae9] text-[#e74c3c] dark:bg-red-900 dark:text-red-200{% else %}text-gray-700 dark:text-gray-200 hover:bg-gray-100 dark:hover:bg-gray-800 hover:text-[#e74c3c] dark:hover:text-red-300{% endif %} ">
-                            <div class="mr-3 flex-shrink-0 w-5 h-5 flex items-center justify-center {% if '/map/' in request.path %}text-[#e74c3c] dark:text-red-200{% else %}text-gray-500 dark:text-gray-400 group-hover:text-[#e74c3c] dark:group-hover:text-red-300{% endif %} ">
-=======
-                           class="group flex items-center px-2 py-2 text-lg font-medium rounded-md {% if request.resolver_match.url_name == 'map' %}bg-[#feeae9] text-[#e74c3c]{% else %}text-gray-700 hover:bg-gray-100 hover:text-[#e74c3c]{% endif %} transition-all duration-200">
-                            <div class="mr-3 flex-shrink-0 w-5 h-5 flex items-center justify-center {% if request.resolver_match.url_name == 'map' %}text-[#e74c3c]{% else %}text-gray-500 group-hover:text-[#e74c3c]{% endif %} transition-all duration-200">
->>>>>>> 4491d7a7
+                           class="group flex items-center px-2 py-2 text-lg font-medium rounded-md {% if request.resolver_match.url_name == 'map' %}bg-[#feeae9] text-[#e74c3c] dark:bg-red-900 dark:text-red-200{% else %}text-gray-700 dark:text-gray-200 hover:bg-gray-100 dark:hover:bg-gray-800 hover:text-[#e74c3c] dark:hover:text-red-300{% endif %} ">
+                            <div class="mr-3 flex-shrink-0 w-5 h-5 flex items-center justify-center {% if request.resolver_match.url_name == 'map' %}text-[#e74c3c] dark:text-red-200{% else %}text-gray-500 dark:text-gray-400 group-hover:text-[#e74c3c] dark:group-hover:text-red-300{% endif %} ">
                                 <i class="fas fa-map-marker-alt"></i>
                             </div>
                             <span class="truncate">{% trans "Map" %}</span>
                         </a>
                         <a href="{% url 'feed' %}"
-<<<<<<< HEAD
-                           class="group flex items-center px-2 py-2 text-lg font-medium rounded-md {% if request.path == '/feed/' %}bg-[#feeae9] text-[#e74c3c] dark:bg-red-900 dark:text-red-200{% else %}text-gray-700 dark:text-gray-200 hover:bg-gray-100 dark:hover:bg-gray-800 hover:text-[#e74c3c] dark:hover:text-red-300{% endif %} ">
-                            <div class="mr-3 flex-shrink-0 w-5 h-5 flex items-center justify-center {% if request.path == '/feed/' %}text-[#e74c3c] dark:text-red-200{% else %}text-gray-500 dark:text-gray-400 group-hover:text-[#e74c3c] dark:group-hover:text-red-300{% endif %} ">
-=======
-                           class="group flex items-center px-2 py-2 text-lg font-medium rounded-md {% if request.resolver_match.url_name == 'feed' %}bg-[#feeae9] text-[#e74c3c]{% else %}text-gray-700 hover:bg-gray-100 hover:text-[#e74c3c]{% endif %} transition-all duration-200">
-                            <div class="mr-3 flex-shrink-0 w-5 h-5 flex items-center justify-center {% if request.resolver_match.url_name == 'feed' %}text-[#e74c3c]{% else %}text-gray-500 group-hover:text-[#e74c3c]{% endif %} transition-all duration-200">
->>>>>>> 4491d7a7
+                           class="group flex items-center px-2 py-2 text-lg font-medium rounded-md {% if request.resolver_match.url_name == 'feed' %}bg-[#feeae9] text-[#e74c3c] dark:bg-red-900 dark:text-red-200{% else %}text-gray-700 dark:text-gray-200 hover:bg-gray-100 dark:hover:bg-gray-800 hover:text-[#e74c3c] dark:hover:text-red-300{% endif %} ">
+                            <div class="mr-3 flex-shrink-0 w-5 h-5 flex items-center justify-center {% if request.resolver_match.url_name == 'feed' %}text-[#e74c3c] dark:text-red-200{% else %}text-gray-500 dark:text-gray-400 group-hover:text-[#e74c3c] dark:group-hover:text-red-300{% endif %} ">
                                 <i class="fas fa-rss"></i>
                             </div>
                             <span class="truncate">{% trans "Feed" %}</span>
                         </a>
                         <a href="{% url 'hackathons' %}"
-<<<<<<< HEAD
-                           class="group flex items-center px-2 py-2 text-lg font-medium rounded-md {% if '/hackathons/' in request.path %}bg-[#feeae9] text-[#e74c3c] dark:bg-red-900 dark:text-red-200{% else %}text-gray-700 dark:text-gray-200 hover:bg-gray-100 dark:hover:bg-gray-800 hover:text-[#e74c3c] dark:hover:text-red-300{% endif %} ">
-                            <div class="mr-3 flex-shrink-0 w-5 h-5 flex items-center justify-center {% if '/hackathons/' in request.path %}text-[#e74c3c] dark:text-red-200{% else %}text-gray-500 dark:text-gray-400 group-hover:text-[#e74c3c] dark:group-hover:text-red-300{% endif %} ">
-=======
-                           class="group flex items-center px-2 py-2 text-lg font-medium rounded-md {% if request.resolver_match.url_name == 'hackathons' %}bg-[#feeae9] text-[#e74c3c]{% else %}text-gray-700 hover:bg-gray-100 hover:text-[#e74c3c]{% endif %} transition-all duration-200">
-                            <div class="mr-3 flex-shrink-0 w-5 h-5 flex items-center justify-center {% if request.resolver_match.url_name == 'hackathons' %}text-[#e74c3c]{% else %}text-gray-500 group-hover:text-[#e74c3c]{% endif %} transition-all duration-200">
->>>>>>> 4491d7a7
+                           class="group flex items-center px-2 py-2 text-lg font-medium rounded-md {% if request.resolver_match.url_name == 'hackathons' %}bg-[#feeae9] text-[#e74c3c] dark:bg-red-900 dark:text-red-200{% else %}text-gray-700 dark:text-gray-200 hover:bg-gray-100 dark:hover:bg-gray-800 hover:text-[#e74c3c] dark:hover:text-red-300{% endif %} ">
+                            <div class="mr-3 flex-shrink-0 w-5 h-5 flex items-center justify-center {% if request.resolver_match.url_name == 'hackathons' %}text-[#e74c3c] dark:text-red-200{% else %}text-gray-500 dark:text-gray-400 group-hover:text-[#e74c3c] dark:group-hover:text-red-300{% endif %} ">
                                 <i class="fas fa-trophy"></i>
                             </div>
                             <span class="truncate">{% trans "Hackathons" %}</span>
                         </a>
                         <a href="{% url 'issues' %}"
-<<<<<<< HEAD
-                           class="group flex items-center px-2 py-2 text-lg font-medium rounded-md {% if request.path == '/issues/' %}bg-[#feeae9] text-[#e74c3c] dark:bg-red-900 dark:text-red-200{% else %}text-gray-700 dark:text-gray-200 hover:bg-gray-100 dark:hover:bg-gray-800 hover:text-[#e74c3c] dark:hover:text-red-300{% endif %} ">
-                            <div class="mr-3 flex-shrink-0 w-5 h-5 flex items-center justify-center {% if request.path == '/issues/' %}text-[#e74c3c] dark:text-red-200{% else %}text-gray-500 dark:text-gray-400 group-hover:text-[#e74c3c] dark:group-hover:text-red-300{% endif %} ">
-=======
-                           class="group flex items-center px-2 py-2 text-lg font-medium rounded-md {% if request.resolver_match.url_name == 'issues' %}bg-[#feeae9] text-[#e74c3c]{% else %}text-gray-700 hover:bg-gray-100 hover:text-[#e74c3c]{% endif %} transition-all duration-200">
-                            <div class="mr-3 flex-shrink-0 w-5 h-5 flex items-center justify-center {% if request.resolver_match.url_name == 'issues' %}text-[#e74c3c]{% else %}text-gray-500 group-hover:text-[#e74c3c]{% endif %} transition-all duration-200">
->>>>>>> 4491d7a7
+                           class="group flex items-center px-2 py-2 text-lg font-medium rounded-md {% if request.resolver_match.url_name == 'issues' %}bg-[#feeae9] text-[#e74c3c] dark:bg-red-900 dark:text-red-200{% else %}text-gray-700 dark:text-gray-200 hover:bg-gray-100 dark:hover:bg-gray-800 hover:text-[#e74c3c] dark:hover:text-red-300{% endif %} ">
+                            <div class="mr-3 flex-shrink-0 w-5 h-5 flex items-center justify-center {% if request.resolver_match.url_name == 'issues' %}text-[#e74c3c] dark:text-red-200{% else %}text-gray-500 dark:text-gray-400 group-hover:text-[#e74c3c] dark:group-hover:text-red-300{% endif %} ">
                                 <i class="fas fa-bug"></i>
                             </div>
                             <span class="truncate">{% trans "Bugs" %}</span>
                         </a>
                         <a href="{% url 'github_issues' %}"
-<<<<<<< HEAD
-                           class="group flex items-center px-2 py-2 text-lg font-medium rounded-md {% if request.path == '/github_issues/' %}bg-[#feeae9] text-[#e74c3c] dark:bg-red-900 dark:text-red-200{% else %}text-gray-700 dark:text-gray-200 hover:bg-gray-100 dark:hover:bg-gray-800 hover:text-[#e74c3c] dark:hover:text-red-300{% endif %} ">
-                            <div class="mr-3 flex-shrink-0 w-5 h-5 flex items-center justify-center {% if request.path == '/github_issues/' %}text-[#e74c3c] dark:text-red-200{% else %}text-gray-500 dark:text-gray-400 group-hover:text-[#e74c3c] dark:group-hover:text-red-300{% endif %} ">
-                                <i class="fas fa-bug"></i>
-=======
-                           class="group flex items-center px-2 py-2 text-lg font-medium rounded-md {% if request.resolver_match.url_name == 'github_issues' %}bg-[#feeae9] text-[#e74c3c]{% else %}text-gray-700 hover:bg-gray-100 hover:text-[#e74c3c]{% endif %} transition-all duration-200">
-                            <div class="mr-3 flex-shrink-0 w-5 h-5 flex items-center justify-center {% if request.resolver_match.url_name == 'github_issues' %}text-[#e74c3c]{% else %}text-gray-500 group-hover:text-[#e74c3c]{% endif %} transition-all duration-200">
+                           class="group flex items-center px-2 py-2 text-lg font-medium rounded-md {% if request.resolver_match.url_name == 'github_issues' %}bg-[#feeae9] text-[#e74c3c] dark:bg-red-900 dark:text-red-200{% else %}text-gray-700 dark:text-gray-200 hover:bg-gray-100 dark:hover:bg-gray-800 hover:text-[#e74c3c] dark:hover:text-red-300{% endif %} ">
+                            <div class="mr-3 flex-shrink-0 w-5 h-5 flex items-center justify-center {% if request.resolver_match.url_name == 'github_issues' %}text-[#e74c3c] dark:text-red-200{% else %}text-gray-500 dark:text-gray-400 group-hover:text-[#e74c3c] dark:group-hover:text-red-300{% endif %} ">
                                 <i class="fab fa-github"></i>
->>>>>>> 4491d7a7
                             </div>
                             <span class="truncate">{% trans "Issues" %}</span>
                         </a>
                         <a href="{% url 'sizzle' %}"
-<<<<<<< HEAD
-                           class="group flex items-center px-2 py-2 text-lg font-medium rounded-md {% if request.path == '/sizzle/' %}bg-[#feeae9] text-[#e74c3c] dark:bg-red-900 dark:text-red-200{% else %}text-gray-700 dark:text-gray-200 hover:bg-gray-100 dark:hover:bg-gray-800 hover:text-[#e74c3c] dark:hover:text-red-300{% endif %} ">
-                            <div class="mr-3 flex-shrink-0 w-5 h-5 flex items-center justify-center {% if request.path == '/sizzle/' %}text-[#e74c3c] dark:text-red-200{% else %}text-gray-500 dark:text-gray-400 group-hover:text-[#e74c3c] dark:group-hover:text-red-300{% endif %} ">
-=======
-                           class="group flex items-center px-2 py-2 text-lg font-medium rounded-md {% if request.resolver_match.url_name == 'sizzle' %}bg-[#feeae9] text-[#e74c3c]{% else %}text-gray-700 hover:bg-gray-100 hover:text-[#e74c3c]{% endif %} transition-all duration-200">
-                            <div class="mr-3 flex-shrink-0 w-5 h-5 flex items-center justify-center {% if request.resolver_match.url_name == 'sizzle' %}text-[#e74c3c]{% else %}text-gray-500 group-hover:text-[#e74c3c]{% endif %} transition-all duration-200">
->>>>>>> 4491d7a7
+                           class="group flex items-center px-2 py-2 text-lg font-medium rounded-md {% if request.resolver_match.url_name == 'sizzle' %}bg-[#feeae9] text-[#e74c3c] dark:bg-red-900 dark:text-red-200{% else %}text-gray-700 dark:text-gray-200 hover:bg-gray-100 dark:hover:bg-gray-800 hover:text-[#e74c3c] dark:hover:text-red-300{% endif %} ">
+                            <div class="mr-3 flex-shrink-0 w-5 h-5 flex items-center justify-center {% if request.resolver_match.url_name == 'sizzle' %}text-[#e74c3c] dark:text-red-200{% else %}text-gray-500 dark:text-gray-400 group-hover:text-[#e74c3c] dark:group-hover:text-red-300{% endif %} ">
                                 <i class="fas fa-fire"></i>
                             </div>
                             <span class="truncate">{% trans "Time Logs" %}</span>
                         </a>
                         <a href="{% url 'checkIN' %}"
-<<<<<<< HEAD
-                           class="group flex items-center px-2 py-2 text-lg font-medium rounded-md {% if request.path == '/check-in/' %}bg-[#feeae9] text-[#e74c3c] dark:bg-red-900 dark:text-red-200{% else %}text-gray-700 dark:text-gray-200 hover:bg-gray-100 dark:hover:bg-gray-800 hover:text-[#e74c3c] dark:hover:text-red-300{% endif %} ">
-                            <div class="mr-3 flex-shrink-0 w-5 h-5 flex items-center justify-center {% if request.path == '/check-in/' %}text-[#e74c3c] dark:text-red-200{% else %}text-gray-500 dark:text-gray-400 group-hover:text-[#e74c3c] dark:group-hover:text-red-300{% endif %} ">
-=======
-                           class="group flex items-center px-2 py-2 text-lg font-medium rounded-md {% if request.resolver_match.url_name == 'checkIN' %}bg-[#feeae9] text-[#e74c3c]{% else %}text-gray-700 hover:bg-gray-100 hover:text-[#e74c3c]{% endif %} transition-all duration-200">
-                            <div class="mr-3 flex-shrink-0 w-5 h-5 flex items-center justify-center {% if request.resolver_match.url_name == 'checkIN' %}text-[#e74c3c]{% else %}text-gray-500 group-hover:text-[#e74c3c]{% endif %} transition-all duration-200">
->>>>>>> 4491d7a7
+                           class="group flex items-center px-2 py-2 text-lg font-medium rounded-md {% if request.resolver_match.url_name == 'checkIN' %}bg-[#feeae9] text-[#e74c3c] dark:bg-red-900 dark:text-red-200{% else %}text-gray-700 dark:text-gray-200 hover:bg-gray-100 dark:hover:bg-gray-800 hover:text-[#e74c3c] dark:hover:text-red-300{% endif %} ">
+                            <div class="mr-3 flex-shrink-0 w-5 h-5 flex items-center justify-center {% if request.resolver_match.url_name == 'checkIN' %}text-[#e74c3c] dark:text-red-200{% else %}text-gray-500 dark:text-gray-400 group-hover:text-[#e74c3c] dark:group-hover:text-red-300{% endif %} ">
                                 <i class="fas fa-user-check"></i>
                             </div>
                             <span class="truncate">{% trans "Check-In" %}</span>
                         </a>
                         <a href="{% url 'scoreboard' %}"
-<<<<<<< HEAD
-                           class="group flex items-center px-2 py-2 text-lg font-medium rounded-md {% if request.path == '/scoreboard/' %}bg-[#feeae9] text-[#e74c3c] dark:bg-red-900 dark:text-red-200{% else %}text-gray-700 dark:text-gray-200 hover:bg-gray-100 dark:hover:bg-gray-800 hover:text-[#e74c3c] dark:hover:text-red-300{% endif %} ">
-                            <div class="mr-3 flex-shrink-0 w-5 h-5 flex items-center justify-center {% if request.path == '/scoreboard/' %}text-[#e74c3c] dark:text-red-200{% else %}text-gray-500 dark:text-gray-400 group-hover:text-[#e74c3c] dark:group-hover:text-red-300{% endif %} ">
-=======
-                           class="group flex items-center px-2 py-2 text-lg font-medium rounded-md {% if request.resolver_match.url_name == 'scoreboard' %}bg-[#feeae9] text-[#e74c3c]{% else %}text-gray-700 hover:bg-gray-100 hover:text-[#e74c3c]{% endif %} transition-all duration-200">
-                            <div class="mr-3 flex-shrink-0 w-5 h-5 flex items-center justify-center {% if request.resolver_match.url_name == 'scoreboard' %}text-[#e74c3c]{% else %}text-gray-500 group-hover:text-[#e74c3c]{% endif %} transition-all duration-200">
->>>>>>> 4491d7a7
+                           class="group flex items-center px-2 py-2 text-lg font-medium rounded-md {% if request.resolver_match.url_name == 'scoreboard' %}bg-[#feeae9] text-[#e74c3c] dark:bg-red-900 dark:text-red-200{% else %}text-gray-700 dark:text-gray-200 hover:bg-gray-100 dark:hover:bg-gray-800 hover:text-[#e74c3c] dark:hover:text-red-300{% endif %} ">
+                            <div class="mr-3 flex-shrink-0 w-5 h-5 flex items-center justify-center {% if request.resolver_match.url_name == 'scoreboard' %}text-[#e74c3c] dark:text-red-200{% else %}text-gray-500 dark:text-gray-400 group-hover:text-[#e74c3c] dark:group-hover:text-red-300{% endif %} ">
                                 <i class="fas fa-trophy"></i>
                             </div>
                             <span class="truncate">{% trans "Scoreboard" %}</span>
                         </a>
                         <a href="{% url 'hunts' %}"
-<<<<<<< HEAD
-                           class="group flex items-center px-2 py-2 text-lg font-medium rounded-md {% if request.path == '/bounties/' %}bg-[#feeae9] text-[#e74c3c] dark:bg-red-900 dark:text-red-200{% else %}text-gray-700 dark:text-gray-200 hover:bg-gray-100 dark:hover:bg-gray-800 hover:text-[#e74c3c] dark:hover:text-red-300{% endif %} ">
-                            <div class="mr-3 flex-shrink-0 w-5 h-5 flex items-center justify-center {% if request.path == '/bounties/' %}text-[#e74c3c] dark:text-red-200{% else %}text-gray-500 dark:text-gray-400 group-hover:text-[#e74c3c] dark:group-hover:text-red-300{% endif %} ">
-                                <i class="fas fa-bug"></i>
-=======
-                           class="group flex items-center px-2 py-2 text-lg font-medium rounded-md {% if request.resolver_match.url_name == 'hunts' %}bg-[#feeae9] text-[#e74c3c]{% else %}text-gray-700 hover:bg-gray-100 hover:text-[#e74c3c]{% endif %} transition-all duration-200">
-                            <div class="mr-3 flex-shrink-0 w-5 h-5 flex items-center justify-center {% if request.resolver_match.url_name == 'hunts' %}text-[#e74c3c]{% else %}text-gray-500 group-hover:text-[#e74c3c]{% endif %} transition-all duration-200">
+                           class="group flex items-center px-2 py-2 text-lg font-medium rounded-md {% if request.resolver_match.url_name == 'hunts' %}bg-[#feeae9] text-[#e74c3c] dark:bg-red-900 dark:text-red-200{% else %}text-gray-700 dark:text-gray-200 hover:bg-gray-100 dark:hover:bg-gray-800 hover:text-[#e74c3c] dark:hover:text-red-300{% endif %} ">
+                            <div class="mr-3 flex-shrink-0 w-5 h-5 flex items-center justify-center {% if request.resolver_match.url_name == 'hunts' %}text-[#e74c3c] dark:text-red-200{% else %}text-gray-500 dark:text-gray-400 group-hover:text-[#e74c3c] dark:group-hover:text-red-300{% endif %} ">
                                 <i class="fas fa-search"></i>
->>>>>>> 4491d7a7
                             </div>
                             <span class="truncate">{% trans "Bounties" %}</span>
                         </a>
                         <a href="{% url 'reported_ips_list' %}"
-<<<<<<< HEAD
-                           class="group flex items-center px-2 py-2 text-lg font-medium rounded-md {% if request.path == '/reported-ips/' %}bg-[#feeae9] text-[#e74c3c] dark:bg-red-900 dark:text-red-200{% else %}text-gray-700 dark:text-gray-200 hover:bg-gray-100 dark:hover:bg-gray-800 hover:text-[#e74c3c] dark:hover:text-red-300{% endif %} ">
-                            <div class="mr-3 flex-shrink-0 w-5 h-5 flex items-center justify-center {% if request.path == '/reported-ips/' %}text-[#e74c3c] dark:text-red-200{% else %}text-gray-500 dark:text-gray-400 group-hover:text-[#e74c3c] dark:group-hover:text-red-300{% endif %} ">
-=======
-                           class="group flex items-center px-2 py-2 text-lg font-medium rounded-md {% if request.resolver_match.url_name == 'reported_ips_list' %}bg-[#feeae9] text-[#e74c3c]{% else %}text-gray-700 hover:bg-gray-100 hover:text-[#e74c3c]{% endif %} transition-all duration-200">
-                            <div class="mr-3 flex-shrink-0 w-5 h-5 flex items-center justify-center {% if request.resolver_match.url_name == 'reported_ips_list' %}text-[#e74c3c]{% else %}text-gray-500 group-hover:text-[#e74c3c]{% endif %} transition-all duration-200">
->>>>>>> 4491d7a7
+                           class="group flex items-center px-2 py-2 text-lg font-medium rounded-md {% if request.resolver_match.url_name == 'reported_ips_list' %}bg-[#feeae9] text-[#e74c3c] dark:bg-red-900 dark:text-red-200{% else %}text-gray-700 dark:text-gray-200 hover:bg-gray-100 dark:hover:bg-gray-800 hover:text-[#e74c3c] dark:hover:text-red-300{% endif %} ">
+                            <div class="mr-3 flex-shrink-0 w-5 h-5 flex items-center justify-center {% if request.resolver_match.url_name == 'reported_ips_list' %}text-[#e74c3c] dark:text-red-200{% else %}text-gray-500 dark:text-gray-400 group-hover:text-[#e74c3c] dark:group-hover:text-red-300{% endif %} ">
                                 <i class="fas fa-exclamation-triangle"></i>
                             </div>
                             <span class="truncate">{% trans "Reported IPs" %}</span>
                         </a>
                         <a href="{% url 'trademark_search' %}"
-<<<<<<< HEAD
-                           class="group flex items-center px-2 py-2 text-lg font-medium rounded-md {% if request.path == '/trademarks/' %}bg-[#feeae9] text-[#e74c3c] dark:bg-red-900 dark:text-red-200{% else %}text-gray-700 dark:text-gray-200 hover:bg-gray-100 dark:hover:bg-gray-800 hover:text-[#e74c3c] dark:hover:text-red-300{% endif %} ">
-                            <div class="mr-3 flex-shrink-0 w-5 h-5 flex items-center justify-center {% if request.path == '/trademarks/' %}text-[#e74c3c] dark:text-red-200{% else %}text-gray-500 dark:text-gray-400 group-hover:text-[#e74c3c] dark:group-hover:text-red-300{% endif %} ">
-=======
-                           class="group flex items-center px-2 py-2 text-lg font-medium rounded-md {% if request.resolver_match.url_name == 'trademark_search' %}bg-[#feeae9] text-[#e74c3c]{% else %}text-gray-700 hover:bg-gray-100 hover:text-[#e74c3c]{% endif %} transition-all duration-200">
-                            <div class="mr-3 flex-shrink-0 w-5 h-5 flex items-center justify-center {% if request.resolver_match.url_name == 'trademark_search' %}text-[#e74c3c]{% else %}text-gray-500 group-hover:text-[#e74c3c]{% endif %} transition-all duration-200">
->>>>>>> 4491d7a7
+                           class="group flex items-center px-2 py-2 text-lg font-medium rounded-md {% if request.resolver_match.url_name == 'trademark_search' %}bg-[#feeae9] text-[#e74c3c] dark:bg-red-900 dark:text-red-200{% else %}text-gray-700 dark:text-gray-200 hover:bg-gray-100 dark:hover:bg-gray-800 hover:text-[#e74c3c] dark:hover:text-red-300{% endif %} ">
+                            <div class="mr-3 flex-shrink-0 w-5 h-5 flex items-center justify-center {% if request.resolver_match.url_name == 'trademark_search' %}text-[#e74c3c] dark:text-red-200{% else %}text-gray-500 dark:text-gray-400 group-hover:text-[#e74c3c] dark:group-hover:text-red-300{% endif %} ">
                                 <i class="fas fa-registered"></i>
                             </div>
                             <span class="truncate">{% trans "Trademarks" %}</span>
@@ -281,57 +184,33 @@
                 <!-- Communication Section -->
                 <div>
                     <div class="px-2 py-2">
-<<<<<<< HEAD
-                        <span class="text-sm text-red-500 font-semibold text-gray-500 dark:text-gray-400 uppercase tracking-wider">Communication</span>
+                        <span class="text-sm text-[#e74c3c] font-semibold text-gray-500 dark:text-gray-400 uppercase tracking-wider">{% trans "Communication" %}</span>
                     </div>
                     <div class="ml-2 mt-1 space-y-1">
                         <a href="{% url 'similarity_scan' %}"
-                           class="group flex items-center px-2 py-2 text-lg font-medium rounded-md {% if request.path == '/similarity_scan/' %}bg-[#feeae9] text-[#e74c3c] dark:bg-red-900 dark:text-red-200{% else %}text-gray-700 dark:text-gray-200 hover:bg-gray-100 dark:hover:bg-gray-800 hover:text-[#e74c3c] dark:hover:text-red-300{% endif %} ">
-                            <div class="mr-3 flex-shrink-0 w-5 h-5 flex items-center justify-center {% if request.path == '/similarity_scan/' %}text-[#e74c3c] dark:text-red-200{% else %}text-gray-500 dark:text-gray-400 group-hover:text-[#e74c3c] dark:group-hover:text-red-300{% endif %} ">
-=======
-                        <span class="text-sm text-[#e74c3c] font-semibold uppercase tracking-wider">{% trans "Communication" %}</span>
-                    </div>
-                    <div class="ml-2 mt-1 space-y-1">
-                        <a href="{% url 'similarity_scan' %}"
-                           class="group flex items-center px-2 py-2 text-lg font-medium rounded-md {% if request.resolver_match.url_name == 'similarity_scan' %}bg-[#feeae9] text-[#e74c3c]{% else %}text-gray-700 hover:bg-gray-100 hover:text-[#e74c3c]{% endif %} transition-all duration-200">
-                            <div class="mr-3 flex-shrink-0 w-5 h-5 flex items-center justify-center {% if request.resolver_match.url_name == 'similarity_scan' %}text-[#e74c3c]{% else %}text-gray-500 group-hover:text-[#e74c3c]{% endif %} transition-all duration-200">
->>>>>>> 4491d7a7
+                           class="group flex items-center px-2 py-2 text-lg font-medium rounded-md {% if request.resolver_match.url_name == 'similarity_scan' %}bg-[#feeae9] text-[#e74c3c] dark:bg-red-900 dark:text-red-200{% else %}text-gray-700 dark:text-gray-200 hover:bg-gray-100 dark:hover:bg-gray-800 hover:text-[#e74c3c] dark:hover:text-red-300{% endif %} ">
+                            <div class="mr-3 flex-shrink-0 w-5 h-5 flex items-center justify-center {% if request.resolver_match.url_name == 'similarity_scan' %}text-[#e74c3c] dark:text-red-200{% else %}text-gray-500 dark:text-gray-400 group-hover:text-[#e74c3c] dark:group-hover:text-red-300{% endif %} ">
                                 <i class="fas fa-clone"></i>
                             </div>
                             <span class="truncate">{% trans "SimilarityScan" %}</span>
                         </a>
                         <a href="{% url 'rooms_list' %}"
-<<<<<<< HEAD
-                           class="group flex items-center px-2 py-2 text-lg font-medium rounded-md {% if request.path == '/discussion-rooms/' %}bg-[#feeae9] text-[#e74c3c] dark:bg-red-900 dark:text-red-200{% else %}text-gray-700 dark:text-gray-200 hover:bg-gray-100 dark:hover:bg-gray-800 hover:text-[#e74c3c] dark:hover:text-red-300{% endif %} ">
-                            <div class="mr-3 flex-shrink-0 w-5 h-5 flex items-center justify-center {% if request.path == '/discussion-rooms/' %}text-[#e74c3c] dark:text-red-200{% else %}text-gray-500 dark:text-gray-400 group-hover:text-[#e74c3c] dark:group-hover:text-red-300{% endif %} ">
-=======
-                           class="group flex items-center px-2 py-2 text-lg font-medium rounded-md {% if request.resolver_match.url_name == 'rooms_list' %}bg-[#feeae9] text-[#e74c3c]{% else %}text-gray-700 hover:bg-gray-100 hover:text-[#e74c3c]{% endif %} transition-all duration-200">
-                            <div class="mr-3 flex-shrink-0 w-5 h-5 flex items-center justify-center {% if request.resolver_match.url_name == 'rooms_list' %}text-[#e74c3c]{% else %}text-gray-500 group-hover:text-[#e74c3c]{% endif %} transition-all duration-200">
->>>>>>> 4491d7a7
+                           class="group flex items-center px-2 py-2 text-lg font-medium rounded-md {% if request.resolver_match.url_name == 'rooms_list' %}bg-[#feeae9] text-[#e74c3c] dark:bg-red-900 dark:text-red-200{% else %}text-gray-700 dark:text-gray-200 hover:bg-gray-100 dark:hover:bg-gray-800 hover:text-[#e74c3c] dark:hover:text-red-300{% endif %} ">
+                            <div class="mr-3 flex-shrink-0 w-5 h-5 flex items-center justify-center {% if request.resolver_match.url_name == 'rooms_list' %}text-[#e74c3c] dark:text-red-200{% else %}text-gray-500 dark:text-gray-400 group-hover:text-[#e74c3c] dark:group-hover:text-red-300{% endif %} ">
                                 <i class="fas fa-door-open"></i>
                             </div>
                             <span class="truncate">{% trans "Rooms" %}</span>
                         </a>
                         <a href="{% url 'video_call' %}"
-<<<<<<< HEAD
-                           class="group flex items-center px-2 py-2 text-lg font-medium rounded-md {% if request.path == '/video_call/' %}bg-[#feeae9] text-[#e74c3c] dark:bg-red-900 dark:text-red-200{% else %}text-gray-700 dark:text-gray-200 hover:bg-gray-100 dark:hover:bg-gray-800 hover:text-[#e74c3c] dark:hover:text-red-300{% endif %} ">
-                            <div class="mr-3 flex-shrink-0 w-5 h-5 flex items-center justify-center {% if request.path == '/video_call/' %}text-[#e74c3c] dark:text-red-200{% else %}text-gray-500 dark:text-gray-400 group-hover:text-[#e74c3c] dark:group-hover:text-red-300{% endif %} ">
-=======
-                           class="group flex items-center px-2 py-2 text-lg font-medium rounded-md {% if request.resolver_match.url_name == 'video_call' %}bg-[#feeae9] text-[#e74c3c]{% else %}text-gray-700 hover:bg-gray-100 hover:text-[#e74c3c]{% endif %} transition-all duration-200">
-                            <div class="mr-3 flex-shrink-0 w-5 h-5 flex items-center justify-center {% if request.resolver_match.url_name == 'video_call' %}text-[#e74c3c]{% else %}text-gray-500 group-hover:text-[#e74c3c]{% endif %} transition-all duration-200">
->>>>>>> 4491d7a7
+                           class="group flex items-center px-2 py-2 text-lg font-medium rounded-md {% if request.resolver_match.url_name == 'video_call' %}bg-[#feeae9] text-[#e74c3c] dark:bg-red-900 dark:text-red-200{% else %}text-gray-700 dark:text-gray-200 hover:bg-gray-100 dark:hover:bg-gray-800 hover:text-[#e74c3c] dark:hover:text-red-300{% endif %} ">
+                            <div class="mr-3 flex-shrink-0 w-5 h-5 flex items-center justify-center {% if request.resolver_match.url_name == 'video_call' %}text-[#e74c3c] dark:text-red-200{% else %}text-gray-500 dark:text-gray-400 group-hover:text-[#e74c3c] dark:group-hover:text-red-300{% endif %} ">
                                 <i class="fas fa-video"></i>
                             </div>
                             <span class="truncate">{% trans "Video Call" %}</span>
                         </a>
                         <a href="{% url 'banned_apps' %}"
-<<<<<<< HEAD
-                           class="group flex items-center px-2 py-2 text-lg font-medium rounded-md {% if request.path == '/banned_apps/' %}bg-[#feeae9] text-[#e74c3c] dark:bg-red-900 dark:text-red-200{% else %}text-gray-700 dark:text-gray-200 hover:bg-gray-100 dark:hover:bg-gray-800 hover:text-[#e74c3c] dark:hover:text-red-300{% endif %} ">
-                            <div class="mr-3 flex-shrink-0 w-5 h-5 flex items-center justify-center {% if request.path == '/banned_apps/' %}text-[#e74c3c] dark:text-red-200{% else %}text-gray-500 dark:text-gray-400 group-hover:text-[#e74c3c] dark:group-hover:text-red-300{% endif %} ">
-=======
-                           class="group flex items-center px-2 py-2 text-lg font-medium rounded-md {% if request.resolver_match.url_name == 'banned_apps' %}bg-[#feeae9] text-[#e74c3c]{% else %}text-gray-700 hover:bg-gray-100 hover:text-[#e74c3c]{% endif %} transition-all duration-200">
-                            <div class="mr-3 flex-shrink-0 w-5 h-5 flex items-center justify-center {% if request.resolver_match.url_name == 'banned_apps' %}text-[#e74c3c]{% else %}text-gray-500 group-hover:text-[#e74c3c]{% endif %} transition-all duration-200">
->>>>>>> 4491d7a7
+                           class="group flex items-center px-2 py-2 text-lg font-medium rounded-md {% if request.resolver_match.url_name == 'banned_apps' %}bg-[#feeae9] text-[#e74c3c] dark:bg-red-900 dark:text-red-200{% else %}text-gray-700 dark:text-gray-200 hover:bg-gray-100 dark:hover:bg-gray-800 hover:text-[#e74c3c] dark:hover:text-red-300{% endif %} ">
+                            <div class="mr-3 flex-shrink-0 w-5 h-5 flex items-center justify-center {% if request.resolver_match.url_name == 'banned_apps' %}text-[#e74c3c] dark:text-red-200{% else %}text-gray-500 dark:text-gray-400 group-hover:text-[#e74c3c] dark:group-hover:text-red-300{% endif %} ">
                                 <i class="fas fa-ban"></i>
                             </div>
                             <span class="truncate">{% trans "Banned Apps" %}</span>
@@ -341,19 +220,11 @@
                 <!-- Projects Section -->
                 <div>
                     <div class="px-2 py-2">
-<<<<<<< HEAD
-                        <span class="text-sm text-red-500 font-semibold text-gray-500 dark:text-gray-400 uppercase tracking-wider">Projects</span>
+                        <span class="text-sm text-[#e74c3c] dark:text-gray-400 font-semibold uppercase tracking-wider">{% trans "Projects" %}</span>
                     </div>
                     <a href="{% url 'project_list' %}"
-                       class="group flex items-center px-2 py-2 text-lg font-medium rounded-md {% if '/projects/' in request.path %}bg-[#feeae9] text-[#e74c3c] dark:bg-red-900 dark:text-red-200{% else %}text-gray-700 dark:text-gray-200 hover:bg-gray-100 dark:hover:bg-gray-800 hover:text-[#e74c3c] dark:hover:text-red-300{% endif %} ">
-                        <div class="mr-3 flex-shrink-0 flex items-center justify-center w-8 h-8 rounded-md {% if '/projects/' in request.path %}bg-[#fde0dd] text-[#e74c3c] dark:bg-red-800 dark:text-red-200{% else %}bg-gray-100 dark:bg-gray-700 text-gray-500 dark:text-gray-400 group-hover:bg-[#fde0dd] dark:group-hover:bg-red-800 group-hover:text-[#e74c3c] dark:group-hover:text-red-300{% endif %} ">
-=======
-                        <span class="text-sm text-[#e74c3c] font-semibold uppercase tracking-wider">{% trans "Projects" %}</span>
-                    </div>
-                    <a href="{% url 'project_list' %}"
-                       class="group flex items-center px-2 py-2 text-lg font-medium rounded-md {% if request.resolver_match.url_name == 'project_list' %}bg-[#feeae9] text-[#e74c3c]{% else %}text-gray-700 hover:bg-gray-100 hover:text-[#e74c3c]{% endif %} transition-all duration-200">
-                        <div class="mr-3 flex-shrink-0 flex items-center justify-center w-8 h-8 rounded-md {% if request.resolver_match.url_name == 'project_list' %}bg-[#fde0dd] text-[#e74c3c]{% else %}bg-gray-100 text-gray-500 group-hover:bg-[#fde0dd] group-hover:text-[#e74c3c]{% endif %} transition-all duration-200">
->>>>>>> 4491d7a7
+                       class="group flex items-center px-2 py-2 text-lg font-medium rounded-md {% if request.resolver_match.url_name == 'project_list' %}bg-[#feeae9] text-[#e74c3c] dark:bg-red-900 dark:text-red-200{% else %}text-gray-700 dark:text-gray-200 hover:bg-gray-100 dark:hover:bg-gray-800 hover:text-[#e74c3c] dark:hover:text-red-300{% endif %} ">
+                        <div class="mr-3 flex-shrink-0 flex items-center justify-center w-8 h-8 rounded-md {% if request.resolver_match.url_name == 'project_list' %}bg-[#fde0dd] text-[#e74c3c] dark:bg-red-800 dark:text-red-200{% else %}bg-gray-100 dark:bg-gray-700 text-gray-500 dark:text-gray-400 group-hover:bg-[#fde0dd] dark:group-hover:bg-red-800 group-hover:text-[#e74c3c] dark:group-hover:text-red-300{% endif %} ">
                             <i class="fas fa-box"></i>
                         </div>
                         <span class="truncate">{% trans "Projects" %}</span>
@@ -361,61 +232,36 @@
                     <!-- Submenu -->
                     <div class="ml-8 mt-1 space-y-1">
                         <a href="{% url 'repo_list' %}"
-<<<<<<< HEAD
-                           class="group flex items-center px-2 py-2 text-lg font-medium rounded-md {% if request.path == '/repo_list/' %}bg-[#feeae9] text-[#e74c3c] dark:bg-red-900 dark:text-red-200{% else %}text-gray-700 dark:text-gray-200 hover:bg-gray-100 dark:hover:bg-gray-800 hover:text-[#e74c3c] dark:hover:text-red-300{% endif %} ">
-                            <div class="mr-3 flex-shrink-0 w-5 h-5 flex items-center justify-center {% if request.path == '/repo_list/' %}text-[#e74c3c] dark:text-red-200{% else %}text-gray-500 dark:text-gray-400 group-hover:text-[#e74c3c] dark:group-hover:text-red-300{% endif %} ">
-=======
-                           class="group flex items-center px-2 py-2 text-lg font-medium rounded-md {% if request.resolver_match.url_name == 'repo_list' %}bg-[#feeae9] text-[#e74c3c]{% else %}text-gray-700 hover:bg-gray-100 hover:text-[#e74c3c]{% endif %} transition-all duration-200">
-                            <div class="mr-3 flex-shrink-0 w-5 h-5 flex items-center justify-center {% if request.resolver_match.url_name == 'repo_list' %}text-[#e74c3c]{% else %}text-gray-500 group-hover:text-[#e74c3c]{% endif %} transition-all duration-200">
->>>>>>> 4491d7a7
+                           class="group flex items-center px-2 py-2 text-lg font-medium rounded-md {% if request.resolver_match.url_name == 'repo_list' %}bg-[#feeae9] text-[#e74c3c] dark:bg-red-900 dark:text-red-200{% else %}text-gray-700 dark:text-gray-200 hover:bg-gray-100 dark:hover:bg-gray-800 hover:text-[#e74c3c] dark:hover:text-red-300{% endif %} ">
+                            <div class="mr-3 flex-shrink-0 w-5 h-5 flex items-center justify-center {% if request.resolver_match.url_name == 'repo_list' %}text-[#e74c3c] dark:text-red-200{% else %}text-gray-500 dark:text-gray-400 group-hover:text-[#e74c3c] dark:group-hover:text-red-300{% endif %} ">
                                 <i class="fab fa-github"></i>
                             </div>
                             <span class="truncate">{% trans "Repositories" %}</span>
                         </a>
                         <a href="{% url 'BiddingData' %}"
-<<<<<<< HEAD
-                           class="group flex items-center px-2 py-2 text-lg font-medium rounded-md {% if request.path == '/bidding/' %}bg-[#feeae9] text-[#e74c3c] dark:bg-red-900 dark:text-red-200{% else %}text-gray-700 dark:text-gray-200 hover:bg-gray-100 dark:hover:bg-gray-800 hover:text-[#e74c3c] dark:hover:text-red-300{% endif %} ">
-                            <div class="mr-3 flex-shrink-0 w-5 h-5 flex items-center justify-center {% if request.path == '/bidding/' %}text-[#e74c3c] dark:text-red-200{% else %}text-gray-500 dark:text-gray-400 group-hover:text-[#e74c3c] dark:group-hover:text-red-300{% endif %} ">
-=======
-                           class="group flex items-center px-2 py-2 text-lg font-medium rounded-md {% if request.resolver_match.url_name == 'BiddingData' %}bg-[#feeae9] text-[#e74c3c]{% else %}text-gray-700 hover:bg-gray-100 hover:text-[#e74c3c]{% endif %} transition-all duration-200">
-                            <div class="mr-3 flex-shrink-0 w-5 h-5 flex items-center justify-center {% if request.resolver_match.url_name == 'BiddingData' %}text-[#e74c3c]{% else %}text-gray-500 group-hover:text-[#e74c3c]{% endif %} transition-all duration-200">
->>>>>>> 4491d7a7
+                           class="group flex items-center px-2 py-2 text-lg font-medium rounded-md {% if request.resolver_match.url_name == 'BiddingData' %}bg-[#feeae9] text-[#e74c3c] dark:bg-red-900 dark:text-red-200{% else %}text-gray-700 dark:text-gray-200 hover:bg-gray-100 dark:hover:bg-gray-800 hover:text-[#e74c3c] dark:hover:text-red-300{% endif %} ">
+                            <div class="mr-3 flex-shrink-0 w-5 h-5 flex items-center justify-center {% if request.resolver_match.url_name == 'BiddingData' %}text-[#e74c3c] dark:text-red-200{% else %}text-gray-500 dark:text-gray-400 group-hover:text-[#e74c3c] dark:group-hover:text-red-300{% endif %} ">
                                 <i class="fas fa-money-bill-wave"></i>
                             </div>
                             <span class="truncate">{% trans "Bid on Issues" %}</span>
                         </a>
                         <a href="{% url 'blt-tomato' %}"
-<<<<<<< HEAD
-                           class="group flex items-center px-2 py-2 text-lg font-medium rounded-md {% if request.path == '/blt-tomato/' %}bg-[#feeae9] text-[#e74c3c] dark:bg-red-900 dark:text-red-200{% else %}text-gray-700 dark:text-gray-200 hover:bg-gray-100 dark:hover:bg-gray-800 hover:text-[#e74c3c] dark:hover:text-red-300{% endif %} ">
-                            <div class="mr-3 flex-shrink-0 w-5 h-5 flex items-center justify-center {% if request.path == '/blt-tomato/' %}text-[#e74c3c] dark:text-red-200{% else %}text-gray-500 dark:text-gray-400 group-hover:text-[#e74c3c] dark:group-hover:text-red-300{% endif %} ">
-=======
-                           class="group flex items-center px-2 py-2 text-lg font-medium rounded-md {% if request.resolver_match.url_name == 'blt-tomato' %}bg-[#feeae9] text-[#e74c3c]{% else %}text-gray-700 hover:bg-gray-100 hover:text-[#e74c3c]{% endif %} transition-all duration-200">
-                            <div class="mr-3 flex-shrink-0 w-5 h-5 flex items-center justify-center {% if request.resolver_match.url_name == 'blt-tomato' %}text-[#e74c3c]{% else %}text-gray-500 group-hover:text-[#e74c3c]{% endif %} transition-all duration-200">
->>>>>>> 4491d7a7
+                           class="group flex items-center px-2 py-2 text-lg font-medium rounded-md {% if request.resolver_match.url_name == 'blt-tomato' %}bg-[#feeae9] text-[#e74c3c] dark:bg-red-900 dark:text-red-200{% else %}text-gray-700 dark:text-gray-200 hover:bg-gray-100 dark:hover:bg-gray-800 hover:text-[#e74c3c] dark:hover:text-red-300{% endif %} ">
+                            <div class="mr-3 flex-shrink-0 w-5 h-5 flex items-center justify-center {% if request.resolver_match.url_name == 'blt-tomato' %}text-[#e74c3c] dark:text-red-200{% else %}text-gray-500 dark:text-gray-400 group-hover:text-[#e74c3c] dark:group-hover:text-red-300{% endif %} ">
                                 <i class="fas fa-seedling"></i>
                             </div>
                             <span class="truncate">{% trans "Funding" %}</span>
                         </a>
                         <a href="{% url 'bacon' %}"
-<<<<<<< HEAD
-                           class="group flex items-center px-2 py-2 text-lg font-medium rounded-md {% if request.path == '/bacon/' %}bg-[#feeae9] text-[#e74c3c] dark:bg-red-900 dark:text-red-200{% else %}text-gray-700 dark:text-gray-200 hover:bg-gray-100 dark:hover:bg-gray-800 hover:text-[#e74c3c] dark:hover:text-red-300{% endif %} ">
-                            <div class="mr-3 flex-shrink-0 w-5 h-5 flex items-center justify-center {% if request.path == '/bacon/' %}text-[#e74c3c] dark:text-red-200{% else %}text-gray-500 dark:text-gray-400 group-hover:text-[#e74c3c] dark:group-hover:text-red-300{% endif %} ">
-=======
-                           class="group flex items-center px-2 py-2 text-lg font-medium rounded-md {% if request.resolver_match.url_name == 'bacon' %}bg-[#feeae9] text-[#e74c3c]{% else %}text-gray-700 hover:bg-gray-100 hover:text-[#e74c3c]{% endif %} transition-all duration-200">
-                            <div class="mr-3 flex-shrink-0 w-5 h-5 flex items-center justify-center {% if request.resolver_match.url_name == 'bacon' %}text-[#e74c3c]{% else %}text-gray-500 group-hover:text-[#e74c3c]{% endif %} transition-all duration-200">
->>>>>>> 4491d7a7
+                           class="group flex items-center px-2 py-2 text-lg font-medium rounded-md {% if request.resolver_match.url_name == 'bacon' %}bg-[#feeae9] text-[#e74c3c] dark:bg-red-900 dark:text-red-200{% else %}text-gray-700 dark:text-gray-200 hover:bg-gray-100 dark:hover:bg-gray-800 hover:text-[#e74c3c] dark:hover:text-red-300{% endif %} ">
+                            <div class="mr-3 flex-shrink-0 w-5 h-5 flex items-center justify-center {% if request.resolver_match.url_name == 'bacon' %}text-[#e74c3c] dark:text-red-200{% else %}text-gray-500 dark:text-gray-400 group-hover:text-[#e74c3c] dark:group-hover:text-red-300{% endif %} ">
                                 <i class="fas fa-coins"></i>
                             </div>
                             <span class="truncate">{% trans "BACON (coin)" %}</span>
                         </a>
                         <a href="{% url 'bacon_requests' %}"
-<<<<<<< HEAD
-                           class="group flex items-center px-2 py-2 text-lg font-medium rounded-md {% if request.path == '/bacon-requests/' %}bg-[#feeae9] text-[#e74c3c] dark:bg-red-900 dark:text-red-200{% else %}text-gray-700 dark:text-gray-200 hover:bg-gray-100 dark:hover:bg-gray-800 hover:text-[#e74c3c] dark:hover:text-red-300{% endif %} ">
-                            <div class="mr-3 flex-shrink-0 w-5 h-5 flex items-center justify-center {% if request.path == '/bacon-requests/' %}text-[#e74c3c] dark:text-red-200{% else %}text-gray-500 dark:text-gray-400 group-hover:text-[#e74c3c] dark:group-hover:text-red-300{% endif %} ">
-=======
-                           class="group flex items-center px-2 py-2 text-lg font-medium rounded-md {% if request.resolver_match.url_name == 'bacon_requests' %}bg-[#feeae9] text-[#e74c3c]{% else %}text-gray-700 hover:bg-gray-100 hover:text-[#e74c3c]{% endif %} transition-all duration-200">
-                            <div class="mr-3 flex-shrink-0 w-5 h-5 flex items-center justify-center {% if request.resolver_match.url_name == 'bacon_requests' %}text-[#e74c3c]{% else %}text-gray-500 group-hover:text-[#e74c3c]{% endif %} transition-all duration-200">
->>>>>>> 4491d7a7
+                           class="group flex items-center px-2 py-2 text-lg font-medium rounded-md {% if request.resolver_match.url_name == 'bacon_requests' %}bg-[#feeae9] text-[#e74c3c] dark:bg-red-900 dark:text-red-200{% else %}text-gray-700 dark:text-gray-200 hover:bg-gray-100 dark:hover:bg-gray-800 hover:text-[#e74c3c] dark:hover:text-red-300{% endif %} ">
+                            <div class="mr-3 flex-shrink-0 w-5 h-5 flex items-center justify-center {% if request.resolver_match.url_name == 'bacon_requests' %}text-[#e74c3c] dark:text-red-200{% else %}text-gray-500 dark:text-gray-400 group-hover:text-[#e74c3c] dark:group-hover:text-red-300{% endif %} ">
                                 <i class="fas fa-hands-helping"></i>
                             </div>
                             <span class="truncate">{% trans "Bacon Requests" %}</span>
@@ -425,19 +271,11 @@
                 <!-- Users Section -->
                 <div>
                     <div class="px-2 py-2">
-<<<<<<< HEAD
-                        <span class="text-sm text-[#e74c3c] dark:text-red-400 font-semibold uppercase tracking-wider">Users</span>
+                        <span class="text-sm text-[#e74c3c] dark:text-red-400 font-semibold uppercase tracking-wider">{% trans "Users" %}</span>
                     </div>
                     <a href="{% url 'users' %}"
-                       class="group flex items-center px-2 py-2 text-lg font-medium rounded-md {% if '/users/' in request.path %}bg-[#feeae9] text-[#e74c3c] dark:bg-red-900 dark:text-red-200{% else %}text-gray-700 dark:text-gray-200 hover:bg-gray-100 dark:hover:bg-gray-800 hover:text-[#e74c3c] dark:hover:text-red-300{% endif %} ">
-                        <div class="mr-3 flex-shrink-0 flex items-center justify-center w-8 h-8 rounded-md {% if '/users/' in request.path %}bg-[#fde0dd] text-[#e74c3c] dark:bg-red-800 dark:text-red-200{% else %}bg-gray-100 dark:bg-gray-700 text-gray-500 dark:text-gray-400 group-hover:bg-[#fde0dd] dark:group-hover:bg-red-800 group-hover:text-[#e74c3c] dark:group-hover:text-red-300{% endif %} ">
-=======
-                        <span class="text-sm text-[#e74c3c] font-semibold uppercase tracking-wider">{% trans "Users" %}</span>
-                    </div>
-                    <a href="{% url 'users' %}"
-                       class="group flex items-center px-2 py-2 text-lg font-medium rounded-md {% if request.resolver_match.url_name == 'users' %}bg-[#feeae9] text-[#e74c3c]{% else %}text-gray-700 hover:bg-gray-100 hover:text-[#e74c3c]{% endif %} transition-all duration-200">
-                        <div class="mr-3 flex-shrink-0 flex items-center justify-center w-8 h-8 rounded-md {% if request.resolver_match.url_name == 'users' %}bg-[#fde0dd] text-[#e74c3c]{% else %}bg-gray-100 text-gray-500 group-hover:bg-[#fde0dd] group-hover:text-[#e74c3c]{% endif %} transition-all duration-200">
->>>>>>> 4491d7a7
+                       class="group flex items-center px-2 py-2 text-lg font-medium rounded-md {% if request.resolver_match.url_name == 'users' %}bg-[#feeae9] text-[#e74c3c] dark:bg-red-900 dark:text-red-200{% else %}text-gray-700 dark:text-gray-200 hover:bg-gray-100 dark:hover:bg-gray-800 hover:text-[#e74c3c] dark:hover:text-red-300{% endif %} ">
+                        <div class="mr-3 flex-shrink-0 flex items-center justify-center w-8 h-8 rounded-md {% if request.resolver_match.url_name == 'users' %}bg-[#fde0dd] text-[#e74c3c] dark:bg-red-800 dark:text-red-200{% else %}bg-gray-100 dark:bg-gray-700 text-gray-500 dark:text-gray-400 group-hover:bg-[#fde0dd] dark:group-hover:bg-red-800 group-hover:text-[#e74c3c] dark:group-hover:text-red-300{% endif %} ">
                             <i class="fas fa-user-friends"></i>
                         </div>
                         <span class="truncate">{% trans "Users" %}</span>
@@ -445,73 +283,43 @@
                     <!-- Submenu -->
                     <div class="ml-8 mt-1 space-y-1">
                         <a href="{% url 'messaging' %}"
-<<<<<<< HEAD
-                           class="group flex items-center px-2 py-2 text-lg font-medium rounded-md {% if '/messaging/' in request.path %}bg-[#feeae9] text-[#e74c3c] dark:bg-red-900 dark:text-red-200{% else %}text-gray-700 dark:text-gray-200 hover:bg-gray-100 dark:hover:bg-gray-800 hover:text-[#e74c3c] dark:hover:text-red-300{% endif %} ">
-                            <div class="mr-3 flex-shrink-0 w-5 h-5 flex items-center justify-center {% if '/messaging/' in request.path %}text-[#e74c3c] dark:text-red-200{% else %}text-gray-500 dark:text-gray-400 group-hover:text-[#e74c3c] dark:group-hover:text-red-300{% endif %} ">
-=======
-                           class="group flex items-center px-2 py-2 text-lg font-medium rounded-md {% if request.resolver_match.url_name == 'messaging' %}bg-[#feeae9] text-[#e74c3c]{% else %}text-gray-700 hover:bg-gray-100 hover:text-[#e74c3c]{% endif %} transition-all duration-200">
-                            <div class="mr-3 flex-shrink-0 w-5 h-5 flex items-center justify-center {% if request.resolver_match.url_name == 'messaging' %}text-[#e74c3c]{% else %}text-gray-500 group-hover:text-[#e74c3c]{% endif %} transition-all duration-200">
->>>>>>> 4491d7a7
+                           class="group flex items-center px-2 py-2 text-lg font-medium rounded-md {% if request.resolver_match.url_name == 'messaging' %}bg-[#feeae9] text-[#e74c3c] dark:bg-red-900 dark:text-red-200{% else %}text-gray-700 dark:text-gray-200 hover:bg-gray-100 dark:hover:bg-gray-800 hover:text-[#e74c3c] dark:hover:text-red-300{% endif %} ">
+                            <div class="mr-3 flex-shrink-0 w-5 h-5 flex items-center justify-center {% if request.resolver_match.url_name == 'messaging' %}text-[#e74c3c] dark:text-red-200{% else %}text-gray-500 dark:text-gray-400 group-hover:text-[#e74c3c] dark:group-hover:text-red-300{% endif %} ">
                                 <i class="fas fa-envelope"></i>
                             </div>
                             <span class="truncate">{% trans "Messaging" %}</span>
                         </a>
                         <a href="{% url 'user_challenges' %}"
-<<<<<<< HEAD
-                           class="group flex items-center px-2 py-2 text-lg font-medium rounded-md {% if '/challenges/' in request.path %}bg-[#feeae9] text-[#e74c3c] dark:bg-red-900 dark:text-red-200{% else %}text-gray-700 dark:text-gray-200 hover:bg-gray-100 dark:hover:bg-gray-800 hover:text-[#e74c3c] dark:hover:text-red-300{% endif %} ">
-                            <div class="mr-3 flex-shrink-0 w-5 h-5 flex items-center justify-center {% if '/challenges/' in request.path %}text-[#e74c3c] dark:text-red-200{% else %}text-gray-500 dark:text-gray-400 group-hover:text-[#e74c3c] dark:group-hover:text-red-300{% endif %} ">
-=======
-                           class="group flex items-center px-2 py-2 text-lg font-medium rounded-md {% if request.resolver_match.url_name == 'user_challenges' %}bg-[#feeae9] text-[#e74c3c]{% else %}text-gray-700 hover:bg-gray-100 hover:text-[#e74c3c]{% endif %} transition-all duration-200">
-                            <div class="mr-3 flex-shrink-0 w-5 h-5 flex items-center justify-center {% if request.resolver_match.url_name == 'user_challenges' %}text-[#e74c3c]{% else %}text-gray-500 group-hover:text-[#e74c3c]{% endif %} transition-all duration-200">
->>>>>>> 4491d7a7
+                           class="group flex items-center px-2 py-2 text-lg font-medium rounded-md {% if request.resolver_match.url_name == 'user_challenges' %}bg-[#feeae9] text-[#e74c3c] dark:bg-red-900 dark:text-red-200{% else %}text-gray-700 dark:text-gray-200 hover:bg-gray-100 dark:hover:bg-gray-800 hover:text-[#e74c3c] dark:hover:text-red-300{% endif %} ">
+                            <div class="mr-3 flex-shrink-0 w-5 h-5 flex items-center justify-center {% if request.resolver_match.url_name == 'user_challenges' %}text-[#e74c3c] dark:text-red-200{% else %}text-gray-500 dark:text-gray-400 group-hover:text-[#e74c3c] dark:group-hover:text-red-300{% endif %} ">
                                 <i class="fas fa-flag-checkered"></i>
                             </div>
                             <span class="truncate">{% trans "Challenges" %}</span>
                         </a>
                         <a href="{% url 'leaderboard_global' %}"
-<<<<<<< HEAD
-                           class="group flex items-center px-2 py-2 text-lg font-medium rounded-md {% if '/leaderboard/' in request.path %}bg-[#feeae9] text-[#e74c3c] dark:bg-red-900 dark:text-red-200{% else %}text-gray-700 dark:text-gray-200 hover:bg-gray-100 dark:hover:bg-gray-800 hover:text-[#e74c3c] dark:hover:text-red-300{% endif %} ">
-                            <div class="mr-3 flex-shrink-0 w-5 h-5 flex items-center justify-center {% if '/leaderboard/' in request.path %}text-[#e74c3c] dark:text-red-200{% else %}text-gray-500 dark:text-gray-400 group-hover:text-[#e74c3c] dark:group-hover:text-red-300{% endif %} ">
-=======
-                           class="group flex items-center px-2 py-2 text-lg font-medium rounded-md {% if request.resolver_match.url_name == 'leaderboard_global' %}bg-[#feeae9] text-[#e74c3c]{% else %}text-gray-700 hover:bg-gray-100 hover:text-[#e74c3c]{% endif %} transition-all duration-200">
-                            <div class="mr-3 flex-shrink-0 w-5 h-5 flex items-center justify-center {% if request.resolver_match.url_name == 'leaderboard_global' %}text-[#e74c3c]{% else %}text-gray-500 group-hover:text-[#e74c3c]{% endif %} transition-all duration-200">
->>>>>>> 4491d7a7
+                           class="group flex items-center px-2 py-2 text-lg font-medium rounded-md {% if request.resolver_match.url_name == 'leaderboard_global' %}bg-[#feeae9] text-[#e74c3c] dark:bg-red-900 dark:text-red-200{% else %}text-gray-700 dark:text-gray-200 hover:bg-gray-100 dark:hover:bg-gray-800 hover:text-[#e74c3c] dark:hover:text-red-300{% endif %} ">
+                            <div class="mr-3 flex-shrink-0 w-5 h-5 flex items-center justify-center {% if request.resolver_match.url_name == 'leaderboard_global' %}text-[#e74c3c] dark:text-red-200{% else %}text-gray-500 dark:text-gray-400 group-hover:text-[#e74c3c] dark:group-hover:text-red-300{% endif %} ">
                                 <i class="fas fa-medal"></i>
                             </div>
                             <span class="truncate">{% trans "Leaderboard" %}</span>
                         </a>
                         <a href="{% url 'contributors' %}"
-<<<<<<< HEAD
-                           class="group flex items-center px-2 py-2 text-lg font-medium rounded-md {% if '/contributors/' in request.path %}bg-[#feeae9] text-[#e74c3c] dark:bg-red-900 dark:text-red-200{% else %}text-gray-700 dark:text-gray-200 hover:bg-gray-100 dark:hover:bg-gray-800 hover:text-[#e74c3c] dark:hover:text-red-300{% endif %} ">
-                            <div class="mr-3 flex-shrink-0 w-5 h-5 flex items-center justify-center {% if '/contributors/' in request.path %}text-[#e74c3c] dark:text-red-200{% else %}text-gray-500 dark:text-gray-400 group-hover:text-[#e74c3c] dark:group-hover:text-red-300{% endif %} ">
-=======
-                           class="group flex items-center px-2 py-2 text-lg font-medium rounded-md {% if request.resolver_match.url_name == 'contributors' %}bg-[#feeae9] text-[#e74c3c]{% else %}text-gray-700 hover:bg-gray-100 hover:text-[#e74c3c]{% endif %} transition-all duration-200">
-                            <div class="mr-3 flex-shrink-0 w-5 h-5 flex items-center justify-center {% if request.resolver_match.url_name == 'contributors' %}text-[#e74c3c]{% else %}text-gray-500 group-hover:text-[#e74c3c]{% endif %} transition-all duration-200">
->>>>>>> 4491d7a7
+                           class="group flex items-center px-2 py-2 text-lg font-medium rounded-md {% if request.resolver_match.url_name == 'contributors' %}bg-[#feeae9] text-[#e74c3c] dark:bg-red-900 dark:text-red-200{% else %}text-gray-700 dark:text-gray-200 hover:bg-gray-100 dark:hover:bg-gray-800 hover:text-[#e74c3c] dark:hover:text-red-300{% endif %} ">
+                            <div class="mr-3 flex-shrink-0 w-5 h-5 flex items-center justify-center {% if request.resolver_match.url_name == 'contributors' %}text-[#e74c3c] dark:text-red-200{% else %}text-gray-500 dark:text-gray-400 group-hover:text-[#e74c3c] dark:group-hover:text-red-300{% endif %} ">
                                 <i class="fas fa-laptop-code"></i>
                             </div>
                             <span class="truncate">{% trans "Contributors" %}</span>
                         </a>
                         <a href="{% url 'deletions' %}"
-<<<<<<< HEAD
-                           class="group flex items-center px-2 py-2 text-lg font-medium rounded-md {% if '/deletions/' in request.path %}bg-[#feeae9] text-[#e74c3c] dark:bg-red-900 dark:text-red-200{% else %}text-gray-700 dark:text-gray-200 hover:bg-gray-100 dark:hover:bg-gray-800 hover:text-[#e74c3c] dark:hover:text-red-300{% endif %} ">
-                            <div class="mr-3 flex-shrink-0 w-5 h-5 flex items-center justify-center {% if '/deletions/' in request.path %}text-[#e74c3c] dark:text-red-200{% else %}text-gray-500 dark:text-gray-400 group-hover:text-[#e74c3c] dark:group-hover:text-red-300{% endif %} ">
-=======
-                           class="group flex items-center px-2 py-2 text-lg font-medium rounded-md {% if request.resolver_match.url_name == 'deletions' %}bg-[#feeae9] text-[#e74c3c]{% else %}text-gray-700 hover:bg-gray-100 hover:text-[#e74c3c]{% endif %} transition-all duration-200">
-                            <div class="mr-3 flex-shrink-0 w-5 h-5 flex items-center justify-center {% if request.resolver_match.url_name == 'deletions' %}text-[#e74c3c]{% else %}text-gray-500 group-hover:text-[#e74c3c]{% endif %} transition-all duration-200">
->>>>>>> 4491d7a7
+                           class="group flex items-center px-2 py-2 text-lg font-medium rounded-md {% if request.resolver_match.url_name == 'deletions' %}bg-[#feeae9] text-[#e74c3c] dark:bg-red-900 dark:text-red-200{% else %}text-gray-700 dark:text-gray-200 hover:bg-gray-100 dark:hover:bg-gray-800 hover:text-[#e74c3c] dark:hover:text-red-300{% endif %} ">
+                            <div class="mr-3 flex-shrink-0 w-5 h-5 flex items-center justify-center {% if request.resolver_match.url_name == 'deletions' %}text-[#e74c3c] dark:text-red-200{% else %}text-gray-500 dark:text-gray-400 group-hover:text-[#e74c3c] dark:group-hover:text-red-300{% endif %} ">
                                 <i class="fas fa-trash-alt"></i>
                             </div>
                             <span class="truncate">{% trans "Takedowns" %}</span>
                         </a>
                         <a href="{% url 'badges' %}"
-<<<<<<< HEAD
-                           class="group flex items-center px-2 py-2 text-lg font-medium rounded-md {% if '/badges/' in request.path %}bg-[#feeae9] text-[#e74c3c] dark:bg-red-900 dark:text-red-200{% else %}text-gray-700 dark:text-gray-200 hover:bg-gray-100 dark:hover:bg-gray-800 hover:text-[#e74c3c] dark:hover:text-red-300{% endif %} ">
-                            <div class="mr-3 flex-shrink-0 w-5 h-5 flex items-center justify-center {% if '/badges/' in request.path %}text-[#e74c3c] dark:text-red-200{% else %}text-gray-500 dark:text-gray-400 group-hover:text-[#e74c3c] dark:group-hover:text-red-300{% endif %} ">
-=======
-                           class="group flex items-center px-2 py-2 text-lg font-medium rounded-md {% if request.resolver_match.url_name == 'badges' %}bg-[#feeae9] text-[#e74c3c]{% else %}text-gray-700 hover:bg-gray-100 hover:text-[#e74c3c]{% endif %} transition-all duration-200">
-                            <div class="mr-3 flex-shrink-0 w-5 h-5 flex items-center justify-center {% if request.resolver_match.url_name == 'badges' %}text-[#e74c3c]{% else %}text-gray-500 group-hover:text-[#e74c3c]{% endif %} transition-all duration-200">
->>>>>>> 4491d7a7
+                           class="group flex items-center px-2 py-2 text-lg font-medium rounded-md {% if request.resolver_match.url_name == 'badges' %}bg-[#feeae9] text-[#e74c3c] dark:bg-red-900 dark:text-red-200{% else %}text-gray-700 dark:text-gray-200 hover:bg-gray-100 dark:hover:bg-gray-800 hover:text-[#e74c3c] dark:hover:text-red-300{% endif %} ">
+                            <div class="mr-3 flex-shrink-0 w-5 h-5 flex items-center justify-center {% if request.resolver_match.url_name == 'badges' %}text-[#e74c3c] dark:text-red-200{% else %}text-gray-500 dark:text-gray-400 group-hover:text-[#e74c3c] dark:group-hover:text-red-300{% endif %} ">
                                 <i class="fas fa-certificate"></i>
                             </div>
                             <span class="truncate">{% trans "Badges" %}</span>
@@ -521,19 +329,11 @@
                 <!-- Teams Section -->
                 <div>
                     <div class="px-2 py-2">
-<<<<<<< HEAD
-                        <span class="text-sm text-[#e74c3c] dark:text-red-400 font-semibold uppercase tracking-wider">Teams</span>
+                        <span class="text-sm text-[#e74c3c] dark:text-red-400 font-semibold uppercase tracking-wider">{% trans "Teams" %}</span>
                     </div>
                     <a href="{% url 'team_overview' %}"
-                       class="group flex items-center px-2 py-2 text-lg font-medium rounded-md {% if '/teams/' in request.path %}bg-[#feeae9] text-[#e74c3c] dark:bg-red-900 dark:text-red-200{% else %}text-gray-700 dark:text-gray-200 hover:bg-gray-100 dark:hover:bg-gray-800 hover:text-[#e74c3c] dark:hover:text-red-300{% endif %} ">
-                        <div class="mr-3 flex-shrink-0 flex items-center justify-center w-8 h-8 rounded-md {% if '/teams/' in request.path %}bg-[#fde0dd] text-[#e74c3c] dark:bg-red-800 dark:text-red-200{% else %}bg-gray-100 dark:bg-gray-700 text-gray-500 dark:text-gray-400 group-hover:bg-[#fde0dd] dark:group-hover:bg-red-800 group-hover:text-[#e74c3c] dark:group-hover:text-red-300{% endif %} ">
-=======
-                        <span class="text-sm text-[#e74c3c] font-semibold uppercase tracking-wider">{% trans "Teams" %}</span>
-                    </div>
-                    <a href="{% url 'team_overview' %}"
-                       class="group flex items-center px-2 py-2 text-lg font-medium rounded-md {% if request.resolver_match.url_name == 'team_overview' %}bg-[#feeae9] text-[#e74c3c]{% else %}text-gray-700 hover:bg-gray-100 hover:text-[#e74c3c]{% endif %} transition-all duration-200">
-                        <div class="mr-3 flex-shrink-0 flex items-center justify-center w-8 h-8 rounded-md {% if request.resolver_match.url_name == 'team_overview' %}bg-[#fde0dd] text-[#e74c3c]{% else %}bg-gray-100 text-gray-500 group-hover:bg-[#fde0dd] group-hover:text-[#e74c3c]{% endif %} transition-all duration-200">
->>>>>>> 4491d7a7
+                       class="group flex items-center px-2 py-2 text-lg font-medium rounded-md {% if request.resolver_match.url_name == 'team_overview' %}bg-[#feeae9] text-[#e74c3c] dark:bg-red-900 dark:text-red-200{% else %}text-gray-700 dark:text-gray-200 hover:bg-gray-100 dark:hover:bg-gray-800 hover:text-[#e74c3c] dark:hover:text-red-300{% endif %} ">
+                        <div class="mr-3 flex-shrink-0 flex items-center justify-center w-8 h-8 rounded-md {% if request.resolver_match.url_name == 'team_overview' %}bg-[#fde0dd] text-[#e74c3c] dark:bg-red-800 dark:text-red-200{% else %}bg-gray-100 dark:bg-gray-700 text-gray-500 dark:text-gray-400 group-hover:bg-[#fde0dd] dark:group-hover:bg-red-800 group-hover:text-[#e74c3c] dark:group-hover:text-red-300{% endif %} ">
                             <i class="fas fa-users"></i>
                         </div>
                         <span class="truncate">{% trans "Teams" %}</span>
@@ -541,37 +341,22 @@
                     <!-- Submenu -->
                     <div class="ml-8 mt-1 space-y-1">
                         <a href="{% url 'team_overview' %}"
-<<<<<<< HEAD
-                           class="group flex items-center px-2 py-2 text-lg font-medium rounded-md {% if '/teams/overview/' in request.path %}bg-[#feeae9] text-[#e74c3c] dark:bg-red-900 dark:text-red-200{% else %}text-gray-700 dark:text-gray-200 hover:bg-gray-100 dark:hover:bg-gray-800 hover:text-[#e74c3c] dark:hover:text-red-300{% endif %} ">
-                            <div class="mr-3 flex-shrink-0 w-5 h-5 flex items-center justify-center {% if '/teams/overview/' in request.path %}text-[#e74c3c] dark:text-red-200{% else %}text-gray-500 dark:text-gray-400 group-hover:text-[#e74c3c] dark:group-hover:text-red-300{% endif %} ">
-=======
-                           class="group flex items-center px-2 py-2 text-lg font-medium rounded-md {% if request.resolver_match.url_name == 'team_overview' %}bg-[#feeae9] text-[#e74c3c]{% else %}text-gray-700 hover:bg-gray-100 hover:text-[#e74c3c]{% endif %} transition-all duration-200">
-                            <div class="mr-3 flex-shrink-0 w-5 h-5 flex items-center justify-center {% if request.resolver_match.url_name == 'team_overview' %}text-[#e74c3c]{% else %}text-gray-500 group-hover:text-[#e74c3c]{% endif %} transition-all duration-200">
->>>>>>> 4491d7a7
+                           class="group flex items-center px-2 py-2 text-lg font-medium rounded-md {% if request.resolver_match.url_name == 'team_overview' %}bg-[#feeae9] text-[#e74c3c] dark:bg-red-900 dark:text-red-200{% else %}text-gray-700 dark:text-gray-200 hover:bg-gray-100 dark:hover:bg-gray-800 hover:text-[#e74c3c] dark:hover:text-red-300{% endif %} ">
+                            <div class="mr-3 flex-shrink-0 w-5 h-5 flex items-center justify-center {% if request.resolver_match.url_name == 'team_overview' %}text-[#e74c3c] dark:text-red-200{% else %}text-gray-500 dark:text-gray-400 group-hover:text-[#e74c3c] dark:group-hover:text-red-300{% endif %} ">
                                 <i class="fas fa-users"></i>
                             </div>
                             <span class="truncate">{% trans "Your Team" %}</span>
                         </a>
                         <a href="{% url 'team_challenges' %}"
-<<<<<<< HEAD
-                           class="group flex items-center px-2 py-2 text-lg font-medium rounded-md {% if '/teams/challenges/' in request.path %}bg-[#feeae9] text-[#e74c3c] dark:bg-red-900 dark:text-red-200{% else %}text-gray-700 dark:text-gray-200 hover:bg-gray-100 dark:hover:bg-gray-800 hover:text-[#e74c3c] dark:hover:text-red-300{% endif %} ">
-                            <div class="mr-3 flex-shrink-0 w-5 h-5 flex items-center justify-center {% if '/teams/challenges/' in request.path %}text-[#e74c3c] dark:text-red-200{% else %}text-gray-500 dark:text-gray-400 group-hover:text-[#e74c3c] dark:group-hover:text-red-300{% endif %} ">
-=======
-                           class="group flex items-center px-2 py-2 text-lg font-medium rounded-md {% if request.resolver_match.url_name == 'team_challenges' %}bg-[#feeae9] text-[#e74c3c]{% else %}text-gray-700 hover:bg-gray-100 hover:text-[#e74c3c]{% endif %} transition-all duration-200">
-                            <div class="mr-3 flex-shrink-0 w-5 h-5 flex items-center justify-center {% if request.resolver_match.url_name == 'team_challenges' %}text-[#e74c3c]{% else %}text-gray-500 group-hover:text-[#e74c3c]{% endif %} transition-all duration-200">
->>>>>>> 4491d7a7
+                           class="group flex items-center px-2 py-2 text-lg font-medium rounded-md {% if request.resolver_match.url_name == 'team_challenges' %}bg-[#feeae9] text-[#e74c3c] dark:bg-red-900 dark:text-red-200{% else %}text-gray-700 dark:text-gray-200 hover:bg-gray-100 dark:hover:bg-gray-800 hover:text-[#e74c3c] dark:hover:text-red-300{% endif %} ">
+                            <div class="mr-3 flex-shrink-0 w-5 h-5 flex items-center justify-center {% if request.resolver_match.url_name == 'team_challenges' %}text-[#e74c3c] dark:text-red-200{% else %}text-gray-500 dark:text-gray-400 group-hover:text-[#e74c3c] dark:group-hover:text-red-300{% endif %} ">
                                 <i class="fas fa-flag-checkered"></i>
                             </div>
                             <span class="truncate">{% trans "Challenges" %}</span>
                         </a>
                         <a href="{% url 'team_leaderboard' %}"
-<<<<<<< HEAD
-                           class="group flex items-center px-2 py-2 text-lg font-medium rounded-md {% if '/teams/leaderboard/' in request.path %}bg-[#feeae9] text-[#e74c3c] dark:bg-red-900 dark:text-red-200{% else %}text-gray-700 dark:text-gray-200 hover:bg-gray-100 dark:hover:bg-gray-800 hover:text-[#e74c3c] dark:hover:text-red-300{% endif %} ">
-                            <div class="mr-3 flex-shrink-0 w-5 h-5 flex items-center justify-center {% if '/teams/leaderboard/' in request.path %}text-[#e74c3c] dark:text-red-200{% else %}text-gray-500 dark:text-gray-400 group-hover:text-[#e74c3c] dark:group-hover:text-red-300{% endif %} ">
-=======
-                           class="group flex items-center px-2 py-2 text-lg font-medium rounded-md {% if request.resolver_match.url_name == 'team_leaderboard' %}bg-[#feeae9] text-[#e74c3c]{% else %}text-gray-700 hover:bg-gray-100 hover:text-[#e74c3c]{% endif %} transition-all duration-200">
-                            <div class="mr-3 flex-shrink-0 w-5 h-5 flex items-center justify-center {% if request.resolver_match.url_name == 'team_leaderboard' %}text-[#e74c3c]{% else %}text-gray-500 group-hover:text-[#e74c3c]{% endif %} transition-all duration-200">
->>>>>>> 4491d7a7
+                           class="group flex items-center px-2 py-2 text-lg font-medium rounded-md {% if request.resolver_match.url_name == 'team_leaderboard' %}bg-[#feeae9] text-[#e74c3c] dark:bg-red-900 dark:text-red-200{% else %}text-gray-700 dark:text-gray-200 hover:bg-gray-100 dark:hover:bg-gray-800 hover:text-[#e74c3c] dark:hover:text-red-300{% endif %} ">
+                            <div class="mr-3 flex-shrink-0 w-5 h-5 flex items-center justify-center {% if request.resolver_match.url_name == 'team_leaderboard' %}text-[#e74c3c] dark:text-red-200{% else %}text-gray-500 dark:text-gray-400 group-hover:text-[#e74c3c] dark:group-hover:text-red-300{% endif %} ">
                                 <i class="fas fa-medal"></i>
                             </div>
                             <span class="truncate">{% trans "Leaderboard" %}</span>
@@ -581,19 +366,11 @@
                 <!-- About Us Section -->
                 <div>
                     <div class="px-2 py-2">
-<<<<<<< HEAD
-                        <span class="text-sm text-[#e74c3c] dark:text-red-400 font-semibold uppercase tracking-wider">About Us</span>
+                        <span class="text-sm text-[#e74c3c] dark:text-red-400 font-semibold uppercase tracking-wider">{% trans "About Us" %}</span>
                     </div>
                     <a href="{% url 'about' %}"
-                       class="group flex items-center px-2 py-2 text-lg font-medium rounded-md {% if '/about/' in request.path %}bg-[#feeae9] text-[#e74c3c] dark:bg-red-900 dark:text-red-200{% else %}text-gray-700 dark:text-gray-200 hover:bg-gray-100 dark:hover:bg-gray-800 hover:text-[#e74c3c] dark:hover:text-red-300{% endif %} ">
-                        <div class="mr-3 flex-shrink-0 flex items-center justify-center w-8 h-8 rounded-md {% if '/about/' in request.path %}bg-[#fde0dd] text-[#e74c3c] dark:bg-red-800 dark:text-red-200{% else %}bg-gray-100 dark:bg-gray-700 text-gray-500 dark:text-gray-400 group-hover:bg-[#fde0dd] dark:group-hover:bg-red-800 group-hover:text-[#e74c3c] dark:group-hover:text-red-300{% endif %} ">
-=======
-                        <span class="text-sm text-[#e74c3c] font-semibold uppercase tracking-wider">{% trans "About Us" %}</span>
-                    </div>
-                    <a href="{% url 'about' %}"
-                       class="group flex items-center px-2 py-2 text-lg font-medium rounded-md {% if request.resolver_match.url_name == 'about' %}bg-[#feeae9] text-[#e74c3c]{% else %}text-gray-700 hover:bg-gray-100 hover:text-[#e74c3c]{% endif %} transition-all duration-200">
-                        <div class="mr-3 flex-shrink-0 flex items-center justify-center w-8 h-8 rounded-md {% if request.resolver_match.url_name == 'about' %}bg-[#fde0dd] text-[#e74c3c]{% else %}bg-gray-100 text-gray-500 group-hover:bg-[#fde0dd] group-hover:text-[#e74c3c]{% endif %} transition-all duration-200">
->>>>>>> 4491d7a7
+                       class="group flex items-center px-2 py-2 text-lg font-medium rounded-md {% if request.resolver_match.url_name == 'about' %}bg-[#feeae9] text-[#e74c3c] dark:bg-red-900 dark:text-red-200{% else %}text-gray-700 dark:text-gray-200 hover:bg-gray-100 dark:hover:bg-gray-800 hover:text-[#e74c3c] dark:hover:text-red-300{% endif %} ">
+                        <div class="mr-3 flex-shrink-0 flex items-center justify-center w-8 h-8 rounded-md {% if request.resolver_match.url_name == 'about' %}bg-[#fde0dd] text-[#e74c3c] dark:bg-red-800 dark:text-red-200{% else %}bg-gray-100 dark:bg-gray-700 text-gray-500 dark:text-gray-400 group-hover:bg-[#fde0dd] dark:group-hover:bg-red-800 group-hover:text-[#e74c3c] dark:group-hover:text-red-300{% endif %} ">
                             <i class="fas fa-info-circle"></i>
                         </div>
                         <span class="truncate">{% trans "About Us" %}</span>
@@ -601,25 +378,15 @@
                     <!-- Submenu -->
                     <div class="ml-8 mt-1 space-y-1">
                         <a href="{% url 'features' %}"
-<<<<<<< HEAD
-                           class="group flex items-center px-2 py-2 text-lg font-medium rounded-md {% if '/features/' in request.path %}bg-[#feeae9] text-[#e74c3c] dark:bg-red-900 dark:text-red-200{% else %}text-gray-700 dark:text-gray-200 hover:bg-gray-100 dark:hover:bg-gray-800 hover:text-[#e74c3c] dark:hover:text-red-300{% endif %} ">
-                            <div class="mr-3 flex-shrink-0 w-5 h-5 flex items-center justify-center {% if '/features/' in request.path %}text-[#e74c3c] dark:text-red-200{% else %}text-gray-500 dark:text-gray-400 group-hover:text-[#e74c3c] dark:group-hover:text-red-300{% endif %} ">
-=======
-                           class="group flex items-center px-2 py-2 text-lg font-medium rounded-md {% if request.resolver_match.url_name == 'features' %}bg-[#feeae9] text-[#e74c3c]{% else %}text-gray-700 hover:bg-gray-100 hover:text-[#e74c3c]{% endif %} transition-all duration-200">
-                            <div class="mr-3 flex-shrink-0 w-5 h-5 flex items-center justify-center {% if request.resolver_match.url_name == 'features' %}text-[#e74c3c]{% else %}text-gray-500 group-hover:text-[#e74c3c]{% endif %} transition-all duration-200">
->>>>>>> 4491d7a7
+                           class="group flex items-center px-2 py-2 text-lg font-medium rounded-md {% if request.resolver_match.url_name == 'features' %}bg-[#feeae9] text-[#e74c3c] dark:bg-red-900 dark:text-red-200{% else %}text-gray-700 dark:text-gray-200 hover:bg-gray-100 dark:hover:bg-gray-800 hover:text-[#e74c3c] dark:hover:text-red-300{% endif %} ">
+                            <div class="mr-3 flex-shrink-0 w-5 h-5 flex items-center justify-center {% if request.resolver_match.url_name == 'features' %}text-[#e74c3c] dark:text-red-200{% else %}text-gray-500 dark:text-gray-400 group-hover:text-[#e74c3c] dark:group-hover:text-red-300{% endif %} ">
                                 <i class="fa-solid fa-gear"></i>
                             </div>
                             <span class="truncate">{% trans "Features" %}</span>
                         </a>
                         <a href="{% url 'sponsor' %}"
-<<<<<<< HEAD
-                           class="group flex items-center px-2 py-2 text-lg font-medium rounded-md {% if '/sponsor/' in request.path %}bg-[#feeae9] text-[#e74c3c] dark:bg-red-900 dark:text-red-200{% else %}text-gray-700 dark:text-gray-200 hover:bg-gray-100 dark:hover:bg-gray-800 hover:text-[#e74c3c] dark:hover:text-red-300{% endif %} ">
-                            <div class="mr-3 flex-shrink-0 w-5 h-5 flex items-center justify-center {% if '/sponsor/' in request.path %}text-[#e74c3c] dark:text-red-200{% else %}text-gray-500 dark:text-gray-400 group-hover:text-[#e74c3c] dark:group-hover:text-red-300{% endif %} ">
-=======
-                           class="group flex items-center px-2 py-2 text-lg font-medium rounded-md {% if request.resolver_match.url_name == 'sponsor' %}bg-[#feeae9] text-[#e74c3c]{% else %}text-gray-700 hover:bg-gray-100 hover:text-[#e74c3c]{% endif %} transition-all duration-200">
-                            <div class="mr-3 flex-shrink-0 w-5 h-5 flex items-center justify-center {% if request.resolver_match.url_name == 'sponsor' %}text-[#e74c3c]{% else %}text-gray-500 group-hover:text-[#e74c3c]{% endif %} transition-all duration-200">
->>>>>>> 4491d7a7
+                           class="group flex items-center px-2 py-2 text-lg font-medium rounded-md {% if request.resolver_match.url_name == 'sponsor' %}bg-[#feeae9] text-[#e74c3c] dark:bg-red-900 dark:text-red-200{% else %}text-gray-700 dark:text-gray-200 hover:bg-gray-100 dark:hover:bg-gray-800 hover:text-[#e74c3c] dark:hover:text-red-300{% endif %} ">
+                            <div class="mr-3 flex-shrink-0 w-5 h-5 flex items-center justify-center {% if request.resolver_match.url_name == 'sponsor' %}text-[#e74c3c] dark:text-red-200{% else %}text-gray-500 dark:text-gray-400 group-hover:text-[#e74c3c] dark:group-hover:text-red-300{% endif %} ">
                                 <i class="fas fa-handshake"></i>
                             </div>
                             <span class="truncate">{% trans "Sponsorships" %}</span>
@@ -634,25 +401,15 @@
                             <span class="truncate">{% trans "OWASP Project" %}</span>
                         </a>
                         <a href="{% url 'donate' %}"
-<<<<<<< HEAD
-                           class="group flex items-center px-2 py-2 text-lg font-medium rounded-md {% if '/donate/' in request.path %}bg-[#feeae9] text-[#e74c3c] dark:bg-red-900 dark:text-red-200{% else %}text-gray-700 dark:text-gray-200 hover:bg-gray-100 dark:hover:bg-gray-800 hover:text-[#e74c3c] dark:hover:text-red-300{% endif %} ">
-                            <div class="mr-3 flex-shrink-0 w-5 h-5 flex items-center justify-center {% if '/donate/' in request.path %}text-[#e74c3c] dark:text-red-200{% else %}text-gray-500 dark:text-gray-400 group-hover:text-[#e74c3c] dark:group-hover:text-red-300{% endif %} ">
-=======
-                           class="group flex items-center px-2 py-2 text-lg font-medium rounded-md {% if request.resolver_match.url_name == 'donate' %}bg-[#feeae9] text-[#e74c3c]{% else %}text-gray-700 hover:bg-gray-100 hover:text-[#e74c3c]{% endif %} transition-all duration-200">
-                            <div class="mr-3 flex-shrink-0 w-5 h-5 flex items-center justify-center {% if request.resolver_match.url_name == 'donate' %}text-[#e74c3c]{% else %}text-gray-500 group-hover:text-[#e74c3c]{% endif %} transition-all duration-200">
->>>>>>> 4491d7a7
+                           class="group flex items-center px-2 py-2 text-lg font-medium rounded-md {% if request.resolver_match.url_name == 'donate' %}bg-[#feeae9] text-[#e74c3c] dark:bg-red-900 dark:text-red-200{% else %}text-gray-700 dark:text-gray-200 hover:bg-gray-100 dark:hover:bg-gray-800 hover:text-[#e74c3c] dark:hover:text-red-300{% endif %} ">
+                            <div class="mr-3 flex-shrink-0 w-5 h-5 flex items-center justify-center {% if request.resolver_match.url_name == 'donate' %}text-[#e74c3c] dark:text-red-200{% else %}text-gray-500 dark:text-gray-400 group-hover:text-[#e74c3c] dark:group-hover:text-red-300{% endif %} ">
                                 <i class="fas fa-donate"></i>
                             </div>
                             <span class="truncate">{% trans "Donations" %}</span>
                         </a>
                         <a href="{% url 'view_forum' %}"
-<<<<<<< HEAD
-                           class="group flex items-center px-2 py-2 text-lg font-medium rounded-md {% if '/forum/' in request.path %}bg-[#feeae9] text-[#e74c3c] dark:bg-red-900 dark:text-red-200{% else %}text-gray-700 dark:text-gray-200 hover:bg-gray-100 dark:hover:bg-gray-800 hover:text-[#e74c3c] dark:hover:text-red-300{% endif %} ">
-                            <div class="mr-3 flex-shrink-0 w-5 h-5 flex items-center justify-center {% if '/forum/' in request.path %}text-[#e74c3c] dark:text-red-200{% else %}text-gray-500 dark:text-gray-400 group-hover:text-[#e74c3c] dark:group-hover:text-red-300{% endif %} ">
-=======
-                           class="group flex items-center px-2 py-2 text-lg font-medium rounded-md {% if request.resolver_match.url_name == 'view_forum' %}bg-[#feeae9] text-[#e74c3c]{% else %}text-gray-700 hover:bg-gray-100 hover:text-[#e74c3c]{% endif %} transition-all duration-200">
-                            <div class="mr-3 flex-shrink-0 w-5 h-5 flex items-center justify-center {% if request.resolver_match.url_name == 'view_forum' %}text-[#e74c3c]{% else %}text-gray-500 group-hover:text-[#e74c3c]{% endif %} transition-all duration-200">
->>>>>>> 4491d7a7
+                           class="group flex items-center px-2 py-2 text-lg font-medium rounded-md {% if request.resolver_match.url_name == 'view_forum' %}bg-[#feeae9] text-[#e74c3c] dark:bg-red-900 dark:text-red-200{% else %}text-gray-700 dark:text-gray-200 hover:bg-gray-100 dark:hover:bg-gray-800 hover:text-[#e74c3c] dark:hover:text-red-300{% endif %} ">
+                            <div class="mr-3 flex-shrink-0 w-5 h-5 flex items-center justify-center {% if request.resolver_match.url_name == 'view_forum' %}text-[#e74c3c] dark:text-red-200{% else %}text-gray-500 dark:text-gray-400 group-hover:text-[#e74c3c] dark:group-hover:text-red-300{% endif %} ">
                                 <i class="fas fa-comments"></i>
                             </div>
                             <span class="truncate">{% trans "Forum" %}</span>
@@ -662,19 +419,11 @@
                 <!-- Contribute Section -->
                 <div>
                     <div class="px-2 py-2">
-<<<<<<< HEAD
-                        <span class="text-sm text-red-500 font-semibold text-gray-500 dark:text-gray-400 uppercase tracking-wider">Contribute</span>
+                        <span class="text-sm text-[#e74c3c] font-semibold dark:text-gray-400 uppercase tracking-wider">{% trans "Contribute" %}</span>
                     </div>
                     <a href="{% url 'contribution_guidelines' %}"
-                       class="group flex items-center px-2 py-2 text-lg font-medium rounded-md {% if '/contribute/' in request.path %}bg-[#feeae9] text-[#e74c3c] dark:bg-red-900 dark:text-red-200{% else %}text-gray-700 dark:text-gray-200 hover:bg-gray-100 dark:hover:bg-gray-800 hover:text-[#e74c3c] dark:hover:text-red-300{% endif %} ">
-                        <div class="mr-3 flex-shrink-0 flex items-center justify-center w-8 h-8 rounded-md {% if '/contribute/' in request.path %}bg-[#fde0dd] text-[#e74c3c] dark:bg-red-800 dark:text-red-200{% else %}bg-gray-100 dark:bg-gray-700 text-gray-500 dark:text-gray-400 group-hover:bg-[#fde0dd] dark:group-hover:bg-red-800 group-hover:text-[#e74c3c] dark:group-hover:text-red-300{% endif %} ">
-=======
-                        <span class="text-sm text-[#e74c3c] font-semibold uppercase tracking-wider">{% trans "Contribute" %}</span>
-                    </div>
-                    <a href="{% url 'contribution_guidelines' %}"
-                       class="group flex items-center px-2 py-2 text-lg font-medium rounded-md {% if request.resolver_match.url_name == 'contribution_guidelines' %}bg-[#feeae9] text-[#e74c3c]{% else %}text-gray-700 hover:bg-gray-100 hover:text-[#e74c3c]{% endif %} transition-all duration-200">
-                        <div class="mr-3 flex-shrink-0 flex items-center justify-center w-8 h-8 rounded-md {% if request.resolver_match.url_name == 'contribution_guidelines' %}bg-[#fde0dd] text-[#e74c3c]{% else %}bg-gray-100 text-gray-500 group-hover:bg-[#fde0dd] group-hover:text-[#e74c3c]{% endif %} transition-all duration-200">
->>>>>>> 4491d7a7
+                       class="group flex items-center px-2 py-2 text-lg font-medium rounded-md {% if request.resolver_match.url_name == 'contribution_guidelines' %}bg-[#feeae9] text-[#e74c3c] dark:bg-red-900 dark:text-red-200{% else %}text-gray-700 dark:text-gray-200 hover:bg-gray-100 dark:hover:bg-gray-800 hover:text-[#e74c3c] dark:hover:text-red-300{% endif %} ">
+                        <div class="mr-3 flex-shrink-0 flex items-center justify-center w-8 h-8 rounded-md {% if request.resolver_match.url_name == 'contribution_guidelines' %}bg-[#fde0dd] text-[#e74c3c] dark:bg-red-800 dark:text-red-200{% else %}bg-gray-100 dark:bg-gray-700 text-gray-500 dark:text-gray-400 group-hover:bg-[#fde0dd] dark:group-hover:bg-red-800 group-hover:text-[#e74c3c] dark:group-hover:text-red-300{% endif %} ">
                             <i class="fas fa-hands-helping"></i>
                         </div>
                         <span class="truncate">{% trans "Contribute" %}</span>
@@ -698,75 +447,44 @@
                             <span class="truncate">{% trans "Developer API" %}</span>
                         </a>
                         <a href="{% url 'education' %}"
-<<<<<<< HEAD
-                           class="group flex items-center px-2 py-2 text-lg font-medium rounded-md {% if '/education/' in request.path %}bg-[#feeae9] text-[#e74c3c] dark:bg-red-900 dark:text-red-200{% else %}text-gray-700 dark:text-gray-200 hover:bg-gray-100 dark:hover:bg-gray-800 hover:text-[#e74c3c] dark:hover:text-red-300{% endif %} ">
-                            <div class="mr-3 flex-shrink-0 w-5 h-5 flex items-center justify-center {% if '/education/' in request.path %}text-[#e74c3c] dark:text-red-200{% else %}text-gray-500 dark:text-gray-400 group-hover:text-[#e74c3c] dark:group-hover:text-red-300{% endif %} ">
-=======
-                           class="group flex items-center px-2 py-2 text-lg font-medium rounded-md {% if request.resolver_match.url_name == 'education' %}bg-[#feeae9] text-[#e74c3c]{% else %}text-gray-700 hover:bg-gray-100 hover:text-[#e74c3c]{% endif %} transition-all duration-200">
-                            <div class="mr-3 flex-shrink-0 w-5 h-5 flex items-center justify-center {% if request.resolver_match.url_name == 'education' %}text-[#e74c3c]{% else %}text-gray-500 group-hover:text-[#e74c3c]{% endif %} transition-all duration-200">
->>>>>>> 4491d7a7
+                           class="group flex items-center px-2 py-2 text-lg font-medium rounded-md {% if request.resolver_match.url_name == 'education' %}bg-[#feeae9] text-[#e74c3c] dark:bg-red-900 dark:text-red-200{% else %}text-gray-700 dark:text-gray-200 hover:bg-gray-100 dark:hover:bg-gray-800 hover:text-[#e74c3c] dark:hover:text-red-300{% endif %} ">
+                            <div class="mr-3 flex-shrink-0 w-5 h-5 flex items-center justify-center {% if request.resolver_match.url_name == 'education' %}text-[#e74c3c] dark:text-red-200{% else %}text-gray-500 dark:text-gray-400 group-hover:text-[#e74c3c] dark:group-hover:text-red-300{% endif %} ">
                                 <i class="fas fa-tv"></i>
                             </div>
                             <span class="truncate">{% trans "Education" %}</span>
                         </a>
                         <a href="{% url 'ossh_home' %}"
-<<<<<<< HEAD
-                           class="group flex items-center px-2 py-2 text-lg font-medium rounded-md {% if '/open-source-sorting-hat/' in request.path %}bg-[#feeae9] text-[#e74c3c] dark:bg-red-900 dark:text-red-200{% else %}text-gray-700 dark:text-gray-200 hover:bg-gray-100 dark:hover:bg-gray-800 hover:text-[#e74c3c] dark:hover:text-red-300{% endif %} ">
-                            <div class="mr-3 flex-shrink-0 w-5 h-5 flex items-center justify-center {% if '/open-source-sorting-hat/' in request.path %}text-[#e74c3c] dark:text-red-200{% else %}text-gray-500 dark:text-gray-400 group-hover:text-[#e74c3c] dark:group-hover:text-red-300{% endif %} ">
-=======
-                           class="group flex items-center px-2 py-2 text-lg font-medium rounded-md {% if request.resolver_match.url_name == 'ossh_home' %}bg-[#feeae9] text-[#e74c3c]{% else %}text-gray-700 hover:bg-gray-100 hover:text-[#e74c3c]{% endif %} transition-all duration-200">
-                            <div class="mr-3 flex-shrink-0 w-5 h-5 flex items-center justify-center {% if request.resolver_match.url_name == 'ossh_home' %}text-[#e74c3c]{% else %}text-gray-500 group-hover:text-[#e74c3c]{% endif %} transition-all duration-200">
->>>>>>> 4491d7a7
+                           class="group flex items-center px-2 py-2 text-lg font-medium rounded-md {% if request.resolver_match.url_name == 'ossh_home' %}bg-[#feeae9] text-[#e74c3c] dark:bg-red-900 dark:text-red-200{% else %}text-gray-700 dark:text-gray-200 hover:bg-gray-100 dark:hover:bg-gray-800 hover:text-[#e74c3c] dark:hover:text-red-300{% endif %} ">
+                            <div class="mr-3 flex-shrink-0 w-5 h-5 flex items-center justify-center {% if request.resolver_match.url_name == 'ossh_home' %}text-[#e74c3c] dark:text-red-200{% else %}text-gray-500 dark:text-gray-400 group-hover:text-[#e74c3c] dark:group-hover:text-red-300{% endif %} ">
                                 <i class="fas fa-hat-wizard"></i>
                             </div>
                             <span class="truncate">{% trans "Open Source Sorting Hat" %}</span>
                         </a>
                         <a href="{% url 'gsoc' %}"
-<<<<<<< HEAD
-                           class="group flex items-center px-2 py-2 text-lg font-medium rounded-md {% if '/gsoc/' in request.path %}bg-[#feeae9] text-[#e74c3c] dark:bg-red-900 dark:text-red-200{% else %}text-gray-700 dark:text-gray-200 hover:bg-gray-100 dark:hover:bg-gray-800 hover:text-[#e74c3c] dark:hover:text-red-300{% endif %} ">
-                            <div class="mr-3 flex-shrink-0 w-5 h-5 flex items-center justify-center {% if '/gsoc/' in request.path %}text-[#e74c3c] dark:text-red-200{% else %}text-gray-500 dark:text-gray-400 group-hover:text-[#e74c3c] dark:group-hover:text-red-300{% endif %} ">
-=======
-                           class="group flex items-center px-2 py-2 text-lg font-medium rounded-md {% if request.resolver_match.url_name == 'gsoc' %}bg-[#feeae9] text-[#e74c3c]{% else %}text-gray-700 hover:bg-gray-100 hover:text-[#e74c3c]{% endif %} transition-all duration-200">
-                            <div class="mr-3 flex-shrink-0 w-5 h-5 flex items-center justify-center {% if request.resolver_match.url_name == 'gsoc' %}text-[#e74c3c]{% else %}text-gray-500 group-hover:text-[#e74c3c]{% endif %} transition-all duration-200">
->>>>>>> 4491d7a7
+                           class="group flex items-center px-2 py-2 text-lg font-medium rounded-md {% if request.resolver_match.url_name == 'gsoc' %}bg-[#feeae9] text-[#e74c3c] dark:bg-red-900 dark:text-red-200{% else %}text-gray-700 dark:text-gray-200 hover:bg-gray-100 dark:hover:bg-gray-800 hover:text-[#e74c3c] dark:hover:text-red-300{% endif %} ">
+                            <div class="mr-3 flex-shrink-0 w-5 h-5 flex items-center justify-center {% if request.resolver_match.url_name == 'gsoc' %}text-[#e74c3c] dark:text-red-200{% else %}text-gray-500 dark:text-gray-400 group-hover:text-[#e74c3c] dark:group-hover:text-red-300{% endif %} ">
                                 <i class="fas fa-sun"></i>
                             </div>
                             <span class="truncate">{% trans "GSOC" %}</span>
                         </a>
                         <a href="{% url 'roadmap' %}"
-<<<<<<< HEAD
-                           class="group flex items-center px-2 py-2 text-lg font-medium rounded-md {% if '/roadmap/' in request.path %}bg-[#feeae9] text-[#e74c3c] dark:bg-red-900 dark:text-red-200{% else %}text-gray-700 dark:text-gray-200 hover:bg-gray-100 dark:hover:bg-gray-800 hover:text-[#e74c3c] dark:hover:text-red-300{% endif %} ">
-                            <div class="mr-3 flex-shrink-0 w-5 h-5 flex items-center justify-center {% if '/roadmap/' in request.path %}text-[#e74c3c] dark:text-red-200{% else %}text-gray-500 dark:text-gray-400 group-hover:text-[#e74c3c] dark:group-hover:text-red-300{% endif %} ">
-=======
-                           class="group flex items-center px-2 py-2 text-lg font-medium rounded-md {% if request.resolver_match.url_name == 'roadmap' %}bg-[#feeae9] text-[#e74c3c]{% else %}text-gray-700 hover:bg-gray-100 hover:text-[#e74c3c]{% endif %} transition-all duration-200">
-                            <div class="mr-3 flex-shrink-0 w-5 h-5 flex items-center justify-center {% if request.resolver_match.url_name == 'roadmap' %}text-[#e74c3c]{% else %}text-gray-500 group-hover:text-[#e74c3c]{% endif %} transition-all duration-200">
->>>>>>> 4491d7a7
+                           class="group flex items-center px-2 py-2 text-lg font-medium rounded-md {% if request.resolver_match.url_name == 'roadmap' %}bg-[#feeae9] text-[#e74c3c] dark:bg-red-900 dark:text-red-200{% else %}text-gray-700 dark:text-gray-200 hover:bg-gray-100 dark:hover:bg-gray-800 hover:text-[#e74c3c] dark:hover:text-red-300{% endif %} ">
+                            <div class="mr-3 flex-shrink-0 w-5 h-5 flex items-center justify-center {% if request.resolver_match.url_name == 'roadmap' %}text-[#e74c3c] dark:text-red-200{% else %}text-gray-500 dark:text-gray-400 group-hover:text-[#e74c3c] dark:group-hover:text-red-300{% endif %} ">
                                 <i class="fas fa-road"></i>
                             </div>
                             <span class="truncate">{% trans "Roadmap" %}</span>
                         </a>
                         <a href="{% url 'submit-roadmap-pr' %}"
-<<<<<<< HEAD
-                           class="group flex items-center px-2 py-2 text-lg font-medium rounded-md {% if '/submit-roadmap-pr/' in request.path %}bg-[#feeae9] text-[#e74c3c] dark:bg-red-900 dark:text-red-200{% else %}text-gray-700 dark:text-gray-200 hover:bg-gray-100 dark:hover:bg-gray-800 hover:text-[#e74c3c] dark:hover:text-red-300{% endif %} ">
-                            <div class="mr-3 flex-shrink-0 w-5 h-5 flex items-center justify-center {% if '/submit-roadmap-pr/' in request.path %}text-[#e74c3c] dark:text-red-200{% else %}text-gray-500 dark:text-gray-400 group-hover:text-[#e74c3c] dark:group-hover:text-red-300{% endif %} ">
-=======
-                           class="group flex items-center px-2 py-2 text-lg font-medium rounded-md {% if request.resolver_match.url_name == 'submit-roadmap-pr' %}bg-[#feeae9] text-[#e74c3c]{% else %}text-gray-700 hover:bg-gray-100 hover:text-[#e74c3c]{% endif %} transition-all duration-200">
-                            <div class="mr-3 flex-shrink-0 w-5 h-5 flex items-center justify-center {% if request.resolver_match.url_name == 'submit-roadmap-pr' %}text-[#e74c3c]{% else %}text-gray-500 group-hover:text-[#e74c3c]{% endif %} transition-all duration-200">
->>>>>>> 4491d7a7
+                           class="group flex items-center px-2 py-2 text-lg font-medium rounded-md {% if request.resolver_match.url_name == 'submit-roadmap-pr' %}bg-[#feeae9] text-[#e74c3c] dark:bg-red-900 dark:text-red-200{% else %}text-gray-700 dark:text-gray-200 hover:bg-gray-100 dark:hover:bg-gray-800 hover:text-[#e74c3c] dark:hover:text-red-300{% endif %} ">
+                            <div class="mr-3 flex-shrink-0 w-5 h-5 flex items-center justify-center {% if request.resolver_match.url_name == 'submit-roadmap-pr' %}text-[#e74c3c] dark:text-red-200{% else %}text-gray-500 dark:text-gray-400 group-hover:text-[#e74c3c] dark:group-hover:text-red-300{% endif %} ">
                                 <i class="fas fa-code-branch"></i>
                             </div>
                             <span class="truncate">{% trans "Submit PR for review" %}</span>
                         </a>
                         <a href="{% url 'github_issue_prompt' %}"
-<<<<<<< HEAD
-                           class="group flex items-center px-2 py-2 text-lg font-medium rounded-md {% if '/github-issue-prompt/' in request.path %}bg-[#feeae9] text-[#e74c3c] dark:bg-red-900 dark:text-red-200{% else %}text-gray-700 dark:text-gray-200 hover:bg-gray-100 dark:hover:bg-gray-800 hover:text-[#e74c3c] dark:hover:text-red-300{% endif %} ">
-                            <div class="mr-3 flex-shrink-0 w-5 h-5 flex items-center justify-center {% if '/github-issue-prompt/' in request.path %}text-[#e74c3c] dark:text-red-200{% else %}text-gray-500 dark:text-gray-400 group-hover:text-[#e74c3c] dark:group-hover:text-red-300{% endif %} ">
-                                <i class="fas fa-code-branch"></i>
-=======
-                           class="group flex items-center px-2 py-2 text-lg font-medium rounded-md {% if request.resolver_match.url_name == 'github_issue_prompt' %}bg-[#feeae9] text-[#e74c3c]{% else %}text-gray-700 hover:bg-gray-100 hover:text-[#e74c3c]{% endif %} transition-all duration-200">
-                            <div class="mr-3 flex-shrink-0 w-5 h-5 flex items-center justify-center {% if request.resolver_match.url_name == 'github_issue_prompt' %}text-[#e74c3c]{% else %}text-gray-500 group-hover:text-[#e74c3c]{% endif %} transition-all duration-200">
+                           class="group flex items-center px-2 py-2 text-lg font-medium rounded-md {% if request.resolver_match.url_name == 'github_issue_prompt' %}bg-[#feeae9] text-[#e74c3c] dark:bg-red-900 dark:text-red-200{% else %}text-gray-700 dark:text-gray-200 hover:bg-gray-100 dark:hover:bg-gray-800 hover:text-[#e74c3c] dark:hover:text-red-300{% endif %} ">
+                            <div class="mr-3 flex-shrink-0 w-5 h-5 flex items-center justify-center {% if request.resolver_match.url_name == 'github_issue_prompt' %}text-[#e74c3c] dark:text-red-200{% else %}text-gray-500 dark:text-gray-400 group-hover:text-[#e74c3c] dark:group-hover:text-red-300{% endif %} ">
                                 <i class="fas fa-plus-circle"></i>
->>>>>>> 4491d7a7
                             </div>
                             <span class="truncate">{% trans "Create an Issue" %}</span>
                         </a>
@@ -775,11 +493,7 @@
                 <!-- GitHub Section -->
                 <div>
                     <div class="px-2 py-2">
-<<<<<<< HEAD
-                        <span class="text-sm text-[#e74c3c] dark:text-red-400 font-semibold uppercase tracking-wider">GitHub</span>
-=======
-                        <span class="text-sm text-[#e74c3c] font-semibold uppercase tracking-wider">{% trans "GitHub" %}</span>
->>>>>>> 4491d7a7
+                        <span class="text-sm text-[#e74c3c] dark:text-red-400 font-semibold uppercase tracking-wider">{% trans "GitHub" %}</span>
                     </div>
                     <a href="https://github.com/OWASP/BLT"
                        target="_blank"
@@ -851,11 +565,7 @@
                 <!-- Apps Section -->
                 <div>
                     <div class="px-2 py-2">
-<<<<<<< HEAD
-                        <span class="text-sm text-[#e74c3c] dark:text-red-400 font-semibold uppercase tracking-wider">Apps</span>
-=======
-                        <span class="text-sm text-[#e74c3c] font-semibold uppercase tracking-wider">{% trans "Apps" %}</span>
->>>>>>> 4491d7a7
+                        <span class="text-sm text-[#e74c3c] dark:text-red-400 font-semibold uppercase tracking-wider">{% trans "Apps" %}</span>
                     </div>
                     <a href="https://apps.apple.com/us/app/owasp-blt/id6448071954"
                        target="_blank"
@@ -867,13 +577,8 @@
                         <span class="truncate">{% trans "iPhone App" %}</span>
                     </a>
                     <a href="{% url 'extension' %}"
-<<<<<<< HEAD
-                       class="group flex items-center px-2 py-2 text-lg font-medium rounded-md {% if '/extension/' in request.path %}bg-[#feeae9] text-[#e74c3c] dark:bg-red-900 dark:text-red-200{% else %}text-gray-700 dark:text-gray-200 hover:bg-gray-100 dark:hover:bg-gray-800 hover:text-[#e74c3c] dark:hover:text-red-300{% endif %} ">
-                        <div class="mr-3 flex-shrink-0 flex items-center justify-center w-8 h-8 rounded-md {% if '/extension/' in request.path %}bg-[#fde0dd] text-[#e74c3c] dark:bg-red-800 dark:text-red-200{% else %}bg-gray-100 dark:bg-gray-700 text-gray-500 dark:text-gray-400 group-hover:bg-[#fde0dd] dark:group-hover:bg-red-800 group-hover:text-[#e74c3c] dark:group-hover:text-red-300{% endif %} ">
-=======
-                       class="group flex items-center px-2 py-2 text-lg font-medium rounded-md {% if request.resolver_match.url_name == 'extension' %}bg-[#feeae9] text-[#e74c3c]{% else %}text-gray-700 hover:bg-gray-100 hover:text-[#e74c3c]{% endif %} transition-all duration-200">
-                        <div class="mr-3 flex-shrink-0 flex items-center justify-center w-8 h-8 rounded-md {% if request.resolver_match.url_name == 'extension' %}bg-[#fde0dd] text-[#e74c3c]{% else %}bg-gray-100 text-gray-500 group-hover:bg-[#fde0dd] group-hover:text-[#e74c3c]{% endif %} transition-all duration-200">
->>>>>>> 4491d7a7
+                       class="group flex items-center px-2 py-2 text-lg font-medium rounded-md {% if request.resolver_match.url_name == 'extension' %}bg-[#feeae9] text-[#e74c3c] dark:bg-red-900 dark:text-red-200{% else %}text-gray-700 dark:text-gray-200 hover:bg-gray-100 dark:hover:bg-gray-800 hover:text-[#e74c3c] dark:hover:text-red-300{% endif %} ">
+                        <div class="mr-3 flex-shrink-0 flex items-center justify-center w-8 h-8 rounded-md {% if request.resolver_match.url_name == 'extension' %}bg-[#fde0dd] text-[#e74c3c] dark:bg-red-800 dark:text-red-200{% else %}bg-gray-100 dark:bg-gray-700 text-gray-500 dark:text-gray-400 group-hover:bg-[#fde0dd] dark:group-hover:bg-red-800 group-hover:text-[#e74c3c] dark:group-hover:text-red-300{% endif %} ">
                             <i class="fas fa-puzzle-piece"></i>
                         </div>
                         <span class="truncate">{% trans "Chrome Extension" %}</span>
@@ -882,11 +587,7 @@
                 <!-- Social Links Section -->
                 <div>
                     <div class="px-2 py-2">
-<<<<<<< HEAD
-                        <span class="text-sm text-[#e74c3c] dark:text-red-400 font-semibold uppercase tracking-wider">Social Links</span>
-=======
-                        <span class="text-sm text-[#e74c3c] font-semibold uppercase tracking-wider">{% trans "Social Links" %}</span>
->>>>>>> 4491d7a7
+                        <span class="text-sm text-[#e74c3c] dark:text-red-400 font-semibold uppercase tracking-wider">{% trans "Social Links" %}</span>
                     </div>
                     <a href="https://twitter.com/owasp_blt"
                        target="_blank"
@@ -907,13 +608,8 @@
                         <span class="truncate">{% trans "Facebook" %}</span>
                     </a>
                     <a href="{% url 'post_list' %}"
-<<<<<<< HEAD
-                       class="group flex items-center px-2 py-2 text-lg font-medium rounded-md {% if '/blog' in request.path %}bg-[#feeae9] text-[#e74c3c] dark:bg-red-900 dark:text-red-200{% else %}text-gray-700 dark:text-gray-200 hover:bg-gray-100 dark:hover:bg-gray-800 hover:text-[#e74c3c] dark:hover:text-red-300{% endif %} ">
-                        <div class="mr-3 flex-shrink-0 flex items-center justify-center w-8 h-8 rounded-md {% if '/blog' in request.path %}bg-[#fde0dd] text-[#e74c3c] dark:bg-red-800 dark:text-red-200{% else %}bg-gray-100 dark:bg-gray-700 text-gray-500 dark:text-gray-400 group-hover:bg-[#fde0dd] dark:group-hover:bg-red-800 group-hover:text-[#e74c3c] dark:group-hover:text-red-300{% endif %} ">
-=======
-                       class="group flex items-center px-2 py-2 text-lg font-medium rounded-md {% if request.resolver_match.url_name == 'post_list' %}bg-[#feeae9] text-[#e74c3c]{% else %}text-gray-700 hover:bg-gray-100 hover:text-[#e74c3c]{% endif %} transition-all duration-200">
-                        <div class="mr-3 flex-shrink-0 flex items-center justify-center w-8 h-8 rounded-md {% if request.resolver_match.url_name == 'post_list' %}bg-[#fde0dd] text-[#e74c3c]{% else %}bg-gray-100 text-gray-500 group-hover:bg-[#fde0dd] group-hover:text-[#e74c3c]{% endif %} transition-all duration-200">
->>>>>>> 4491d7a7
+                       class="group flex items-center px-2 py-2 text-lg font-medium rounded-md {% if request.resolver_match.url_name == 'post_list' %}bg-[#feeae9] text-[#e74c3c] dark:bg-red-900 dark:text-red-200{% else %}text-gray-700 dark:text-gray-200 hover:bg-gray-100 dark:hover:bg-gray-800 hover:text-[#e74c3c] dark:hover:text-red-300{% endif %} ">
+                        <div class="mr-3 flex-shrink-0 flex items-center justify-center w-8 h-8 rounded-md {% if request.resolver_match.url_name == 'post_list' %}bg-[#fde0dd] text-[#e74c3c] dark:bg-red-800 dark:text-red-200{% else %}bg-gray-100 dark:bg-gray-700 text-gray-500 dark:text-gray-400 group-hover:bg-[#fde0dd] dark:group-hover:bg-red-800 group-hover:text-[#e74c3c] dark:group-hover:text-red-300{% endif %} ">
                             <i class="fas fa-blog"></i>
                         </div>
                         <span class="truncate">{% trans "Blog" %}</span>
@@ -931,11 +627,7 @@
                 <!-- Footer Links Section -->
                 <div>
                     <div class="px-2 py-2">
-<<<<<<< HEAD
-                        <span class="text-sm text-[#e74c3c] dark:text-red-400 font-semibold uppercase tracking-wider">Site Info</span>
-=======
-                        <span class="text-sm text-[#e74c3c] font-semibold uppercase tracking-wider">{% trans "Site Info" %}</span>
->>>>>>> 4491d7a7
+                        <span class="text-sm text-[#e74c3c] dark:text-red-400 font-semibold uppercase tracking-wider">{% trans "Site Info" %}</span>
                     </div>
                     <a href="{% url 'sitemap' %}"
                        class="group flex items-center px-2 py-2 text-lg font-medium rounded-md {% if '/sitemap' in request.path %}bg-[#feeae9] text-[#e74c3c] dark:bg-red-900 dark:text-red-200{% else %}text-gray-700 dark:text-gray-200 hover:bg-gray-100 dark:hover:bg-gray-800 hover:text-[#e74c3c] dark:hover:text-red-300{% endif %} ">
@@ -990,11 +682,7 @@
                 <!-- Terms Section -->
                 <div>
                     <div class="px-2 py-2">
-<<<<<<< HEAD
-                        <span class="text-sm text-[#e74c3c] font-semibold uppercase tracking-wider dark:text-[#ff6b5b]">Legal</span>
-=======
-                        <span class="text-sm text-[#e74c3c] font-semibold uppercase tracking-wider">{% trans "Legal" %}</span>
->>>>>>> 4491d7a7
+                        <span class="text-sm text-[#e74c3c] font-semibold uppercase tracking-wider dark:text-[#ff6b5b]">{% trans "Legal" %}</span>
                     </div>
                     <a href="{% url 'terms' %}"
                        class="group flex items-center px-2 py-2 text-lg font-medium rounded-md {% if '/terms/' in request.path %}bg-[#feeae9] text-[#e74c3c] dark:bg-[#3f1f1d] dark:text-[#ff6b5b]{% else %}text-gray-700 hover:bg-gray-100 hover:text-[#e74c3c] dark:text-gray-300 dark:hover:bg-gray-800 dark:hover:text-[#ff6b5b]{% endif %} ">
@@ -1033,11 +721,7 @@
                 </form>
                 <!-- Design Link -->
                 <div class="px-2 py-2">
-<<<<<<< HEAD
-                    <span class="text-sm text-[#e74c3c] font-semibold uppercase tracking-wider dark:text-[#ff6b5b]">Resources</span>
-=======
-                    <span class="text-sm text-[#e74c3c] font-semibold uppercase tracking-wider">{% trans "Resources" %}</span>
->>>>>>> 4491d7a7
+                    <span class="text-sm text-[#e74c3c] font-semibold uppercase tracking-wider dark:text-[#ff6b5b]">{% trans "Resources" %}</span>
                 </div>
                 <a href="https://www.figma.com/file/2lfEZKvqcb4WxRPYEwJqeE/OWASP-BLT?type=design&node-id=0%3A1&mode=design&t=Hy0GZXlVxBPHQMxr-1"
                    class="group flex items-center px-2 py-2 text-lg font-medium rounded-md text-gray-700 hover:bg-gray-100 hover:text-[#e74c3c] dark:text-gray-300 dark:hover:bg-gray-800 dark:hover:text-[#ff6b5b] "
