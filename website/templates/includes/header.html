{% load static %}
{% load gravatar %}
{% load socialaccount %}
{% load user_score %}
{% providers_media_js %}
{% load i18n %}
{% load custom_tags %}
<link rel="stylesheet"
      href="https://cdnjs.cloudflare.com/ajax/libs/font-awesome/6.4.2/css/all.min.css" />
<nav class="fixed top-0 z-[10100] w-full bg-white/80 dark:bg-gray-900/80 backdrop-blur-md border-zinc-200 dark:border-gray-700 border-b md:px-4 md:py-1.5 py-2 px-1 transition-colors duration-300">
    <div class="px-3 py-1 lg:px-5 lg:pl-3">
        <div class="flex items-center justify-between">
            <div class="flex md:gap-4 gap-0 items-center justify-start rtl:justify-end">
                <!-- Navigation Toggle Buttons -->
                <div class="flex gap-2">
                    <!-- Sidebar Toggle -->
                    <button id="hamburger-button"
                            data-drawer-target="logo-sidebar"
                            data-drawer-toggle="logo-sidebar"
                            aria-controls="logo-sidebar"
                            aria-label="Toggle navigation menu"
                            type="button"
                            class="inline-flex items-center justify-center p-2 text-[#e74c3c] dark:text-[#e74c3c] border-2 border-[#e74c3c] dark:border-[#e74c3c] rounded-lg hover:bg-red-500 dark:hover:bg-red-600 hover:text-white dark:hover:text-white focus:outline-none focus:ring-2 focus:ring-[#e74c3c] focus:ring-offset-2">
                        <i class="fa fa-bars md:text-xl text-lg" aria-hidden="true"></i>
                    </button>
                    <!-- Mega Menu Toggle -->
                    <button id="mega-menu-button"
                            aria-expanded="false"
                            aria-controls="mega-menu"
                            aria-label="Open mega menu"
                            class="hidden md:inline-flex group items-center gap-2 rounded-md p-2 text-[#e74c3c] dark:text-[#e74c3c] border-2 border-[#e74c3c] dark:border-[#e74c3c] hover:bg-red-500 dark:hover:bg-red-600 hover:text-white dark:hover:text-white focus:outline-none focus:ring-2 focus:ring-[#e74c3c] focus:ring-offset-2">
                        <span class="sr-only">Open menu</span>
                        <i class="fa fa-th-large md:text-xl text-lg" aria-hidden="true"></i>
                    </button>
                </div>
                <!-- Logo -->
                <a href="{% url 'home' %}" class="flex select-none ms-4 md:me-24">
                    <img src="{% static 'img/owasp-blt-logo.svg' %}"
                         class="h-9 sm:h-10 md:h-10 lg:h-10 w-auto"
                         alt="OWASP BLT Logo"
                         width="50"
                         height="50" />
                </a>
                <!-- Mega Menu Content -->
                <div id="mega-menu"
                     class="mega-menu hidden fixed top-[80px] left-0 right-0 bg-white dark:bg-gray-900 shadow-lg border-b border-gray-200 dark:border-gray-700 max-h-[80vh] overflow-y-auto z-50 transition-colors duration-300">
                    <div class="container mx-auto px-4 py-6">
                        <div class="grid grid-cols-5 gap-8">
                            <!-- Column 1: Organizations Part 1 -->
                            <div>
                                <h3 class="text-sm font-semibold text-[#e74c3c] dark:text-[#e74c3c] uppercase mb-4">Organizations</h3>
                                <ul class="space-y-2">
                                    <li>
                                        <a href="{% url 'organizations' %}"
                                           class="flex items-center transition-colors {% if request.resolver_match.url_name == 'organizations' %} text-[#e74c3c] bg-[#feeae9] dark:bg-red-900/30 hover:bg-[#feeae9] dark:hover:bg-red-900/30 hover:text-[#e74c3c] cursor-default {% else %} text-gray-700 dark:text-gray-200 hover:text-[#e74c3c] dark:hover:text-[#e74c3c] hover:bg-gray-100 dark:hover:bg-gray-800 {% endif %} ">
                                            <i class="fas fa-building w-5 mr-2 {% if request.resolver_match.url_name == 'organizations' %} text-[#e74c3c] {% else %} text-gray-500 dark:text-gray-400 group-hover:text-[#e74c3c] {% endif %} "></i>
                                            Organizations
                                        </a>
                                    </li>
                                    <li>
                                        <a href="{% url 'register_organization' %}"
                                           class="flex items-center transition-colors {% if request.resolver_match.url_name == 'register_organization' %} text-[#e74c3c] bg-[#feeae9] dark:bg-red-900/30 hover:bg-[#feeae9] dark:hover:bg-red-900/30 hover:text-[#e74c3c] cursor-default {% else %} text-gray-700 dark:text-gray-200 hover:text-[#e74c3c] dark:hover:text-[#e74c3c] hover:bg-gray-100 dark:hover:bg-gray-800 {% endif %} ">
                                            <i class="fas fa-plus w-5 mr-2 {% if request.resolver_match.url_name == 'register_organization' %} text-[#e74c3c] {% else %} text-gray-500 dark:text-gray-400 group-hover:text-[#e74c3c] {% endif %} "></i>
                                            Register Organization
                                        </a>
                                    </li>
                                    <li>
                                        <a href="{% url 'domains' %}"
                                           class="flex items-center transition-colors {% if request.resolver_match.url_name == 'domains' %} text-[#e74c3c] bg-[#feeae9] dark:bg-red-900/30 hover:bg-[#feeae9] dark:hover:bg-red-900/30 hover:text-[#e74c3c] cursor-default {% else %} text-gray-700 dark:text-gray-200 hover:text-[#e74c3c] dark:hover:text-[#e74c3c] hover:bg-gray-100 dark:hover:bg-gray-800 {% endif %} ">
                                            <i class="fas fa-globe w-5 mr-2 {% if request.resolver_match.url_name == 'domains' %} text-[#e74c3c] {% else %} text-gray-500 dark:text-gray-400 group-hover:text-[#e74c3c] {% endif %} "></i>
                                            Domains
                                        </a>
                                    </li>
                                    <li>
                                        <a href="{% url 'map' %}"
                                           class="flex items-center transition-colors {% if request.resolver_match.url_name == 'map' %} text-[#e74c3c] bg-[#feeae9] dark:bg-red-900/30 hover:bg-[#feeae9] dark:hover:bg-red-900/30 hover:text-[#e74c3c] cursor-default {% else %} text-gray-700 dark:text-gray-200 hover:text-[#e74c3c] dark:hover:text-[#e74c3c] hover:bg-gray-100 dark:hover:bg-gray-800 {% endif %} ">
                                            <i class="fas fa-map-marker-alt w-5 mr-2 {% if request.resolver_match.url_name == 'map' %} text-[#e74c3c] {% else %} text-gray-500 dark:text-gray-400 group-hover:text-[#e74c3c] {% endif %} "></i>
                                            Map
                                        </a>
                                    </li>
                                    <li>
                                        <a href="{% url 'feed' %}"
                                           class="flex items-center transition-colors {% if request.resolver_match.url_name == 'feed' %} text-[#e74c3c] bg-[#feeae9] dark:bg-red-900/30 hover:bg-[#feeae9] dark:hover:bg-red-900/30 hover:text-[#e74c3c] cursor-default {% else %} text-gray-700 dark:text-gray-200 hover:text-[#e74c3c] dark:hover:text-[#e74c3c] hover:bg-gray-100 dark:hover:bg-gray-800 {% endif %} ">
                                            <i class="fas fa-rss w-5 mr-2 {% if request.resolver_match.url_name == 'feed' %} text-[#e74c3c] {% else %} text-gray-500 dark:text-gray-400 group-hover:text-[#e74c3c] {% endif %} "></i>
                                            Feed
                                        </a>
                                    </li>
                                    <li>
                                        <a href="{% url 'hackathons' %}"
                                           class="flex items-center transition-colors {% if request.resolver_match.url_name == 'hackathons' %} text-[#e74c3c] bg-[#feeae9] dark:bg-red-900/30 hover:bg-[#feeae9] dark:hover:bg-red-900/30 hover:text-[#e74c3c] cursor-default {% else %} text-gray-700 dark:text-gray-200 hover:text-[#e74c3c] dark:hover:text-[#e74c3c] hover:bg-gray-100 dark:hover:bg-gray-800 {% endif %} ">
                                            <i class="fas fa-trophy w-5 mr-2 {% if request.resolver_match.url_name == 'hackathons' %} text-[#e74c3c] {% else %} text-gray-500 dark:text-gray-400 group-hover:text-[#e74c3c] {% endif %} "></i>
                                            Hackathons
                                        </a>
                                    </li>
                                    <li>
                                        <a href="{% url 'public_job_list' %}"
                                           class="flex items-center transition-colors {% if request.resolver_match.url_name == 'public_job_list' or request.resolver_match.url_name == 'job_detail' %} text-[#e74c3c] bg-[#feeae9] dark:bg-red-900/30 hover:bg-[#feeae9] dark:hover:bg-red-900/30 hover:text-[#e74c3c] cursor-default {% else %} text-gray-700 dark:text-gray-200 hover:text-[#e74c3c] dark:hover:text-[#e74c3c] hover:bg-gray-100 dark:hover:bg-gray-800 {% endif %} ">
                                            <i class="fas fa-briefcase w-5 mr-2 {% if request.resolver_match.url_name == 'public_job_list' or request.resolver_match.url_name == 'job_detail' %} text-[#e74c3c] {% else %} text-gray-500 dark:text-gray-400 group-hover:text-[#e74c3c] {% endif %} "></i>
                                            Jobs
                                        </a>
                                    </li>
                                    <li>
                                        <a href="{% url 'issues' %}"
                                           class="flex items-center transition-colors {% if request.resolver_match.url_name == 'issues' %} text-[#e74c3c] bg-[#feeae9] dark:bg-red-900/30 hover:bg-[#feeae9] dark:hover:bg-red-900/30 hover:text-[#e74c3c] cursor-default {% else %} text-gray-700 dark:text-gray-200 hover:text-[#e74c3c] dark:hover:text-[#e74c3c] hover:bg-gray-100 dark:hover:bg-gray-800 {% endif %} ">
                                            <i class="fas fa-bug w-5 mr-2 {% if request.resolver_match.url_name == 'issues' %} text-[#e74c3c] {% else %} text-gray-500 dark:text-gray-400 group-hover:text-[#e74c3c] {% endif %} "></i>
                                            Bugs
                                        </a>
                                    </li>
                                    <li>
                                        <a href="{% url 'github_issues' %}"
                                           class="flex items-center transition-colors {% if request.resolver_match.url_name == 'github_issues' %} text-[#e74c3c] bg-[#feeae9] dark:bg-red-900/30 hover:bg-[#feeae9] dark:hover:bg-red-900/30 hover:text-[#e74c3c] cursor-default {% else %} text-gray-700 dark:text-gray-200 hover:text-[#e74c3c] dark:hover:text-[#e74c3c] hover:bg-gray-100 dark:hover:bg-gray-800 {% endif %} ">
                                            <i class="fas fa-bug w-5 mr-2 {% if request.resolver_match.url_name == 'github_issues' %} text-[#e74c3c] {% else %} text-gray-500 dark:text-gray-400 group-hover:text-[#e74c3c] {% endif %} "></i>
                                            Issues
                                        </a>
                                    </li>
                                    <li>
                                        <a href="{% url 'sizzle' %}"
                                           class="flex items-center transition-colors {% if request.resolver_match.url_name == 'sizzle' %} text-[#e74c3c] bg-[#feeae9] dark:bg-red-900/30 hover:bg-[#feeae9] dark:hover:bg-red-900/30 hover:text-[#e74c3c] cursor-default {% else %} text-gray-700 dark:text-gray-200 hover:text-[#e74c3c] dark:hover:text-[#e74c3c] hover:bg-gray-100 dark:hover:bg-gray-800 {% endif %} ">
                                            <i class="fas fa-fire w-5 mr-2 {% if request.resolver_match.url_name == 'sizzle' %} text-[#e74c3c] {% else %} text-gray-500 dark:text-gray-400 group-hover:text-[#e74c3c] {% endif %} "></i>
                                            Time Logs
                                        </a>
                                    </li>
                                    <li>
                                        <a href="{% url 'checkIN' %}"
                                           class="flex items-center transition-colors {% if request.resolver_match.url_name == 'checkIN' %} text-[#e74c3c] bg-[#feeae9] dark:bg-red-900/30 hover:bg-[#feeae9] dark:hover:bg-red-900/30 hover:text-[#e74c3c] cursor-default {% else %} text-gray-700 dark:text-gray-200 hover:text-[#e74c3c] dark:hover:text-[#e74c3c] hover:bg-gray-100 dark:hover:bg-gray-800 {% endif %} ">
                                            <i class="fas fa-user-check w-5 mr-2 {% if request.resolver_match.url_name == 'checkIN' %} text-[#e74c3c] {% else %} text-gray-500 dark:text-gray-400 group-hover:text-[#e74c3c] {% endif %} "></i>
                                            Check-In
                                        </a>
                                    </li>
                                    <li>
                                        <a href="{% url 'scoreboard' %}"
                                           class="flex items-center transition-colors {% if request.resolver_match.url_name == 'scoreboard' %} text-[#e74c3c] bg-[#feeae9] dark:bg-red-900/30 hover:bg-[#feeae9] dark:hover:bg-red-900/30 hover:text-[#e74c3c] cursor-default {% else %} text-gray-700 dark:text-gray-200 hover:text-[#e74c3c] dark:hover:text-[#e74c3c] hover:bg-gray-100 dark:hover:bg-gray-800 {% endif %} ">
                                            <i class="fas fa-trophy w-5 mr-2 {% if request.resolver_match.url_name == 'scoreboard' %} text-[#e74c3c] {% else %} text-gray-500 dark:text-gray-400 group-hover:text-[#e74c3c] {% endif %} "></i>
                                            Scoreboard
                                        </a>
                                    </li>
                                    <li>
                                        <a href="{% url 'hunts' %}"
                                           class="flex items-center transition-colors {% if request.resolver_match.url_name == 'hunts' %} text-[#e74c3c] bg-[#feeae9] dark:bg-red-900/30 hover:bg-[#feeae9] dark:hover:bg-red-900/30 hover:text-[#e74c3c] cursor-default {% else %} text-gray-700 dark:text-gray-200 hover:text-[#e74c3c] dark:hover:text-[#e74c3c] hover:bg-gray-100 dark:hover:bg-gray-800 {% endif %} ">
                                            <i class="fas fa-bug w-5 mr-2 {% if request.resolver_match.url_name == 'hunts' %} text-[#e74c3c] {% else %} text-gray-500 dark:text-gray-400 group-hover:text-[#e74c3c] {% endif %} "></i>
                                            Bounties
                                        </a>
                                    </li>
                                    <li>
                                        <a href="{% url 'reported_ips_list' %}"
                                           class="flex items-center transition-colors {% if request.resolver_match.url_name == 'reported_ips_list' %} text-[#e74c3c] bg-[#feeae9] dark:bg-red-900/30 hover:bg-[#feeae9] dark:hover:bg-red-900/30 hover:text-[#e74c3c] cursor-default {% else %} text-gray-700 dark:text-gray-200 hover:text-[#e74c3c] dark:hover:text-[#e74c3c] hover:bg-gray-100 dark:hover:bg-gray-800 {% endif %} ">
                                            <i class="fas fa-exclamation-triangle w-5 mr-2 {% if request.resolver_match.url_name == 'reported_ips_list' %} text-[#e74c3c] {% else %} text-gray-500 dark:text-gray-400 group-hover:text-[#e74c3c] {% endif %} "></i>
                                            Reported IPs
                                        </a>
                                    </li>
                                    <li>
                                        <a href="{% url 'trademark_search' %}"
                                           class="flex items-center transition-colors {% if request.resolver_match.url_name == 'trademark_search' %} text-[#e74c3c] bg-[#feeae9] dark:bg-red-900/30 hover:bg-[#feeae9] dark:hover:bg-red-900/30 hover:text-[#e74c3c] cursor-default {% else %} text-gray-700 dark:text-gray-200 hover:text-[#e74c3c] dark:hover:text-[#e74c3c] hover:bg-gray-100 dark:hover:bg-gray-800 {% endif %} ">
                                            <i class="fas fa-registered w-5 mr-2 {% if request.resolver_match.url_name == 'trademark_search' %} text-[#e74c3c] {% else %} text-gray-500 dark:text-gray-400 group-hover:text-[#e74c3c] {% endif %} "></i>
                                            Trademarks
                                        </a>
                                    </li>
                                </ul>
                                <h3 class="text-sm font-semibold text-[#e74c3c] uppercase mt-6 mb-4">Communication</h3>
                                <ul class="space-y-2">
                                    <li>
                                        <a href="{% url 'similarity_scan' %}"
                                           class="flex items-center transition-colors {% if request.resolver_match.url_name == 'similarity_scan' %} text-[#e74c3c] bg-[#feeae9] dark:bg-red-900/30 hover:bg-[#feeae9] dark:hover:bg-red-900/30 hover:text-[#e74c3c] cursor-default {% else %} text-gray-700 dark:text-gray-200 hover:text-[#e74c3c] dark:hover:text-[#e74c3c] hover:bg-gray-100 dark:hover:bg-gray-800 {% endif %} ">
                                            <i class="fas fa-clone w-5 mr-2 {% if request.resolver_match.url_name == 'similarity_scan' %} text-[#e74c3c] {% else %} text-gray-500 dark:text-gray-400 group-hover:text-[#e74c3c] {% endif %} "></i>
                                            SimilarityScan
                                        </a>
                                    </li>
                                    <li>
                                        <a href="{% url 'rooms_list' %}"
                                           class="flex items-center transition-colors {% if request.resolver_match.url_name == 'rooms_list' %} text-[#e74c3c] bg-[#feeae9] dark:bg-red-900/30 hover:bg-[#feeae9] dark:hover:bg-red-900/30 hover:text-[#e74c3c] cursor-default {% else %} text-gray-700 dark:text-gray-200 hover:text-[#e74c3c] dark:hover:text-[#e74c3c] hover:bg-gray-100 dark:hover:bg-gray-800 {% endif %} ">
                                            <i class="fas fa-door-open w-5 mr-2 {% if request.resolver_match.url_name == 'rooms_list' %} text-[#e74c3c] {% else %} text-gray-500 dark:text-gray-400 group-hover:text-[#e74c3c] {% endif %} "></i>
                                            Rooms
                                        </a>
                                    </li>
                                    <li>
                                        <a href="{% url 'video_call' %}"
                                           class="flex items-center transition-colors {% if request.resolver_match.url_name == 'video_call' %} text-[#e74c3c] bg-[#feeae9] dark:bg-red-900/30 hover:bg-[#feeae9] dark:hover:bg-red-900/30 hover:text-[#e74c3c] cursor-default {% else %} text-gray-700 dark:text-gray-200 hover:text-[#e74c3c] dark:hover:text-[#e74c3c] hover:bg-gray-100 dark:hover:bg-gray-800 {% endif %} ">
                                            <i class="fas fa-video w-5 mr-2 {% if request.resolver_match.url_name == 'video_call' %} text-[#e74c3c] {% else %} text-gray-500 dark:text-gray-400 group-hover:text-[#e74c3c] {% endif %} "></i>
                                            Video Call
                                        </a>
                                    </li>
                                    <li>
                                        <a href="{% url 'banned_apps' %}"
                                           class="flex items-center transition-colors {% if request.resolver_match.url_name == 'banned_apps' %} text-[#e74c3c] bg-[#feeae9] dark:bg-red-900/30 hover:bg-[#feeae9] dark:hover:bg-red-900/30 hover:text-[#e74c3c] cursor-default {% else %} text-gray-700 dark:text-gray-200 hover:text-[#e74c3c] dark:hover:text-[#e74c3c] hover:bg-gray-100 dark:hover:bg-gray-800 {% endif %} ">
                                            <i class="fas fa-ban w-5 mr-2 {% if request.resolver_match.url_name == 'banned_apps' %} text-[#e74c3c] {% else %} text-gray-500 dark:text-gray-400 group-hover:text-[#e74c3c] {% endif %} "></i>
                                            Banned Apps
                                        </a>
                                    </li>
                                </ul>
                            </div>
                            <!-- Column 2: Projects -->
                            <div>
                                <h3 class="text-sm font-semibold text-[#e74c3c] uppercase mb-4">Projects</h3>
                                <ul class="space-y-2">
                                    <li>
                                        <a href="{% url 'project_list' %}"
                                           class="flex items-center transition-colors {% if request.resolver_match.url_name == 'project_list' %} text-[#e74c3c] bg-[#feeae9] dark:bg-red-900/30 hover:bg-[#feeae9] dark:hover:bg-red-900/30 hover:text-[#e74c3c] cursor-default {% else %} text-gray-700 dark:text-gray-200 hover:text-[#e74c3c] dark:hover:text-[#e74c3c] hover:bg-gray-100 dark:hover:bg-gray-800 {% endif %} ">
                                            <i class="fas fa-box w-5 mr-2 {% if request.resolver_match.url_name == 'project_list' %} text-[#e74c3c] {% else %} text-gray-500 dark:text-gray-400 group-hover:text-[#e74c3c] {% endif %} "></i>
                                            Projects
                                        </a>
                                    </li>
                                    <li>
                                        <a href="{% url 'repo_list' %}"
                                           class="flex items-center transition-colors {% if request.resolver_match.url_name == 'repo_list' %} text-[#e74c3c] bg-[#feeae9] dark:bg-red-900/30 hover:bg-[#feeae9] dark:hover:bg-red-900/30 hover:text-[#e74c3c] cursor-default {% else %} text-gray-700 dark:text-gray-200 hover:text-[#e74c3c] dark:hover:text-[#e74c3c] hover:bg-gray-100 dark:hover:bg-gray-800 {% endif %} ">
                                            <i class="fab fa-github w-5 mr-2 {% if request.resolver_match.url_name == 'repo_list' %} text-[#e74c3c] {% else %} text-gray-500 dark:text-gray-400 group-hover:text-[#e74c3c] {% endif %} "></i>
                                            Repositories
                                        </a>
                                    </li>
                                    <li>
                                        <a href="{% url 'BiddingData' %}"
                                           class="flex items-center transition-colors {% if request.resolver_match.url_name == 'BiddingData' %} text-[#e74c3c] bg-[#feeae9] dark:bg-red-900/30 hover:bg-[#feeae9] dark:hover:bg-red-900/30 hover:text-[#e74c3c] cursor-default {% else %} text-gray-700 dark:text-gray-200 hover:text-[#e74c3c] dark:hover:text-[#e74c3c] hover:bg-gray-100 dark:hover:bg-gray-800 {% endif %} ">
                                            <i class="fas fa-money-bill-wave w-5 mr-2 {% if request.resolver_match.url_name == 'BiddingData' %} text-[#e74c3c] {% else %} text-gray-500 dark:text-gray-400 group-hover:text-[#e74c3c] {% endif %} "></i>
                                            Bid on Issues
                                        </a>
                                    </li>
                                    <li>
                                        <a href="{% url 'blt-tomato' %}"
                                           class="flex items-center transition-colors {% if request.resolver_match.url_name == 'blt-tomato' %} text-[#e74c3c] bg-[#feeae9] dark:bg-red-900/30 hover:bg-[#feeae9] dark:hover:bg-red-900/30 hover:text-[#e74c3c] cursor-default {% else %} text-gray-700 dark:text-gray-200 hover:text-[#e74c3c] dark:hover:text-[#e74c3c] hover:bg-gray-100 dark:hover:bg-gray-800 {% endif %} ">
                                            <i class="fas fa-seedling w-5 mr-2 {% if request.resolver_match.url_name == 'blt-tomato' %} text-[#e74c3c] {% else %} text-gray-500 dark:text-gray-400 group-hover:text-[#e74c3c] {% endif %} "></i>
                                            Funding
                                        </a>
                                    </li>
                                    <li>
                                        <a href="{% url 'bacon' %}"
                                           class="flex items-center transition-colors {% if request.resolver_match.url_name == 'bacon' %} text-[#e74c3c] bg-[#feeae9] dark:bg-red-900/30 hover:bg-[#feeae9] dark:hover:bg-red-900/30 hover:text-[#e74c3c] cursor-default {% else %} text-gray-700 dark:text-gray-200 hover:text-[#e74c3c] dark:hover:text-[#e74c3c] hover:bg-gray-100 dark:hover:bg-gray-800 {% endif %} ">
                                            <i class="fas fa-coins w-5 mr-2 {% if request.resolver_match.url_name == 'bacon' %} text-[#e74c3c] {% else %} text-gray-500 dark:text-gray-400 group-hover:text-[#e74c3c] {% endif %} "></i>
                                            BACON (coin)
                                        </a>
                                    </li>
                                    <li>
                                        <a href="{% url 'bacon_requests' %}"
                                           class="flex items-center transition-colors {% if request.resolver_match.url_name == 'bacon_requests' %} text-[#e74c3c] bg-[#feeae9] dark:bg-red-900/30 hover:bg-[#feeae9] dark:hover:bg-red-900/30 hover:text-[#e74c3c] cursor-default {% else %} text-gray-700 dark:text-gray-200 hover:text-[#e74c3c] dark:hover:text-[#e74c3c] hover:bg-gray-100 dark:hover:bg-gray-800 {% endif %} ">
                                            <i class="fas fa-hands-helping w-5 mr-2 {% if request.resolver_match.url_name == 'bacon_requests' %} text-[#e74c3c] {% else %} text-gray-500 dark:text-gray-400 group-hover:text-[#e74c3c] {% endif %} "></i>
                                            Bacon Requests
                                        </a>
                                    </li>
                                </ul>
                                <h3 class="text-sm font-semibold text-[#e74c3c] uppercase mt-6 mb-4">Users</h3>
                                <ul class="space-y-2">
                                    <li>
                                        <a href="{% url 'users' %}"
                                           class="flex items-center transition-colors {% if request.resolver_match.url_name == 'users' %} text-[#e74c3c] bg-[#feeae9] dark:bg-red-900/30 hover:bg-[#feeae9] dark:hover:bg-red-900/30 hover:text-[#e74c3c] cursor-default {% else %} text-gray-700 dark:text-gray-200 hover:text-[#e74c3c] dark:hover:text-[#e74c3c] hover:bg-gray-100 dark:hover:bg-gray-800 {% endif %} ">
                                            <i class="fas fa-user-friends w-5 mr-2 {% if request.resolver_match.url_name == 'users' %} text-[#e74c3c] {% else %} text-gray-500 dark:text-gray-400 group-hover:text-[#e74c3c] {% endif %} "></i>
                                            Users
                                        </a>
                                    </li>
                                    <li>
                                        <a href="{% url 'messaging' %}"
                                           class="flex items-center transition-colors {% if request.resolver_match.url_name == 'messaging' %} text-[#e74c3c] bg-[#feeae9] dark:bg-red-900/30 hover:bg-[#feeae9] dark:hover:bg-red-900/30 hover:text-[#e74c3c] cursor-default {% else %} text-gray-700 dark:text-gray-200 hover:text-[#e74c3c] dark:hover:text-[#e74c3c] hover:bg-gray-100 dark:hover:bg-gray-800 {% endif %} ">
                                            <i class="fas fa-envelope w-5 mr-2 {% if request.resolver_match.url_name == 'messaging' %} text-[#e74c3c] {% else %} text-gray-500 dark:text-gray-400 group-hover:text-[#e74c3c] {% endif %} "></i>
                                            Messaging
                                        </a>
                                    </li>
                                    <li>
                                        <a href="{% url 'user_challenges' %}"
                                           class="flex items-center transition-colors {% if request.resolver_match.url_name == 'user_challenges' %} text-[#e74c3c] bg-[#feeae9] dark:bg-red-900/30 hover:bg-[#feeae9] dark:hover:bg-red-900/30 hover:text-[#e74c3c] cursor-default {% else %} text-gray-700 dark:text-gray-200 hover:text-[#e74c3c] dark:hover:text-[#e74c3c] hover:bg-gray-100 dark:hover:bg-gray-800 {% endif %} ">
                                            <i class="fas fa-flag-checkered w-5 mr-2 {% if request.resolver_match.url_name == 'user_challenges' %} text-[#e74c3c] {% else %} text-gray-500 dark:text-gray-400 group-hover:text-[#e74c3c] {% endif %} "></i>
                                            Challenges
                                        </a>
                                    </li>
                                    <li>
                                        <a href="{% url 'staking_home' %}"
                                           class="flex items-center transition-colors {% if request.resolver_match.url_name == 'staking_home' %} text-[#e74c3c] bg-[#feeae9] dark:bg-red-900/30 hover:bg-[#feeae9] dark:hover:bg-red-900/30 hover:text-[#e74c3c] cursor-default {% else %} text-gray-700 dark:text-gray-200 hover:text-[#e74c3c] dark:hover:text-[#e74c3c] hover:bg-gray-100 dark:hover:bg-gray-800 {% endif %} ">
                                            <i class="fas fa-coins w-5 mr-2 {% if request.resolver_match.url_name == 'staking_home' %} text-[#e74c3c] {% else %} text-gray-500 dark:text-gray-400 group-hover:text-[#e74c3c] {% endif %} "></i>
                                            Staking
                                        </a>
                                    </li>
                                    <li>
                                        <a href="{% url 'leaderboard_global' %}"
                                           class="flex items-center transition-colors {% if request.resolver_match.url_name == 'leaderboard_global' %} text-[#e74c3c] bg-[#feeae9] dark:bg-red-900/30 hover:bg-[#feeae9] dark:hover:bg-red-900/30 hover:text-[#e74c3c] cursor-default {% else %} text-gray-700 dark:text-gray-200 hover:text-[#e74c3c] dark:hover:text-[#e74c3c] hover:bg-gray-100 dark:hover:bg-gray-800 {% endif %} ">
                                            <i class="fas fa-medal w-5 mr-2 {% if request.resolver_match.url_name == 'leaderboard_global' %} text-[#e74c3c] {% else %} text-gray-500 dark:text-gray-400 group-hover:text-[#e74c3c] {% endif %} "></i>
                                            Leaderboard
                                        </a>
                                    </li>
                                    <li>
                                        <a href="{% url 'contributors' %}"
                                           class="flex items-center transition-colors {% if request.resolver_match.url_name == 'contributors' %} text-[#e74c3c] bg-[#feeae9] dark:bg-red-900/30 hover:bg-[#feeae9] dark:hover:bg-red-900/30 hover:text-[#e74c3c] cursor-default {% else %} text-gray-700 dark:text-gray-200 hover:text-[#e74c3c] dark:hover:text-[#e74c3c] hover:bg-gray-100 dark:hover:bg-gray-800 {% endif %} ">
                                            <i class="fas fa-laptop-code w-5 mr-2 {% if request.resolver_match.url_name == 'contributors' %} text-[#e74c3c] {% else %} text-gray-500 dark:text-gray-400 group-hover:text-[#e74c3c] {% endif %} "></i>
                                            Contributors
                                        </a>
                                    </li>
                                    <li>
                                        <a href="{% url 'deletions' %}"
                                           class="flex items-center transition-colors {% if request.resolver_match.url_name == 'deletions' %} text-[#e74c3c] bg-[#feeae9] dark:bg-red-900/30 hover:bg-[#feeae9] dark:hover:bg-red-900/30 hover:text-[#e74c3c] cursor-default {% else %} text-gray-700 dark:text-gray-200 hover:text-[#e74c3c] dark:hover:text-[#e74c3c] hover:bg-gray-100 dark:hover:bg-gray-800 {% endif %} ">
                                            <i class="fas fa-trash-alt w-5 mr-2 {% if request.resolver_match.url_name == 'deletions' %} text-[#e74c3c] {% else %} text-gray-500 dark:text-gray-400 group-hover:text-[#e74c3c] {% endif %} "></i>
                                            Takedowns
                                        </a>
                                    </li>
                                    <li>
                                        <a href="{% url 'badges' %}"
                                           class="flex items-center transition-colors {% if request.resolver_match.url_name == 'badges' %} text-[#e74c3c] bg-[#feeae9] dark:bg-red-900/30 hover:bg-[#feeae9] dark:hover:bg-red-900/30 hover:text-[#e74c3c] cursor-default {% else %} text-gray-700 dark:text-gray-200 hover:text-[#e74c3c] dark:hover:text-[#e74c3c] hover:bg-gray-100 dark:hover:bg-gray-800 {% endif %} ">
                                            <i class="fas fa-certificate w-5 mr-2 {% if request.resolver_match.url_name == 'badges' %} text-[#e74c3c] {% else %} text-gray-500 dark:text-gray-400 group-hover:text-[#e74c3c] {% endif %} "></i>
                                            Badges
                                        </a>
                                    </li>
                                    <li>
                                        <a href="{% url 'adventure_list' %}"
                                           class="flex items-center transition-colors {% if request.resolver_match.url_name == 'adventure_list' or request.resolver_match.url_name == 'adventure_detail' %} text-[#e74c3c] bg-[#feeae9] dark:bg-red-900/30 hover:bg-[#feeae9] dark:hover:bg-red-900/30 hover:text-[#e74c3c] cursor-default {% else %} text-gray-700 dark:text-gray-200 hover:text-[#e74c3c] dark:hover:text-[#e74c3c] hover:bg-gray-100 dark:hover:bg-gray-800 {% endif %} ">
                                            <i class="fas fa-rocket w-5 mr-2 {% if request.resolver_match.url_name == 'adventure_list' or request.resolver_match.url_name == 'adventure_detail' %} text-[#e74c3c] {% else %} text-gray-500 dark:text-gray-400 group-hover:text-[#e74c3c] {% endif %} "></i>
                                            Adventures
                                        </a>
                                    </li>
                                    <li>
                                        <a href="{% url 'reminder_settings' %}"
                                           class="flex items-center transition-colors {% if request.resolver_match.url_name == 'reminder_settings' %} text-[#e74c3c] bg-[#feeae9] dark:bg-red-900/30 hover:bg-[#feeae9] dark:hover:bg-red-900/30 hover:text-[#e74c3c] cursor-default {% else %} text-gray-700 dark:text-gray-200 hover:text-[#e74c3c] dark:hover:text-[#e74c3c] hover:bg-gray-100 dark:hover:bg-gray-800 {% endif %} ">
                                            <i class="fas fa-bell w-5 mr-2 {% if request.resolver_match.url_name == 'reminder_settings' %} text-[#e74c3c] {% else %} text-gray-500 dark:text-gray-400 group-hover:text-[#e74c3c] {% endif %} "></i>
                                            Reminder Settings
                                        </a>
                                    </li>
                                </ul>
                                <h3 class="text-sm font-semibold text-[#e74c3c] uppercase mt-6 mb-4">Language</h3>
                                <form action="{% url 'set_language' %}"
                                      method="post"
                                      class="flex items-center">
                                    {% csrf_token %}
                                    <i class="fas fa-globe-americas w-5 mr-2 text-gray-700 dark:text-gray-300"></i>
                                    <select name="language"
                                            onchange="this.form.submit()"
                                            class="form-select w-full text-gray-700 dark:text-gray-300 hover:text-[#e74c3c] bg-white dark:bg-gray-800 border border-gray-300 dark:border-gray-600 rounded-md">
                                        {% get_current_language as LANGUAGE_CODE %}
                                        {% get_available_languages as LANGUAGES %}
                                        {% for lang_code, lang_name in LANGUAGES %}
                                            <option value="{{ lang_code }}"
                                                    {% if lang_code == LANGUAGE_CODE %}selected{% endif %}>
                                                {{ lang_name }}
                                            </option>
                                        {% endfor %}
                                    </select>
                                </form>
                            </div>
                            <!-- Column 3: Teams and About -->
                            <div>
                                <h3 class="text-sm font-semibold text-[#e74c3c] uppercase mb-4">Teams</h3>
                                <ul class="space-y-2">
                                    <li>
                                        <a href="{% url 'team_overview' %}"
                                           class="flex items-center transition-colors {% if request.resolver_match.url_name == 'team_overview' %} text-[#e74c3c] bg-[#feeae9] dark:bg-red-900/30 hover:bg-[#feeae9] dark:hover:bg-red-900/30 hover:text-[#e74c3c] cursor-default {% else %} text-gray-700 dark:text-gray-200 hover:text-[#e74c3c] dark:hover:text-[#e74c3c] hover:bg-gray-100 dark:hover:bg-gray-800 {% endif %} ">
                                            <i class="fas fa-users w-5 mr-2 {% if request.resolver_match.url_name == 'team_overview' %} text-[#e74c3c] {% else %} text-gray-500 dark:text-gray-400 group-hover:text-[#e74c3c] {% endif %} "></i>
                                            Teams
                                        </a>
                                    </li>
                                    <li>
                                        <a href="{% url 'team_challenges' %}"
                                           class="flex items-center transition-colors {% if request.resolver_match.url_name == 'team_challenges' %} text-[#e74c3c] bg-[#feeae9] dark:bg-red-900/30 hover:bg-[#feeae9] dark:hover:bg-red-900/30 hover:text-[#e74c3c] cursor-default {% else %} text-gray-700 dark:text-gray-200 hover:text-[#e74c3c] dark:hover:text-[#e74c3c] hover:bg-gray-100 dark:hover:bg-gray-800 {% endif %} ">
                                            <i class="fas fa-flag-checkered w-5 mr-2 {% if request.resolver_match.url_name == 'team_challenges' %} text-[#e74c3c] {% else %} text-gray-500 dark:text-gray-400 group-hover:text-[#e74c3c] {% endif %} "></i>
                                            Team Challenges
                                        </a>
                                    </li>
                                    <li>
                                        <a href="{% url 'team_leaderboard' %}"
                                           class="flex items-center transition-colors {% if request.resolver_match.url_name == 'team_leaderboard' %} text-[#e74c3c] bg-[#feeae9] dark:bg-red-900/30 hover:bg-[#feeae9] dark:hover:bg-red-900/30 hover:text-[#e74c3c] cursor-default {% else %} text-gray-700 dark:text-gray-200 hover:text-[#e74c3c] dark:hover:text-[#e74c3c] hover:bg-gray-100 dark:hover:bg-gray-800 {% endif %} ">
                                            <i class="fas fa-medal w-5 mr-2 {% if request.resolver_match.url_name == 'team_leaderboard' %} text-[#e74c3c] {% else %} text-gray-500 dark:text-gray-400 group-hover:text-[#e74c3c] {% endif %} "></i>
                                            Team Leaderboard
                                        </a>
                                    </li>
                                </ul>
                                <h3 class="text-sm font-semibold text-[#e74c3c] uppercase mt-6 mb-4">About Us</h3>
                                <ul class="space-y-2">
                                    <li>
                                        <a href="{% url 'about' %}"
                                           class="flex items-center transition-colors {% if request.resolver_match.url_name == 'about' %} text-[#e74c3c] bg-[#feeae9] dark:bg-red-900/30 hover:bg-[#feeae9] dark:hover:bg-red-900/30 hover:text-[#e74c3c] cursor-default {% else %} text-gray-700 dark:text-gray-200 hover:text-[#e74c3c] dark:hover:text-[#e74c3c] hover:bg-gray-100 dark:hover:bg-gray-800 {% endif %} ">
                                            <i class="fas fa-info-circle w-5 mr-2 {% if request.resolver_match.url_name == 'about' %} text-[#e74c3c] {% else %} text-gray-500 dark:text-gray-400 group-hover:text-[#e74c3c] {% endif %} "></i>
                                            About Us
                                        </a>
                                    </li>
                                    <li>
                                        <a href="{% url 'features' %}"
                                           class="flex items-center transition-colors {% if request.resolver_match.url_name == 'features' %} text-[#e74c3c] bg-[#feeae9] dark:bg-red-900/30 hover:bg-[#feeae9] dark:hover:bg-red-900/30 hover:text-[#e74c3c] cursor-default {% else %} text-gray-700 dark:text-gray-200 hover:text-[#e74c3c] dark:hover:text-[#e74c3c] hover:bg-gray-100 dark:hover:bg-gray-800 {% endif %} ">
                                            <i class="fa-solid fa-gear w-5 mr-2 {% if request.resolver_match.url_name == 'features' %} text-[#e74c3c] {% else %} text-gray-500 dark:text-gray-400 group-hover:text-[#e74c3c] {% endif %} "></i>
                                            Features
                                        </a>
                                    </li>
                                    <li>
                                        <a href="{% url 'sponsor' %}"
                                           class="flex items-center transition-colors {% if request.resolver_match.url_name == 'sponsor' %} text-[#e74c3c] bg-[#feeae9] dark:bg-red-900/30 hover:bg-[#feeae9] dark:hover:bg-red-900/30 hover:text-[#e74c3c] cursor-default {% else %} text-gray-700 dark:text-gray-200 hover:text-[#e74c3c] dark:hover:text-[#e74c3c] hover:bg-gray-100 dark:hover:bg-gray-800 {% endif %} ">
                                            <i class="fas fa-handshake w-5 mr-2 {% if request.resolver_match.url_name == 'sponsor' %} text-[#e74c3c] {% else %} text-gray-500 dark:text-gray-400 group-hover:text-[#e74c3c] {% endif %} "></i>
                                            Sponsorships
                                        </a>
                                    </li>
                                    <li>
                                        <a href="https://owasp.org/www-project-bug-logging-tool/"
                                           target="_blank"
                                           class="flex items-center text-gray-700 dark:text-gray-300 hover:text-[#e74c3c]"><i class="fas fa-shield-alt w-5 mr-2"></i>OWASP Project</a>
                                    </li>
                                    <li>
                                        <a href="{% url 'donate' %}"
                                           class="flex items-center transition-colors {% if request.resolver_match.url_name == 'donate' %} text-[#e74c3c] bg-[#feeae9] dark:bg-red-900/30 hover:bg-[#feeae9] dark:hover:bg-red-900/30 hover:text-[#e74c3c] cursor-default {% else %} text-gray-700 dark:text-gray-200 hover:text-[#e74c3c] dark:hover:text-[#e74c3c] hover:bg-gray-100 dark:hover:bg-gray-800 {% endif %} ">
                                            <i class="fas fa-donate w-5 mr-2 {% if request.resolver_match.url_name == 'donate' %} text-[#e74c3c] {% else %} text-gray-500 dark:text-gray-400 group-hover:text-[#e74c3c] {% endif %} "></i>
                                            Donations
                                        </a>
                                    </li>
                                    <li>
                                        <a href="{% url 'view_forum' %}"
                                           class="flex items-center transition-colors {% if request.resolver_match.url_name == 'view_forum' %} text-[#e74c3c] bg-[#feeae9] dark:bg-red-900/30 hover:bg-[#feeae9] dark:hover:bg-red-900/30 hover:text-[#e74c3c] cursor-default {% else %} text-gray-700 dark:text-gray-200 hover:text-[#e74c3c] dark:hover:text-[#e74c3c] hover:bg-gray-100 dark:hover:bg-gray-800 {% endif %} ">
                                            <i class="fas fa-comments w-5 mr-2 {% if request.resolver_match.url_name == 'view_forum' %} text-[#e74c3c] {% else %} text-gray-500 dark:text-gray-400 group-hover:text-[#e74c3c] {% endif %} "></i>
                                            Forum
                                        </a>
                                    </li>
                                </ul>
                                <h3 class="text-sm font-semibold text-[#e74c3c] uppercase mt-6 mb-4">Resources</h3>
                                <ul class="space-y-2">
                                    <li>
                                        <a href="https://www.figma.com/file/2lfEZKvqcb4WxRPYEwJqeE/OWASP-BLT?type=design&node-id=0%3A1&mode=design&t=Hy0GZXlVxBPHQMxr-1"
                                           target="_blank"
                                           class="flex items-center text-gray-700 dark:text-gray-300 hover:text-[#e74c3c]"><i class="fab fa-figma w-5 mr-2"></i>Design</a>
                                    </li>
                                    <li>
                                        <a href="{% url 'style_guide' %}"
                                           class="flex items-center transition-colors {% if request.resolver_match.url_name == 'style_guide' %} text-[#e74c3c] bg-[#feeae9] dark:bg-red-900/30 hover:bg-[#feeae9] dark:hover:bg-red-900/30 hover:text-[#e74c3c] cursor-default {% else %} text-gray-700 dark:text-gray-200 hover:text-[#e74c3c] dark:hover:text-[#e74c3c] hover:bg-gray-100 dark:hover:bg-gray-800 {% endif %} ">
                                            <i class="fas fa-palette w-5 mr-2 {% if request.resolver_match.url_name == 'style_guide' %} text-[#e74c3c] {% else %} text-gray-500 dark:text-gray-400 group-hover:text-[#e74c3c] {% endif %} "></i>
                                            Style Guide
                                        </a>
                                    </li>
                                    <li>
                                        <a href="https://github.com/OWASP-BLT/BLT/blob/main/website/templates/{{ current_template }}"
                                           target="_blank"
                                           class="flex items-center text-gray-700 dark:text-gray-300 hover:text-[#e74c3c]"><i class="fas fa-edit w-5 mr-2"></i>Edit this page</a>
                                    </li>
                                </ul>
                            </div>
                            <!-- Column 4: Contribute and GitHub -->
                            <div>
                                <h3 class="text-sm font-semibold text-[#e74c3c] uppercase mb-4">Contribute</h3>
                                <ul class="space-y-2">
                                    <li>
                                        <a href="{% url 'contribution_guidelines' %}"
                                           class="flex items-center transition-colors {% if request.resolver_match.url_name == 'contribution_guidelines' %} text-[#e74c3c] bg-[#feeae9] dark:bg-red-900/30 hover:bg-[#feeae9] dark:hover:bg-red-900/30 hover:text-[#e74c3c] cursor-default {% else %} text-gray-700 dark:text-gray-200 hover:text-[#e74c3c] dark:hover:text-[#e74c3c] hover:bg-gray-100 dark:hover:bg-gray-800 {% endif %} ">
                                            <i class="fas fa-hands-helping w-5 mr-2 {% if request.resolver_match.url_name == 'contribution_guidelines' %} text-[#e74c3c] {% else %} text-gray-500 dark:text-gray-400 group-hover:text-[#e74c3c] {% endif %} "></i>
                                            Contribute
                                        </a>
                                    </li>
                                    <li>
                                        <a href="https://github.com/OWASP/BLT/blob/main/Setup.md"
                                           target="_blank"
                                           class="flex items-center text-gray-700 dark:text-gray-300 hover:text-[#e74c3c]"><i class="fas fa-book w-5 mr-2"></i>Documentation</a>
                                    </li>
                                    <li>
                                        <a href="https://blt.owasp.org/swagger/"
                                           target="_blank"
                                           class="flex items-center text-gray-700 dark:text-gray-300 hover:text-[#e74c3c]"><i class="fas fa-cogs w-5 mr-2"></i>Developer API</a>
                                    </li>
                                    <li>
                                        <a href="{% url 'education' %}"
                                           class="flex items-center transition-colors {% if request.resolver_match.url_name == 'education' %} text-[#e74c3c] bg-[#feeae9] dark:bg-red-900/30 hover:bg-[#feeae9] dark:hover:bg-red-900/30 hover:text-[#e74c3c] cursor-default {% else %} text-gray-700 dark:text-gray-200 hover:text-[#e74c3c] dark:hover:text-[#e74c3c] hover:bg-gray-100 dark:hover:bg-gray-800 {% endif %} ">
                                            <i class="fas fa-tv w-5 mr-2 {% if request.resolver_match.url_name == 'education' %} text-[#e74c3c] {% else %} text-gray-500 dark:text-gray-400 group-hover:text-[#e74c3c] {% endif %} "></i>
                                            Education
                                        </a>
                                    </li>
                                    <li>
                                        <a href="{% url 'simulation_dashboard' %}"
                                           class="flex items-center transition-colors {% if request.resolver_match.url_name == 'simulation_dashboard' %} text-[#e74c3c] bg-[#feeae9] dark:bg-red-900/30 hover:bg-[#feeae9] dark:hover:bg-red-900/30 hover:text-[#e74c3c] cursor-default {% else %} text-gray-700 dark:text-gray-200 hover:text-[#e74c3c] dark:hover:text-[#e74c3c] hover:bg-gray-100 dark:hover:bg-gray-800 {% endif %} ">
                                            <i class="fas fa-flask w-5 mr-2 {% if request.resolver_match.url_name == 'simulation_dashboard' %} text-[#e74c3c] {% else %} text-gray-500 dark:text-gray-400 group-hover:text-[#e74c3c] {% endif %} "></i>
                                            Security Labs
                                        </a>
                                    </li>
                                    <li>
                                        <a href="{% url 'ossh_home' %}"
                                           class="flex items-center transition-colors {% if request.resolver_match.url_name == 'ossh_home' %} text-[#e74c3c] bg-[#feeae9] dark:bg-red-900/30 hover:bg-[#feeae9] dark:hover:bg-red-900/30 hover:text-[#e74c3c] cursor-default {% else %} text-gray-700 dark:text-gray-200 hover:text-[#e74c3c] dark:hover:text-[#e74c3c] hover:bg-gray-100 dark:hover:bg-gray-800 {% endif %} ">
                                            <i class="fas fa-hat-wizard w-5 mr-2 {% if request.resolver_match.url_name == 'ossh_home' %} text-[#e74c3c] {% else %} text-gray-500 dark:text-gray-400 group-hover:text-[#e74c3c] {% endif %} "></i>
                                            Open Source Sorting Hat
                                        </a>
                                    </li>
                                    <li>
                                        <a href="{% url 'gsoc' %}"
                                           class="flex items-center transition-colors {% if request.resolver_match.url_name == 'gsoc' %} text-[#e74c3c] bg-[#feeae9] dark:bg-red-900/30 hover:bg-[#feeae9] dark:hover:bg-red-900/30 hover:text-[#e74c3c] cursor-default {% else %} text-gray-700 dark:text-gray-200 hover:text-[#e74c3c] dark:hover:text-[#e74c3c] hover:bg-gray-100 dark:hover:bg-gray-800 {% endif %} ">
                                            <i class="fas fa-sun w-5 mr-2 {% if request.resolver_match.url_name == 'gsoc' %} text-[#e74c3c] {% else %} text-gray-500 dark:text-gray-400 group-hover:text-[#e74c3c] {% endif %} "></i>
                                            GSOC
                                        </a>
                                    </li>
                                    <li>
                                        <a href="{% url 'roadmap' %}"
                                           class="flex items-center transition-colors {% if request.resolver_match.url_name == 'roadmap' %} text-[#e74c3c] bg-[#feeae9] dark:bg-red-900/30 hover:bg-[#feeae9] dark:hover:bg-red-900/30 hover:text-[#e74c3c] cursor-default {% else %} text-gray-700 dark:text-gray-200 hover:text-[#e74c3c] dark:hover:text-[#e74c3c] hover:bg-gray-100 dark:hover:bg-gray-800 {% endif %} ">
                                            <i class="fas fa-road w-5 mr-2 {% if request.resolver_match.url_name == 'roadmap' %} text-[#e74c3c] {% else %} text-gray-500 dark:text-gray-400 group-hover:text-[#e74c3c] {% endif %} "></i>
                                            Roadmap
                                        </a>
                                    </li>
                                    <li>
                                        <a href="{% url 'submit-roadmap-pr' %}"
                                           class="flex items-center transition-colors {% if request.resolver_match.url_name == 'submit-roadmap-pr' %} text-[#e74c3c] bg-[#feeae9] dark:bg-red-900/30 hover:bg-[#feeae9] dark:hover:bg-red-900/30 hover:text-[#e74c3c] cursor-default {% else %} text-gray-700 dark:text-gray-200 hover:text-[#e74c3c] dark:hover:text-[#e74c3c] hover:bg-gray-100 dark:hover:bg-gray-800 {% endif %} ">
                                            <i class="fas fa-code-branch w-5 mr-2 {% if request.resolver_match.url_name == 'submit-roadmap-pr' %} text-[#e74c3c] {% else %} text-gray-500 dark:text-gray-400 group-hover:text-[#e74c3c] {% endif %} "></i>
                                            Submit PR for review
                                        </a>
                                    </li>
                                    <li>
                                        <a href="{% url 'github_issue_prompt' %}"
                                           class="flex items-center transition-colors {% if request.resolver_match.url_name == 'github_issue_prompt' %} text-[#e74c3c] bg-[#feeae9] dark:bg-red-900/30 hover:bg-[#feeae9] dark:hover:bg-red-900/30 hover:text-[#e74c3c] cursor-default {% else %} text-gray-700 dark:text-gray-200 hover:text-[#e74c3c] dark:hover:text-[#e74c3c] hover:bg-gray-100 dark:hover:bg-gray-800 {% endif %} ">
                                            <i class="fas fa-code-branch w-5 mr-2 {% if request.resolver_match.url_name == 'github_issue_prompt' %} text-[#e74c3c] {% else %} text-gray-500 dark:text-gray-400 group-hover:text-[#e74c3c] {% endif %} "></i>
                                            Create an Issue
                                        </a>
                                    </li>
                                </ul>
                                <h3 class="text-sm font-semibold text-[#e74c3c] uppercase mt-6 mb-4">GitHub</h3>
                                <ul class="space-y-2">
                                    <li>
                                        <a href="https://github.com/OWASP/BLT"
                                           target="_blank"
                                           class="flex items-center text-gray-700 dark:text-gray-300 hover:text-[#e74c3c]"><i class="fab fa-github w-5 mr-2"></i>GitHub</a>
                                    </li>
                                    <li>
                                        <a href="https://github.com/OWASP-BLT/BLT/"
                                           target="_blank"
                                           class="flex items-center text-gray-700 dark:text-gray-300 hover:text-[#e74c3c]"><i class="fas fa-code-branch w-5 mr-2"></i>BLT Core</a>
                                    </li>
                                    <li>
                                        <a href="https://github.com/OWASP-BLT/BLT-Flutter"
                                           target="_blank"
                                           class="flex items-center text-gray-700 dark:text-gray-300 hover:text-[#e74c3c]"><i class="fas fa-mobile-alt w-5 mr-2"></i>BLT Flutter</a>
                                    </li>
                                    <li>
                                        <a href="https://github.com/OWASP-BLT/BLT-Extension"
                                           target="_blank"
                                           class="flex items-center text-gray-700 dark:text-gray-300 hover:text-[#e74c3c]"><i class="fas fa-puzzle-piece w-5 mr-2"></i>BLT Extension</a>
                                    </li>
                                    <li>
                                        <a href="https://github.com/OWASP-BLT/BLT-Action"
                                           target="_blank"
                                           class="flex items-center text-gray-700 dark:text-gray-300 hover:text-[#e74c3c]"><i class="fas fa-play-circle w-5 mr-2"></i>BLT Action</a>
                                    </li>
                                    <li>
                                        <a href="https://github.com/OWASP-BLT/BLT-Bacon"
                                           target="_blank"
                                           class="flex items-center text-gray-700 dark:text-gray-300 hover:text-[#e74c3c]"><i class="fas fa-coins w-5 mr-2"></i>BLT BACON</a>
                                    </li>
                                    <li>
                                        <a href="https://github.com/OWASP-BLT/BLT-Lettuce"
                                           target="_blank"
                                           class="flex items-center text-gray-700 dark:text-gray-300 hover:text-[#e74c3c]"><i class="fas fa-leaf w-5 mr-2"></i>BLT Lettuce</a>
                                    </li>
                                </ul>
                            </div>
                            <!-- Column 5: Apps, Social, Site Info -->
                            <div>
                                <h3 class="text-sm font-semibold text-[#e74c3c] uppercase mb-4">Apps</h3>
                                <ul class="space-y-2">
                                    <li>
                                        <a href="https://apps.apple.com/us/app/owasp-blt/id6448071954"
                                           target="_blank"
                                           class="flex items-center text-gray-700 dark:text-gray-300 hover:text-[#e74c3c]"><i class="fab fa-apple w-5 mr-2"></i>iPhone App</a>
                                    </li>
                                    <li>
                                        <a href="{% url 'extension' %}"
                                           class="flex items-center transition-colors {% if request.resolver_match.url_name == 'extension' %} text-[#e74c3c] bg-[#feeae9] dark:bg-red-900/30 hover:bg-[#feeae9] dark:hover:bg-red-900/30 hover:text-[#e74c3c] cursor-default {% else %} text-gray-700 dark:text-gray-200 hover:text-[#e74c3c] dark:hover:text-[#e74c3c] hover:bg-gray-100 dark:hover:bg-gray-800 {% endif %} ">
                                            <i class="fas fa-puzzle-piece w-5 mr-2 {% if request.resolver_match.url_name == 'extension' %} text-[#e74c3c] {% else %} text-gray-500 dark:text-gray-400 group-hover:text-[#e74c3c] {% endif %} "></i>
                                            Chrome Extension
                                        </a>
                                    </li>
                                </ul>
                                <h3 class="text-sm font-semibold text-[#e74c3c] uppercase mt-6 mb-4">Social Links</h3>
                                <ul class="space-y-2">
                                    <li>
                                        <a href="https://x.com/owasp_blt"
                                           target="_blank"
                                           class="flex items-center text-gray-700 dark:text-gray-300 hover:text-[#e74c3c]"><i class="fab fa-x-twitter w-5 mr-2"></i>Twitter</a>
                                    </li>
                                    <li>
                                        <a href="https://www.facebook.com/groups/owaspfoundation/"
                                           target="_blank"
                                           class="flex items-center text-gray-700 dark:text-gray-300 hover:text-[#e74c3c]"><i class="fab fa-facebook w-5 mr-2"></i>Facebook</a>
                                    </li>
                                    <li>
                                        <a href="{% url 'post_list' %}"
                                           class="flex items-center transition-colors {% if request.resolver_match.url_name == 'post_list' %} text-[#e74c3c] bg-[#feeae9] dark:bg-red-900/30 hover:bg-[#feeae9] dark:hover:bg-red-900/30 hover:text-[#e74c3c] cursor-default {% else %} text-gray-700 dark:text-gray-200 hover:text-[#e74c3c] dark:hover:text-[#e74c3c] hover:bg-gray-100 dark:hover:bg-gray-800 {% endif %} ">
                                            <i class="fas fa-blog w-5 mr-2 {% if request.resolver_match.url_name == 'post_list' %} text-[#e74c3c] {% else %} text-gray-500 dark:text-gray-400 group-hover:text-[#e74c3c] {% endif %} "></i>
                                            Blog
                                        </a>
                                    </li>
                                    <li>
                                        <a href="https://owasp.org/slack/invite"
                                           target="_blank"
                                           class="flex items-center text-gray-700 dark:text-gray-300 hover:text-[#e74c3c]"><i class="fab fa-slack w-5 mr-2"></i>Slack</a>
                                    </li>
                                </ul>
                                <h3 class="text-sm font-semibold text-[#e74c3c] uppercase mt-6 mb-4">Site Info</h3>
                                <ul class="space-y-2">
                                    <li>
                                        <a href="{% url 'sitemap' %}"
                                           class="flex items-center transition-colors {% if request.resolver_match.url_name == 'sitemap' %} text-[#e74c3c] bg-[#feeae9] dark:bg-red-900/30 hover:bg-[#feeae9] dark:hover:bg-red-900/30 hover:text-[#e74c3c] cursor-default {% else %} text-gray-700 dark:text-gray-200 hover:text-[#e74c3c] dark:hover:text-[#e74c3c] hover:bg-gray-100 dark:hover:bg-gray-800 {% endif %} ">
                                            <i class="fas fa-sitemap w-5 mr-2 {% if request.resolver_match.url_name == 'sitemap' %} text-[#e74c3c] {% else %} text-gray-500 dark:text-gray-400 group-hover:text-[#e74c3c] {% endif %} "></i>
                                            Sitemap
                                        </a>
                                    </li>
                                    <li>
                                        <a href="{% url 'status_page' %}"
                                           class="flex items-center transition-colors {% if request.resolver_match.url_name == 'status_page' %} text-[#e74c3c] bg-[#feeae9] dark:bg-red-900/30 hover:bg-[#feeae9] dark:hover:bg-red-900/30 hover:text-[#e74c3c] cursor-default {% else %} text-gray-700 dark:text-gray-200 hover:text-[#e74c3c] dark:hover:text-[#e74c3c] hover:bg-gray-100 dark:hover:bg-gray-800 {% endif %} ">
                                            <i class="fas fa-check-circle w-5 mr-2 {% if request.resolver_match.url_name == 'status_page' %} text-[#e74c3c] {% else %} text-gray-500 dark:text-gray-400 group-hover:text-[#e74c3c] {% endif %} "></i>
                                            Status
                                        </a>
                                    </li>
                                    <li>
                                        <a href="{% url 'stats' %}"
                                           class="flex items-center transition-colors {% if request.resolver_match.url_name == 'stats' %} text-[#e74c3c] bg-[#feeae9] dark:bg-red-900/30 hover:bg-[#feeae9] dark:hover:bg-red-900/30 hover:text-[#e74c3c] cursor-default {% else %} text-gray-700 dark:text-gray-200 hover:text-[#e74c3c] dark:hover:text-[#e74c3c] hover:bg-gray-100 dark:hover:bg-gray-800 {% endif %} ">
                                            <i class="fas fa-chart-line w-5 mr-2 {% if request.resolver_match.url_name == 'stats' %} text-[#e74c3c] {% else %} text-gray-500 dark:text-gray-400 group-hover:text-[#e74c3c] {% endif %} "></i>
                                            Stats
                                        </a>
                                    </li>
                                    <li>
                                        <a href="{% url 'stats_dashboard' %}"
                                           class="flex items-center transition-colors {% if request.resolver_match.url_name == 'stats_dashboard' %} text-[#e74c3c] bg-[#feeae9] dark:bg-red-900/30 hover:bg-[#feeae9] dark:hover:bg-red-900/30 hover:text-[#e74c3c] cursor-default {% else %} text-gray-700 dark:text-gray-200 hover:text-[#e74c3c] dark:hover:text-[#e74c3c] hover:bg-gray-100 dark:hover:bg-gray-800 {% endif %} ">
                                            <i class="fas fa-chart-bar w-5 mr-2 {% if request.resolver_match.url_name == 'stats_dashboard' %} text-[#e74c3c] {% else %} text-gray-500 dark:text-gray-400 group-hover:text-[#e74c3c] {% endif %} "></i>
                                            Stats Dashboard
                                        </a>
                                    </li>
                                    <li>
                                        <a href="{% url 'template_list' %}"
                                           class="flex items-center transition-colors {% if request.resolver_match.url_name == 'template_list' %} text-[#e74c3c] bg-[#feeae9] dark:bg-red-900/30 hover:bg-[#feeae9] dark:hover:bg-red-900/30 hover:text-[#e74c3c] cursor-default {% else %} text-gray-700 dark:text-gray-200 hover:text-[#e74c3c] dark:hover:text-[#e74c3c] hover:bg-gray-100 dark:hover:bg-gray-800 {% endif %} ">
                                            <i class="fas fa-list w-5 mr-2 {% if request.resolver_match.url_name == 'template_list' %} text-[#e74c3c] {% else %} text-gray-500 dark:text-gray-400 group-hover:text-[#e74c3c] {% endif %} "></i>
                                            Template List
                                        </a>
                                    </li>
                                    <li>
                                        <a href="{% url 'website_stats' %}"
                                           class="flex items-center transition-colors {% if request.resolver_match.url_name == 'website_stats' %} text-[#e74c3c] bg-[#feeae9] dark:bg-red-900/30 hover:bg-[#feeae9] dark:hover:bg-red-900/30 hover:text-[#e74c3c] cursor-default {% else %} text-gray-700 dark:text-gray-200 hover:text-[#e74c3c] dark:hover:text-[#e74c3c] hover:bg-gray-100 dark:hover:bg-gray-800 {% endif %} ">
                                            <i class="fas fa-chart-line w-5 mr-2 {% if request.resolver_match.url_name == 'website_stats' %} text-[#e74c3c] {% else %} text-gray-500 dark:text-gray-400 group-hover:text-[#e74c3c] {% endif %} "></i>
                                            Website Stats
                                        </a>
                                    </li>
                                    <li>
                                        <a href="{% url 'terms' %}"
                                           class="flex items-center transition-colors {% if request.resolver_match.url_name == 'terms' %} text-[#e74c3c] bg-[#feeae9] dark:bg-red-900/30 hover:bg-[#feeae9] dark:hover:bg-red-900/30 hover:text-[#e74c3c] cursor-default {% else %} text-gray-700 dark:text-gray-200 hover:text-[#e74c3c] dark:hover:text-[#e74c3c] hover:bg-gray-100 dark:hover:bg-gray-800 {% endif %} ">
                                            <i class="fas fa-file-contract w-5 mr-2 {% if request.resolver_match.url_name == 'terms' %} text-[#e74c3c] {% else %} text-gray-500 dark:text-gray-400 group-hover:text-[#e74c3c] {% endif %} "></i>
                                            Terms
                                        </a>
                                    </li>
                                </ul>
                            </div>
                        </div>
                    </div>
                </div>
            </div>
            <!-- Search Bar -->
            <div class="flex-1 max-w-xl mx-4 hidden sm:block">
                <div class="relative flex items-center rounded-lg overflow-visible bg-white dark:bg-gray-800 border-2 border-[#e74c3c] dark:border-[#e74c3c] hover:bg-red-50 dark:hover:bg-gray-700 transition-colors duration-200">
                    <form class="w-full flex items-center"
                          action="{% url 'search' %}"
                          method="get">
                        <input type="hidden" name="type" id="filter-type" value="all">
                        <div class="relative w-full">
                            <input type="text"
                                   name="query"
                                   id="query-input"
                                   placeholder="Search here..."
                                   autocomplete="off"
                                   class="w-full pl-12 pr-4 py-2 text-gray-700 dark:text-gray-200 placeholder-gray-400 dark:placeholder-gray-500 placeholder:select-none placeholder:text-base bg-transparent outline-none">
                            <!-- Recent Searches Dropdown -->
                            {% if user.is_authenticated %}
                                <div id="recent-searches-dropdown"
                                     class="hidden absolute top-full left-0 right-0 mt-1 bg-white dark:bg-gray-800 border-2 border-[#e74c3c] dark:border-[#e74c3c] rounded-lg shadow-xl z-50 max-h-96 overflow-y-auto">
                                    <div class="px-4 py-2 border-b border-gray-200 dark:border-gray-700 flex justify-between items-center">
                                        <span class="text-sm font-semibold text-gray-700 dark:text-gray-300">Recent Searches</span>
                                        <button type="button"
                                                id="clear-search-history-header"
                                                class="text-xs text-red-600 hover:text-red-800 dark:text-red-400 dark:hover:text-red-300">
                                            Clear
                                        </button>
                                    </div>
                                    <div id="recent-searches-list" class="py-2">
                                        <!-- Populated via JavaScript -->
                                    </div>
                                </div>
                            {% endif %}
                        </div>
                        {% with request.resolver_match.url_name as url_name %}
                            {% if url_name != 'home' %}
                                <div class="relative border-l-2 border-red-500 flex">
                                    <button type="submit">
                                        <i class="fa-solid fa-arrow-right mx-2 text-red-500"></i>
                                    </button>
                                    <button id="organizations-btn"
                                            type="button"
                                            class="flex items-center h-full px-4 text-gray-700 dark:text-gray-300 hover:bg-gray-700 hover:text-white transition-colors duration-200 focus:outline-none">
                                        <i id="selected-icon" class="fas fa-check mr-2 text-red-500"></i>
                                        <span id="selected-filter" class="hidden md:inline">{% trans "All" %}</span>
                                        <i class="fa fa-chevron-down ml-2 text-red-500 text-sm"></i>
                                    </button>
                                    <div id="organizations-dropdown"
                                         class="z-50 hidden absolute bg-white dark:bg-gray-800 top-full left-0 w-max mt-2 rounded-lg shadow-xl border">
                                        <ul class="flex flex-col gap-2 px-4 py-2">
                                            <li>
                                                <button data-value="all"
                                                        class="block px-2 py-1 rounded filter-option hover:bg-gray-700 transition-colors duration-200">
                                                    <i class="fa fa-check mr-2 text-red-500"></i>
                                                    {% trans "All" %}
                                                </button>
                                            </li>
                                            <li>
                                                <button data-value="organizations"
                                                        class="block px-2 py-1 rounded filter-option hover:bg-gray-700 transition-colors duration-200">
                                                    <i class="fa fa-building fa-fw mr-2 text-red-500"></i>
                                                    {% trans "Organizations" %}
                                                </button>
                                            </li>
                                            <li>
                                                <button data-value="issues"
                                                        class="block px-2 py-1 rounded filter-option hover:bg-gray-700 transition-colors duration-200">
                                                    <i class="fa fa-bug fa-fw mr-2 text-red-500"></i>
                                                    {% trans "Issues" %}
                                                </button>
                                            </li>
                                            <li>
                                                <button data-value="domains"
                                                        class="block px-2 py-1 rounded filter-option hover:bg-gray-700 transition-colors duration-200">
                                                    <i class="fa fa-globe fa-fw mr-2 text-red-500"></i>
                                                    {% trans "Domains" %}
                                                </button>
                                            </li>
                                            <li>
                                                <button data-value="users"
                                                        class="block px-2 py-1 rounded filter-option hover:bg-gray-700 transition-colors duration-200">
                                                    <i class="fa fa-user-group fa-fw mr-2 text-red-500"></i>
                                                    {% trans "Users" %}
                                                </button>
                                            </li>
                                            <li>
                                                <button data-value="projects"
                                                        class="block px-2 py-1 rounded filter-option hover:bg-gray-700 transition-colors duration-200">
                                                    <i class="fa fa-box fa-fw mr-2 text-red-500">
                                                    </i> {% trans "Projects" %}
                                                </button>
                                            </li>
                                            <li>
                                                <button data-value="repos"
                                                        class="block px-2 py-1 rounded filter-option hover:bg-gray-700 transition-colors duration-200">
                                                    <i class="fa-brands fa-github fa-fw mr-2 text-red-500"></i>
                                                    {% trans "Repos" %}
                                                </button>
                                            </li>
                                        </ul>
                                    </div>
                                </div>
                            {% endif %}
                        {% endwith %}
                    </form>
                    <i class="fa fa-search absolute left-4 text-red-500 z-10 my-auto text-lg"></i>
                </div>
            </div>
            <!-- Mobile Search Button -->
            <button class="p-2 text-red-500 sm:hidden"
                    onclick="toggleMobileSearch()"
                    aria-label="Toggle mobile search"
                    type="button">
                <i class="fa fa-search text-3xl" aria-hidden="true"></i>
            </button>
            <!-- User Menu -->
            {% if request.user.is_authenticated %}
                <div class="flex justify-center items-center gap-4">
                    <!-- Dark Mode Toggle -->
                    {% include "dark_mode_toggle.html" %}
                    <div class="relative">
                        <button id="notificationButton"
                                class="relative py-2.5 px-3 rounded-lg hover:bg-gray-100 dark:hover:bg-gray-800 transition-colors duration-200">
                            <i class="fa fa-bell fa-lg text-zinc-700 dark:text-zinc-300"></i>
                            <!-- Badge is hidden by default -->
                            <span id="unreadCount"
                                  class="absolute top-0 right-0 bg-red-500 text-white text-xs rounded-full px-1.5 py-0.5 hidden">
                            </span>
                        </button>
                        <div id="notificationDropdown"
                             class="hidden absolute right-0 mt-[20px] w-80 bg-white dark:bg-gray-800 border border-gray-200 dark:border-gray-700 shadow-sm rounded-xl z-50 transition-colors">
                            <div class="p-4">
                                <div class="flex justify-between items-center mb-4">
                                    <h3 class="text-lg font-semibold text-gray-900 dark:text-gray-100">Notifications</h3>
                                </div>
                                <div id="notificationList"
                                     class="space-y-3 max-h-[400px] overflow-y-auto scrollbar-thin scrollbar-thumb-gray-300 scrollbar-track-gray-100">
                                    <!-- Notifications will be dynamically inserted here -->
                                </div>
                            </div>
                        </div>
                    </div>
                    <!-- Dropdown Button -->
                    <button id="dropdownButton"
                            class="relative flex items-center gap-2 md:gap-3 px-1.5 md:px-2 py-1 md:py-1.5 bg-white dark:bg-gray-800 border border-gray-200 dark:border-gray-700 rounded-lg md:rounded-xl hover:bg-gray-50 dark:hover:bg-gray-700 hover:border-gray-300 dark:hover:border-gray-600 transition-all duration-200 group"
                            type="button">
                        <div class="relative">
                            {% if request.user.userprofile.avatar %}
                                <img src="{{ request.user.userprofile.avatar }}"
                                     class="size-8 md:size-10 rounded-lg object-cover ring-2 ring-white"
                                     alt="User Avatar"
                                     width="40"
                                     height="40">
                            {% elif request.user.socialaccount_set.all.0.get_avatar_url %}
                                <img src="{{ request.user.socialaccount_set.all.0.get_avatar_url }}"
                                     class="size-8 md:size-10 rounded-lg object-cover ring-2 ring-white"
                                     alt="User Avatar"
                                     width="40"
                                     height="40">
                            {% else %}
                                {% gravatar request.user.email 40 '' 'gravatar rounded-lg size-8 md:size-10 object-cover ring-2 ring-white' %}
                            {% endif %}
                            <div class="absolute -bottom-1 -right-1 size-3 md:size-4 bg-green-500 rounded-md border-2 border-white"></div>
                        </div>
                        <div class="hidden sm:flex flex-col items-start">
                            <span class="text-xs md:text-sm font-medium text-gray-700 dark:text-gray-200 group-hover:text-gray-900 dark:group-hover:text-gray-100">@{{ request.user.username }}</span>
                            <span class="text-[10px] md:text-xs font-medium text-[#e74c3c] dark:text-[#e74c3c]">{{ request.user|score|default:"0" }} Points</span>
                        </div>
                        <svg class="w-3 h-3 md:w-4 md:h-4 text-gray-500 dark:text-gray-500 group-hover:text-gray-700 ml-1 md:ml-2"
                             xmlns="http://www.w3.org/2000/svg"
                             viewBox="0 0 20 20"
                             fill="currentColor">
                            <path fill-rule="evenodd" d="M5.293 7.293a1 1 0 011.414 0L10 10.586l3.293-3.293a1 1 0 111.414 1.414l-4 4a1 1 0 01-1.414 0l-4-4a1 1 0 010-1.414z" clip-rule="evenodd" />
                        </svg>
                    </button>
                    <!-- Dropdown Menu -->
                    <div id="dropdownMenu"
                         class="z-50 hidden absolute bg-white dark:bg-gray-800 md:w-[300px] top-[80px] right-5 border border-gray-200 dark:border-gray-700 shadow-sm rounded-md transition-colors">
                        <ul class="flex flex-col gap-1 p-2.5">
                            <li>
                                <a href="{% url 'account_profile' %}"
                                   class="flex items-center gap-1.5 py-2 px-3 text-gray-700 dark:text-gray-200 hover:bg-gray-100 dark:hover:bg-gray-700 rounded-md hover:text-[#e74c3c] dark:hover:text-[#e74c3c] transition-colors duration-200 font-medium">
                                    <i class="fa fa-user fa-fw"></i> {% trans "User Profile" %}
                                </a>
                            </li>
                            {% if user.is_superuser %}
                                <li>
                                    <a href="{% url 'admin:index' %}"
                                       class="flex items-center gap-1.5 py-2 px-3 text-gray-700 dark:text-gray-200 hover:bg-gray-100 dark:hover:bg-gray-700 rounded-md hover:text-[#e74c3c] dark:hover:text-[#e74c3c] transition-colors duration-200 font-medium">
                                        <i class="fa fa-cogs fa-fw"></i> {% trans "Admin Dashboard" %}
                                    </a>
                                </li>
                            {% endif %}
                            <li>
                                <a href="{% url 'start_hunt' %}"
                                   class="flex items-center gap-1.5 py-2 px-3 text-gray-700 dark:text-gray-200 hover:bg-gray-100 dark:hover:bg-gray-700 rounded-md hover:text-[#e74c3c] dark:hover:text-[#e74c3c] transition-colors duration-200 font-medium">
                                    <i class="fa fa-play fa-fw"></i> {% trans "Start a Bug Bounty" %}
                                </a>
                            </li>
                            <li>
                                <a href="{% url 'social' %}"
                                   class="flex items-center gap-1.5 py-2 px-3 hover:bg-gray-100 rounded-md hover:text-[#e74c3c] transition-colors duration-200 font-medium">
                                    <i class="fa fa-share fa-fw"></i> {% trans "Social" %}
                                </a>
                            </li>
                            <li>
                                <a href="{% url 'reminder_settings' %}"
                                   class="flex items-center gap-1.5 py-2 px-3 hover:bg-gray-100 rounded-md hover:text-[#e74c3c] transition-colors duration-200 font-medium">
                                    <i class="fas fa-bell w-5"></i> {% trans "Reminder Settings" %}
                                </a>
                            </li>
                            <li>
                                <a href="{% url 'account_change_password' %}"
                                   class="flex items-center gap-1.5 py-2 px-3 hover:bg-gray-100 rounded-md hover:text-[#e74c3c] transition-colors duration-200 font-medium">
                                    <i class="fa fa-gear fa-fw"></i> {% trans "Change Password" %}
                                </a>
                            </li>
                            <li>
                                <a href="{% url 'invite' %}"
                                   class="flex items-center gap-1.5 py-2 px-3 hover:bg-gray-100 rounded-md hover:text-[#e74c3c] transition-colors duration-200 font-medium">
                                    <i class="fa fa-paper-plane fa-fw"></i> {% trans "Invite an Organization" %}
                                </a>
                            </li>
                            <li>
                                <a href="{% url 'organization_view' %}"
                                   class="flex items-center gap-1.5 py-2 px-3 hover:bg-gray-100 rounded-md hover:text-[#e74c3c] transition-colors duration-200 font-medium">
                                    <i class="fa fa-building fa-fw"></i> {% trans "View Organization" %}
                                </a>
                            </li>
                            <li>
                                <a href="{% url 'organization_dashboard' %}"
                                   class="flex items-center gap-1.5 py-2 px-3 hover:bg-gray-100 rounded-md hover:text-[#e74c3c] transition-colors duration-200 font-medium">
                                    <i class="fa fa-gauge fa-fw"></i> {% trans "Organization Dashboard" %}
                                </a>
                            </li>
                            <li class="border my-2 w-full"></li>
                            <li>
                                <a class="flex items-center gap-1.5 py-3 px-4 bg-[#e74c3c] hover:bg-[#c0392b] hover:text-white rounded-md text-white transition-colors duration-200 font-bold"
                                   href="{% url 'account_logout' %}?next={{ request.path }}">
                                    <i class="fa fa-sign-out fa-fw"></i> {% trans "Logout" %}
                                </a>
                            </li>
                        </ul>
                    </div>
                </div>
            {% else %}
                <!-- Sign up and Log in Buttons -->
                <div class="flex items-center gap-4">
                    <!-- Dark Mode Toggle -->
                    <div class="hidden ml-4 md:block">{% include 'dark_mode_toggle.html' %}</div>
                    <div class="hidden lg:flex justify-center items-center gap-4">
                        <a href="{% url 'account_signup' %}"
                           class="inline-flex select-none items-center justify-center px-3 py-2 text-red-500 border-2 border-red-500 rounded-lg hover:bg-red-500 hover:text-white font-medium transition-colors duration-200">
                            {% trans "Signup" %}
                        </a>
                        <a href="{% url 'account_login' %}?next={{ request.path }}"
                           data-toggle="modal"
                           class="inline-flex select-none items-center justify-center px-3 py-2 text-red-500 border-2 border-red-500 rounded-lg hover:bg-red-500 hover:text-white font-medium transition-colors duration-200">
                            {% trans "Login" %}
                        </a>
                    </div>
                    <!-- Log in icon -->
                    <a href="{% url 'account_login' %}?next={{ request.path }}"
                       class="block lg:hidden m-2">
                        <i class="fa fa-user text-4xl text-red-500"></i>
                    </a>
                </div>
            {% endif %}
        </div>
    </div>
    <!-- Mobile Search Bar -->
    <div id="mobile-search"
         class="hidden sm:hidden md:hidden lg:hidden w-full px-4 py-3 bg-white dark:bg-gray-900 border-t border-gray-200 dark:border-gray-700 transition-colors">
        <form action="{% url 'search' %}" method="get" class="flex items-center">
            <div class="relative flex-1">
                <i class="fa fa-search absolute text-xl left-3 top-1/2 -translate-y-1/2 text-[#e74c3c]"></i>
                <input type="text"
                       name="query"
                       placeholder="Search here..."
                       class="w-full pl-10 pr-4 py-3 px-2 border-2 border-[#e74c3c] dark:border-[#e74c3c] rounded-lg text-gray-700 dark:text-gray-200 bg-white dark:bg-gray-800 placeholder-gray-400 dark:placeholder-gray-500 placeholder:select-none placeholder:text-base">
                <input type="hidden" name="type" id="mobile-filter-type" value="all">
            </div>
            <button type="submit"
                    aria-label="Search"
                    class="ml-2 py-3 px-4 bg-[#e74c3c] text-white rounded-lg hover:bg-red-600 dark:hover:bg-red-600 transition-colors focus:outline-none focus:ring-2 focus:ring-[#e74c3c] focus:ring-offset-2">
                <i class="fa fa-search text-xl" aria-hidden="true"></i>
            </button>
        </form>
    </div>
</nav>
<!-- Sidebar Script -->
<script>
    document.addEventListener('DOMContentLoaded', function() {
        const hamburgerButton = document.getElementById('hamburger-button');
        const sidebar = document.querySelector('.sidebar');
        
        if (hamburgerButton && sidebar) {
            hamburgerButton.addEventListener('click', function(e) {
                e.preventDefault();
                e.stopPropagation();
                sidebar.classList.toggle('-translate-x-full');
            });
            
            // Close sidebar when clicking outside
            document.addEventListener('click', function(e) {
                if (!hamburgerButton.contains(e.target) && !sidebar.contains(e.target)) {
                    sidebar.classList.add('-translate-x-full');
                }
            });
        }
    });
</script>
<!-- Chatbot -->
<div class="bg-gray-100 dark:bg-gray-900 chat-Zindex z-[9999] transition-colors">
    <div id="chatbot"
         class="fixed bottom-3 right-3 max-w-[400px] w-full bg-white dark:bg-gray-800 rounded-lg shadow-lg h-[600px] overflow-hidden hidden transition-colors">
        <div class="bg-[#e74c3c] dark:bg-[#e74c3c] text-white p-3 rounded-t-lg flex justify-between items-center">
            <h3 class="text-xl font-bold">Chat with BLT Bot</h3>
            <button id="closeChatbot" class="text-white text-2xl">×</button>
        </div>
        <div class="p-4">
            <div class="bg-red-100 dark:bg-red-900/30 p-3 rounded-lg mb-2 text-red-700 dark:text-red-300">
                <p class="text-base">We respond instantly!</p>
            </div>
            <div id="chat-log"
                 class="bg-gray-100 dark:bg-gray-700 p-3 rounded-lg max-h-[250px] h-[250px] overflow-y-auto relative transition-colors">
                <div id="loading"
                     class="hidden absolute bottom-1 left-1 flex items-center justify-center bg-white/90 dark:bg-gray-800/90 p-2 rounded-lg">
                    <svg class="animate-spin h-5 w-5 text-red-600"
                         xmlns="http://www.w3.org/2000/svg"
                         fill="none"
                         viewBox="0 0 24 24">
                        <circle class="opacity-25" cx="12" cy="12" r="10" stroke="currentColor" stroke-width="4"></circle>
                        <path class="opacity-75" fill="currentColor" d="M4 12a8 8 0 018-8V0C5.373 0 0 5.373 0 12h4zm2 5.291A7.962 7.962 0 014 12H0c0 3.042 1.135 5.824 3 7.938l3-2.647z">
                        </path>
                    </svg>
                    <span class="ml-2 text-gray-600 dark:text-gray-400">Loading...</span>
                </div>
            </div>
            <!-- Agents Section -->
            <div id="agents-section" class="mb-2 mt-2">
                <p class="text-xs text-gray-500 dark:text-gray-400 mb-2 font-medium">Agents</p>
                <div id="agent-buttons" class="flex flex-wrap gap-2">
                    <button class="agent-btn bg-blue-500 hover:bg-blue-600 text-white px-3 py-1.5 rounded-lg text-sm flex items-center gap-1.5"
                            data-agent="help"
                            title="Help Agent">
                        <i class="fas fa-question-circle"></i>
                        <span>Help</span>
                    </button>
                    <button class="agent-btn bg-green-500 hover:bg-green-600 text-white px-3 py-1.5 rounded-lg text-sm flex items-center gap-1.5"
                            data-agent="stats"
                            title="Stats Agent">
                        <i class="fas fa-chart-bar"></i>
                        <span>Stats</span>
                    </button>
                    <button class="agent-btn bg-purple-500 hover:bg-purple-600 text-white px-3 py-1.5 rounded-lg text-sm flex items-center gap-1.5"
                            data-agent="bid"
                            title="Bid Agent">
                        <i class="fas fa-gavel"></i>
                        <span>Bid</span>
                    </button>
                    <button class="agent-btn bg-yellow-500 hover:bg-yellow-600 text-white px-3 py-1.5 rounded-lg text-sm flex items-center gap-1.5"
                            data-agent="bacon"
                            title="Bacon Agent">
                        <i class="fas fa-coins"></i>
                        <span>Bacon</span>
                    </button>
                    <button class="agent-btn bg-red-500 hover:bg-red-600 text-white px-3 py-1.5 rounded-lg text-sm flex items-center gap-1.5"
                            data-agent="report"
                            title="Report Issue Agent">
                        <i class="fas fa-bug"></i>
                        <span>Report Issue</span>
                    </button>
                </div>
            </div>
            <!-- Report Issue Form (hidden by default) -->
            <div id="report-issue-form"
                 class="hidden mb-2 p-3 bg-gray-50 dark:bg-gray-700 rounded-lg border border-gray-200 dark:border-gray-600">
                <div class="flex justify-between items-center mb-2">
                    <h4 class="text-sm font-semibold text-gray-700 dark:text-gray-200">
                        <i class="fas fa-bug mr-1 text-red-500"></i> Report Issue
                    </h4>
                    <button id="close-report-form"
                            class="text-gray-500 hover:text-gray-700 dark:hover:text-gray-300">
                        <i class="fas fa-times"></i>
                    </button>
                </div>
                <div class="space-y-2">
                    <input type="url"
                           id="report-url"
                           placeholder="URL (current page if empty)"
                           class="w-full p-2 text-sm border border-gray-300 dark:border-gray-600 rounded-lg bg-white dark:bg-gray-800 text-gray-700 dark:text-gray-200">
                    <textarea id="report-description"
                              placeholder="Describe the issue..."
                              class="w-full p-2 text-sm border border-gray-300 dark:border-gray-600 rounded-lg bg-white dark:bg-gray-800 text-gray-700 dark:text-gray-200 resize-none"
                              rows="2"></textarea>
                    <div class="flex items-center gap-2">
                        <label class="flex items-center gap-1 text-sm text-gray-600 dark:text-gray-400 cursor-pointer">
                            <input type="checkbox"
                                   id="report-anonymous"
                                   class="rounded border-gray-300 text-red-500 focus:ring-red-500">
                            <span>Report anonymously</span>
                        </label>
                    </div>
                    <div class="space-y-2">
                        <p class="text-xs text-gray-500 dark:text-gray-400">Screenshot (required):</p>
                        <div class="flex items-center gap-2">
                            <button id="capture-fullpage-btn"
                                    class="flex-1 bg-gray-500 hover:bg-gray-600 text-white px-2 py-1.5 rounded-lg text-xs flex items-center justify-center gap-1">
                                <i class="fas fa-desktop"></i>
                                <span>Full Page</span>
                            </button>
                            <button id="capture-selection-btn"
                                    class="flex-1 bg-gray-500 hover:bg-gray-600 text-white px-2 py-1.5 rounded-lg text-xs flex items-center justify-center gap-1">
                                <i class="fas fa-crop-alt"></i>
                                <span>Select Area</span>
                            </button>
                        </div>
                    </div>
                    <div id="screenshot-preview" class="hidden">
                        <p class="text-xs text-gray-500 dark:text-gray-400 mb-1">Screenshot captured:</p>
                        <img id="screenshot-img"
                             class="w-full h-20 object-cover rounded border border-gray-300 dark:border-gray-600"
                             alt="Screenshot preview"
                             width="350"
                             height="80">
                    </div>
                    <button id="submit-report-btn"
                            class="w-full bg-red-500 hover:bg-red-600 text-white px-3 py-1.5 rounded-lg text-sm flex items-center justify-center gap-1.5">
                        <i class="fas fa-paper-plane"></i>
                        <span>Submit Report</span>
                    </button>
                </div>
            </div>
            <div class="flex flex-row gap-4 items-center mt-1 w-full"
                 id="chat-message-input-container">
                <input id="chat-message-input"
                       type="text"
<<<<<<< HEAD
                       class="w-full p-2 border-2 border-gray-300 dark:border-gray-600 placeholder:text-base rounded-lg bg-white dark:bg-gray-800 text-gray-700 dark:text-gray-200"
=======
                       class="w-full p-2 border-2 border-gray-300 dark:border-gray-600 placeholder:text-base rounded-lg dark:text-black"
>>>>>>> 1b75ca3b
                       placeholder="Enter your message...">
                <div class="flex flex-row gap-2 items-center shrink-0">
                    <button id="chat-message-submit"
                            class="bg-red-600 hover:bg-red-500 text-white p-2 rounded-lg">Send</button>
                    <button id="chat-message-clear"
                            class="bg-gray-300 dark:bg-gray-600 hover:bg-gray-200 text-black dark:text-white p-2 rounded-lg">
                        Clear
                    </button>
                </div>
            </div>
        </div>
    </div>
    <div id="chatIcon"
         class="fixed bottom-3 right-2 bg-red-600 rounded-full p-3 w-[55px] h-[55px] flex items-center justify-center cursor-pointer shadow-lg hover:opacity-80 transition-opacity">
        <svg class="w-10 h-10 text-white"
             aria-hidden="true"
             xmlns="http://www.w3.org/2000/svg"
             width="24"
             height="24"
             fill="currentColor"
             viewBox="0 0 24 24">
            <path fill-rule="evenodd" d="M3.559 4.544c.355-.35.834-.544 1.33-.544H19.11c.496 0 .975.194 1.33.544.356.35.559.829.559 1.331v9.25c0 .502-.203.981-.559 1.331-.355.35-.834.544-1.33.544H15.5l-2.7 3.6a1 1 0 0 1-1.6 0L8.5 17H4.889c-.496 0-.975-.194-1.33-.544A1.868 1.868 0 0 1 3 15.125v-9.25c0-.502.203-.981.559-1.331ZM7.556 7.5a1 1 0 1 0 0 2h8a1 1 0 0 0 0-2h-8Zm0 3.5a1 1 0 1 0 0 2H12a1 1 0 1 0 0-2H7.556Z" clip-rule="evenodd" />
        </svg>
    </div>
</div>
<!-- Scripts -->
<script>
        document.addEventListener('DOMContentLoaded', function () {
            const organizationsBtn = document.getElementById('organizations-btn');
            const organizationsDropdown = document.getElementById('organizations-dropdown');
            const queryInput = document.getElementById('query-input');
    
            // Function to get URL parameters
            function getUrlParameter(name) {
                const params = new URLSearchParams(window.location.search);
                return params.get(name);
            }
    
            // Set initial values from URL parameters if they exist
            const savedQuery = getUrlParameter('query');
            const savedType = getUrlParameter('type');
    
            if (queryInput && savedQuery) {
                queryInput.value = savedQuery;
            }
    
            if (savedType) {
                // Find the matching filter option
                const matchingOption = document.querySelector(`.filter-option[data-value="${savedType}"]`);
                if (matchingOption) {
                    const iconElement = matchingOption.querySelector('i');
                    const textContent = matchingOption.textContent.trim();
                    
                    const selectedIcon = document.getElementById('selected-icon');
                    const selectedFilter = document.getElementById('selected-filter');
                    const filterType = document.getElementById('filter-type');
                    
                    // Update the button display if elements exist
                    if (selectedIcon && selectedFilter && filterType) {
                        selectedIcon.className = iconElement.className + ' mr-2';
                        selectedFilter.textContent = textContent;
                        filterType.value = savedType;
                    }
                }
            }
    
            if (organizationsBtn && organizationsDropdown) {
                organizationsBtn.addEventListener('click', function (e) {
                    e.preventDefault();
                    e.stopPropagation();
    
                    const isHidden = organizationsDropdown.classList.toggle('hidden');
    
                    if (!isHidden) {
                        const btnRect = organizationsBtn.getBoundingClientRect();
                        Object.assign(organizationsDropdown.style, {
                            position: 'fixed',
                            top: `${btnRect.bottom}px`,
                            left: `${btnRect.left}px`,
                            minWidth: `${btnRect.width}px`,
                            display: 'block',
                        });
                    } else {
                        organizationsDropdown.style.display = 'none';
                    }
                });
    
                // Close dropdown when clicking outside
                document.addEventListener('click', function (e) {
                    if (!organizationsBtn.contains(e.target) && !organizationsDropdown.contains(e.target)) {
                        organizationsDropdown.classList.add('hidden');
                        organizationsDropdown.style.display = 'none';
                    }
                });
            }
    
            // Only add event listeners to filter options if they exist
            const filterOptions = document.querySelectorAll('.filter-option');
            if (filterOptions.length > 0) {
                filterOptions.forEach(option => {
                    option.addEventListener('click', function (e) {
                        e.preventDefault();
                        const iconElement = this.querySelector('i');
                        const textContent = this.textContent.trim();
                        const filterValue = this.getAttribute('data-value');
                        
                        const selectedIcon = document.getElementById('selected-icon');
                        const selectedFilter = document.getElementById('selected-filter');
                        const filterType = document.getElementById('filter-type');
                        
                        if (selectedIcon && selectedFilter && filterType) {
                            selectedIcon.className = iconElement.className + ' mr-2';
                            selectedFilter.textContent = textContent;
                            filterType.value = filterValue;
                        }
    
                        if (organizationsDropdown) {
                            organizationsDropdown.classList.add('hidden');
                            organizationsDropdown.style.display = 'none';
                        }
                    });
                });
            }
        });
</script>
<script>
        document.getElementById('chatIcon').addEventListener('click', function () {
            document.getElementById('chatbot').classList.remove('hidden');
            this.classList.add('hidden');
        });
    
        document.getElementById('closeChatbot').addEventListener('click', function () {
            document.getElementById('chatbot').classList.add('hidden');
            document.getElementById('chatIcon').classList.remove('hidden');
        });
    
        document.addEventListener('DOMContentLoaded', (event) => {
            const chatLog = document.querySelector('#chat-log');
            const chatInput = document.querySelector('#chat-message-input');
            const chatSubmit = document.querySelector('#chat-message-submit');
            const chatClear = document.querySelector('#chat-message-clear');
            const chatClose = document.querySelector('#closeChatbot');
            const loading = document.querySelector('#loading');
            const agentButtons = document.querySelectorAll('.agent-btn');
            const reportForm = document.querySelector('#report-issue-form');
            const closeReportForm = document.querySelector('#close-report-form');
            const captureFullpageBtn = document.querySelector('#capture-fullpage-btn');
            const captureSelectionBtn = document.querySelector('#capture-selection-btn');
            const submitReportBtn = document.querySelector('#submit-report-btn');
            const screenshotPreview = document.querySelector('#screenshot-preview');
            const screenshotImg = document.querySelector('#screenshot-img');
            
            let capturedScreenshot = null;
        
            function escapeHtml(text) {
                return text.replace(/</g , "&lt;").replace( />/g, "&gt;");
            }
            
            function addBotMessage(message, isHtml = false) {
                const content = isHtml ? message : escapeHtml(message);
                chatLog.innerHTML += '<div class="bg-blue-300 dark:bg-blue-700 text-black dark:text-white p-2 rounded-lg mb-2"><strong>Bot:</strong> ' + content + '</div>';
                chatLog.scrollTop = chatLog.scrollHeight;
            }
            
            function addUserMessage(message) {
                chatLog.innerHTML += '<div class="bg-green-300 dark:bg-green-700 text-black dark:text-white p-2 rounded-lg mb-2"><strong>You:</strong> ' + escapeHtml(message) + '</div>';
                chatLog.scrollTop = chatLog.scrollHeight;
            }
            
            function addSystemMessage(message, type = 'info') {
                const bgColor = type === 'error' ? 'bg-red-300 dark:bg-red-700' : 
                               type === 'success' ? 'bg-green-300 dark:bg-green-700' : 
                               'bg-gray-300 dark:bg-gray-600';
                chatLog.innerHTML += '<div class="' + bgColor + ' text-black dark:text-white p-2 rounded-lg mb-2 text-sm italic">' + escapeHtml(message) + '</div>';
                chatLog.scrollTop = chatLog.scrollHeight;
            }
            
            // Agent handlers
            function handleAgent(agentType) {
                let response = '';
                switch (agentType) {
                    case 'help':
                        response = '<strong>🤖 Help Agent</strong><br><br>' +
                            '<strong>Available Agents:</strong><br>' +
                            '• <strong>Help</strong> - Show available agents and commands<br>' +
                            '• <strong>Stats</strong> - View platform statistics<br>' +
                            '• <strong>Bid</strong> - Learn about bidding on issues<br>' +
                            '• <strong>Bacon</strong> - Learn about BACON tokens<br>' +
                            '• <strong>Report Issue</strong> - Report a bug with screenshot (anonymous option available)<br><br>' +
                            'You can also type messages directly to chat!';
                        addBotMessage(response, true);
                        break;
                        
                    case 'stats':
                        response = '<strong>📊 Stats Agent</strong><br><br>' +
                            'Platform statistics are available on the dashboard.<br>' +
                            'Visit <a href="/stats/" class="text-blue-600 dark:text-blue-400 underline">Stats Page</a> for detailed analytics.';
                        addBotMessage(response, true);
                        break;
                        
                    case 'bid':
                        response = '<strong>💰 Bid Agent</strong><br><br>' +
                            'You can bid on open issues to earn rewards!<br>' +
                            '• Visit <a href="/bidding/" class="text-blue-600 dark:text-blue-400 underline">Bidding Page</a> to see available issues<br>' +
                            '• Place bids on issues you want to work on<br>' +
                            '• Complete issues to earn BACON tokens';
                        addBotMessage(response, true);
                        break;
                        
                    case 'bacon':
                        response = '<strong>🥓 Bacon Agent</strong><br><br>' +
                            'BACON is our reward token system!<br>' +
                            '• Earn BACON by reporting bugs and contributing<br>' +
                            '• Visit <a href="/bacon/" class="text-blue-600 dark:text-blue-400 underline">Bacon Page</a> for more info<br>' +
                            '• Track your earnings on your profile';
                        addBotMessage(response, true);
                        break;
                        
                    case 'report':
                        addSystemMessage('Opening Report Issue form...', 'info');
                        reportForm.classList.remove('hidden');
                        document.querySelector('#report-url').value = window.location.href;
                        break;
                        
                    default:
                        addBotMessage('Unknown agent. Use the Help agent to see available options.');
                }
            }
            
            // Handle agent button clicks
            agentButtons.forEach(button => {
                button.addEventListener('click', function () {
                    const agent = this.getAttribute('data-agent');
                    handleAgent(agent);
                });
            });
            
            // Close report form
            if (closeReportForm) {
                closeReportForm.addEventListener('click', function() {
                    reportForm.classList.add('hidden');
                    capturedScreenshot = null;
                    screenshotPreview.classList.add('hidden');
                    document.querySelector('#report-description').value = '';
                    document.querySelector('#report-anonymous').checked = false;
                });
            }
            
            // Load html2canvas if not available
            async function loadHtml2Canvas() {
                if (typeof html2canvas === 'undefined') {
                    const script = document.createElement('script');
                    script.src = 'https://cdnjs.cloudflare.com/ajax/libs/html2canvas/1.4.1/html2canvas.min.js';
                    script.integrity = 'sha512-BNaRQnYJYiPSqHHDb58B0yaPfCu+Wgds8Gp/gU33kqBtgNS4tSPHuGibyoeqMV/TJlSKda6FXzoEyYGjTe+vXA==';
                    script.crossOrigin = 'anonymous';
                    document.head.appendChild(script);
                    await new Promise((resolve, reject) => {
                        script.onload = resolve;
                        script.onerror = reject;
                    });
                }
            }
            
            // Capture full page screenshot
            if (captureFullpageBtn) {
                captureFullpageBtn.addEventListener('click', async function() {
                    addSystemMessage('Capturing full page screenshot...', 'info');
                    
                    try {
                        await loadHtml2Canvas();
                        
                        const chatbot = document.getElementById('chatbot');
                        chatbot.style.display = 'none';
                        
                        const canvas = await html2canvas(document.body, {
                            scale: 0.5,
                            logging: false,
                            useCORS: true
                        });
                        
                        chatbot.style.display = '';
                        capturedScreenshot = canvas.toDataURL('image/png');
                        screenshotImg.src = capturedScreenshot;
                        screenshotPreview.classList.remove('hidden');
                        
                        addSystemMessage('Full page screenshot captured!', 'success');
                    } catch (error) {
                        console.error('Screenshot error:', error);
                        addSystemMessage('Failed to capture screenshot.', 'error');
                    }
                });
            }
            
            // Capture selected area screenshot
            if (captureSelectionBtn) {
                captureSelectionBtn.addEventListener('click', async function() {
                    addSystemMessage('Click and drag to select an area...', 'info');
                    
                    try {
                        await loadHtml2Canvas();
                        
                        const chatbot = document.getElementById('chatbot');
                        chatbot.style.display = 'none';
                        
                        // Create selection overlay
                        const overlay = document.createElement('div');
                        overlay.id = 'screenshot-overlay';
                        overlay.style.cssText = 'position:fixed;top:0;left:0;width:100%;height:100%;background:rgba(0,0,0,0.3);cursor:crosshair;z-index:99999;';
                        
                        const selectionBox = document.createElement('div');
                        selectionBox.id = 'selection-box';
                        selectionBox.style.cssText = 'position:fixed;border:2px dashed #e74c3c;background:rgba(231,76,60,0.1);display:none;z-index:100000;';
                        
                        const instructions = document.createElement('div');
                        instructions.style.cssText = 'position:fixed;top:20px;left:50%;transform:translateX(-50%);background:#e74c3c;color:white;padding:10px 20px;border-radius:8px;z-index:100001;font-size:14px;';
                        instructions.textContent = 'Click and drag to select area. Press ESC to cancel.';
                        
                        document.body.appendChild(overlay);
                        document.body.appendChild(selectionBox);
                        document.body.appendChild(instructions);
                        
                        let startX, startY, isSelecting = false;
                        
                        const cleanup = () => {
                            overlay.remove();
                            selectionBox.remove();
                            instructions.remove();
                            chatbot.style.display = '';
                        };
                        
                        const handleKeydown = (e) => {
                            if (e.key === 'Escape') {
                                cleanup();
                                document.removeEventListener('keydown', handleKeydown);
                                addSystemMessage('Selection cancelled.', 'info');
                            }
                        };
                        document.addEventListener('keydown', handleKeydown);
                        
                        overlay.addEventListener('mousedown', (e) => {
                            isSelecting = true;
                            startX = e.clientX;
                            startY = e.clientY;
                            selectionBox.style.left = startX + 'px';
                            selectionBox.style.top = startY + 'px';
                            selectionBox.style.width = '0';
                            selectionBox.style.height = '0';
                            selectionBox.style.display = 'block';
                        });
                        
                        overlay.addEventListener('mousemove', (e) => {
                            if (!isSelecting) return;
                            const currentX = e.clientX;
                            const currentY = e.clientY;
                            const width = Math.abs(currentX - startX);
                            const height = Math.abs(currentY - startY);
                            selectionBox.style.left = Math.min(startX, currentX) + 'px';
                            selectionBox.style.top = Math.min(startY, currentY) + 'px';
                            selectionBox.style.width = width + 'px';
                            selectionBox.style.height = height + 'px';
                        });
                        
                        overlay.addEventListener('mouseup', async (e) => {
                            if (!isSelecting) return;
                            isSelecting = false;
                            
                            const rect = {
                                x: parseInt(selectionBox.style.left),
                                y: parseInt(selectionBox.style.top),
                                width: parseInt(selectionBox.style.width),
                                height: parseInt(selectionBox.style.height)
                            };
                            
                            if (rect.width < 10 || rect.height < 10) {
                                cleanup();
                                document.removeEventListener('keydown', handleKeydown);
                                addSystemMessage('Selection too small. Please try again.', 'error');
                                return;
                            }
                            
                            cleanup();
                            document.removeEventListener('keydown', handleKeydown);
                            
                            // Capture full page first, then crop
                            const fullCanvas = await html2canvas(document.body, {
                                scale: 1,
                                logging: false,
                                useCORS: true
                            });
                            
                            // Create cropped canvas
                            const croppedCanvas = document.createElement('canvas');
                            croppedCanvas.width = rect.width;
                            croppedCanvas.height = rect.height;
                            const ctx = croppedCanvas.getContext('2d');
                            ctx.drawImage(fullCanvas, rect.x, rect.y, rect.width, rect.height, 0, 0, rect.width, rect.height);
                            
                            capturedScreenshot = croppedCanvas.toDataURL('image/png');
                            screenshotImg.src = capturedScreenshot;
                            screenshotPreview.classList.remove('hidden');
                            
                            addSystemMessage('Area screenshot captured!', 'success');
                        });
                        
                    } catch (error) {
                        console.error('Screenshot error:', error);
                        addSystemMessage('Failed to capture screenshot.', 'error');
                    }
                });
            }
            
            // Submit issue report
            if (submitReportBtn) {
                submitReportBtn.addEventListener('click', async function() {
                    const url = document.querySelector('#report-url').value.trim() || window.location.href;
                    const description = document.querySelector('#report-description').value.trim();
                    const anonymous = document.querySelector('#report-anonymous').checked;
                    
                    if (!description) {
                        addSystemMessage('Please provide a description of the issue.', 'error');
                        return;
                    }
                    
                    if (!capturedScreenshot) {
                        addSystemMessage('Screenshot is required. Please capture a full page or select an area.', 'error');
                        return;
                    }
                    
                    loading.classList.remove('hidden');
                    addSystemMessage('Submitting issue report...', 'info');
                    
                    try {
                        const response = await fetch('/api/chatbot/report-issue/', {
                            method: 'POST',
                            headers: {
                                'Content-Type': 'application/json',
                                'X-CSRFToken': '{{ csrf_token }}'
                            },
                            body: JSON.stringify({
                                url: url,
                                description: description,
                                screenshot: capturedScreenshot,
                                anonymous: anonymous
                            })
                        });
                        
                        const data = await response.json();
                        
                        if (response.ok && data.success) {
                            addSystemMessage('Issue reported successfully! ' + (data.issue_url ? 'View it at: ' + data.issue_url : ''), 'success');
                            // Reset form
                            reportForm.classList.add('hidden');
                            capturedScreenshot = null;
                            screenshotPreview.classList.add('hidden');
                            document.querySelector('#report-description').value = '';
                            document.querySelector('#report-anonymous').checked = false;
                        } else {
                            addSystemMessage('Failed to report issue: ' + (data.error || 'Unknown error'), 'error');
                        }
                    } catch (error) {
                        console.error('Report error:', error);
                        addSystemMessage('Failed to submit report. Please try again.', 'error');
                    } finally {
                        loading.classList.add('hidden');
                    }
                });
            }
        
            chatSubmit.onclick = function () {
                const message = chatInput.value.trim();
                chatInput.value = '';
                if (message === "") return;
        
                addUserMessage(message);
                loading.classList.remove('hidden');
        
                // Check for slash command (legacy support)
                if (message.startsWith('/')) {
                    const command = message.split(' ')[0].toLowerCase();
                    const agentMap = {
                        '/help': 'help',
                        '/stats': 'stats',
                        '/bid': 'bid',
                        '/bacon': 'bacon',
                        '/report': 'report'
                    };
                    
                    if (agentMap[command]) {
                        handleAgent(agentMap[command]);
                        loading.classList.add('hidden');
                        return;
                    }
                }
        
                fetch('/api/chatbot/conversation/', {
                    method: 'POST',
                    headers: {
                        'Content-Type': 'application/json',
                    },
                    body: JSON.stringify({ question: message }),
                })
                    .then(response => {
                        if (!response.ok) {
                            if (response.status === 429) {
                                throw new Error('Rate limit exceeded');
                            }
                            throw new Error('Network response was not ok');
                        }
                        return response.json();
                    })
                    .then(data => {
                        addBotMessage(data.answer);
                        loading.classList.add('hidden');
                    })
                    .catch((error) => {
                        let errorMessage = 'Sorry, I am unable to process your request at the moment. Please try again later.';
                        if (error.message === 'Rate limit exceeded') {
                            errorMessage = 'The request limit has been reached. Please try again later.';
                        }
                        addSystemMessage(errorMessage, 'error');
                        loading.classList.add('hidden');
                    });
            };
        
            function clearChat() {
                    chatInput.value = "";
                    chatInput.focus();
                    loading.classList.remove('hidden');

                fetch('/api/chatbot/conversation/', {
                    method: 'POST',
                    headers: {
                        'Content-Type': 'application/json',
                    },
                    body: JSON.stringify({ question: "exit" }),
                })
                    .then(response => response.json())
                    .then(data => {
                        chatLog.innerHTML = '';
                        loading.classList.add('hidden');
                    })
                    .catch((error) => {
                        console.error('Error:', error);
                        chatLog.innerHTML = '';
                        loading.classList.add('hidden');
                    });
            }
        
            chatClear.onclick = clearChat;
            chatClose.onclick = clearChat;
        
            chatInput.addEventListener('keyup', function (event) {
                if (event.keyCode === 13) {  // Enter key
                    chatSubmit.click();
                }
            });
        });

        document.addEventListener('DOMContentLoaded', function () {
            const dropdownButton = document.getElementById('dropdownButton');
            const dropdownMenu = document.getElementById('dropdownMenu');
        
            if (dropdownButton && dropdownMenu) {
                // Toggle dropdown on button click
                dropdownButton.addEventListener('click', function (e) {
                    e.preventDefault();
                    e.stopPropagation();
                    dropdownMenu.classList.toggle('hidden');
                });
        
                // Close dropdown when clicking outside
                document.addEventListener('click', function (e) {
                    if (!dropdownButton.contains(e.target) && !dropdownMenu.contains(e.target)) {
                        dropdownMenu.classList.add('hidden');
                    }
                });
            }
        });
        
</script>
<script>
        function toggleMobileSearch() {
            const mobileSearch = document.getElementById('mobile-search');
            mobileSearch.classList.toggle('hidden');
            mobileSearch.classList.toggle('active');
        }
</script>
<script>
    // Recent Searches Dropdown Functionality
    {% if user.is_authenticated %}
    document.addEventListener("DOMContentLoaded", function () {
        const queryInput = document.getElementById("query-input");
        const recentSearchesDropdown = document.getElementById("recent-searches-dropdown");
        const recentSearchesList = document.getElementById("recent-searches-list");
        const clearHistoryBtn = document.getElementById("clear-search-history-header");
        
        if (!queryInput || !recentSearchesDropdown) return;
        
        let recentSearches = [];
        
        // Fetch recent searches
        async function fetchRecentSearches() {
            try {
                const response = await fetch("{% url 'search_history_api' %}", {
                    method: "GET",
                    headers: {
                        "X-CSRFToken": "{{ csrf_token }}",
                    },
                });
                
                if (response.ok) {
                    recentSearches = await response.json();
                    displayRecentSearches();
                }
            } catch (error) {
                console.error("Error fetching recent searches:", error);
            }
        }
        
        // Display recent searches in dropdown
        function displayRecentSearches() {
            if (recentSearches.length === 0) {
                recentSearchesList.innerHTML = '<div class="px-4 py-2 text-sm text-gray-500 dark:text-gray-400">No recent searches</div>';
                return;
            }
            
            recentSearchesList.innerHTML = recentSearches.slice(0, 10).map(search => {
                const searchTypeDisplay = search.search_type === 'all' ? 'All' : 
                    search.search_type.charAt(0).toUpperCase() + search.search_type.slice(1);
                // Ensure search.id is a number to prevent XSS
                const searchId = parseInt(search.id, 10);
                if (isNaN(searchId)) {
                    return ''; // Skip invalid entries
                }
                return `
                    <div class="flex items-center justify-between px-4 py-2 hover:bg-gray-100 dark:hover:bg-gray-700 group">
                        <a href="{% url 'search' %}?query=${encodeURIComponent(search.query)}&type=${encodeURIComponent(search.search_type)}" class="flex-1 text-gray-700 dark:text-gray-300 text-sm">
                            <div class="flex items-center justify-between">
                                <span>${escapeHtml(search.query)}</span>
                                <span class="text-xs text-gray-500 dark:text-gray-400 ml-2">${searchTypeDisplay}</span>
                            </div>
                        </a>
                        <button type="button" class="ml-2 opacity-0 group-hover:opacity-100 transition-opacity text-gray-400 hover:text-red-600 dark:hover:text-red-400 p-1" onclick="deleteSearchItem(event, ${searchId})" title="Delete this search">
                            <i class="fa fa-times text-xs"></i>
                        </button>
                    </div>
                `;
            }).filter(html => html !== '').join('');
        }
        
        // Escape HTML to prevent XSS
        function escapeHtml(text) {
            const div = document.createElement('div');
            div.textContent = text;
            return div.innerHTML;
        }
        
        // Show dropdown on focus
        queryInput.addEventListener("focus", function() {
            if (recentSearches.length === 0) {
                fetchRecentSearches();
            }
            recentSearchesDropdown.classList.remove("hidden");
        });
        
        // Hide dropdown when clicking outside
        document.addEventListener("click", function(e) {
            if (!queryInput.contains(e.target) && !recentSearchesDropdown.contains(e.target)) {
                recentSearchesDropdown.classList.add("hidden");
            }
        });
        
        // Delete single search item
        window.deleteSearchItem = async function(e, searchId) {
            e.preventDefault();
            e.stopPropagation();
            
            // Validate searchId is a number
            const id = parseInt(searchId, 10);
            if (isNaN(id) || id <= 0) {
                alert("Invalid search item ID.");
                return;
            }
            
            try {
                const response = await fetch("{% url 'search_history_api' %}?id=" + id, {
                    method: "DELETE",
                    headers: {
                        "X-CSRFToken": "{{ csrf_token }}",
                        "Content-Type": "application/json",
                    },
                });
                
                if (response.ok) {
                    // Remove from local array and refresh display
                    recentSearches = recentSearches.filter(s => s.id !== id);
                    displayRecentSearches();
                } else {
                    alert("Failed to delete search item.");
                }
            } catch (error) {
                console.error("Error deleting search item:", error);
                alert("Failed to delete search item.");
            }
        };
        
        // Clear history handler
        if (clearHistoryBtn) {
            clearHistoryBtn.addEventListener("click", async function(e) {
                e.preventDefault();
                e.stopPropagation();
                
                try {
                    const response = await fetch("{% url 'search_history_api' %}", {
                        method: "DELETE",
                        headers: {
                            "X-CSRFToken": "{{ csrf_token }}",
                            "Content-Type": "application/json",
                        },
                    });
                    
                    if (response.ok) {
                        recentSearches = [];
                        displayRecentSearches();
                    } else {
                        alert("Failed to clear search history.");
                    }
                } catch (error) {
                    console.error("Error clearing search history:", error);
                    alert("Failed to clear search history.");
                }
            });
        }
        
        // Initial fetch if input is already focused
        if (document.activeElement === queryInput) {
            fetchRecentSearches();
        }
    });
    {% endif %}
</script>
<script>
    document.addEventListener("DOMContentLoaded", function () {
        const notificationButton = document.getElementById("notificationButton");
        const notificationDropdown = document.getElementById("notificationDropdown");
        const unreadCount = document.getElementById("unreadCount");
        const notificationList = document.getElementById("notificationList");

        // Early exit if notification elements don't exist (unauthenticated users)
        if (!notificationButton || !notificationDropdown || !unreadCount || !notificationList) {
            return;
        }

        async function fetchNotifications() {
            try {
                const response = await fetch("{% url 'fetch_notifications' %}", {
                    method: "GET",
                    headers: {
                        "X-CSRFToken": "{{ csrf_token }}",
                    },
                });

                if (!response.ok) {
                    throw new Error("Failed to fetch notifications");
                }

                const data = await response.json();
                if (!data || !Array.isArray(data.notifications)) {
                    console.error("Invalid notifications data format");
                    notificationList.innerHTML = "<p class='text-sm text-gray-500 dark:text-gray-500'>Unable to load notifications.</p>";
                    return;
                }
        
                const notifications = data.notifications;
        

                notificationList.innerHTML = "";

                const unreadNotifications = notifications.filter(notification => !notification.is_read);
                if (unreadNotifications.length > 0) {
                    unreadCount.textContent = unreadNotifications.length;
                    unreadCount.classList.remove("hidden"); 
                } else {
                    unreadCount.textContent = ""; 
                    unreadCount.classList.add("hidden"); 
                }

                if (notifications.length === 0) {
                    notificationList.innerHTML = "<p class='text-sm text-gray-500 dark:text-gray-500'>No new notifications.</p>";
                    return;
                }

                notifications.forEach(notification => {
                    const notificationItem = document.createElement("div");
                    notificationItem.classList.add(
                        "flex", "items-start", "gap-3", "p-3", "rounded-lg", "hover:bg-gray-100", "transition-colors",
                        !notification.is_read ? "bg-gray-50" : "bg-white", 
                        !notification.is_read ? "font-semibold" : "font-normal" 
                    );

                    if (notification.link) {
                        notificationItem.addEventListener("click", () => {
                            window.location.href = notification.link;
                        });
                        notificationItem.classList.add("cursor-pointer");
                    }

                    notificationItem.innerHTML = `
                        <div class="flex-shrink-0">
                            ${getNotificationIcon(notification.notification_type)}
                        </div>
                        <div class="flex-1">
                            <p class="text-sm">${notification.message}</p>
                            <p class="text-xs text-gray-500 dark:text-gray-500">${timeSince(notification.created_at)} ago</p>
                        </div>
                        <button class="delete-notification p-1 text-gray-400 dark:text-gray-600 hover:text-red-500 transition-colors" data-notification-id="${notification.id}">
                            <i class="fa fa-times"></i>
                        </button>
                    `;

                    notificationList.appendChild(notificationItem);
                });

                document.querySelectorAll(".delete-notification").forEach(button => {
                    button.addEventListener("click", function (e) {
                        e.stopPropagation();
                        const notificationId = this.getAttribute("data-notification-id");
                        deleteNotification(notificationId, this.closest("div")); 
                    });
                });
            } catch (error) {
                console.error(error);
                notificationList.innerHTML = "<p class='text-sm text-gray-500 dark:text-gray-500'>Error loading notifications.</p>";
            }
        }

        function getNotificationIcon(type) {
            switch (type) {
                case "alert":
                    return '<i class="fa fa-exclamation-circle text-red-500 fa-lg"></i>';
                case "reminder":
                    return '<i class="fa fa-clock text-yellow-500 fa-lg"></i>';
                case "promo":
                    return '<i class="fa fa-tag text-green-500 fa-lg"></i>';
                case "reward":
                    return '<i class="fa fa-gift text-purple-500 fa-lg"></i>';
                default:
                    return '<i class="fa fa-info-circle text-blue-500 fa-lg"></i>';
            }
        }

        function timeSince(dateString) {
            const date = new Date(dateString);
            const now = new Date();
            const seconds = Math.floor((now - date) / 1000);

            let interval = Math.floor(seconds / 31536000);
            if (interval > 1) return interval + " years";

            interval = Math.floor(seconds / 2592000);
            if (interval > 1) return interval + " months";

            interval = Math.floor(seconds / 86400);
            if (interval > 1) return interval + " days";

            interval = Math.floor(seconds / 3600);
            if (interval > 1) return interval + " hours";

            interval = Math.floor(seconds / 60);
            if (interval > 1) return interval + " minutes";

            return Math.floor(seconds) + " seconds";
        }

        async function deleteNotification(notificationId, notificationElement) {
            try {
                if (!notificationId) {
                    console.error("Notification ID is undefined");
                    return;
                }
                
                const response = await fetch(`/notifications/delete_notification/${notificationId}`, {
                    method: "DELETE",
                    headers: {
                        "X-CSRFToken": "{{ csrf_token }}",
                        "Content-Type": "application/json", 
                    },
                    credentials: "include",
                });
        
                if (!response.ok) {
                    throw new Error(`Failed to delete notification: ${response.statusText}`);
                }
        
                const data = await response.json(); 
                if (data.status === "success") {
                    notificationElement.remove();
        
                    const unreadNotifications = document.querySelectorAll(".bg-gray-50");
                    if (unreadNotifications.length === 0) {
                        unreadCount.textContent = "";
                        unreadCount.classList.add("hidden");
                    }
                } else {
                    throw new Error(data.message || "Failed to delete notification");
                }
            } catch (error) {
                console.error(error);
                alert("Failed to delete notification. Please try again.");
            }
        }

        fetchNotifications();

        notificationButton.addEventListener("click", function () {
            notificationDropdown.classList.toggle("hidden");

            if (!notificationDropdown.classList.contains("hidden")) {
                fetchNotifications();

                fetch("{% url 'mark_all_read' %}", {
                    method: "PATCH",
                    headers: {
                        "X-CSRFToken": "{{ csrf_token }}",
                        "Content-Type": "application/json",
                    },
                })
                    .then(response => response.json())
                    .then(data => {
                        if (data.status === "success") {
                            unreadCount.textContent = "";
                            unreadCount.classList.add("hidden"); 
                            document.querySelectorAll(".bg-gray-50").forEach(el => {
                                el.classList.remove("bg-gray-50", "font-semibold");
                                el.classList.add("bg-white", "font-normal");
                            });
                        }
                    });
            }
        });

        document.addEventListener("click", function (event) {
            const isClickInside = notificationButton.contains(event.target) || notificationDropdown.contains(event.target);
            if (!isClickInside) {
                notificationDropdown.classList.add("hidden");
            }
        });
    });

</script>
<!-- Add this script before the closing body tag -->
<script>
document.addEventListener('DOMContentLoaded', function() {
    const megaMenuButton = document.getElementById('mega-menu-button');
    const megaMenu = document.querySelector('.mega-menu');
    let isMenuOpen = false;

    // Toggle menu on button click
    megaMenuButton.addEventListener('click', function(e) {
        e.stopPropagation();
        isMenuOpen = !isMenuOpen;
        megaMenu.classList.toggle('hidden');
        
        // Update button aria attributes
        megaMenuButton.setAttribute('aria-expanded', isMenuOpen);
    });

    // Close menu when clicking outside
    document.addEventListener('click', function(e) {
        if (isMenuOpen && !megaMenu.contains(e.target) && e.target !== megaMenuButton) {
            megaMenu.classList.add('hidden');
            isMenuOpen = false;
            megaMenuButton.setAttribute('aria-expanded', 'false');
        }
    });

    // Close menu on escape key
    document.addEventListener('keydown', function(e) {
        if (e.key === 'Escape' && isMenuOpen) {
            megaMenu.classList.add('hidden');
            isMenuOpen = false;
            megaMenuButton.setAttribute('aria-expanded', 'false');
        }
    });

    // Close menu on scroll
    let lastScrollPosition = window.pageYOffset;
    window.addEventListener('scroll', function() {
        const currentScrollPosition = window.pageYOffset;
        if (isMenuOpen && Math.abs(currentScrollPosition - lastScrollPosition) > 10) {
            megaMenu.classList.add('hidden');
            isMenuOpen = false;
            megaMenuButton.setAttribute('aria-expanded', 'false');
        }
        lastScrollPosition = currentScrollPosition;
    });
});
</script><|MERGE_RESOLUTION|>--- conflicted
+++ resolved
@@ -1063,11 +1063,7 @@
                  id="chat-message-input-container">
                 <input id="chat-message-input"
                        type="text"
-<<<<<<< HEAD
                        class="w-full p-2 border-2 border-gray-300 dark:border-gray-600 placeholder:text-base rounded-lg bg-white dark:bg-gray-800 text-gray-700 dark:text-gray-200"
-=======
-                       class="w-full p-2 border-2 border-gray-300 dark:border-gray-600 placeholder:text-base rounded-lg dark:text-black"
->>>>>>> 1b75ca3b
                        placeholder="Enter your message...">
                 <div class="flex flex-row gap-2 items-center shrink-0">
                     <button id="chat-message-submit"
