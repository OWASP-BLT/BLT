--- conflicted
+++ resolved
@@ -11,7 +11,6 @@
     a {
         color: black;
     }
-<<<<<<< HEAD
     ul {
         list-style: none;
         margin: 0;
@@ -120,8 +119,7 @@
     .notification-text span{
         float: right;
     }
-
-=======
+  
     .chatbot {
         display: none;
         position: fixed;
@@ -172,7 +170,6 @@
         border-radius: 12px;
         box-shadow: 0 4px 15px rgba(0, 0, 0, 0.1);
     }
->>>>>>> 68d5fbfc
 </style>
 <script>
     document.addEventListener('DOMContentLoaded', function () {
@@ -372,64 +369,6 @@
     </div>
 </div>
 </nav>
-<<<<<<< HEAD
-<script>
-    $(document).ready(function() {
-    $(".notification-drop .item").on('click',function() {
-        $(this).find('ul').toggle();
-    });
-    });
-</script>
-<script>
-    const roomName = "{{request.user.id}}"
-
-    const notificationSocket = new WebSocket(
-        'ws://'
-        + window.location.host
-        + '/ws/notification/'
-        + roomName
-        + '/'
-    );
-
-    notificationSocket.onmessage = function(e) {
-        const data = JSON.parse(e.data);
-        const notifications = data.message
-        for (let i=0; i<data.message.length; i++){
-            const notification_id = data.notification_id[i]
-            const message = data.message[i]
-            document.getElementById("notifications-dropdown").innerHTML = `<li class='dropdown-item' onclick=markAsSeen(${notification_id})>` + message + `</li><hr class='dropdown-divider'>` + document.getElementById("notifications-dropdown").innerHTML;
-        }
-
-        if (data.message) {
-            let notificationCount = parseInt(document.getElementById("notification-bell-count").textContent) || 0;
-            notificationCount += data.message.length;
-            console.log(notificationCount)
-            document.getElementById("notification-bell-count").innerHTML = "<span class='btn__badge pulse-button' id='notification-bell-count'>" + notificationCount + "</span>";
-        }
-
-        
-    };
-
-    notificationSocket.onclose = function(e) {
-        console.log(e)
-        console.error('Chat socket closed unexpectedly');
-    };
-
-
-    function markAsSeen(notificationId) {
-        
-            // Send WebSocket message to mark the notification as seen
-            notificationSocket.send(JSON.stringify({
-                'notification_id': notificationId
-            }));
-
-            // Update notification count
-            let notificationCount = parseInt(document.getElementById("notification-bell-count").textContent) || 0;
-            notificationCount = Math.max(notificationCount - 1, 0);
-            document.getElementById("notification-bell-count").textContent = notificationCount;
-    }
-    
-=======
 <div class="bg-gray-100">
     <div id="chatbot" class="chatbot">
         <div class="chat-header flex justify-between items-center">
@@ -570,5 +509,60 @@
             }
         });
     });
->>>>>>> 68d5fbfc
+</script>
+<script>
+    $(document).ready(function() {
+    $(".notification-drop .item").on('click',function() {
+        $(this).find('ul').toggle();
+    });
+    });
+</script>
+<script>
+    const roomName = "{{request.user.id}}"
+
+    const notificationSocket = new WebSocket(
+        'ws://'
+        + window.location.host
+        + '/ws/notification/'
+        + roomName
+        + '/'
+    );
+
+    notificationSocket.onmessage = function(e) {
+        const data = JSON.parse(e.data);
+        const notifications = data.message
+        for (let i=0; i<data.message.length; i++){
+            const notification_id = data.notification_id[i]
+            const message = data.message[i]
+            document.getElementById("notifications-dropdown").innerHTML = `<li class='dropdown-item' onclick=markAsSeen(${notification_id})>` + message + `</li><hr class='dropdown-divider'>` + document.getElementById("notifications-dropdown").innerHTML;
+        }
+
+        if (data.message) {
+            let notificationCount = parseInt(document.getElementById("notification-bell-count").textContent) || 0;
+            notificationCount += data.message.length;
+            console.log(notificationCount)
+            document.getElementById("notification-bell-count").innerHTML = "<span class='btn__badge pulse-button' id='notification-bell-count'>" + notificationCount + "</span>";
+        }
+
+        
+    };
+
+    notificationSocket.onclose = function(e) {
+        console.log(e)
+        console.error('Chat socket closed unexpectedly');
+    };
+
+
+    function markAsSeen(notificationId) {
+        
+            // Send WebSocket message to mark the notification as seen
+            notificationSocket.send(JSON.stringify({
+                'notification_id': notificationId
+            }));
+
+            // Update notification count
+            let notificationCount = parseInt(document.getElementById("notification-bell-count").textContent) || 0;
+            notificationCount = Math.max(notificationCount - 1, 0);
+            document.getElementById("notification-bell-count").textContent = notificationCount;
+    }
 </script>