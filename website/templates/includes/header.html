--- conflicted
+++ resolved
@@ -174,11 +174,7 @@
             });
         }
     });
-<<<<<<< HEAD
-</script>   
-=======
 </script>
->>>>>>> 2083e949
 <nav class="fixed top-0 z-50 w-full bg-white/80 backdrop-blur-md border-zinc-200 border-b md:px-4 md:py-2.5  py-2 px-1">
     <div class="px-3 py-1 lg:px-5 lg:pl-3">
         <div class="flex items-center justify-between">
