--- conflicted
+++ resolved
@@ -6,57 +6,6 @@
 {% endblock style %}
 {% block content %}
     {% include "includes/sidenav.html" %}
-<<<<<<< HEAD
-    <div class="overflow-x-auto relative shadow-md sm:rounded-lg py-8 px-10 bg-white dark:bg-[#7a8aa1] my-20 mx-8">
-        <table class="w-full text-lg text-left text-gray-500 dark:text-gray-400 main_table"
-               id="userStatsTable">
-            <thead class="text-xs text-gray-700 uppercase bg-gray-50 dark:bg-gray-700 dark:text-gray-400 p-5 rounded border-b border-gray-200 dark:border-gray-700">
-                <tr>
-                    <th scope="col" class="py-3 px-6">Username</th>
-                    <th scope="col" class="py-3 px-6">Commits</th>
-                    <th scope="col" class="py-3 px-6">Issues Opened</th>
-                    <th scope="col" class="py-3 px-6">Issues Closed</th>
-                    <th scope="col" class="py-3 px-6">Assigned Issues</th>
-                    <th scope="col" class="py-3 px-6">Pull Requests</th>
-                    <th scope="col" class="py-3 px-6">Comments</th>
-                </tr>
-            </thead>
-            <tbody>
-                {% for user, stats in user_stats.items %}
-                    <tr class="bg-white border-b dark:bg-[#7a8aa1] dark:border-gray-700 hover:bg-gray-50 dark:hover:bg-gray-600">
-                        <th scope="row"
-                            class="py-4 px-6 font-semibold text-gray-900 whitespace-nowrap dark:text-white">
-                            {{ user }}
-                        </th>
-                        <td class="py-4 px-6 font-medium text-gray-900 whitespace-nowrap dark:text-white">
-                            <a href="https://github.com/{{ owner }}/{{ repo }}/commits?author={{ user }}&since={{ start_date }}&until={{ end_date }}"
-                               target="_blank">{{ stats.commits }}</a>
-                        </td>
-                        <td class="py-4 px-6">
-                            <a href="https://github.com/{{ owner }}/{{ repo }}/issues?q=is%3Aissue+is%3Aopen+author%3A{{ user }}+updated%3A>{{ start_date }}"
-                               target="_blank">{{ stats.issues_opened }}</a>
-                        </td>
-                        <td class="py-4 px-6">
-                            <a href="https://github.com/{{ owner }}/{{ repo }}/issues?q=is%3Aissue+is%3Aclosed+author%3A{{ user }}+updated%3A>{{ start_date }}"
-                               target="_blank">{{ stats.issues_closed }}</a>
-                        </td>
-                        <td class="py-4 px-6">
-                            <a href="https://github.com/{{ owner }}/{{ repo }}/issues?q=is%3Aissue+updated%3A%3E{{ start_date }}+assignee%3A{{ user }}"
-                               target="_blank">{{ stats.assigned_issues }}</a>
-                        </td>
-                        <td class="py-4 px-6">
-                            <a href="https://github.com/{{ owner }}/{{ repo }}/pulls?q=is%3Apr+author%3A{{ user }}+created%3A>{{ start_date }}"
-                               target="_blank">{{ stats.prs }}</a>
-                        </td>
-                        <td class="py-4 px-6">
-                            <a href="https://github.com/search?q=is%3Aissue+commenter%3A{{ user }}+repo%3A{{ owner }}%2F{{ repo }}+updated%3A%3E{{ start_date }}&type=issues&ref=advsearch"
-                               target="_blank">{{ stats.comments }}</a>
-                        </td>
-                    </tr>
-                {% empty %}
-                    <tr class="bg-white dark:bg-[#7a8aa1]">
-                        <td colspan="7" class="py-4 px-6 text-center">No activity found.</td>
-=======
     {% if today %}
         <!-- make same table just have username and Pull Requests -->
         <div class="overflow-x-auto relative shadow-md sm:rounded-lg py-8 px-10 bg-white dark:bg-gray-800 my-20 mx-8">
@@ -101,7 +50,6 @@
                         <th scope="col" class="py-3 px-6">Assigned Issues</th>
                         <th scope="col" class="py-3 px-6">Pull Requests</th>
                         <th scope="col" class="py-3 px-6">Comments</th>
->>>>>>> a52d525e
                     </tr>
                 </thead>
                 <tbody>
