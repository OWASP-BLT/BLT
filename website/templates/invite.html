--- conflicted
+++ resolved
@@ -19,38 +19,20 @@
 {% block content %}
     {% include "includes/sidenav.html" %}
     <div class="flex w-full flex-col items-center justify-between md:py-5 py-3 px-4 md:px-0">
-<<<<<<< HEAD
         <div class="border rounded-md md:w-[900px] w-full flex flex-col gap-7 items-center justify-center shadow-lg md:py-10 p-4">
-            <div class="flex flex-col gap-3.5 items-center justify-center text-center text-sm md:text-base">
-                <h1 class="text-3xl font-extrabold text-black/90 border-b-2 border-[#e74c3c]/70 pb-1">
-                    {% trans "Invite an Organization" %}
-                </h1>
-                <div class="flex flex-col gap-3 text-black/65">
-                    <div class="flex flex-col items-center justify-center">
-                        {% if user_logged_in %}
-=======
-        <div class="border rounded-md md:w-[800px] w-full flex flex-col gap-7 items-center justify-center shadow-lg md:py-10 p-4">
             <div class="flex flex-col gap-3.5 items-center justify-center text-center text-sm md:text-base">
                 <h1 class="text-3xl font-extrabold text-black/90 dark:text-white/90 border-b-2 border-red-500/70 pb-1">
                     {% trans "Invite an Organization" %}
                 </h1>
                 <div class="flex flex-col gap-3 text-black/65 dark:text-white/65">
                     <div class="flex flex-col items-center justify-center">
-                        <p>
-                            {% trans "Invite an organization to join and earn" %} <span class="font-bold text-red-500/70">{% trans "+5 points" %}</span> {% trans "when they do." %}
-                        </p>
-                        <p>{% trans "Provide their email address to send an invitation." %}</p>
-                    </div>
-                    {% if exists %}
-                        <div class="flex flex-col items-center justify-center">
->>>>>>> 04405576
+                        {% if user_logged_in %}
                             <p>
-                                {% trans "Invite an organization to join our platform and earn" %} <span class="font-bold text-[#e74c3c]">{% trans "+5 points" %}</span> {% trans "when they do." %}
+                                {% trans "Invite an organization to join our platform and earn" %} <span class="font-bold text-red-500/70">{% trans "+5 points" %}</span> {% trans "when they do." %}
                             </p>
                         {% else %}
                             <p>
-                                {% trans "Invite an organization to join our platform." %} <a href="{% url 'account_login' %}"
-    class="font-bold text-[#e74c3c] hover:underline">{% trans "Login" %}</a> {% trans "to earn +5 points when they register via your referral link." %}
+                                {% trans "Invite an organization to join our platform." %} <a href="{% url 'account_login' %}" class="font-bold text-red-500/70 hover:underline">{% trans "Login" %}</a> {% trans "to earn +5 points when they register via your referral link." %}
                             </p>
                         {% endif %}
                     </div>
