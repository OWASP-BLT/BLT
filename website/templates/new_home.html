{% extends "base_new.html" %}
{% load static %}
{% block hero %}

    <script src="{% static 'js/jquery.waypoints.min.js' %}"></script>
    <script src="{% static 'js/infinite.min.js' %}"></script>
    <style>
        .infinite-container {
            grid-template-columns: repeat(auto-fill, minmax(225px, 1fr));
        }
    </style>
<<<<<<< HEAD
        <div class="font-['Barlow'] text-[#2B2B2B] text-5xl tracking-wide font-semibold mb-0 mt-10 ms-[4.3%]">Find bugs, earn points, prize and cash!</div>
        <div class="infinite-container mx-[4%] my-[2.5rem] grid grid-rows-2 gap-[25px]">
    
            {% include '_report_widget.html' %}
    
            {% include '_leaderboard_widget.html' %}
                {% for bug in bugs %}
                    {% include '_bug.html' %}
                {% endfor %}
        </div>
    </div>
    {% if page_obj.has_next %}
        <a class="infinite-more-link" href="?page={{ page_obj.next_page_number }}">More</a>
    {% endif %}

    <div class="loading" style="display: none;">
        Loading...
    </div>

    <script>
        var infinite = new Waypoint.Infinite({
        element: $('.infinite-container')[0],
        offset :  'bottom-in-view',
        onBeforePageLoad: function () {
            $('.loading').show();
        },
        onAfterPageLoad: function ($items) {
            $('.loading').hide();
        }
        });
    </script>

=======
    <div class="font-['Barlow'] text-[#2B2B2B] text-5xl tracking-wide font-semibold mb-0 mt-10 ms-[4.3%] mx-auto">
        Find bugs, earn points, prize and cash!
    </div>
    <div class="flex flex-col sm:flex-row">
    
        <div class="flex-1">
            <div class="hero-bugs-container grid grid-cols-1 sm:grid-cols-2 gap-4 mx-4 my-2.5">
                <!-- Report Section -->
                <section class="z-10">
                    {% include '_report_widget.html' %}
                </section>
                
                <!-- Bugs Section -->
                {% for bug in bugs %}
                    {% include '_bug.html' %}
                {% endfor %}
            </div>
        </div>
    
        <div class="w-full mt-4  sm:w-[20%] sm:mt-0 sm:order-2 ">
            <!-- Leaderboard Widget -->
            <div class="mx-4 mr-10 ">
                {% include '_leaderboard_widget.html' %}
            </div>
        </div>
    </div>
>>>>>>> e90e42d8
    <script>
        function like_unlike_handler(e,issue_pk){
            e.preventDefault();
            var issue_pk = issue_pk;
            $.ajax({
                type: 'GET',
                url: '/like_issue2/' + issue_pk + '/',
                data: {},
                success: function (data) {
                    // Toggle the color of the SVG
                    var svg = $('#likeSvg' + issue_pk);
                    var currentColor = svg.find('path').attr('fill');
    
                    if (currentColor === '#a11010') {
                        // Change to default color
                        svg.find('path').attr('fill', ''); // Set to default color
                    } else {
                        // Change to full red
                        svg.find('path').attr('fill', '#a11010');
                    }
                },
            });
        }
        function flag_unflag_handler(e,issue_pk){
            e.preventDefault();
            var issue_pk = issue_pk;
            $.ajax({
                type: 'GET',
                url: '/flag_issue2/' + issue_pk + '/',
                data: {},
                success: function (data) {
                    // Toggle the color of the SVG
                    var svg = $('#flagSvg' + issue_pk);
                    var currentColor = svg.find('path').attr('fill');
    
                    if (currentColor === '#a11010') {
                        // Change to default color
                        svg.find('path').attr('fill', ''); // Set to default color
                    } else {
                        // Change to full red
                        svg.find('path').attr('fill', '#a11010');
                    }
                },
            });
        }
    </script>
    
    <script>
    var infinite = new Waypoint.Infinite({
        element: $('.infinite-container')[0],
        handler: function(direction) {

    },
    offset: 'bottom-in-view',

    onBeforePageLoad: function () {
    $('.spinner-border').show();
    },
    onAfterPageLoad: function () {
    $('.spinner-border').hide();
    }

    });

    </script>
{% endblock %}<|MERGE_RESOLUTION|>--- conflicted
+++ resolved
@@ -9,7 +9,6 @@
             grid-template-columns: repeat(auto-fill, minmax(225px, 1fr));
         }
     </style>
-<<<<<<< HEAD
         <div class="font-['Barlow'] text-[#2B2B2B] text-5xl tracking-wide font-semibold mb-0 mt-10 ms-[4.3%]">Find bugs, earn points, prize and cash!</div>
         <div class="infinite-container mx-[4%] my-[2.5rem] grid grid-rows-2 gap-[25px]">
     
@@ -41,35 +40,7 @@
         }
         });
     </script>
-
-=======
-    <div class="font-['Barlow'] text-[#2B2B2B] text-5xl tracking-wide font-semibold mb-0 mt-10 ms-[4.3%] mx-auto">
-        Find bugs, earn points, prize and cash!
-    </div>
-    <div class="flex flex-col sm:flex-row">
     
-        <div class="flex-1">
-            <div class="hero-bugs-container grid grid-cols-1 sm:grid-cols-2 gap-4 mx-4 my-2.5">
-                <!-- Report Section -->
-                <section class="z-10">
-                    {% include '_report_widget.html' %}
-                </section>
-                
-                <!-- Bugs Section -->
-                {% for bug in bugs %}
-                    {% include '_bug.html' %}
-                {% endfor %}
-            </div>
-        </div>
-    
-        <div class="w-full mt-4  sm:w-[20%] sm:mt-0 sm:order-2 ">
-            <!-- Leaderboard Widget -->
-            <div class="mx-4 mr-10 ">
-                {% include '_leaderboard_widget.html' %}
-            </div>
-        </div>
-    </div>
->>>>>>> e90e42d8
     <script>
         function like_unlike_handler(e,issue_pk){
             e.preventDefault();
