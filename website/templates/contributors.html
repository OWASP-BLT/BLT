{% extends "base.html" %}
{% load static %}
{% block title %}
    {% load custom_tags %}
    OWASP {% env 'PROJECT_NAME' %} - Community Members
{% endblock %}
{% block description %}
    Meet the contributors to the OWASP {% env 'PROJECT_NAME' %} project. Discover their profiles, including their contributions, social media links, and more.
{% endblock %}
{% block keywords %}
    OWASP, {% env 'PROJECT_NAME' %}, community members, contributors, open source, social links, GitHub, LinkedIn, Twitter
{% endblock %}
{% block og_title %}
    OWASP {% env 'PROJECT_NAME' %} - Community Members
{% endblock %}
{% block og_description %}
    Explore the profiles of contributors to the OWASP {% env 'PROJECT_NAME' %} project. Learn more about their contributions, locations, and social media links.
{% endblock %}
{% block style %}
<<<<<<< HEAD
    <!-- Tailwind CSS -->
    <!-- Font-Awesome -->
=======
>>>>>>> 873e6312
    <link rel="stylesheet"
          href="https://cdnjs.cloudflare.com/ajax/libs/font-awesome/6.4.2/css/all.min.css"
          integrity="sha512-z3gLpd7yknf1YoNbCzqRKc4qyor8gaKU1qmn+CShxbuBusANI9QpRohGBreCFkKxLhei6S9CQXFEbbKuqLg0DA=="
          crossorigin="anonymous"
          referrerpolicy="no-referrer">
{% endblock style %}
{% block content %}
    {% include "includes/sidenav.html" %}
<<<<<<< HEAD
    <div class="flex flex-col items-center py-8 min-h-screen">
        <div class="text-center gap-4 mb-10 p-4 w-full max-w-4xl">
            <div class="flex flex-col items-center">
                <p class="text-7xl mb-5 font-bold">Meet our Community Members</p>
                <p class="text-xl bg-red-600 text-white px-5 py-2 rounded-lg lg:text-4xl">
                    A warm and welcoming collection of open sourcers
                </p>
            </div>
        </div>
        <div class="flex flex-wrap justify-center gap-6 p-4 w-full max-w-6xl">
            {% for contributor in contributors %}
                <div class="group flex flex-col items-center justify-between gap-4 p-5 w-[250px] min-h-[400px] bg-gray-100 border rounded-2xl hover:bg-red-600 transition duration-200">
                    <img src="{{ contributor.img }}"
                         class="w-24 h-24 mb-3 rounded-full object-cover transition duration-200 group-hover:scale-110"
                         width="96"
                         height="96"
                         alt="contributor image" />
                    <div class="transition duration-200 group-hover:text-white text-center text-gray-900 text-4xl font-bold">
                        {{ contributor.name }}
                    </div>
                    <div class="transition duration-200 group-hover:text-purple-800 text-purple-600 text-2xl">
                        {{ contributor.location }}
                    </div>
                    <p class="transition duration-200 group-hover:text-white text-gray-600 text-center px-5 flex-grow">
                        {{ contributor.short_description }}
                    </p>
                    <div class="flex items-center justify-center gap-3 text-gray-600 group-hover:text-white">
                        <a href="{{ contributor.twitter }}"
                           target="_blank"
                           rel="noopener noreferrer">
                            <i class="scale-150 m-3 fa-brands fa-x-twitter fa-lg cursor-pointer transition duration-200 hover:text-gray-400"></i>
                        </a>
                        <a href="{{ contributor.linkedin }}"
                           target="_blank"
                           rel="noopener noreferrer">
                            <i class="scale-150 m-3 fa-brands fa-linkedin fa-lg cursor-pointer transition duration-200 hover:text-gray-400"></i>
                        </a>
                        <a href="{{ contributor.website }}"
                           target="_blank"
                           rel="noopener noreferrer">
                            <i class="scale-150 m-3 fa-brands fa-dribbble fa-lg cursor-pointer transition duration-200 hover:text-gray-400"></i>
                        </a>
                    </div>
                    <a href="{% url 'contributors' %}?contributor={{ contributor.id }}"
                       class="w-36 h-10 rounded-md shadow-md bg-red-500 text-white flex justify-center items-center mt-4 no-underline hover:text-white group-hover:bg-white group-hover:text-red-500 font-bold">
                        More Info
                    </a>
                </div>
=======
    <main class="container mx-auto py-12 px-4 min-h-screen bg-white">
        <!-- Hero Section -->
        <section class="text-center space-y-8 mb-20">
            <div class="relative">
                <h1 class="text-4xl md:text-6xl lg:text-7xl font-bold text-gray-900">
                    Meet our <span class="text-[#e74c3c]">Community</span>
                </h1>
                <h2 class="text-3xl md:text-5xl lg:text-6xl font-bold mt-2 text-gray-700">Members</h2>
            </div>
            <p class="text-lg md:text-xl lg:text-2xl text-gray-600 max-w-3xl mx-auto">
                A passionate community of open source contributors making the web safer
            </p>
            <div class="flex items-center justify-center gap-2">
                <div class="h-1 w-16 bg-[#e74c3c] rounded-full"></div>
                <div class="h-1 w-8 bg-gray-200 rounded-full"></div>
                <div class="h-1 w-4 bg-gray-200 rounded-full"></div>
            </div>
        </section>
        <section class="grid grid-cols-1 sm:grid-cols-2 lg:grid-cols-3 2xl:grid-cols-4 gap-8 p-4">
            {% for contributor in contributors %}
                <a href="{% url 'contributors' %}?contributor={{ contributor.id }}"
                   class="group relative bg-white rounded-2xl shadow-md hover:shadow-xl transform hover:-translate-y-1 transition-all duration-300 overflow-hidden">
                    <div class="h-full flex flex-col">
                        <div class="h-24 bg-gradient-to-r from-[#e74c3c]/10 to-red-100/20 relative overflow-hidden">
                            <div class="absolute inset-0 bg-[url('data:image/svg+xml,%3Csvg width=\" 20 " height " 20 " viewBox " 0 0 20 20 " xmlns " http://www.w3.org/2000/svg " 3E 3Cg fill " 23e74c3c " fill-opacity " 0.05 " fill-rule " evenodd " 3E 3Ccircle cx " 3 " cy " 3 " r " 3 " / 3E 3Ccircle cx " 13 " cy " 13 " r " 3 " / 3E 3C/g 3E 3C/svg 3E ' opacity-30 ">
                            </div>
                        </div>
                        <div class="relative -mt-12 flex justify-center">
                            <div class="w-24 h-24 rounded-full overflow-hidden ring-4 ring-white shadow-lg group-hover:ring-[#e74c3c] transition-all duration-300">
                                <img src="{{ contributor.img }}"
                                     class="w-full h-full object-cover transform group-hover:scale-110 transition-transform duration-300"
                                     width="96"
                                     height="96"
                                     alt="{{ contributor.name }}'s profile">
                            </div>
                        </div>
                        <div class="p-6 flex flex-col flex-grow">
                            <div class="text-center mb-4">
                                <h3 class="text-xl font-bold text-gray-900 group-hover:text-[#e74c3c] transition-colors duration-300">
                                    {{ contributor.name }}
                                </h3>
                                <p class="text-sm text-purple-600 mt-1 flex items-center justify-center">
                                    <i class="fas fa-map-marker-alt mr-1"></i>
                                    {{ contributor.location }}
                                </p>
                            </div>
                            <p class="text-gray-600 text-center text-sm line-clamp-3 group-hover:line-clamp-none transition-all duration-300 flex-grow">
                                {{ contributor.short_description }}
                            </p>
                            <div class="flex items-center justify-center gap-6 mt-6 pt-4 border-t border-gray-100">
                                {% if contributor.twitter %}
                                    <button onclick="window.open('{{ contributor.twitter }}', '_blank'); event.preventDefault();"
                                            class="text-gray-400 hover:text-[#e74c3c] transform hover:scale-125 transition-all duration-300 z-10">
                                        <i class="fa-brands fa-x-twitter fa-lg"></i>
                                    </button>
                                {% endif %}
                                {% if contributor.linkedin %}
                                    <button onclick="window.open('{{ contributor.linkedin }}', '_blank'); event.preventDefault();"
                                            class="text-gray-400 hover:text-[#e74c3c] transform hover:scale-125 transition-all duration-300 z-10">
                                        <i class="fa-brands fa-linkedin fa-lg"></i>
                                    </button>
                                {% endif %}
                                {% if contributor.website %}
                                    <button onclick="window.open('{{ contributor.website }}', '_blank'); event.preventDefault();"
                                            class="text-gray-400 hover:text-[#e74c3c] transform hover:scale-125 transition-all duration-300 z-10">
                                        <i class="fa-solid fa-globe fa-lg"></i>
                                    </button>
                                {% endif %}
                            </div>
                        </div>
                    </div>
                </a>
>>>>>>> 873e6312
            {% endfor %}
        </section>
    </main>
{% endblock content %}<|MERGE_RESOLUTION|>--- conflicted
+++ resolved
@@ -17,11 +17,6 @@
     Explore the profiles of contributors to the OWASP {% env 'PROJECT_NAME' %} project. Learn more about their contributions, locations, and social media links.
 {% endblock %}
 {% block style %}
-<<<<<<< HEAD
-    <!-- Tailwind CSS -->
-    <!-- Font-Awesome -->
-=======
->>>>>>> 873e6312
     <link rel="stylesheet"
           href="https://cdnjs.cloudflare.com/ajax/libs/font-awesome/6.4.2/css/all.min.css"
           integrity="sha512-z3gLpd7yknf1YoNbCzqRKc4qyor8gaKU1qmn+CShxbuBusANI9QpRohGBreCFkKxLhei6S9CQXFEbbKuqLg0DA=="
@@ -30,56 +25,6 @@
 {% endblock style %}
 {% block content %}
     {% include "includes/sidenav.html" %}
-<<<<<<< HEAD
-    <div class="flex flex-col items-center py-8 min-h-screen">
-        <div class="text-center gap-4 mb-10 p-4 w-full max-w-4xl">
-            <div class="flex flex-col items-center">
-                <p class="text-7xl mb-5 font-bold">Meet our Community Members</p>
-                <p class="text-xl bg-red-600 text-white px-5 py-2 rounded-lg lg:text-4xl">
-                    A warm and welcoming collection of open sourcers
-                </p>
-            </div>
-        </div>
-        <div class="flex flex-wrap justify-center gap-6 p-4 w-full max-w-6xl">
-            {% for contributor in contributors %}
-                <div class="group flex flex-col items-center justify-between gap-4 p-5 w-[250px] min-h-[400px] bg-gray-100 border rounded-2xl hover:bg-red-600 transition duration-200">
-                    <img src="{{ contributor.img }}"
-                         class="w-24 h-24 mb-3 rounded-full object-cover transition duration-200 group-hover:scale-110"
-                         width="96"
-                         height="96"
-                         alt="contributor image" />
-                    <div class="transition duration-200 group-hover:text-white text-center text-gray-900 text-4xl font-bold">
-                        {{ contributor.name }}
-                    </div>
-                    <div class="transition duration-200 group-hover:text-purple-800 text-purple-600 text-2xl">
-                        {{ contributor.location }}
-                    </div>
-                    <p class="transition duration-200 group-hover:text-white text-gray-600 text-center px-5 flex-grow">
-                        {{ contributor.short_description }}
-                    </p>
-                    <div class="flex items-center justify-center gap-3 text-gray-600 group-hover:text-white">
-                        <a href="{{ contributor.twitter }}"
-                           target="_blank"
-                           rel="noopener noreferrer">
-                            <i class="scale-150 m-3 fa-brands fa-x-twitter fa-lg cursor-pointer transition duration-200 hover:text-gray-400"></i>
-                        </a>
-                        <a href="{{ contributor.linkedin }}"
-                           target="_blank"
-                           rel="noopener noreferrer">
-                            <i class="scale-150 m-3 fa-brands fa-linkedin fa-lg cursor-pointer transition duration-200 hover:text-gray-400"></i>
-                        </a>
-                        <a href="{{ contributor.website }}"
-                           target="_blank"
-                           rel="noopener noreferrer">
-                            <i class="scale-150 m-3 fa-brands fa-dribbble fa-lg cursor-pointer transition duration-200 hover:text-gray-400"></i>
-                        </a>
-                    </div>
-                    <a href="{% url 'contributors' %}?contributor={{ contributor.id }}"
-                       class="w-36 h-10 rounded-md shadow-md bg-red-500 text-white flex justify-center items-center mt-4 no-underline hover:text-white group-hover:bg-white group-hover:text-red-500 font-bold">
-                        More Info
-                    </a>
-                </div>
-=======
     <main class="container mx-auto py-12 px-4 min-h-screen bg-white">
         <!-- Hero Section -->
         <section class="text-center space-y-8 mb-20">
@@ -152,7 +97,6 @@
                         </div>
                     </div>
                 </a>
->>>>>>> 873e6312
             {% endfor %}
         </section>
     </main>
