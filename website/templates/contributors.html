{% extends "base.html" %} 

{% block natural_content %}

  <style type="text/tailwindcss">
    @layer components {
      .card {
        @apply flex items-center justify-center flex-col gap-2 p-5 w-full sm:w-72 h-full bg-gray-100 border rounded-2xl;
      }
    }
  </style>
  <!--Tailwind CSS-->

  <!--Font-Awesome-->
  <link 
    rel="stylesheet" 
    href="https://cdnjs.cloudflare.com/ajax/libs/font-awesome/6.4.2/css/all.min.css" 
    integrity="sha512-z3gLpd7yknf1YoNbCzqRKc4qyor8gaKU1qmn+CShxbuBusANI9QpRohGBreCFkKxLhei6S9CQXFEbbKuqLg0DA==" 
    crossorigin="anonymous" 
    referrerpolicy="no-referrer" 
  />

  <div class="container my-20  py-8 w-[100vw] min-h-[100vh]">

    <div class="flex flex-col text-center gap-4 mb-10 p-4">
      <div class="w-[full] h-max flex flex-col items-center">
        <p class="text-7xl mb-5 font-bold">Meet our Community Members</p>
        <p class="text-xl bg-red-600 text-white w-max px-5 py-2 rounded-lg lg:text-4xl">A warm and welcoming collection of open sourcers</p>
      </div>
    </div>

    <div class="flex items-center justify-center flex-wrap gap-4 p-4">

      {%for contributor in contributors%}
        <div class="group card w-[250px] h-[400px] m-5 flex flex-col items-center justify-between hover:bg-red-600 transition duration-200">
          <img
            src="{{contributor.img}}"
            class="w-[100px] h-[100px] mb-3 rounded-full object-cover transition duration-200 group-hover:scale-110"
          />

          <div class="transition duration-200 group-hover:text-white text-gray-900 text-4xl font-bold">{{contributor.name}}</div>

          <div class="transition duration-200 group-hover:text-purple-800  text-purple-600 text-2xl">{{contributor.location}}</div>

          <p class="transition duration-200 group-hover:text-white text-gray-600 text-center px-10">
            {{contributor.short_description}}
          </p>

          <div
            class="group-hover:text-white flex items-center justify-center gap-3 mt-2 w-auto h-5 text-gray-600 mt-7"
          >
            <a href="{{contributor.twitter}}" target="_blank" rel="noopener noreferrer">
              <i
                class="group-hover:text-white scale-150 m-3 fa-brands fa-x-twitter fa-lg cursor-pointer transition duration-200 hover:text-gray-400"
<<<<<<< HEAD
              ></i>
=======
              >
              </i>
>>>>>>> a075b9e8
            </a>
            <a href="{{contributor.linkedin}}" target="_blank" rel="noopener noreferrer">
              <i
                class="group-hover:text-white scale-150 m-3 fa-brands fa-linkedin fa-lg cursor-pointer transition duration-200 hover:text-gray-400"
              ></i>
            </a>
            <a href="{{contributor.website}}" target="_blank" rel="noopener noreferrer">
              <i
                class="group-hover:text-white scale-150 m-3 fa-brands fa-dribbble fa-lg cursor-pointer transition duration-200 hover:text-gray-400"
              ></i>
            </a>
          </div>
          <a href="/contributors/?contributor={{contributor.id}}" class="w-[150px] h-[40px] rounded-md shadow-md bg-red-500 text-white flex justify-center items-center mt-10 no-underline hover:text-white group-hover:bg-white group-hover:text-red-500 font-bold">More Info</a>
        </div>
      {% endfor %}

      
    </div>
  </div>
{% endblock %}<|MERGE_RESOLUTION|>--- conflicted
+++ resolved
@@ -52,12 +52,12 @@
             <a href="{{contributor.twitter}}" target="_blank" rel="noopener noreferrer">
               <i
                 class="group-hover:text-white scale-150 m-3 fa-brands fa-x-twitter fa-lg cursor-pointer transition duration-200 hover:text-gray-400"
-<<<<<<< HEAD
+
               ></i>
-=======
-              >
+
+            
               </i>
->>>>>>> a075b9e8
+
             </a>
             <a href="{{contributor.linkedin}}" target="_blank" rel="noopener noreferrer">
               <i
