--- conflicted
+++ resolved
@@ -296,8 +296,6 @@
         });
     });
 
-<<<<<<< HEAD
-=======
     $(document).on('click','.edit-issue-status',function(e){
         var s = $('.status').text();
         var action = s == "open" ? "close" : "open";        
@@ -329,61 +327,5 @@
             }
         });
     });
-
-    $(document).on('submit','#comments',function(e){
-        e.preventDefault();
-        $.ajax({
-            type: 'POST',
-            url: '/issue/comment/add/',
-            data:{
-                text_comment: $('#text_comment').val(),
-                issue_pk: $('#issue_pk').val(),
-                csrfmiddlewaretoken: $('#comments input[name=csrfmiddlewaretoken]').val(),
-            },
-            success: function(data){
-                 $('#target_div').html(data);
-                 $('#text_comment').val('');
-            }
-        });
-    });
-
-    $('body').on('click', '.del_comment', function (e){
-        e.preventDefault();
-        if(confirm("Delete this comment?")==true){
-            $.ajax({
-                type: 'POST',
-                url: "/issue/comment/delete/",
-                data:{
-                    comment_pk:$(this).attr('name'),
-                    issue_pk: $('#issue_pk').val(),
-                    csrfmiddlewaretoken: $('#comments input[name=csrfmiddlewaretoken]').val(),
-                },
-                success: function(data) {
-                    $('#target_div').html(data);
-                },
-            });
-        }
-    });
-
-    function ajax_complete() {
-        var search = $('#text_comment').val();
-        var data = { search: search };
-        $.ajax({
-            type: 'GET',
-            url: '/comment/autocomplete/',
-            data: data,
-            dataType: 'jsonp',
-            jsonp: 'callback',
-            jsonpCallback: 'ajax_render',
-        });
-    }
-
-    function ajax_render(data) {
-        $('#text_comment').atwho({
-            at: "@",
-            data:data
-        });
-    }
->>>>>>> 3f155f5a
 </script>
 {% endblock %}