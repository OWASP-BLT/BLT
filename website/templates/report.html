{% extends "base.html" %}
{% load i18n %}
{% load static %}
{% load gravatar %}
{% load socialaccount %}
{% load humanize %}
{% providers_media_js %}
{% load custom_tags %}
{% block title %}
    Report an issue | OWASP BLT
{% endblock title %}
{% block style %}
    <style>
    .captcha-form img{
        width: 100px;
        margin-right: 10px;
    }
    .captcha-form input{
        width: 100%;
        border-width: 1px;
        border-color: black;
        padding: 10px;
        font-size: 1.4rem;
    }

    @media (max-width:1130px) {
        #bug-description-container{
            flex-direction: column;
        }
        #bug-description-container div{
            width: 100%;
        }
    }

    @media (max-width: 1514px) {
        #files_manage{
            width: 100%;
            height: max-content;
            justify-content: space-around;
            
        }
        #files_manage div{
            margin-top: 20px;
        }
        #screenshot-container{
            width: 73vw
        }
    }

    .bottom-right {
            position: absolute;
            bottom: 10px;
            right: 15px;
    }

<<<<<<< HEAD
    #generateLabel{
        margin-left: 37%;
    }

    #trademark-fields{
        display: none;
    }
=======
>>>>>>> 11764ae1
    </style>
{% endblock style %}
{% block content %}
    {% include "includes/sidenav.html" %}
    <div id="duplicate-container"
         class="fixed w-full h-full top-0 left-0 overflow-y-auto z-10"
         hidden>
        <div class="flex flex-col w-full h-full bg-white items-center">
            <div class="w-full h-[60px] flex bg-red-500 items-center">
                <button id="close-duplicate-container"
                        class="flex top-[100px] w-[30px] h-[30px] bg-white justify-center item-center rounded-[50px] hover:bg-red-100 hover:shadow-md no-underline ml-5">
                    <i class="text-red-500 scale-150 m-3 fa-sharp fa-solid fa-xmark cursor-pointer transition duration-200"></i>
                </button>
                <div class="w-[90%] flex items-center justify-center">
                    <p class="text-5xl font-extrabold text-white">DUPLICATE ISSUES</p>
                </div>
            </div>
            <div class="w-[100%] flex justify-center mx-auto">
                <div class="p-4 w-[50%] mt-10 bg-white rounded-lg border shadow-md sm:p-8 border-gray-700">
                    <div class="flex justify-between items-center mb-4">
                        <h3 class="text-xl font-bold leading-none text-red-500">Latest Issues</h3>
                        <a href=""
                           id="view_all"
                           class="text-xl font-medium text-blue-600 hover:underline dark:text-blue-500">View all</a>
                    </div>
                    <div class="flow-root">
                        <ul role="list"
                            id="duplicate-list"
                            class="max-h-[70vh] overflow-y-scroll">
                        </ul>
                    </div>
                </div>
            </div>
        </div>
    </div>
    <div class="bg-[#F3F5F7] flex flex-col items-center">
        <form id="createIssueForm"
              method='post'
              action="#"
              enctype="multipart/form-data"
              class="w-[96%] bg-white rounded-2xl p-10 my-10 shadow-md"
              onsubmit="return validateCVE()">
            {% csrf_token %}
            <div class="w-full pb-12">
                <p class="text-5xl font-semibold leading-7 text-gray-900">{% trans "REPORT A BUG" %}</p>
                <div class="mt-12 grid grid-cols-1 gap-x-6 gap-y-8 sm:grid-cols-6">
                    <div class="sm:col-span-5 flex items-center">
                        <div>
                            <label for="url"
                                   class="block text-2xl font-semibold leading-6 text-gray-900">
                                {% trans "DOMAIN URL" %}
                            </label>
                            <div class="mt-2">
                                <input id="url"
                                       type="text"
                                       name="url"
                                       value="{{ request.GET.url }}{{ form.url.value|default:'' }}"
                                       autocomplete="domain_name"
                                       placeholder="https://blt.owasp.org/search"
                                       required
                                       data-intro="Enter the website's complete url where you found the bug."
                                       data-step="1"
                                       class="block w-full placeholder:text-xl rounded-md border-0 py-5 pl-3 text-gray-900 shadow-sm ring-1 ring-inset ring-gray-300  sm:leading-6" />
                            </div>
                        </div>
                        <!-- Top Domains List -->
                        <div class="overflow-hidden mt-14 ml-10">
                            <div class="flex ml-4 space-x-3">
                                {% for domain in top_domains %}
                                    <img src="https://www.google.com/s2/favicons?sz=32&domain_url={{ domain.domain__name }}"
                                         alt="{{ domain.domain__name }}"
                                         class="cursor-pointer rounded-lg p-1 bg-gray-200 hover:bg-gray-300 hover:scale-110 transition duration-300 ease-in-out w-16 h-16"
                                         onclick="fillUrl('{{ domain.domain__name }}')"
                                         width="64px"
                                         height="64px">
                                    <!-- JavaScript function to fill URL -->
                                {% endfor %}
                            </div>
                        </div>
                    </div>
                    <div class="h-full flex items-end w-full min-w-[150px]">
                        <a class="duplicates w-full h-[60%] min-h-[40px] rounded-md hover:text-white cursor-pointer hover:no-underline hover:shadow-form bg-red-500 hover:bg-red-700 items-center justify-center flex text-2xl font-semibold text-white outline-none">
                            {% trans "Check for Duplicates" %}
                        </a>
                    </div>
                </div>
                <script>
                    // JavaScript function to fill the URL input field
                    function fillUrl(url) {
                        document.getElementById('url').value = url;
                    }
                </script>
                <div class="mt-12 grid grid-cols-1 gap-x-6 gap-y-8 sm:grid-cols-6">
                    <div class="sm:col-span-5">
                        <label for="description"
                               class="block text-2xl font-semibold leading-6 text-gray-900">
                            {% trans "BUG TITLE" %}
                        </label>
                        <div class="mt-2">
                            <input type="text"
                                   name="description"
                                   value="{{ request.GET.description }}{{ form.description.value|default:'' }}"
                                   id="description"
                                   autocomplete="domain_url"
                                   placeholder="Xss Vulnerability in bug editor"
                                   required
                                   data-intro="Enter Bug report title"
                                   data-step="1"
                                   class="block w-full placeholder:text-xl rounded-md border-0 py-5 pl-3 text-gray-900 shadow-sm ring-1 ring-inset ring-gray-300  sm:leading-6" />
                        </div>
                    </div>
                    <div class="sm:col-span-1 w-full min-w-[150px]">
                        <label for="label"
                               class="block text-2xl font-semibold leading-6 text-gray-900">
                            {% trans "BUG TYPE" %}
                        </label>
                        <div class="mt-2">
                            <select name="label"
                                    id="labelSelect"
                                    required
                                    data-intro="Categorize the bug."
                                    data-step="3"
                                    class="flex w-full placeholder:text-xl rounded-md border-0 py-4 px-3 text-gray-900 shadow-sm ring-1 ring-inset ring-gray-300 focus:ring-2 focus:ring-inset">
                                <option value="0" selected="selected">General</option>
                                <option value="1">Number error</option>
                                <option value="2">Functional</option>
                                <option value="3">Performance</option>
                                <option value="4">Security</option>
                                <option value="5">Typo</option>
                                <option value="6">Design</option>
                                <option value="7">Server down</option>
                                <option value="8">Trademark Squatting</option>
                            </select>
                        </div>
                    </div>
                </div>
                <div class="space-y-12 mt-10">
                    <div class="sm:col-span-1 w-full min-w-[150px]">
                        <label for="hunt"
                               class="block text-2xl font-semibold leading-6 text-gray-900">
                            {% trans "BUG HUNT" %}
                        </label>
                        <div class="mt-2">
                            <select name="hunt"
                                    required
                                    data-intro="Categorize the bug."
                                    data-step="3"
                                    class="flex w-full placeholder:text-xl rounded-md border-0 py-4 px-3 text-gray-900 shadow-sm ring-1 ring-inset ring-gray-300 focus:ring-2 focus:ring-inset">
                                {% if not report_on_hunt %}
                                    <option value="None">{% trans "REPORT INDEPENDENTLY" %}</option>
                                {% endif %}
                                {% for hunt in hunts %}<option value="{{ hunt.id }}">{{ hunt.name }}</option>{% endfor %}
                            </select>
                        </div>
                    </div>
                </div>
                <div class="space-y-12 mt-10">
                    <div class="w-full max-h-max flex justify-between flex-wrap border-b border-gray-900/10 pb-[50px]">
                        {% if request.GET.hash %}
                        </br>
                        <img src="{{ MEDIA_URL }}uploads/{{ request.GET.hash }}.png"
                             class="img-responsive img-thumbnail screenshot-hash"
                             width="100%"
                             height="100%"
                             alt="screenshot">
                        <input type="hidden"
                               required
                               class="required"
                               name="screenshot-hash"
                               value="{{ request.GET.hash }}">
                    {% else %}
                        <div class="col-span-full">
                            <label for="file" class="block text-2xl font-medium leading-6 text-gray-900">{% trans "SCREENSHOTS" %}</label>
                            <div id="screenshot-container"
                                 class="mt-2 flex w-[350px] h-full items-center justify-center rounded-lg border border-dashed border-gray-900/25 px-6 py-10 text-red-500">
                                <div class="text-center">
                                    <svg class="mx-auto h-12 w-12"
                                         viewBox="0 0 24 24"
                                         fill="currentColor"
                                         aria-hidden="true">
                                        <path fill-rule="evenodd" d="M1.5 6a2.25 2.25 0 012.25-2.25h16.5A2.25 2.25 0 0122.5 6v12a2.25 2.25 0 01-2.25 2.25H3.75A2.25 2.25 0 011.5 18V6zM3 16.06V18c0 .414.336.75.75.75h16.5A.75.75 0 0021 18v-1.94l-2.69-2.689a1.5 1.5 0 00-2.12 0l-.88.879.97.97a.75.75 0 11-1.06 1.06l-5.16-5.159a1.5 1.5 0 00-2.12 0L3 16.061zm10.125-7.81a1.125 1.125 0 112.25 0 1.125 1.125 0 01-2.25 0z" clip-rule="evenodd" />
                                    </svg>
                                    <div class="mt-4 flex text-2xl leading-6 text-gray-600">
                                        <label for="screenshots"
                                               class="relative cursor-pointer rounded-md bg-white font-semibold text-red-600 focus-within:outline-none focus-within:ring-2 focus-within:ring-red-600 focus-within:ring-offset-2 hover:text-red-500">
                                            <span class="text-red-600">{% trans "Upload screenshots" %}</span>
                                            <input id="screenshots"
                                                   name="screenshots"
                                                   type="file"
                                                   class="sr-only"
                                                   multiple
                                                   required
                                                   max="4" />
                                            <textarea id="pasteArea" placeholder="Paste images here"></textarea>
                                        </label>
                                        <p class="pl-1">{% trans "or drag and drop" %}</p>
                                    </div>
                                    <script>
                                        document.getElementById('pasteArea').addEventListener('paste', function (e) {
                                            var items = (event.clipboardData || event.originalEvent.clipboardData).items;
                                            for (var index in items) {
                                                var item = items[index];
                                                if (item.kind === 'file') {
                                                    var blob = item.getAsFile();
                                                    var reader = new FileReader();
                                                    reader.onload = function(event){
                                                        var img = new Image();
                                                        img.src = event.target.result;

                                                        
                                                        var file = new File([blob], "pasted-image.png", {type: blob.type});

                                                        var dt = new DataTransfer();
                                                        var file_input = document.getElementById('screenshots');

                                                        // Add the existing files to the DataTransfer
                                                        for (var i = 0; i < file_input.files.length; i++) {
                                                            dt.items.add(file_input.files[i]);
                                                        }

                                                        // Add the new file to the DataTransfer
                                                        dt.items.add(file);

                                                        // Replace the file input's FileList with the new one
                                                        file_input.files = dt.files;
                                                        file_input.dispatchEvent(new Event('change'));
                                                        
                                                    };
                                                    reader.readAsDataURL(blob);
                                                }
                                            }
                                        });
                                    </script>
                                    <p class="text-lg leading-5 text-gray-600">PNG, JPG, GIF up to 5 images</p>
                                </div>
                            </div>
                        </div>
                    {% endif %}
                    <div id="files_manage"
                         multiple
                         class="w-[75%] ml-6 md:ml-0 flex items-end mt-6 flex-wrap min-h-[180px]"></div>
                </div>
            </div>
            <div>
                <div class="cve_id">
                    <label for="cve_id">CVE ID</label>
                    <input class="mt-4  ml-2 w-100 rounded border-2"
                           type="text"
                           placeholder="CVE-XXXX-XXXX..."
                           id="cve_id_input"
                           name="cve_id"
                           min="13"
                           max="16">
                </div>
                <button type="button" onclick="validateCVE()">Validate</button>
            </div>
            <div id="trademark-fields">
                <div class="pt-5 mt-2">
                    <label for="infringing_domain_name"
                           class="block text-2xl font-semibold leading-6 text-gray-900">Infringing Domain Name</label>
                    <input type="text"
                           name="infringing_domain_name"
                           id="infringing_domain_name"
                           placeholder="Example.com"
                           class="block w-full placeholder:text-xl rounded-md border-0 py-5 pl-3 text-gray-900 shadow-sm ring-1 ring-inset ring-gray-300 sm:leading-6" />
                </div>
                <div class="pt-5 mt-2">
                    <label for="infringing_domain_url"
                           class="block text-2xl font-semibold leading-6 text-gray-900">Infringing Domain URL</label>
                    <input type="text"
                           name="infringing_domain_url"
                           id="infringing_domain_url"
                           placeholder="https://example.com"
                           class="block w-full placeholder:text-xl rounded-md border-0 py-5 pl-3 text-gray-900 shadow-sm ring-1 ring-inset ring-gray-300 sm:leading-6" />
                </div>
                <div class="pt-5 mt-2">
                    <label for="registration_no"
                           class="block text-2xl font-semibold leading-6 text-gray-900">Registration Number</label>
                    <input type="text"
                           name="registration_no"
                           id="registration_no"
                           placeholder="123456789"
                           class="block w-full placeholder:text-xl rounded-md border-0 py-5 pl-3 text-gray-900 shadow-sm ring-1 ring-inset ring-gray-300 sm:leading-6" />
                </div>
                <div class="pt-5 mt-2">
                    <label for="serial_no"
                           class="block text-2xl font-semibold leading-6 text-gray-900">Serial Number</label>
                    <input type="text"
                           name="serial_no"
                           id="serial_no"
                           placeholder="987654321"
                           class="block w-full placeholder:text-xl rounded-md border-0 py-5 pl-3 text-gray-900 shadow-sm ring-1 ring-inset ring-gray-300 sm:leading-6" />
                </div>
                <div class="pt-5 mt-2">
                    <label for="contact_info"
                           class="block text-2xl font-semibold leading-6 text-gray-900">Contact Information</label>
                    <input type="text"
                           name="contact_info"
                           id="contact_info"
                           placeholder="Contact name, email, or phone"
                           class="block w-full placeholder:text-xl rounded-md border-0 py-5 pl-3 text-gray-900 shadow-sm ring-1 ring-inset ring-gray-300 sm:leading-6" />
                </div>
            </div>
            <div id="bug-description-container"
                 class="w-[100%] flex justify-between md:pr-10 flex-wrap border-b border-gray-900/10 pb-10 my-10">
                <div class="w-1/2">{% include "includes/md_editor.html" %}</div>
                <div class="w-1/2 pl-10 mt-5">
                    <div class="flex w-full items-center justify-between">
                        <h2 class="text-2xl font-semibold leading-7 text-gray-900">{% trans "ADD TEAM MEMBERS" %}</h2>
                        <button onclick="add_email_container()"
                                type="button"
                                class="w-[70px] h-[30px] mt-5 text-lg md:text-2xl md:w-[120px] md:h-[40px] md:mt-10 bg-red-500 text-white font-bold rounded-md hover:bg-red-600 transition-all">
                            {% trans "Add Email" %}
                        </button>
                    </div>
                    <p class="mt-4 text-xl leading-6 text-gray-600">{% trans "Team members should be bughunts users" %}.</p>
                    <div class="mt-10 overflow-y-scroll" id="email-container">
                        <label for="team_members"
                               class="block text-2l font-medium leading-6 text-gray-900">
                            {% trans "Email address" %}
                        </label>
                    </div>
                </div>
            </div>
            <div class="w-full mt-6 flex flex-col md:flex-row items-center justify-between gap-x-6 ">
                <div class="flex h-full justify-between items-center flex-col my-16 md:flex-row md:mt-0">
                    <!--
                    <label class="w-full ml-5 flex items-center text-2xl border-2 border-gray-200 rounded px-10">
                        <input id="default-checkbox" type="checkbox" name="private" value="true" class="w-7 h-7 text-blue-600 bg-gray-100 border-gray-300 rounded focus:ring-blue-500 dark:focus:ring-blue-600 dark:ring-offset-gray-800 focus:ring-2 dark:bg-gray-700 dark:border-gray-600">
                        <label for="default-checkbox" class="w-full text-center  ml-4 mt-6 text-3xl  font-medium text-gray-900">
                            {% trans "Report Privately" %}
                        </label>
                    </label>
                -->
                    <div class="captcha-form flex ml-10 flex-col w-full md:flex-row items-center">{{ captcha_form.captcha }}</div>
                </div>
                <div class="w-full flex justify-evenly md:justify-end">
                    <button type="button"
                            onclick="cancelForm()"
                            class="text-md font-semibold leading-6 mr-10 text-gray-900">{% trans "Cancel" %}</button>
                    <button type="submit"
                            name="reportbug_button"
                            class="rounded-md bg-red-600 px-11 py-3 text-md font-semibold text-white shadow-sm hover:bg-red-500">
                        {% trans "Report" %}
                    </button>
                </div>
            </div>
        </div>
    </form>
</div>
<div id="image-preview-wrapper"
     class="justify-center items-center w-[100vw] h-[100vh] z-30 fixed bg-gray-500 bg-opacity-50"
     hidden>
    <div class="bg-red-500 fixed w-[60%] h-[60%]">
        <img src=""
             alt="image"
             class="w-full h-full"
             id="image-preview"
             width="100%"
             height="100%">
    </div>
</div>
<div class="bottom-right">
    <a href="https://github.com/OWASP-BLT/BLT/blob/main/website/templates/report.html">
        <i class="fab fa-github"></i>
    </a>
    <a href="https://www.figma.com/file/s0xuxeU6O2guoWEfA9OElZ/Design?node-id=421%3A5&t=pqxWpF3hcYxjEDrs-1">
        <i class="fab fa-figma"></i>
    </a>
</div>
{% endblock content %}
{% block after_js %}
    <script type="text/javascript">
    function isCVEValid(cveNumber) {
        const cveRegex = /^CVE-\d{4}-\d{4,7}$/;
        return cveRegex.test(cveNumber);
    }

    document.addEventListener('DOMContentLoaded', function () {
        const labelSelect = document.getElementById("labelSelect");
        const trademarkFields = document.getElementById("trademark-fields");

        updateFormParameters(labelSelect.value);

        labelSelect.addEventListener('change', function () {
            updateFormParameters(this.value);
        });

        // Function to update form parameters based on the selected type
        function updateFormParameters(type) {
            if (type === "8") {
                trademarkFields.style.display = "block";
            } else {
                trademarkFields.style.display = "none"; 
            }
        }
    });


    function validateCVE() {
        const cveInput = document.getElementById('cve_id_input').value;
        const validationResult = document.getElementById('cve_id_input');
        //check for empty submission(allow form submission)
        if (!cveInput.trim()) {
            validationResult.style.borderColor = '';
            return true;
        }

        if (isCVEValid(cveInput)) {
            validationResult.style.borderColor = 'green';
        } else {
            validationResult.style.borderColor = 'red';
            return false;
        }
    }
    const screenshots = document.getElementById('screenshots');
    let manage_div = document.getElementById("files_manage");

    function escapeHtml(str) {return str.replace(/[&<>"']/g, function (s) {var entityMap = {"&": "&amp;","<": "&lt;",">": "&gt;",'"': '&quot;',"'": '&#39;',};return entityMap[s];});}
    function previewFile(file_name) {
        event.preventDefault();
        Array.from(screenshots.files).map(file => {
            if (file.name === file_name) {
                let src = URL.createObjectURL(file);
                if (src.startsWith('blob:')) {
                    let escapedSrc = escapeHtml(src);
                    $("#image-preview").attr("src", escapedSrc);
                    $("#image-preview-wrapper").show();
                }else {$("#image-preview-wrapper").hide();}
            }
        });
    }

    $("#image-preview-wrapper").on("click", () => {
        event.preventDefault();
        $("#image-preview-wrapper").hide();
    })

    function removeFile(fileName) {
        event.preventDefault();

    }

    screenshots.addEventListener('change', (event) => {

        const fileList = Array.from(event.target.files);

        fileList.map(file => {
            let src = URL.createObjectURL(file);
            let safeName = $("<div>").text(file.name).html();
            let safeNameDisplay = safeName.slice(0, 20) + (safeName.length > 20 ? "..." : "");
            // Use the safe name for display and in the onclick handler
            let fileDiv = $("<div>").addClass("w-full md:w-[300px] h-[180px] overflow-hidden rounded-lg").attr("onclick", `previewFile('${safeName}')`);
            let titleDiv = $("<div>").addClass("w-full h-10 flex justify-center rounded-t-lg p-2 bg-gray-500");
            let titleP = $("<p>").addClass("text-xl text-white font-bold").text(safeNameDisplay);
            let img = $("<img>").addClass("object-cover").attr("src", escapeHtml(src));
    
            titleDiv.append(titleP);
            fileDiv.append(titleDiv).append(img);
            $("#files_manage").append(fileDiv);
        })

    });


    $(function () {
        $(".duplicates").click(async () => {
            var uri = $("input[name='url']").val();

            $("#view_all").attr("href", `/search/?query=${encodeURIComponent(uri)}`);

            let resp = await fetch("/api/v1/urlcheck/", {
                method: "POST",
                headers: {
                    "Content-Type": "application/json"
                },
                body: JSON.stringify({
                    "domain_url": uri
                })
            });

            let resp_json = await resp.json()

            $("#duplicate-list").html("")
            resp_json.map(issue => add_duplicates(issue));

            $("#duplicate-container").show()

        });

        $("#close-duplicate-container").click(() => {
            $("#duplicate-container").hide()
        })


        let add_duplicates = (issue) => {
            $("#duplicate-list").append(
                `
                    <li class="py-3 sm:py-4 border-x-gray-500 border-t-2 cursor-pointer hover:shadow-lg transition-all">
                        <div class="flex items-center space-x-4 p-2">
                            <div class="flex-shrink-0">
                                <img class="w-[60px] h-[60px] rounded-full" src="{% media_url %}${issue.user__userprofile__user_avatar}" alt="Neil image" width="60px" height="60px">
                            </div>
                            <div class="flex-1 min-w-0">
                                <p class="text-3xl font-medium text-gray-900 text-black">
                                    ${issue.description.substring(0, 50)}...
                                </p>
                                <a href="/issue/${issue.id}" class="text-2xl text-gray-500 truncate dark:text-gray-400">
                                    /issue/${issue.id}
                                </a>
                            </div>
                            <div class="inline-flex items-center text-base text-xl font-semibold text-gray-900 dark:text-white">
                                    ${issue.created__day}/${issue.created__month}/${issue.created__year}
                                </div>
                        </div>
                    </li>
                `
            )
        }

    });


    function removeErrors(){
        var errors = document.getElementsByClassName('popup-errors');
        var errorsArray = Array.from(errors);

        // Remove each element from the DOM
        errorsArray.forEach(function(error) {
            error.remove();
        });
    }


    function remove_email_container(){
        let email_container = document.getElementById("email-container");
        let lst_child = email_container.lastElementChild;
        email_container.removeChild(lst_child);
    }

    function add_email_container(){
        const email_container_child_html = document.createElement('div');
        email_container_child_html.innerHTML = `
            <div class="mt-2 flex flex-row items-center w-[70%]">
                <input name="team_members" type="email" autocomplete="email" required class="w-[90%] mt-2 text-xl block rounded-md border-0 py-3 pl-3 text-gray-900 shadow-sm ring-1 ring-inset ring-gray-300 placeholder:text-gray-400 focus:ring-2 focus:ring-inset focus:ring-red-600" />
                <button type="button" onclick="remove_email_container()">
                    <i class="fa-sharp fa-solid fa-trash fa-lg text-[#596780] ml-4 hover:text-black"></i>   
                </button>
            </div>
        `;

        let email_container = document.getElementById("email-container");
        email_container.appendChild(email_container_child_html)
    }

    document.addEventListener("DOMContentLoaded", function() {
        // Get the value from the URL parameter
        var labelParam = new URLSearchParams(window.location.search).get("label");

        // Set the selected option based on the parameter
        if (labelParam !== null) {
            document.getElementById("labelSelect").value = labelParam;
        }
    });
    </script>
{% endblock after_js %}<|MERGE_RESOLUTION|>--- conflicted
+++ resolved
@@ -53,16 +53,6 @@
             right: 15px;
     }
 
-<<<<<<< HEAD
-    #generateLabel{
-        margin-left: 37%;
-    }
-
-    #trademark-fields{
-        display: none;
-    }
-=======
->>>>>>> 11764ae1
     </style>
 {% endblock style %}
 {% block content %}
