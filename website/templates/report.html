{% extends "base.html" %}
{% load i18n %}
{% load static %}
{% load custom_tags %}
{% block title %}
    Report an issue | OWASP {% env 'PROJECT_NAME' %}
{% endblock title %}
{% block description %}
    Report a bug by providing the domain URL, bug title, and type. Attach screenshots and categorize the bug to ensure comprehensive reporting.
{% endblock description %}
{% block keywords %}
    Report a Bug, Bug Reporting, Domain URL, Bug Title, Bug Type, Attach Screenshots, Categorize Bug
{% endblock keywords %}
{% block og_title %}
    Report a Bug - Comprehensive Reporting
{% endblock og_title %}
{% block og_description %}
    Report a bug efficiently by providing all necessary details such as domain URL, bug title, type, and screenshots. Categorize the bug for better tracking.
{% endblock og_description %}
{% load gravatar %}
{% load socialaccount %}
{% load humanize %}
{% providers_media_js %}
{% block content %}
    {% include "includes/sidenav.html" %}
    <div id="duplicate-container"
         class="fixed w-full h-full top-0 left-0 overflow-y-auto z-[10000] bg-black/80 backdrop-blur-sm"
         hidden>
        <div class="flex flex-col w-full  h-full items-center ">
            <div class=" flex bg-red-500 mx-4 lg:mx-0 rounded-xl flex-col justify-center items-center  mt-10 w-full lg:max-w-[1400px]">
                <div class="w-full flex bg-red-500 rounded-t-lg  select-none items-center justify-between py-1 px-4">
                    <h1 class=" text-center text-white font-bold text-2xl p-4 w-full">{% trans "DUPLICATE ISSUES" %}</h1>
                    <button id="close-duplicate-container"
                            class="flex w-10 h-10 bg-white justify-center items-center rounded-full hover:bg-red-100 hover:shadow-md transition-all duration-200">
                        <i class="text-red-500 scale-150 fa-sharp fa-solid fa-xmark cursor-pointer"></i>
                    </button>
                </div>
                <div class="p-6 w-full bg-white rounded-b-lg shadow-lg border border-gray-200">
                    <div class="flex justify-between items-center mb-6 select-none">
                        <h3 class="text-2xl font-bold text-red-500">{% trans "Latest Issues" %}</h3>
                        <a href=""
                           id="view_all"
                           class="text-lg font-medium text-blue-600 hover:underline hover:text-blue-500">View all</a>
                    </div>
                    <div class="flow-root">
                        <ul role="list"
                            id="duplicate-list"
                            class="divide-y divide-gray-200 max-h-[60vh] overflow-y-auto scrollbar-thin scrollbar-thumb-gray-300 scrollbar-track-gray-100">
                        </ul>
                    </div>
                    <div class="pt-6 border-t border-gray-300  text-center ">
                        <button onclick="$('#duplicate-container').hide()"
                                class="px-6 py-2 bg-red-500 text-white rounded-lg hover:bg-red-600 transition-colors duration-200 font-medium">
                            Close List
                        </button>
                    </div>
                </div>
            </div>
        </div>
    </div>
    <div class="min-h-screen bg-gray-50 py-8">
        <div class="w-[90%] mx-auto">
            <div class="bg-white rounded-lg shadow-sm border border-gray-200 px-4 md:px-8 py-8 mb-8">
                <div class="flex items-center gap-6">
                    <div class="size-16 bg-gradient-to-r from-[#e74c3c] to-[#c0392b] rounded-full flex items-center justify-center">
                        <i class="fas fa-bug text-2xl text-white"></i>
                    </div>
                    <div>
                        <h1 class="text-3xl font-bold text-gray-800">{% trans "REPORT A BUG" %}</h1>
                        <p class="text-gray-600 mt-2">Help improve security by reporting vulnerabilities</p>
                    </div>
                </div>
            </div>
            <form id="createIssueForm"
                  method="post"
                  action="#"
                  enctype="multipart/form-data"
                  onsubmit="return validateCVE()">
                {% csrf_token %}
                <div class="grid grid-cols-1 lg:grid-cols-3 gap-8">
                    <div class="lg:col-span-2 space-y-6">
                        <div class="bg-white rounded-lg shadow-sm border border-gray-200 p-6">
                            <div class="space-y-4">
                                <div class="flex items-center justify-between">
                                    <label for="url" class="text-xl font-semibold text-gray-900">{% trans "Domain URL" %}</label>
                                    <button type="button"
                                            class="duplicates inline-flex items-center px-3 py-2 font-medium rounded-lg bg-[#e74c3c] text-white hover:bg-[#c0392b] transition-colors duration-200">
                                        <i class="fas fa-search mr-2"></i>
                                        {% trans "Check Duplicates" %}
                                    </button>
                                </div>
                                <div class="flex flex-col sm:flex-row gap-4">
                                    <input id="url"
                                           type="text"
                                           name="url"
                                           value="{{ request.GET.url }}{{ form.url.value|default:'' }}"
                                           placeholder="https://example.com/report"
                                           required
                                           class="placeholder:text-base flex-1 text-lg placeholder:text-gray-400 rounded-lg border-0 ring-1 ring-gray-300 shadow-sm py-3 px-4 focus:ring-2 transition-shadow duration-200" />
                                </div>
                                {% if top_domains %}
                                    <div class="mt-4 space-y-3">
                                        <div class="flex items-center gap-2">
                                            <svg class="w-5 h-5 text-gray-500"
                                                 fill="none"
                                                 stroke="currentColor"
                                                 viewBox="0 0 24 24">
                                                <path stroke-linecap="round" stroke-linejoin="round" stroke-width="2" d="M13 10V3L4 14h7v7l9-11h-7z" />
                                            </svg>
                                            <span class="text-sm font-medium text-gray-700">Quick Access Domains</span>
                                        </div>
                                        <div class="grid grid-cols-2 sm:grid-cols-3 md:grid-cols-4 lg:grid-cols-5 gap-3">
                                            {% for domain in top_domains %}
                                                <button type="button"
                                                        onclick="fillUrl('{{ domain.domain__name }}')"
                                                        class="group flex items-center gap-3 p-2 bg-white hover:bg-gray-50 border border-gray-200 rounded-lg transition-all duration-200 hover:border-[#e74c3c] hover:shadow-sm">
                                                    <div class="w-8 h-8 flex items-center justify-center bg-gray-100 rounded-lg group-hover:bg-white transition-colors">
                                                        <img src="https://www.google.com/s2/favicons?sz=32&domain_url={{ domain.domain__name }}"
                                                             alt="{{ domain.domain__name }}"
                                                             class="w-5 h-5 rounded transition-transform group-hover:scale-110"
                                                             width="20"
                                                             height="20">
                                                    </div>
                                                    <span class="flex-1 text-sm font-medium text-gray-700 truncate group-hover:text-[#e74c3c]">
                                                        {{ domain.domain__name }}
                                                    </span>
                                                </button>
                                            {% endfor %}
                                        </div>
                                    </div>
                                {% endif %}
                            </div>
                        </div>
                        <div class="bg-white rounded-lg shadow-sm border border-gray-200 p-6">
                            <div class="grid grid-cols-1 lg:grid-cols-3 gap-6">
                                <div class="lg:col-span-2">
                                    <label for="description" class="block text-xl font-semibold text-gray-900">{% trans "Bug Title" %}</label>
                                    <input type="text"
                                           name="description"
                                           id="description"
                                           value="{{ request.GET.description }}{{ form.description.value|default:'' }}"
                                           placeholder="XSS Vulnerability in Bug Report Editor"
                                           required
                                           class="w-full text-lg placeholder:text-gray-400 placeholder:text-base rounded-lg border-0 ring-1 ring-gray-300 shadow-sm py-3 px-4 focus:ring-2 transition-shadow duration-200" />
                                </div>
                                <div>
                                    <label for="label" class="block text-xl font-semibold text-gray-900">{% trans "Bug Type" %}</label>
                                    <select name="label"
                                            id="labelSelect"
                                            required
                                            class="w-full text-lg rounded-lg border-0 ring-1 ring-gray-300 shadow-sm py-3 px-4 bg-gray-50 focus:ring-2 transition-shadow duration-200">
                                        <option value="0">General</option>
                                        <option value="1">Number error</option>
                                        <option value="2">Functional</option>
                                        <option value="3">Performance</option>
                                        <option value="4">Security</option>
                                        <option value="5">Typo</option>
                                        <option value="6">Design</option>
                                        <option value="7">Server down</option>
                                        <option value="8">Trademark Squatting</option>
                                    </select>
                                </div>
                            </div>
                        </div>
                        <div class="bg-white rounded-md border border-gray-200 shadow-sm p-6">
                            <div class="space-y-4">
                                <div class="flex items-center justify-between">
                                    <h2 class="text-xl font-semibold text-gray-900 truncate">{% trans "Bug Description" %}</h2>
                                    <div class="flex gap-2">
                                        <button type="button"
                                                onclick="insertMarkdown('bold')"
                                                class="px-4 py-2 bg-gray-100 hover:bg-gray-200 text-gray-700 rounded-md transition-colors duration-200">
                                            <i class="fas fa-bold"></i>
                                        </button>
                                        <button type="button"
                                                onclick="insertMarkdown('italic')"
                                                class="px-4 py-2 bg-gray-100 hover:bg-gray-200 text-gray-700 rounded-md transition-colors duration-200">
                                            <i class="fas fa-italic"></i>
                                        </button>
                                        <button type="button"
                                                onclick="insertMarkdown('image')"
                                                class="px-4 py-2 bg-gray-100 hover:bg-gray-200 text-gray-700 rounded-md transition-colors duration-200">
                                            <i class="fas fa-image"></i>
                                        </button>
                                        <button type="button"
                                                onclick="insertMarkdown('link')"
                                                class="px-4 py-2 bg-gray-100 hover:bg-gray-200 text-gray-700 rounded-md transition-colors duration-200">
                                            <i class="fas fa-link"></i>
                                        </button>
                                        <button type="button"
                                                onclick="togglePreview()"
                                                class="px-4 py-2 bg-[#e74c3c] hover:bg-[#c0392b] text-white rounded-md transition-colors duration-200">
                                            <i class="fas fa-eye"></i>
                                        </button>
                                    </div>
                                </div>
                                <textarea id="markdownInput"
                                          name="markdown-content"
                                          class="w-full placeholder:text-base h-[300px] p-4 text-gray-700 border border-gray-200 rounded-lg "
                                          placeholder="Enter your markdown here..."></textarea>
                                <div id="preview-area"
                                     class="hidden w-full h-[300px] p-4 bg-gray-50 border border-gray-200 rounded-lg overflow-y-auto prose prose-sm max-w-none">
                                </div>
                            </div>
                        </div>
                    </div>
                    <div class="space-y-6">
                        <div class="bg-white rounded-lg border border-gray-200 shadow-sm p-6">
                            <label for="hunt" class="block text-xl font-semibold text-gray-900 mb-4">{% trans "Bug Hunt" %}</label>
                            <select name="hunt"
                                    required
                                    class="w-full text-lg rounded-lg border-0 ring-1 ring-gray-300 shadow-sm py-3 px-4 bg-gray-50 focus:ring-2  transition-shadow duration-200">
                                {% if not report_on_hunt %}
                                    <option value="None">{% trans "Report Independently" %}</option>
                                {% endif %}
                                {% for hunt in hunts %}
                                    <option value="{{ hunt.id }}">{{ hunt.name }}</option>
                                {% endfor %}
                            </select>
                        </div>
                        <div class="bg-white rounded-lg border border-gray-200 shadow-sm p-6">
                            <label for="cve_id" class="block text-xl font-semibold text-gray-900 mb-4">{% trans "CVE ID" %}</label>
                            <div class="flex flex-wrap sm:flex-nowrap gap-2 w-full">
                                <input class="flex-1 placeholder:text-base text-lg sm:text-base md:text-lg placeholder:text-gray-400 rounded-lg border border-gray-300 py-2 px-4 transition-shadow duration-200 min-w-0"
                                       type="text"
                                       placeholder="CVE-XXXX-XXXX"
                                       id="cve_id_input"
                                       name="cve_id"
                                       pattern="CVE-\d{4}-\d{4,7}"
                                       title="Please enter a valid CVE ID format (e.g. CVE-2024-1234)">
                                <button type="button"
                                        onclick="validateCVE()"
                                        class="px-3 md:py-1 py-4 text-xs sm:text-sm md:text-base bg-[#e74c3c] text-white rounded-lg hover:bg-[#c0392b] transition-colors duration-200 shrink-0 w-full sm:w-auto">
                                    <i class="fas fa-check md:text-base text-lg"></i>
                                </button>
                            </div>
                        </div>
                        <div class="bg-white rounded-lg border border-gray-200 shadow-sm p-6">
                            <label class="block text-xl font-semibold text-gray-900 mb-4">{% trans "Screenshots" %}</label>
                            <div id="screenshot-container"
                                 onclick="document.getElementById('screenshots').click()"
                                 class="relative group border-2 border-dashed border-gray-300 hover:border-[#e74c3c] rounded-xl p-6 transition-all duration-200 cursor-pointer">
                                <div class="text-center">
                                    <div class="w-16 h-16 mx-auto mb-4 text-gray-400 group-hover:text-[#e74c3c] transition-colors duration-200">
                                        <i class="fas fa-cloud-upload-alt text-4xl"></i>
                                    </div>
                                    <div class="space-y-2">
                                        <label class="text-lg font-medium text-[#e74c3c] cursor-pointer hover:text-[#c0392b]">
                                            {% trans "Upload screenshots" %}
                                            <input id="screenshots"
                                                   name="screenshots"
                                                   type="file"
                                                   class="sr-only"
                                                   accept="image/*"
                                                   multiple
                                                   required
                                                   max="4" />
                                        </label>
                                        <p class="text-sm text-gray-500">{% trans "Drag & drop or click to upload" %}</p>
                                        <p class="text-xs text-gray-400">PNG, JPG, GIF up to 5 images</p>
                                    </div>
                                </div>
                            </div>
                            <div id="files_manage"
                                 class="mt-4 w-full flex flex-col gap-4 items-center"></div>
                        </div>
                        <div class="bg-white rounded-lg border border-gray-200 shadow-sm p-6">
                            <div class="flex items-center justify-between">
                                <h2 class="text-xl font-semibold text-gray-900">{% trans "Team Members" %}</h2>
                                <button onclick="add_email_container()"
                                        type="button"
                                        class="inline-flex items-center px-3 py-2 text-sm font-medium rounded-lg bg-[#e74c3c] text-white hover:bg-[#c0392b] transition-colors duration-200">
                                    <i class="fas fa-plus mr-2"></i>
                                    {% trans "Add" %}
                                </button>
                            </div>
                            <p class="text-sm text-gray-500 mb-4">{% trans "Team members should be bughunts users" %}.</p>
                            <div class="space-y-3" id="email-container">
                                <label class="block font-medium text-gray-700">{% trans "Email address:" %}</label>
                            </div>
                        </div>
                    </div>
                </div>
<<<<<<< HEAD
                <div class="mt-8 bg-white rounded-xl shadow-sm p-6">
                    <div class="flex flex-col sm:flex-row items-center justify-between gap-6 w-full">
                        <div class="flex flex-col items-start gap-2 w-full sm:w-auto order-2 sm:order-1">
                            <div class="flex items-center gap-2">
                                <input id="report_anonymous"
                                       type="checkbox"
                                       name="report_anonymous"
                                       class="w-5 h-5 rounded-lg text-[#e74c3c] focus:ring-[#e74c3c] cursor-pointer">
                                <p for="report_anonymous"
                                   class=" font-medium text-gray-900 cursor-pointer select-none">
                                    {% trans "Report Anonymously" %}
                                </p>
                            </div>
                        </div>
                        <div class="captcha-form flex ml-10 flex-col w-full md:flex-row items-center">
                            <div class="[&_img]:w-36 [&_img]:mr-2.5 [&_input]:w-full [&_input]:border [&_input]:border-black [&_input]:p-2.5 [&_input]:text-lg">
                                {{ captcha_form.captcha }}
                            </div>
                        </div>
                        <div class="flex gap-4 w-full sm:w-auto justify-center order-3">
                            <button type="button"
                                    onclick="cancelForm()"
                                    class="px-6 py-2 bg-gray-400 text-white rounded-lg hover:bg-gray-500 transition-colors duration-200 font-medium">
                                {% trans "Cancel" %}
                            </button>
                            <button type="submit"
                                    name="reportbug_button"
                                    class="px-6 py-2 bg-[#e74c3c] text-white rounded-lg hover:bg-[#c0392b] transition-colors duration-200 font-medium">
                                {% trans "Report" %}
                            </button>
=======
                <div class="mt-8 bg-white rounded-lg border border-gray-200 shadow-sm flex md:flex-row flex-col items-center justify-between gap-8 px-6 py-5">
                    <div class="flex flex-col items-start gap-2">
                        <div class="flex items-center gap-2">
                            <input id="report_anonymous"
                                   type="checkbox"
                                   name="report_anonymous"
                                   class="w-5 h-5 rounded-lg text-[#e74c3c]  cursor-pointer">
                            <p for="report_anonymous"
                               class=" font-medium text-gray-900 cursor-pointer select-none">
                                {% trans "Report Anonymously" %}
                            </p>
>>>>>>> a79f4d89
                        </div>
                    </div>
                    <div class="flex flex-col gap-4 md:flex-row items-center justify-center [&>img]:w-[150px] md:[&>input]:w-[30%] [&>input]:w-[50%] [&>input]:border [&>input]:border-black [&>input]:p-[10px] [&>input]:text-[1.4rem] [&>input]:ml-2 [&>input]:rounded">
                        {{ captcha_form.captcha }}
                    </div>
                    <div class="flex gap-4  justify-center">
                        <button type="button"
                                onclick="cancelForm()"
                                class="px-6 py-2 bg-gray-400 text-white rounded-lg hover:bg-gray-500 transition-colors duration-200 font-medium">
                            {% trans "Cancel" %}
                        </button>
                        <button type="submit"
                                name="reportbug_button"
                                class="px-6 py-2 bg-[#e74c3c] text-white rounded-lg hover:bg-[#c0392b] transition-colors duration-200 font-medium">
                            {% trans "Report" %}
                        </button>
                    </div>
                </div>
            </form>
        </div>
    </div>
{% endblock content %}
{% block after_js %}
    <script type="text/javascript">
    function isCVEValid(cveNumber) {
        const cveRegex = /^CVE-\d{4}-\d{4,7}$/;
        return cveRegex.test(cveNumber);
    }

    function validateCVE() {
        const cveInput = document.getElementById('cve_id_input').value;
        const validationResult = document.getElementById('cve_id_input');
        //check for empty submission(allow form submission)
        if (!cveInput.trim()) {
            validationResult.style.borderColor = '';
            return true;
        }

        if (isCVEValid(cveInput)) {
            validationResult.style.borderColor = 'green';
        } else {
            validationResult.style.borderColor = 'red';
            return false;
        }
    }
    const screenshots = document.getElementById('screenshots');
    let manage_div = document.getElementById("files_manage");

    function escapeHtml(str) {return str.replace(/[&<>"']/g, function (s) {var entityMap = {"&": "&amp;","<": "&lt;",">": "&gt;",'"': '&quot;',"'": '&#39;',};return entityMap[s];});}
    function previewFile(file_name) {
        event.preventDefault();
        Array.from(screenshots.files).map(file => {
            if (file.name === file_name) {
                let src = URL.createObjectURL(file);
                if (src.startsWith('blob:')) {
                    let escapedSrc = escapeHtml(src);
                    $("#image-preview").attr("src", escapedSrc);
                    $("#image-preview-wrapper").show();
                }else {$("#image-preview-wrapper").hide();}
            }
        });
    }

    $("#image-preview-wrapper").on("click", () => {
        event.preventDefault();
        $("#image-preview-wrapper").hide();
    })

    function removeFile(fileName) {
        event.preventDefault();

    }

    screenshots.addEventListener('change', (event) => {

        const fileList = Array.from(event.target.files);

        fileList.map(file => {
            let src = URL.createObjectURL(file);
            let safeName = $("<div>").text(file.name).html();
            let safeNameDisplay = safeName.slice(0, 20) + (safeName.length > 20 ? "..." : "");
            // Use the safe name for display and in the onclick handler
            let fileDiv = $("<div>").addClass("w-full md:w-[300px] h-[180px] overflow-hidden rounded-lg").attr("onclick", `previewFile('${safeName}')`);
            let titleDiv = $("<div>").addClass("w-full h-10 flex justify-center rounded-t-lg p-2 bg-gray-500");
            let titleP = $("<p>").addClass("text-xl text-white font-bold").text(safeNameDisplay);
            let img = $("<img>").addClass("object-cover").attr("src", escapeHtml(src));

            titleDiv.append(titleP);
            fileDiv.append(titleDiv).append(img);
            $("#files_manage").append(fileDiv);
        })

    });


    $(function () {
        $(".duplicates").click(async () => {
            var uri = $("input[name='url']").val();

            $("#view_all").attr("href", `/search/?query=${encodeURIComponent(uri)}`);

            let resp = await fetch("/api/v1/urlcheck/", {
                method: "POST",
                headers: {
                    "Content-Type": "application/json"
                },
                body: JSON.stringify({
                    "domain_url": uri
                })
            });

            let resp_json = await resp.json()

            $("#duplicate-list").html("")
            resp_json.map(issue => add_duplicates(issue));

            $("#duplicate-container").show()

        });

        $("#close-duplicate-container").click(() => {
            $("#duplicate-container").hide()
        })


        let add_duplicates = (issue) => {
            $("#duplicate-list").append(
                `
                    <li class="py-2 border-x-gray-500 border-t-2 cursor-pointer hover:bg-gray-100 transition-all duration-200">
                        <div class="flex items-center space-x-4 px-2 py-1">
                            <div class="flex-shrink-0">
                                <img class="w-[50px] h-[50px] rounded-full" src="{% media_url %}${issue.user__userprofile__user_avatar}" alt="Neil image" width="50px" height="50px">
                            </div>
                            <div class="flex-1 min-w-0">
                                <p class="text-xl font-bold text-black/90">
                                    ${issue.description.substring(0, 50)}...
                                </p>
                                <a href="/issue/${issue.id}" class="text-lg text-gray-500 hover:text-red-500 truncate">
                                    /issue/${issue.id}
                                </a>
                            </div>
                            <div class="inline-flex items-center text-base text-lg font-medium text-gray-500">
                                    ${issue.created__day}/${issue.created__month}/${issue.created__year}
                                </div>
                        </div>
                    </li>
                `
            )
        }

    });


    function removeErrors(){
        var errors = document.getElementsByClassName('popup-errors');
        var errorsArray = Array.from(errors);

        // Remove each element from the DOM
        errorsArray.forEach(function(error) {
            error.remove();
        });
    }


    function remove_email_container(){
        let email_container = document.getElementById("email-container");
        let lst_child = email_container.lastElementChild;
        email_container.removeChild(lst_child);
    }

    function add_email_container(){
        const email_container_child_html = document.createElement('div');
        email_container_child_html.innerHTML = `
            <div class="mt-2 flex flex-row items-center w-[70%]">
                <input name="team_members" type="email" autocomplete="email" required class="w-[90%] mt-2 text-xl block rounded-md border-0 py-3 pl-3 text-gray-900 shadow-sm  placeholder:text-gray-400 ring-1 ring-gray-300" />
                <button type="button" onclick="remove_email_container()">
                    <i class="fa-sharp fa-solid fa-trash fa-lg text-[#596780] ml-4 hover:text-black"></i>
                </button>
            </div>
        `;

        let email_container = document.getElementById("email-container");
        email_container.appendChild(email_container_child_html)
    }

    document.addEventListener("DOMContentLoaded", function() {
        // Get the value from the URL parameter
        var labelParam = new URLSearchParams(window.location.search).get("label");

        // Set the selected option based on the parameter
        if (labelParam !== null) {
            document.getElementById("labelSelect").value = labelParam;
        }
    });

    document.addEventListener('DOMContentLoaded', function() {
        const params = new URLSearchParams(window.location.search);
        const hashValue = params.get('hash');
        const screenshotsInput = document.getElementById('screenshots');
        
        if (hashValue) {
            // Hide the upload container
            document.getElementById('screenshot-upload-container').style.display = 'none';
            
            // Remove required attribute from screenshots input when we have a hash
            screenshotsInput.removeAttribute('required');
            
            // Create and show the hash image
            const container = document.getElementById('screenshot-hash-container');
            container.innerHTML = `
                <img src="{{ MEDIA_URL }}uploads/${hashValue}.png" class="img-responsive img-thumbnail screenshot-hash" width="100%" height="100%" alt="screenshot">
                <input type="hidden" required class="required" name="screenshot-hash" value="${hashValue}">
            `;
        } else {
            // Hide the hash container
            document.getElementById('screenshot-hash-container').style.display = 'none';
            
            // Ensure screenshots input is required when there's no hash
            screenshotsInput.setAttribute('required', '');
        }
    });

    document.addEventListener('DOMContentLoaded', function() {
        // Target the screenshot container for paste events
        const screenshotContainer = document.getElementById('screenshot-container');
        if (screenshotContainer) {
            screenshotContainer.addEventListener('paste', function (e) {
                var items = (e.clipboardData || e.originalEvent.clipboardData).items;
                for (var index in items) {
                    var item = items[index];
                    if (item.kind === 'file') {
                        var blob = item.getAsFile();
                        var reader = new FileReader();
                        reader.onload = function(event){
                            var img = new Image();
                            img.src = event.target.result;

                            var file = new File([blob], "pasted-image.png", {type: blob.type});

                            var dt = new DataTransfer();
                            var file_input = document.getElementById('screenshots');

                            // Add the existing files to the DataTransfer
                            if (file_input) {
                                for (var i = 0; i < file_input.files.length; i++) {
                                    dt.items.add(file_input.files[i]);
                                }

                                // Add the new file to the DataTransfer
                                dt.items.add(file);

                                // Replace the file input's FileList with the new one
                                file_input.files = dt.files;
                                file_input.dispatchEvent(new Event('change'));
                            }
                        };
                        reader.readAsDataURL(blob);
                    }
                }
            });
        }
    });

    function fillUrl(domain) {
        const urlInput = document.getElementById('url');
        if (!domain.startsWith('http')) {
            domain = 'https://' + domain;
        }
        urlInput.value = domain;
    }

    // Remove the old domain click handler and use this one
    document.addEventListener('DOMContentLoaded', function() {
        const domainButtons = document.querySelectorAll('[onclick^="fillUrl"]');
        domainButtons.forEach(button => {
            button.addEventListener('click', function(e) {
                e.preventDefault();
                const domain = this.querySelector('span').textContent.trim();
                fillUrl(domain);
            });
        });
    });
    </script>
    <script src="https://cdn.jsdelivr.net/npm/marked/marked.min.js"></script>
    <script type="text/javascript">
    function insertMarkdown(type) {
        const editor = document.getElementById('markdownInput');
        const start = editor.selectionStart;
        const end = editor.selectionEnd;
        const selectedText = editor.value.substring(start, end);
        let insertion = '';

        switch(type) {
            case 'bold':
                insertion = selectedText ? `**${selectedText}**` : '**bold text**';
                break;
            case 'italic':
                insertion = selectedText ? `*${selectedText}*` : '*italic text*';
                break;
            case 'image':
                insertion = '![image description](image url)';
                break;
            case 'link':
                insertion = selectedText ? `[${selectedText}](url)` : '[link text](url)';
                break;
        }

        editor.focus();
        document.execCommand('insertText', false, insertion);

        // For browsers that don't support execCommand
        if (!document.execCommand) {
            const before = editor.value.substring(0, start);
            const after = editor.value.substring(end);
            editor.value = before + insertion + after;
        }

        // Update cursor position
        const newCursorPos = start + insertion.length;
        editor.setSelectionRange(newCursorPos, newCursorPos);
    }

    function togglePreview() {
        const editor = document.getElementById('markdownInput');
        const preview = document.getElementById('preview-area');
        const previewBtn = document.querySelector('button:contains("Preview")');

        if (preview.classList.contains('hidden')) {
            // Show preview
            preview.innerHTML = marked.parse(editor.value);
            preview.classList.remove('hidden');
            editor.classList.add('hidden');
            previewBtn.textContent = 'Edit';
        } else {
            // Show editor
            preview.classList.add('hidden');
            editor.classList.remove('hidden');
            previewBtn.textContent = 'Preview';
        }
    }
    marked.setOptions({
        sanitize: true,
        breaks: true
    });


    </script>
{% endblock after_js %}<|MERGE_RESOLUTION|>--- conflicted
+++ resolved
@@ -281,7 +281,6 @@
                         </div>
                     </div>
                 </div>
-<<<<<<< HEAD
                 <div class="mt-8 bg-white rounded-xl shadow-sm p-6">
                     <div class="flex flex-col sm:flex-row items-center justify-between gap-6 w-full">
                         <div class="flex flex-col items-start gap-2 w-full sm:w-auto order-2 sm:order-1">
@@ -312,19 +311,6 @@
                                     class="px-6 py-2 bg-[#e74c3c] text-white rounded-lg hover:bg-[#c0392b] transition-colors duration-200 font-medium">
                                 {% trans "Report" %}
                             </button>
-=======
-                <div class="mt-8 bg-white rounded-lg border border-gray-200 shadow-sm flex md:flex-row flex-col items-center justify-between gap-8 px-6 py-5">
-                    <div class="flex flex-col items-start gap-2">
-                        <div class="flex items-center gap-2">
-                            <input id="report_anonymous"
-                                   type="checkbox"
-                                   name="report_anonymous"
-                                   class="w-5 h-5 rounded-lg text-[#e74c3c]  cursor-pointer">
-                            <p for="report_anonymous"
-                               class=" font-medium text-gray-900 cursor-pointer select-none">
-                                {% trans "Report Anonymously" %}
-                            </p>
->>>>>>> a79f4d89
                         </div>
                     </div>
                     <div class="flex flex-col gap-4 md:flex-row items-center justify-center [&>img]:w-[150px] md:[&>input]:w-[30%] [&>input]:w-[50%] [&>input]:border [&>input]:border-black [&>input]:p-[10px] [&>input]:text-[1.4rem] [&>input]:ml-2 [&>input]:rounded">
