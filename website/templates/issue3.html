{% extends "base.html" %}
{% load custom_tags %}
{% block metaTags %}
    <title>
        {% block title %}
            BLT Issue - {{ object.description|escapejs }}
        {% endblock title %}
    </title>
    <link href="https://cdnjs.cloudflare.com/ajax/libs/flowbite/2.3.0/flowbite.min.css"
          rel="stylesheet" />
    <meta name="description"
          content="{{ object.markdown_description|escapejs }}">
    {% if object.user.username %}
        <meta name="author" content="{{ object.user.username }}">
    {% else %}
        <meta name="author" content="Anonymous">
    {% endif %}
    <meta property="og:title"
          content="{% block og_title %}{{ object.description }}{% endblock og_title %}" />
    {% for screenshot in screenshots %}
        <meta property="og:image"
              content="https://{% env 'FQDN' %}{% block og_image %}{{ screenshot.image.url }}{% endblock og_image %}" />
    {% endfor %}
    <meta property="og:description"
          content="{{ object.markdown_description|escapejs }}" />
    <meta name="keywords"
          content="{% block keywords %}BLT, bug, tracking, company, easy{% endblock keywords %}">
    <link rel="canonical"
          href="https://{% env 'FQDN' %}/issue3/{{ object.id }}">
    <meta property="og:url"
          content="https://{% env 'FQDN' %}/issue3/{{ object.id }}" />
    <meta property="og:type" content="website" />
    <meta name="robots" content="index, follow">
{% endblock metaTags %}
{% load static %}
{% load gravatar %}
{% load custom_tags %}
{% block head %}
    <link rel="stylesheet"
          href="https://cdnjs.cloudflare.com/ajax/libs/flowbite/2.3.0/flowbite.min.css"
          integrity="sha512-4CrzvWKAMiv1znMPFPA/lqlo9ykTDj9GdHwq3iujHBNSnopB7UpRz45dQ/gGn5ed7DF1NsA8OmUp7YHEV+mFKg=="
          crossorigin="anonymous"
          referrerpolicy="no-referrer" />
{% endblock head %}
{% block content %}
    {% include "includes/sidenav.html" %}
<<<<<<< HEAD
    {% comment %} TODO(b):
     removed anonymous reporting
     TODO(b): FIX LIKE AND OTHERS
=======
    {% comment %} TODO:
     removed anonymous reporting
>>>>>>> 0399391f
    delete these files after final is ready 
    {% include "includes/_likes2.html" %}
    {% include "includes/_dislike2.html" %}
    {% include "includes/_flags2.html" %}
    {% include "includes/_bookmark2.html" %}
    {% endcomment %}
    <div class="pt-8 pb-16 lg:pt-16 lg:pb-24 bg-[#FAF9FB] font-[ubuntu] lg:pl-0">
        <div class="flex mr-[2%] ml-[2%] justify-between row gap-[8px] items-center">
            <nav class="left-issue flex items-center mr-auto">
                <a href="{% url 'index' %}" class="!text-[#80708f] mx-4">Issues</a>
                <i class="fa-solid fa-chevron-right"></i>
                <a href="{% url 'domain' object.domain.name %}" class=" mx-4">
                    <img src="{{ object.domain.get_logo }}"
                         class="rounded"
                         width="16"
                         height="16"
                         alt="Company Logo">
                </a>
<<<<<<< HEAD
                <a href="{% url 'domain' object.domain.name %}"><span>{{ object.domain.name }}</span></a> &nbsp;<span class="font-bold">#{{ object.id }}</span>&nbsp;
                {% if status == "open" %}
                    <span class="bg-red-100 text-red-800 text-xl font-medium me-2 px-2.5 py-0.5 rounded">Ongoing</span>
                {% else %}
                    <span class="bg-green-100 text-green-800 text-xl font-medium me-2 px-2.5 py-0.5 rounded">Resolved</span>
                {% endif %}
=======
                <a href="{% url 'domain' object.domain.name %}"><span>{{ object.domain.name }}</span></a>
>>>>>>> 0399391f
            </nav>
            <div class="right-data ml-auto max-sm:pt-2">{% include "includes/_like_dislike_share.html" %}</div>
        </div>
        <div class="h-[3vh]"></div>
        <h2 class="font-[ubuntu] font-bold text-[30px] w-[90%] truncate ml-[3.5%]"
            title="{{ object.description |escapejs }}">{{ object.description |escapejs }}</h2>
        <p>
            <a href="{{ object.url }}"
               title="{{ object.url }}"
<<<<<<< HEAD
               class="!text-[#7e22ce] ml-[3.5%] font-thin w-[80%] truncate"
=======
               class="!text-blue-500 ml-[3.5%] font-thin w-[80%] truncate"
>>>>>>> 0399391f
               target="_blank"
               rel="noopener noreferrer">{{ object.url }}</a>
        </p>
        <br>
<<<<<<< HEAD
        <div class="ml-[3%]">
            <div class="mb-4 w-[95%] border-b border-[#584ac080]">
                <ul class="flex flex-wrap -mb-px font-medium text-center"
                    id="default-tab"
                    data-tabs-toggle="#default-tab-content"
                    role="tablist"
                    data-tabs-active-classes="border-b-2 text-[#7e22ce] border-[#7e22ce] hover:border-[#7e22ce]"
                    data-tabs-inactive-classes="hover:bg-[#eaeaf6] hover:text-black">
                    <li class="me-2" role="presentation">
                        <button class="inline-flex items-center justify-center p-4 rounded-t-lg"
                                id="details-tab"
                                data-tabs-target="#details"
                                type="button"
                                role="tab"
                                aria-controls="details"
                                aria-selected="false">
                            <svg class="w-4 h-4 me-2"
                                 aria-hidden="true"
                                 xmlns="http://www.w3.org/2000/svg"
                                 fill="currentColor"
                                 viewBox="0 0 18 20">
                                <path d="M16 1h-3.278A1.992 1.992 0 0 0 11 0H7a1.993 1.993 0 0 0-1.722 1H2a2 2 0 0 0-2 2v15a2 2 0 0 0 2 2h14a2 2 0 0 0 2-2V3a2 2 0 0 0-2-2Zm-3 14H5a1 1 0 0 1 0-2h8a1 1 0 0 1 0 2Zm0-4H5a1 1 0 0 1 0-2h8a1 1 0 1 1 0 2Zm0-5H5a1 1 0 0 1 0-2h2V2h4v2h2a1 1 0 1 1 0 2Z" />
                            </svg>
                            Details
                        </button>
                    </li>
                    <li class="me-2" role="presentation">
                        <button class="inline-flex items-center justify-center p-4 rounded-t-lg"
                                id="screenshot-tab"
                                data-tabs-target="#screenshot"
                                type="button"
                                role="tab"
                                aria-controls="screenshot"
                                aria-selected="false">
                            <svg class="w-4 h-4 me-2"
                                 aria-hidden="true"
                                 xmlns="http://www.w3.org/2000/svg"
                                 fill="currentColor"
                                 viewBox="0 0 18 18">
                                <path d="M6.143 0H1.857A1.857 1.857 0 0 0 0 1.857v4.286C0 7.169.831 8 1.857 8h4.286A1.857 1.857 0 0 0 8 6.143V1.857A1.857 1.857 0 0 0 6.143 0Zm10 0h-4.286A1.857 1.857 0 0 0 10 1.857v4.286C10 7.169 10.831 8 11.857 8h4.286A1.857 1.857 0 0 0 18 6.143V1.857A1.857 1.857 0 0 0 16.143 0Zm-10 10H1.857A1.857 1.857 0 0 0 0 11.857v4.286C0 17.169.831 18 1.857 18h4.286A1.857 1.857 0 0 0 8 16.143v-4.286A1.857 1.857 0 0 0 6.143 10Zm10 0h-4.286A1.857 1.857 0 0 0 10 11.857v4.286c0 1.026.831 1.857 1.857 1.857h4.286A1.857 1.857 0 0 0 18 16.143v-4.286A1.857 1.857 0 0 0 16.143 10Z" />
                            </svg>
                            Screenshots
                        </button>
                    </li>
                    <li class="me-2" role="presentation">
                        <button class="inline-flex items-center justify-center p-4 rounded-t-lg"
                                id="comments-tab"
                                data-tabs-target="#comments"
                                type="button"
                                role="tab"
                                aria-controls="comments"
                                aria-selected="false">
                            <svg class="w-4 h-4 me-2"
                                 xmlns="http://www.w3.org/2000/svg"
                                 viewBox="0 0 512 512">
                                <path d="M123.6 391.3c12.9-9.4 29.6-11.8 44.6-6.4c26.5 9.6 56.2 15.1 87.8 15.1c124.7 0 208-80.5 208-160s-83.3-160-208-160S48 160.5 48 240c0 32 12.4 62.8 35.7 89.2c8.6 9.7 12.8 22.5 11.8 35.5c-1.4 18.1-5.7 34.7-11.3 49.4c17-7.9 31.1-16.7 39.4-22.7zM21.2 431.9c1.8-2.7 3.5-5.4 5.1-8.1c10-16.6 19.5-38.4 21.4-62.9C17.7 326.8 0 285.1 0 240C0 125.1 114.6 32 256 32s256 93.1 256 208s-114.6 208-256 208c-37.1 0-72.3-6.4-104.1-17.9c-11.9 8.7-31.3 20.6-54.3 30.6c-15.1 6.6-32.3 12.6-50.1 16.1c-.8 .2-1.6 .3-2.4 .5c-4.4 .8-8.7 1.5-13.2 1.9c-.2 0-.5 .1-.7 .1c-5.1 .5-10.2 .8-15.3 .8c-6.5 0-12.3-3.9-14.8-9.9c-2.5-6-1.1-12.8 3.4-17.4c4.1-4.2 7.8-8.7 11.3-13.5c1.7-2.3 3.3-4.6 4.8-6.9c.1-.2 .2-.3 .3-.5z" />
                            </svg>
                            Comments
                        </button>
                    </li>
                </ul>
            </div>
        </div>
        <div id="default-tab-content" class="bg-white mt-[-0.8%]">
            <br>
            <div id="details"
                 role="tabpanel"
                 class="ml-[3%]"
                 aria-labelledby="details-tab">
                <h4 class="text-2xl font-bold mb-3">Event ID: {{ object.id }}</h4>
                <div class="flex mr-[3%] justify-start items-center">
                    <img class="w-[5%] rounded-full h-[5%] object-cover"
                         {% if object.user.username %} {% if object.user.userprofile.user_avatar %} src="{{ MEDIA_URL }}{{ object.user.userprofile.user_avatar }}" {% else %} src="{% gravatar_url object.user.email 100 %}" {% endif %}
                         {% else %}
                         src="{% static 'images/dummy-user.png' %}"
                         {% endif %}
                         alt="User Profile Logo"
                         width="32px"
                         height="32px">
                    <div class="ml-3">
                        <div>
                            {% if object.user.username %}
                                <a href="{% url 'profile' slug=object.user.username %}"
                                   class="!text-[#7e22ce] font-bold">{{ object.user.username }}</a>
                            {% else %}
                                Anonymous
                            {% endif %}
                        </div>
                        <div>
                            <span class="font-bold">Total Points =</span> {{ users_score }}
                        </div>
                    </div>
                </div>
                <div class="container md:h-[20vh] max-sm:mt-[30%] mx-auto px-4 md:px-12">
                    <div class="flex justify-evenly flex-wrap -mx-1 lg:-mx-4">
                        <div class="max-sm:px-[20px] flex items-center bg-white my-1 w-full md:w-1/2 lg:my-4 lg:px-4 lg:w-[23vw] h-[17vh] rounded-2xl shadow-md justify-between">
                            <div class="rounded-full w-[20%]">
                                <img class="w-[80%] h-[80%] object-cover"
                                     {% if object.user.username %} {% if object.user.userprofile.user_avatar %} src="{{ MEDIA_URL }}{{ object.user.userprofile.user_avatar }}" {% else %} src="{% gravatar_url object.user.email 100 %}" {% endif %}
                                     {% else %}
                                     src="{% static 'images/dummy-user.png' %}"
                                     {% endif %}
                                     alt="User Profile Logo"
                                     width="auto"
                                     height="auto">
                            </div>
                            <div>
                                <div class="text-[#B00000] text-[16px] w-[90%] truncate">
                                    {% if object.user.username %}
                                        <a href="{% url 'profile' slug=object.user.username %}"
                                           class="!text-[#B00000]">{{ object.user.username }}</a>
                                    {% else %}
                                        Anonymous
                                    {% endif %}
                                </div>
                                <div class="text-[#B00000] text-[14px]">
                                    Total Points = <span class="font-bold">{{ users_score }}</span>
                                </div>
                            </div>
                            <div>
                                {% if not object.user.username %}
                                    <button disabled
                                            class="!cursor-not-allowed bg-[#FF6363] font-bold font-[ubuntu] text-white text-[18px] p-2 rounded-lg">
                                        <span class="border-2 border-black rounded-xl p-1">$5 <i class="text-black fa-solid fa-caret-down"></i></span> Tip
                                    </button>
                                {% else %}
                                    <button class="bg-[#FF6363] font-bold font-[ubuntu] text-white text-[18px] p-2 rounded-lg">
                                        <span class="border-2 border-black rounded-xl p-1">$5 <i class="text-black fa-solid fa-caret-down"></i></span> Tip
                                    </button>
                                {% endif %}
                            </div>
                        </div>
                        <br>
                        <div class="max-sm:px-[20px] bg-white my-1 w-full md:w-1/2 lg:my-4 lg:px-4 lg:w-[23vw] h-[17vh] rounded-2xl shadow-md">
=======
        <div class="bg-white">
            <div class="container md:h-[20vh] max-sm:mt-[30%] mx-auto px-4 md:px-12">
                <div class="flex justify-evenly flex-wrap -mx-1 lg:-mx-4">
                    <div class="max-sm:px-[20px] flex items-center bg-white my-1 w-full md:w-1/2 lg:my-4 lg:px-4 lg:w-[23vw] h-[17vh] rounded-2xl shadow-md justify-between">
                        <div class="rounded-full w-[20%]">
                            <img class="w-[80%] h-[80%] object-cover"
                                 {% if object.user.username %} {% if object.user.userprofile.user_avatar %} src="{{ MEDIA_URL }}{{ object.user.userprofile.user_avatar }}" {% else %} src="{% gravatar_url object.user.email 100 %}" {% endif %}
                                 {% else %}
                                 src="{% static 'images/dummy-user.png' %}"
                                 {% endif %}
                                 alt="User Profile Logo"
                                 width="auto"
                                 height="auto">
                        </div>
                        <div>
                            <div class="text-[#B00000] text-[16px] w-[90%] truncate">
                                {% if object.user.username %}
                                    <a href="{% url 'profile' slug=object.user.username %}"
                                       class="!text-[#B00000]">{{ object.user.username }}</a>
                                {% else %}
                                    Anonymous
                                {% endif %}
                            </div>
                            <div class="text-[#B00000] text-[14px]">
                                Total Points = <span class="font-bold">{{ users_score }}</span>
                            </div>
                        </div>
                        <div>
                            {% if not object.user.username %}
                                <button disabled
                                        class="!cursor-not-allowed bg-[#FF6363] font-bold font-[ubuntu] text-white text-[18px] p-2 rounded-lg">
                                    <span class="border-2 border-black rounded-xl p-1">$5 <i class="text-black fa-solid fa-caret-down"></i></span> Tip
                                </button>
                            {% else %}
                                <button class="bg-[#FF6363] font-bold font-[ubuntu] text-white text-[18px] p-2 rounded-lg">
                                    <span class="border-2 border-black rounded-xl p-1">$5 <i class="text-black fa-solid fa-caret-down"></i></span> Tip
                                </button>
                            {% endif %}
                        </div>
                    </div>
                    <br>
                    <div class="max-sm:px-[20px] bg-white my-1 w-full md:w-1/2 lg:my-4 lg:px-4 lg:w-[23vw] h-[17vh] rounded-2xl shadow-md">
                    </div>
                    <br>
                    <div class="max-sm:px-[20px] flex items-center bg-white my-1 w-full md:w-1/2 lg:my-4 lg:px-4 lg:w-[23vw] h-[17vh] rounded-2xl shadow-md justify-between">
                        <div>
                            <div class="text-[14px] w-[100%] font-bold truncate">Bug Type: {{ object.get_label_display }}</div>
                            <div class="h-[2vh]"></div>
                            <div class=" text-[14px] w-[100%] truncate">
                                Status: <span class="status">{{ object.status }}</span>
                            </div>
                            <div class=" text-[14px] w-[100%] truncate">Added on: {{ object.created }}</div>
                            {% if object.cve_id is not None %}
                                <div class=" text-[14px] w-[100%] truncate">CVE ID: {{ object.cve_id }}</div>
                            {% endif %}
                            {% if object.cve_score is not None %}
                                <div class=" text-[14px] w-[100%] truncate">CVE Score: {{ object.cve_score }}</div>
                            {% endif %}
                            <div class=" text-[14px] w-[100%] truncate">
                                Submitted:
                                {% if object.hunt is None %}
                                    Independently
                                {% else %}
                                    <a href="{% url 'show_bughunt' object.hunt.id %}">{{ object.hunt.name }}</a>
                                {% endif %}
                            </div>
                        </div>
                        <div class="h-[80%] items-center justify-between flex flex-col">
                            {% if request.user == object.user or request.is_staff or request.is_superuser %}
                                <div>
                                    <button class="bg-[#FF6363] font-bold font-[ubuntu] text-white text-[14px] p-2 rounded-lg edit-issue-status"
                                            id="issue_stat">
                                        {% if object.status == "open" %}
                                            <svg width="23"
                                                 height="23"
                                                 viewBox="0 0 25 19"
                                                 fill="none"
                                                 xmlns="http://www.w3.org/2000/svg">
                                                <path d="M8.4911 18.4552L0.366101 10.3302C-0.122034 9.8421 -0.122034 9.05065 0.366101 8.56246L2.13383 6.79469C2.62196 6.30651 3.41346 6.30651 3.9016 6.79469L9.37499 12.268L21.0984 0.54469C21.5865 0.0565552 22.378 0.0565552 22.8661 0.54469L24.6339 2.31246C25.122 2.8006 25.122 3.59205 24.6339 4.08024L10.2589 18.4553C9.77069 18.9434 8.97924 18.9434 8.4911 18.4552Z" fill="white" />
                                            </svg>
                                        {% else %}
                                            <i class="fa-solid fa-retweet"></i>
                                        {% endif %}
                                    </button>
                                </div>
                            {% endif %}
                            {% if request.user.is_superuser or request.user == object.user %}
                                <div>
                                    <button class="bg-[#FF6363] font-bold font-[ubuntu] text-white text-[18px] p-2 rounded-lg">
                                        <span class="rounded-xl font-bold p-1"><i class="fa-solid fa-pen-to-square"></i></span>
                                    </button>
                                </div>
                            {% endif %}
                        </div>
                    </div>
                    <br>
                </div>
            </div>
            <br>
            <div class="container max-sm:mt-[2%] mx-auto px-4 md:px-12">
                <div class="flex justify-evenly flex-wrap -mx-1 lg:-mx-4">
                    <div class="max-sm:px-[20px] flex items-center bg-white my-1 w-full md:w-1/2 lg:my-4 lg:px-4 lg:w-[23vw] h-[17vh] rounded-2xl shadow-md justify-between">
                        <div class="rounded-full w-[20%]">
                            <img class="w-[80%] h-[80%] object-cover"
                                 src="{{ object.domain.get_logo }}"
                                 alt="Domain Logo"
                                 width="auto"
                                 height="auto">
                        </div>
                        <div>
                            <div class=" text-[14px] w-[90%] truncate">
                                <a class="#" href="{% url 'domain' slug=object.domain.name %}">Reported on {{ object.domain.name }}</a>
                            </div>
                            <div class="text-[13px]">
                                Issues Reported: <span class="font-bold">{{ issue_count }}</span>
                            </div>
                        </div>
                        <div>
                            <button onclick="{% if user.is_authenticated %}subscribe_domain(){% else %}window.location.href=`{% url 'account_login' %}`{% endif %}"
                                    id="subscribe_domain_btn"
                                    class="bg-[#FF6363] font-bold font-[ubuntu] text-white text-[16px] p-2 rounded-lg">
                                {% if user.is_authenticated and subscribed_to_domain %}
                                    Unsubscribe
                                {% else %}
                                    Subscribe
                                {% endif %}
                            </button>
>>>>>>> 0399391f
                        </div>
                        <br>
                        <div class="max-sm:px-[20px] flex items-center bg-white my-1 w-full md:w-1/2 lg:my-4 lg:px-4 lg:w-[23vw] h-[17vh] rounded-2xl shadow-md justify-between">
                            <div>
                                <div class="text-[14px] w-[100%] font-bold truncate">Bug Type: {{ object.get_label_display }}</div>
                                <div class="h-[2vh]"></div>
                                <div class=" text-[14px] w-[100%] truncate">
                                    Status: <span class="status">{{ object.status }}</span>
                                </div>
                                <div class=" text-[14px] w-[100%] truncate">Added on: {{ object.created }}</div>
                                {% if object.cve_id is not None %}
                                    <div class=" text-[14px] w-[100%] truncate">CVE ID: {{ object.cve_id }}</div>
                                {% endif %}
                                {% if object.cve_score is not None %}
                                    <div class=" text-[14px] w-[100%] truncate">CVE Score: {{ object.cve_score }}</div>
                                {% endif %}
                                <div class=" text-[14px] w-[100%] truncate">
                                    Submitted:
                                    {% if object.hunt is None %}
                                        Independently
                                    {% else %}
                                        <a href="{% url 'show_bughunt' object.hunt.id %}">{{ object.hunt.name }}</a>
                                    {% endif %}
                                </div>
                            </div>
                            <div class="h-[80%] items-center justify-between flex flex-col">
                                {% if request.user == object.user or request.is_staff or request.is_superuser %}
                                    <div>
                                        <button class="bg-[#FF6363] font-bold font-[ubuntu] text-white text-[14px] p-2 rounded-lg edit-issue-status"
                                                id="issue_stat">
                                            {% if object.status == "open" %}
                                                <svg width="23"
                                                     height="23"
                                                     viewBox="0 0 25 19"
                                                     fill="none"
                                                     xmlns="http://www.w3.org/2000/svg">
                                                    <path d="M8.4911 18.4552L0.366101 10.3302C-0.122034 9.8421 -0.122034 9.05065 0.366101 8.56246L2.13383 6.79469C2.62196 6.30651 3.41346 6.30651 3.9016 6.79469L9.37499 12.268L21.0984 0.54469C21.5865 0.0565552 22.378 0.0565552 22.8661 0.54469L24.6339 2.31246C25.122 2.8006 25.122 3.59205 24.6339 4.08024L10.2589 18.4553C9.77069 18.9434 8.97924 18.9434 8.4911 18.4552Z" fill="white" />
                                                </svg>
                                            {% else %}
                                                <i class="fa-solid fa-retweet"></i>
                                            {% endif %}
                                        </button>
                                    </div>
                                {% endif %}
                                {% if request.user.is_superuser or request.user == object.user %}
                                    <div>
                                        <button class="bg-[#FF6363] font-bold font-[ubuntu] text-white text-[18px] p-2 rounded-lg">
                                            <span class="rounded-xl font-bold p-1"><i class="fa-solid fa-pen-to-square"></i></span>
                                        </button>
                                    </div>
                                {% endif %}
                            </div>
                        </div>
                        <br>
                    </div>
<<<<<<< HEAD
                </div>
                <br>
                <div class="container max-sm:mt-[2%] mx-auto px-4 md:px-12">
                    <div class="flex justify-evenly flex-wrap -mx-1 lg:-mx-4">
                        <div class="max-sm:px-[20px] flex items-center bg-white my-1 w-full md:w-1/2 lg:my-4 lg:px-4 lg:w-[23vw] h-[17vh] rounded-2xl shadow-md justify-between">
                            <div class="rounded-full w-[20%]">
                                <img class="w-[80%] h-[80%] object-cover"
                                     src="{{ object.domain.get_logo }}"
                                     alt="Domain Logo"
                                     width="auto"
                                     height="auto">
                            </div>
                            <div>
                                <div class=" text-[14px] w-[90%] truncate">
                                    <a class="#" href="{% url 'domain' slug=object.domain.name %}">Reported on {{ object.domain.name }}</a>
                                </div>
                                <div class="text-[13px]">
                                    Issues Reported: <span class="font-bold">{{ issue_count }}</span>
                                </div>
                            </div>
                            <div>
                                <button onclick="{% if user.is_authenticated %}subscribe_domain(){% else %}window.location.href=`{% url 'account_login' %}`{% endif %}"
                                        id="subscribe_domain_btn"
                                        class="bg-[#FF6363] font-bold font-[ubuntu] text-white text-[16px] p-2 rounded-lg">
                                    {% if user.is_authenticated and subscribed_to_domain %}
                                        Unsubscribe
                                    {% else %}
                                        Subscribe
                                    {% endif %}
                                </button>
                            </div>
                        </div>
                        <br>
                        <div class="max-sm:px-[20px] bg-white my-1 w-full md:w-1/2 lg:my-4 lg:px-4 rounded-2xl shadow-md lg:w-[23vw] h-[17vh]">
                        </div>
                        <br>
                        <div class="max-sm:px-[20px] flex items-center bg-white my-1 w-full md:w-1/2 lg:my-4 lg:px-4 lg:w-[23vw] h-[17vh] rounded-2xl shadow-md justify-between">
                            {% if browser_family %}
                                {% with "img/browser-logos/"|add:browser_family|add:"/"|add:browser_family|add:"_64x64.png"|lower as image_static %}
                                    <div class="rounded-full w-[20%]">
                                        <img class="w-[80%] h-[80%] object-cover"
                                             src="{% static image_static %}"
                                             alt="Browser Image"
                                             width="auto"
                                             height="auto">
                                    </div>
                                {% endwith %}
                            {% endif %}
                            <div>
                                <div class=" text-[14px] truncate">
                                    Browser Version: <span class="font-bold text-2xl">{{ browser_version }}</span>
                                </div>
                                <div class="text-[14px]">
                                    Operating System: <span class="font-bold text-2xl">{{ os_family }}</span>
                                </div>
                                <div class="text-[14px]">
                                    OS Version: <span class="font-bold text-2xl">
                                    {% if os_version %}
                                        {{ os_version }}
                                    {% else %}
                                        Unknown
                                    {% endif %}
                                </span>
                            </div>
                        </div>
=======
                    <br>
                    <div class="max-sm:px-[20px] bg-white my-1 w-full md:w-1/2 lg:my-4 lg:px-4 rounded-2xl shadow-md lg:w-[23vw] h-[17vh]">
                    </div>
                    <br>
                    <div class="max-sm:px-[20px] flex items-center bg-white my-1 w-full md:w-1/2 lg:my-4 lg:px-4 lg:w-[23vw] h-[17vh] rounded-2xl shadow-md justify-between">
                        {% if browser_family %}
                            {% with "img/browser-logos/"|add:browser_family|add:"/"|add:browser_family|add:"_64x64.png"|lower as image_static %}
                                <div class="rounded-full w-[20%]">
                                    <img class="w-[80%] h-[80%] object-cover"
                                         src="{% static image_static %}"
                                         alt="Browser Image"
                                         width="auto"
                                         height="auto">
                                </div>
                            {% endwith %}
                        {% endif %}
                        <div>
                            <div class=" text-[14px] truncate">
                                Browser Version: <span class="font-bold text-2xl">{{ browser_version }}</span>
                            </div>
                            <div class="text-[14px]">
                                Operating System: <span class="font-bold text-2xl">{{ os_family }}</span>
                            </div>
                            <div class="text-[14px]">
                                OS Version: <span class="font-bold text-2xl">
                                {% if os_version %}
                                    {{ os_version }}
                                {% else %}
                                    Unknown
                                {% endif %}
                            </span>
                        </div>
>>>>>>> 0399391f
                    </div>
                    <br>
                </div>
                <br>
            </div>
<<<<<<< HEAD
            <br>
            <hr class="w-full border-red-500">
            {% if object.markdown_description %}
                <h3 class="font-[ubuntu] text-[25px] p-3 my-2 font-medium text-2xl">Issue Description</h3>
                <p class="text-justify max-sm:w-[95vw] lg:w-11/12" id="bug_report"></p>
            {% endif %}
        </div>
        <div id="screenshot" role="tabpanel" aria-labelledby="screenshot-tab">
            <div id="screenshot-wrapper"
                 class="col-md-6 w-full mb-10 max-sm:mx-0 max-sm:px-1 lg:w-[82vw]">
                <h4 class="text-[25px] font-medium p-3">Screenshots:</h4>
                {% if object.screenshot %}
                    <a href="{{ object.screenshot.url }}"
                       target="_blank"
                       rel="noopener noreferrer">
                        <img src="{{ object.screenshot.url }}"
                             class="w-[358px] h-[210px] rounded-lg"
                             alt="issue screenshot"
                             data-lightbox="image"
                             height="auto"
                             width="auto">
                    </a>
                {% else %}
                    <div class="grid grid-cols-4 gap-4 max-sm:grid-cols-1">
                        {% for screenshot in screenshots %}
                            <a href="{{ screenshot.image.url }}"
                               target="_blank"
                               rel="noopener noreferrer">
                                <img src="{{ screenshot.image.url }}"
                                     class="w-[358px] h-[210px] rounded-lg"
                                     alt="issue screenshot"
                                     data-lightbox="image"
                                     height="auto"
                                     width="auto">
                            </a>
                        {% endfor %}
                    </div>
                {% endif %}
            </div>
        </div>
    </div>
</div>
<div class="hidden p-4 rounded-lg bg-gray-50 "
     id="comments"
     role="tabpanel"
     aria-labelledby="comments-tab">
    <p class="text-sm text-gray-500 ">
        This is some placeholder content the <strong class="font-medium text-gray-800 ">Settings tab's associated content</strong>. Clicking another tab will toggle the visibility of this one for the next. The tab JavaScript swaps classes to control the content visibility and styling.
    </p>
=======
        </div>
        <br>
        <hr class="w-full border-red-500">
        <div id="screenshot-wrapper"
             class="col-md-6 w-full mb-10 max-sm:mx-0 max-sm:px-1 lg:w-[82vw]">
            <h4 class="text-[25px] font-medium p-3">Screenshots:</h4>
            {% if object.screenshot %}
                <a href="{{ object.screenshot.url }}"
                   target="_blank"
                   rel="noopener noreferrer">
                    <img src="{{ object.screenshot.url }}"
                         class="w-[358px] h-[210px] rounded-lg"
                         alt="issue screenshot"
                         data-lightbox="image"
                         height="auto"
                         width="auto">
                </a>
            {% else %}
                <div class="grid grid-cols-4 gap-4 max-sm:grid-cols-1">
                    {% for screenshot in screenshots %}
                        <a href="{{ screenshot.image.url }}"
                           target="_blank"
                           rel="noopener noreferrer">
                            <img src="{{ screenshot.image.url }}"
                                 class="w-[358px] h-[210px] rounded-lg"
                                 alt="issue screenshot"
                                 data-lightbox="image"
                                 height="auto"
                                 width="auto">
                        </a>
                    {% endfor %}
                </div>
            {% endif %}
        </div>
        <hr class="w-full border-red-500">
        {% if object.markdown_description %}
            <h3 class="font-[ubuntu] text-[25px] p-3 my-2 font-medium text-2xl">Issue Description</h3>
            <p class="text-justify max-sm:w-[95vw] lg:w-11/12" id="bug_report"></p>
        {% endif %}
    </div>
>>>>>>> 0399391f
</div>
<script src="{% static '/company/js/md_editor.js' %}"></script>
<!-- <script src="https://cdn.jsdelivr.net/npm/marked/marked.min.js"></script> -->
<script src="https://cdn.jsdelivr.net/npm/markdown-it@12.1.0/dist/markdown-it.min.js"></script>
<script>
    const md = window.markdownit();
    const markdownContent = `{{ object.markdown_description|escapejs }}`;
    const renderedHtml = md.render(markdownContent);
    // const renderedHtml = parse(markdownContent);
    // const renderedHtml = marked.parse(markdownContent)

    $("#bug_report").html(renderedHtml);


    function subscribe_domain(){
        $.ajax({
            type: 'GET',
            url: '/domain/{{ object.domain.id }}/subscribe/',
            data: {},
            success: function (data) {
                
                if (data === "SUBSCRIBED"){
                    $("#subscribe_domain_btn").text("Unsubscribe");
                    $.notify("Subscribed!", {
                        style: "custom",
                        className: "success"
                    });
                }

                else if (data === "UNSUBSCRIBED"){
                    $("#subscribe_domain_btn").text("Subscribe");
                    $.notify("Unsubscribed!", {
                        style: "custom",
                        className: "success"
                    });
                }
            },
            error: function () {
                $.notify("Some error occurred!", {
                    style: "custom",
                    className: "danger"
                });
            }
        })
    }



    $(document).on('click', '.edit-issue-status',(e)=>{
        var s = $('.status').text();
        var action = s == "open" ? "close" : "open";
        $.ajax({
            type: 'POST',
            url: '/issue/update/',
            beforeSend: function (xhr) {
                xhr.setRequestHeader('X-CSRFToken', "{{csrf_token}}");
            },
            data: {
                issue_pk: "{{object.id}}",
                action: action
            },
            success: function (data) {
                console.log(data);

                if (data == "Updated") {
                    if (action == "open") {
                        $('.status').text('open');
                        //$('.status').removeClass('label-danger');
                        //$('.status').addClass('label-success');
                        $('#issue_stat').html(`
    <svg width='19' height='19' viewBox='0 0 25 19' fill='none' xmlns='http://www.w3.org/2000/svg'>
        <path d='M8.4911 18.4552L0.366101 10.3302C-0.122034 9.8421 -0.122034 9.05065 0.366101 8.56246L2.13383 6.79469C2.62196 6.30651 3.41346 6.30651 3.9016 6.79469L9.37499 12.268L21.0984 0.54469C21.5865 0.0565552 22.378 0.0565552 22.8661 0.54469L24.6339 2.31246C25.122 2.8006 25.122 3.59205 24.6339 4.08024L10.2589 18.4553C9.77069 18.9434 8.97924 18.9434 8.4911 18.4552Z' fill='white' />
    </svg>
`);
                        $.notify("Issue opened!", {
                        style: "custom",
                        className: "success"
                        });
                    } else {
                        $('.status').text('closed');
                        //$('.status').removeClass('label-success');
                        //$('.status').addClass('label-danger');
                        $('#issue_stat').html("");
                        $('#issue_stat').html(
                            "<i class='fa-solid fa-retweet'></i>"
                        );
                        $.notify("Issue closed!", {
                        style: "custom",
                        className: "success"
                        });
                    }
                } else {
                    $.notify(
                        "Only the user who has submitted the bug and superuser can close/open an issue"
                    ), {
                        style: "custom",
                        className: "danger"
                    }
                }
            },
            error: function () {
                $.notify("Some error occurred!", {
                    style: "custom",
                    className: "danger"
                });
            }
        })
    })

    function sanitizeURL(url) {
        var a = document.createElement('a');
        a.href = encodeURI(url);
        return a.href;
    }

    var label = "{{object.label}}";
    $(document).on('click', '.edit-issue', function (e) {
        $issue_desc = $('.issue-desc').text().trim();
        $('.form input[name=description]').val($issue_desc);
        $('.form input[name=domain]').val($('.issue-domain').text());
        $('.form select').val(label);
        $('.editables').hide();
        $('.form').show();
    });

    $(document).on('click', '.cancel-edit', function (e) {
        $('.form').hide();
        $('.editables').show();
    });

    $(document).on('click', '.save-issue', function (e) {
        e.preventDefault();

        if ($('.form input[name=description]').val().trim().length == 0 ||
            $('.form input[name=domain]').val().trim().length == 0) {
            return;
        }
        var dom_regex = /[-a-zA-Z0-9@:%_\+.~#?&//=]{2,256}\.[a-z]{2,4}\b(\/[-a-zA-Z0-9@:%_\+.~#?&//=]*)?/gi;
        dom_regex = new RegExp(dom_regex);
        var domain_url = $('.form input[name=domain]').val();
        if (domain_url.match(dom_regex) == null) {
            alert('Enter a valid url');
            return;
        }


        $.ajax({
            type: 'POST',
            url: '/issue/edit/',
            data: {
                issue_pk: $('#issue_pk').val(),
                domain: $('.form input[name=domain]').val(),
                description: $('.form input[name=description]').val(),
                label: $('.form select').val(),
                csrfmiddlewaretoken: $('.form input[name=csrfmiddlewaretoken]').val(),
            },
            success: function (data) {
                $('.issue-desc').text($('.form input[name=description]').val());
                $('.issue-domain').text($('.form input[name=domain]').val());
                var sanitizedDomain = sanitizeURL($('.form input[name=domain]').val());
                $('.issue-domain').attr("href", sanitizedDomain);
                label = $('.form select').val();
                var l = $(".form select option[value='" + label + "']").text();
                $('.bug-label').text(l);
                $('.form').hide();
                $('.editables').show();
                $.notify("Issue updated!", {
                    style: "custom",
                    className: "success"
                });
                if (data === "Domain Created")
                    $.notify("Domain Added!", {
                        style: "custom",
                        className: "success"
                    });
            },
            error: function () {
                $.notify("Some error occurred!", {
                    style: "custom",
                    className: "danger"
                });
            }
        });
    });
</script>
<<<<<<< HEAD
<script src="https://cdnjs.cloudflare.com/ajax/libs/flowbite/2.3.0/flowbite.min.js"
        integrity="sha512-eNB1lPVKSAW5mXqnboj6QX9kTZKEq4t2f2c5ytUhb+QzPudY3imnjHyXYhIXavZo9e3slCjhDpOJhuMm9uSwzw=="
=======
<script src="https://cdnjs.cloudflare.com/ajax/libs/flowbite/2.3.0/flowbite.js"
        integrity="sha512-bUju8VkXhCQgW7zCHSdiIDpECo/lqzChkKrKoc1v2PL2XqO/0Q2Y8dhu07+q6Rk+1c1xr6cfE0VZnumgwy93Ig=="
>>>>>>> 0399391f
        crossorigin="anonymous"
        referrerpolicy="no-referrer"></script>
{% endblock content %}<|MERGE_RESOLUTION|>--- conflicted
+++ resolved
@@ -44,14 +44,9 @@
 {% endblock head %}
 {% block content %}
     {% include "includes/sidenav.html" %}
-<<<<<<< HEAD
     {% comment %} TODO(b):
      removed anonymous reporting
      TODO(b): FIX LIKE AND OTHERS
-=======
-    {% comment %} TODO:
-     removed anonymous reporting
->>>>>>> 0399391f
     delete these files after final is ready 
     {% include "includes/_likes2.html" %}
     {% include "includes/_dislike2.html" %}
@@ -70,16 +65,12 @@
                          height="16"
                          alt="Company Logo">
                 </a>
-<<<<<<< HEAD
                 <a href="{% url 'domain' object.domain.name %}"><span>{{ object.domain.name }}</span></a> &nbsp;<span class="font-bold">#{{ object.id }}</span>&nbsp;
                 {% if status == "open" %}
                     <span class="bg-red-100 text-red-800 text-xl font-medium me-2 px-2.5 py-0.5 rounded">Ongoing</span>
                 {% else %}
                     <span class="bg-green-100 text-green-800 text-xl font-medium me-2 px-2.5 py-0.5 rounded">Resolved</span>
                 {% endif %}
-=======
-                <a href="{% url 'domain' object.domain.name %}"><span>{{ object.domain.name }}</span></a>
->>>>>>> 0399391f
             </nav>
             <div class="right-data ml-auto max-sm:pt-2">{% include "includes/_like_dislike_share.html" %}</div>
         </div>
@@ -89,16 +80,11 @@
         <p>
             <a href="{{ object.url }}"
                title="{{ object.url }}"
-<<<<<<< HEAD
                class="!text-[#7e22ce] ml-[3.5%] font-thin w-[80%] truncate"
-=======
-               class="!text-blue-500 ml-[3.5%] font-thin w-[80%] truncate"
->>>>>>> 0399391f
                target="_blank"
                rel="noopener noreferrer">{{ object.url }}</a>
         </p>
         <br>
-<<<<<<< HEAD
         <div class="ml-[3%]">
             <div class="mb-4 w-[95%] border-b border-[#584ac080]">
                 <ul class="flex flex-wrap -mb-px font-medium text-center"
@@ -233,135 +219,6 @@
                         </div>
                         <br>
                         <div class="max-sm:px-[20px] bg-white my-1 w-full md:w-1/2 lg:my-4 lg:px-4 lg:w-[23vw] h-[17vh] rounded-2xl shadow-md">
-=======
-        <div class="bg-white">
-            <div class="container md:h-[20vh] max-sm:mt-[30%] mx-auto px-4 md:px-12">
-                <div class="flex justify-evenly flex-wrap -mx-1 lg:-mx-4">
-                    <div class="max-sm:px-[20px] flex items-center bg-white my-1 w-full md:w-1/2 lg:my-4 lg:px-4 lg:w-[23vw] h-[17vh] rounded-2xl shadow-md justify-between">
-                        <div class="rounded-full w-[20%]">
-                            <img class="w-[80%] h-[80%] object-cover"
-                                 {% if object.user.username %} {% if object.user.userprofile.user_avatar %} src="{{ MEDIA_URL }}{{ object.user.userprofile.user_avatar }}" {% else %} src="{% gravatar_url object.user.email 100 %}" {% endif %}
-                                 {% else %}
-                                 src="{% static 'images/dummy-user.png' %}"
-                                 {% endif %}
-                                 alt="User Profile Logo"
-                                 width="auto"
-                                 height="auto">
-                        </div>
-                        <div>
-                            <div class="text-[#B00000] text-[16px] w-[90%] truncate">
-                                {% if object.user.username %}
-                                    <a href="{% url 'profile' slug=object.user.username %}"
-                                       class="!text-[#B00000]">{{ object.user.username }}</a>
-                                {% else %}
-                                    Anonymous
-                                {% endif %}
-                            </div>
-                            <div class="text-[#B00000] text-[14px]">
-                                Total Points = <span class="font-bold">{{ users_score }}</span>
-                            </div>
-                        </div>
-                        <div>
-                            {% if not object.user.username %}
-                                <button disabled
-                                        class="!cursor-not-allowed bg-[#FF6363] font-bold font-[ubuntu] text-white text-[18px] p-2 rounded-lg">
-                                    <span class="border-2 border-black rounded-xl p-1">$5 <i class="text-black fa-solid fa-caret-down"></i></span> Tip
-                                </button>
-                            {% else %}
-                                <button class="bg-[#FF6363] font-bold font-[ubuntu] text-white text-[18px] p-2 rounded-lg">
-                                    <span class="border-2 border-black rounded-xl p-1">$5 <i class="text-black fa-solid fa-caret-down"></i></span> Tip
-                                </button>
-                            {% endif %}
-                        </div>
-                    </div>
-                    <br>
-                    <div class="max-sm:px-[20px] bg-white my-1 w-full md:w-1/2 lg:my-4 lg:px-4 lg:w-[23vw] h-[17vh] rounded-2xl shadow-md">
-                    </div>
-                    <br>
-                    <div class="max-sm:px-[20px] flex items-center bg-white my-1 w-full md:w-1/2 lg:my-4 lg:px-4 lg:w-[23vw] h-[17vh] rounded-2xl shadow-md justify-between">
-                        <div>
-                            <div class="text-[14px] w-[100%] font-bold truncate">Bug Type: {{ object.get_label_display }}</div>
-                            <div class="h-[2vh]"></div>
-                            <div class=" text-[14px] w-[100%] truncate">
-                                Status: <span class="status">{{ object.status }}</span>
-                            </div>
-                            <div class=" text-[14px] w-[100%] truncate">Added on: {{ object.created }}</div>
-                            {% if object.cve_id is not None %}
-                                <div class=" text-[14px] w-[100%] truncate">CVE ID: {{ object.cve_id }}</div>
-                            {% endif %}
-                            {% if object.cve_score is not None %}
-                                <div class=" text-[14px] w-[100%] truncate">CVE Score: {{ object.cve_score }}</div>
-                            {% endif %}
-                            <div class=" text-[14px] w-[100%] truncate">
-                                Submitted:
-                                {% if object.hunt is None %}
-                                    Independently
-                                {% else %}
-                                    <a href="{% url 'show_bughunt' object.hunt.id %}">{{ object.hunt.name }}</a>
-                                {% endif %}
-                            </div>
-                        </div>
-                        <div class="h-[80%] items-center justify-between flex flex-col">
-                            {% if request.user == object.user or request.is_staff or request.is_superuser %}
-                                <div>
-                                    <button class="bg-[#FF6363] font-bold font-[ubuntu] text-white text-[14px] p-2 rounded-lg edit-issue-status"
-                                            id="issue_stat">
-                                        {% if object.status == "open" %}
-                                            <svg width="23"
-                                                 height="23"
-                                                 viewBox="0 0 25 19"
-                                                 fill="none"
-                                                 xmlns="http://www.w3.org/2000/svg">
-                                                <path d="M8.4911 18.4552L0.366101 10.3302C-0.122034 9.8421 -0.122034 9.05065 0.366101 8.56246L2.13383 6.79469C2.62196 6.30651 3.41346 6.30651 3.9016 6.79469L9.37499 12.268L21.0984 0.54469C21.5865 0.0565552 22.378 0.0565552 22.8661 0.54469L24.6339 2.31246C25.122 2.8006 25.122 3.59205 24.6339 4.08024L10.2589 18.4553C9.77069 18.9434 8.97924 18.9434 8.4911 18.4552Z" fill="white" />
-                                            </svg>
-                                        {% else %}
-                                            <i class="fa-solid fa-retweet"></i>
-                                        {% endif %}
-                                    </button>
-                                </div>
-                            {% endif %}
-                            {% if request.user.is_superuser or request.user == object.user %}
-                                <div>
-                                    <button class="bg-[#FF6363] font-bold font-[ubuntu] text-white text-[18px] p-2 rounded-lg">
-                                        <span class="rounded-xl font-bold p-1"><i class="fa-solid fa-pen-to-square"></i></span>
-                                    </button>
-                                </div>
-                            {% endif %}
-                        </div>
-                    </div>
-                    <br>
-                </div>
-            </div>
-            <br>
-            <div class="container max-sm:mt-[2%] mx-auto px-4 md:px-12">
-                <div class="flex justify-evenly flex-wrap -mx-1 lg:-mx-4">
-                    <div class="max-sm:px-[20px] flex items-center bg-white my-1 w-full md:w-1/2 lg:my-4 lg:px-4 lg:w-[23vw] h-[17vh] rounded-2xl shadow-md justify-between">
-                        <div class="rounded-full w-[20%]">
-                            <img class="w-[80%] h-[80%] object-cover"
-                                 src="{{ object.domain.get_logo }}"
-                                 alt="Domain Logo"
-                                 width="auto"
-                                 height="auto">
-                        </div>
-                        <div>
-                            <div class=" text-[14px] w-[90%] truncate">
-                                <a class="#" href="{% url 'domain' slug=object.domain.name %}">Reported on {{ object.domain.name }}</a>
-                            </div>
-                            <div class="text-[13px]">
-                                Issues Reported: <span class="font-bold">{{ issue_count }}</span>
-                            </div>
-                        </div>
-                        <div>
-                            <button onclick="{% if user.is_authenticated %}subscribe_domain(){% else %}window.location.href=`{% url 'account_login' %}`{% endif %}"
-                                    id="subscribe_domain_btn"
-                                    class="bg-[#FF6363] font-bold font-[ubuntu] text-white text-[16px] p-2 rounded-lg">
-                                {% if user.is_authenticated and subscribed_to_domain %}
-                                    Unsubscribe
-                                {% else %}
-                                    Subscribe
-                                {% endif %}
-                            </button>
->>>>>>> 0399391f
                         </div>
                         <br>
                         <div class="max-sm:px-[20px] flex items-center bg-white my-1 w-full md:w-1/2 lg:my-4 lg:px-4 lg:w-[23vw] h-[17vh] rounded-2xl shadow-md justify-between">
@@ -417,7 +274,6 @@
                         </div>
                         <br>
                     </div>
-<<<<<<< HEAD
                 </div>
                 <br>
                 <div class="container max-sm:mt-[2%] mx-auto px-4 md:px-12">
@@ -483,46 +339,11 @@
                                 </span>
                             </div>
                         </div>
-=======
-                    <br>
-                    <div class="max-sm:px-[20px] bg-white my-1 w-full md:w-1/2 lg:my-4 lg:px-4 rounded-2xl shadow-md lg:w-[23vw] h-[17vh]">
-                    </div>
-                    <br>
-                    <div class="max-sm:px-[20px] flex items-center bg-white my-1 w-full md:w-1/2 lg:my-4 lg:px-4 lg:w-[23vw] h-[17vh] rounded-2xl shadow-md justify-between">
-                        {% if browser_family %}
-                            {% with "img/browser-logos/"|add:browser_family|add:"/"|add:browser_family|add:"_64x64.png"|lower as image_static %}
-                                <div class="rounded-full w-[20%]">
-                                    <img class="w-[80%] h-[80%] object-cover"
-                                         src="{% static image_static %}"
-                                         alt="Browser Image"
-                                         width="auto"
-                                         height="auto">
-                                </div>
-                            {% endwith %}
-                        {% endif %}
-                        <div>
-                            <div class=" text-[14px] truncate">
-                                Browser Version: <span class="font-bold text-2xl">{{ browser_version }}</span>
-                            </div>
-                            <div class="text-[14px]">
-                                Operating System: <span class="font-bold text-2xl">{{ os_family }}</span>
-                            </div>
-                            <div class="text-[14px]">
-                                OS Version: <span class="font-bold text-2xl">
-                                {% if os_version %}
-                                    {{ os_version }}
-                                {% else %}
-                                    Unknown
-                                {% endif %}
-                            </span>
-                        </div>
->>>>>>> 0399391f
                     </div>
                     <br>
                 </div>
                 <br>
             </div>
-<<<<<<< HEAD
             <br>
             <hr class="w-full border-red-500">
             {% if object.markdown_description %}
@@ -572,48 +393,6 @@
     <p class="text-sm text-gray-500 ">
         This is some placeholder content the <strong class="font-medium text-gray-800 ">Settings tab's associated content</strong>. Clicking another tab will toggle the visibility of this one for the next. The tab JavaScript swaps classes to control the content visibility and styling.
     </p>
-=======
-        </div>
-        <br>
-        <hr class="w-full border-red-500">
-        <div id="screenshot-wrapper"
-             class="col-md-6 w-full mb-10 max-sm:mx-0 max-sm:px-1 lg:w-[82vw]">
-            <h4 class="text-[25px] font-medium p-3">Screenshots:</h4>
-            {% if object.screenshot %}
-                <a href="{{ object.screenshot.url }}"
-                   target="_blank"
-                   rel="noopener noreferrer">
-                    <img src="{{ object.screenshot.url }}"
-                         class="w-[358px] h-[210px] rounded-lg"
-                         alt="issue screenshot"
-                         data-lightbox="image"
-                         height="auto"
-                         width="auto">
-                </a>
-            {% else %}
-                <div class="grid grid-cols-4 gap-4 max-sm:grid-cols-1">
-                    {% for screenshot in screenshots %}
-                        <a href="{{ screenshot.image.url }}"
-                           target="_blank"
-                           rel="noopener noreferrer">
-                            <img src="{{ screenshot.image.url }}"
-                                 class="w-[358px] h-[210px] rounded-lg"
-                                 alt="issue screenshot"
-                                 data-lightbox="image"
-                                 height="auto"
-                                 width="auto">
-                        </a>
-                    {% endfor %}
-                </div>
-            {% endif %}
-        </div>
-        <hr class="w-full border-red-500">
-        {% if object.markdown_description %}
-            <h3 class="font-[ubuntu] text-[25px] p-3 my-2 font-medium text-2xl">Issue Description</h3>
-            <p class="text-justify max-sm:w-[95vw] lg:w-11/12" id="bug_report"></p>
-        {% endif %}
-    </div>
->>>>>>> 0399391f
 </div>
 <script src="{% static '/company/js/md_editor.js' %}"></script>
 <!-- <script src="https://cdn.jsdelivr.net/npm/marked/marked.min.js"></script> -->
@@ -799,13 +578,8 @@
         });
     });
 </script>
-<<<<<<< HEAD
 <script src="https://cdnjs.cloudflare.com/ajax/libs/flowbite/2.3.0/flowbite.min.js"
         integrity="sha512-eNB1lPVKSAW5mXqnboj6QX9kTZKEq4t2f2c5ytUhb+QzPudY3imnjHyXYhIXavZo9e3slCjhDpOJhuMm9uSwzw=="
-=======
-<script src="https://cdnjs.cloudflare.com/ajax/libs/flowbite/2.3.0/flowbite.js"
-        integrity="sha512-bUju8VkXhCQgW7zCHSdiIDpECo/lqzChkKrKoc1v2PL2XqO/0Q2Y8dhu07+q6Rk+1c1xr6cfE0VZnumgwy93Ig=="
->>>>>>> 0399391f
         crossorigin="anonymous"
         referrerpolicy="no-referrer"></script>
 {% endblock content %}