{% extends "base.html" %}
{% load gravatar %}
{% load static %}
{% load custom_tags %}
{% load i18n %}
{% block style %}
    <style>
    a {
        color: inherit;
        text-decoration: inherit;
    }

    .img-thumbnail {
        width: 200px;
        height: 200px;
    }

    .fa-money {
        margin-right: 5px;
    }

    .list-group .label-default {
        margin-top: 3px;
    }

    .icon-block kbd {
        width: 180px;
        height: 50px;
        font-size: 16px;
        text-align: center;
        line-height: 45px;
        margin: 2px;
    }

    .unrated {
        position: absolute;
        left: 130px;
        top: 8px;
        padding: 10px;
        font-weight: bolder;
    }

    .silver {
        background-color: lightblue;
        color: #333;
        position: absolute;
        left: 140px;
        top: 8px;
        padding: 10px;
        font-weight: bolder;
    }

    .gold {
        background-color: #D4AF37;
        color: #333;
        position: absolute;
        left: 155px;
        top: 8px;
        padding: 10px;
        font-weight: bolder;
    }

    .bronze {
        background-color: #C9AE5D;
        color: #333;
        position: absolute;
        left: 140px;
        top: 8px;
        padding: 10px;
        font-weight: bolder;
    }

    .upload-btn,
    .upload-btn:hover {
        margin-top: -40px;
        opacity: 0.6;
        width: 200px;
        border: none;
        height: 30px;
        background: whitesmoke;
        display: none;
    }

    .upload {
        display: none;
        width: 200px;
    }

    .fa-cogs {
        color: white;
    }

    .fa-exclamation-triangle {
        color: #ff4444;
    }

    .fa-trophy {
        color: #FF8800;
    }

    .fa-flash {
        color: #00C851;
    }

    .fa-lock {
        color: #0099CC;
    }

    .fa-eraser {
        color: white;
    }

    .fa-code {
        color: #ef6c00;
    }

    .fa-star {
        color: #0099CC;
    }

    .fa-bug {
        color: #00C851;
    }

    .fa-code-fork {
        color: #ff4444;
    }

    .scroll {
        max-height: 1100px;
        overflow-y: auto;
    }

    #target_div .btn {
        width: 200px;
        margin-top: 10px;
    }

    .list-group-item .badge {
        margin-right: 30px;
        margin-top: 10px;
    }

    .icon-block kbd a {
        color: inherit;
        text-decoration: none;
    }

    .issue-hide-btn {
        background-color: rgb(245, 220, 79);
        position: relative;
        bottom: 2.5px;
        left: 10px;
        height: 30px;
        font-weight: 700;
    }
    .issue-hide-btn:hover {
        color:black;
        background-color: rgb(98, 207, 88);
    }

    .hide-issue-form {
        padding-top: 10px;
    }
    </style>
{% endblock style %}
{% block content %}
    <script type="text/javascript" src="{% static 'js/Chart.bundle.min.js' %}"></script>
    <div class="row">
        <h1 class="page-header text-capitalize">{{ user.username }}</h1>
        <div class="col-md-3">
            {% if user.userprofile.avatar %}
                <img src="{{ user.userprofile.avatar }}"
                     class="img-responsive img-thumbnail"
                     alt="avatar"
                     width="50"
                     height="50">
            {% else %}
                <img src="{% gravatar_url user.email 200 %}"
                     class="img-responsive img-thumbnail"
                     alt="avatar"
                     width="50"
                     height="50">
            {% endif %}
            {% if request.user == user %}
                <button class="upload-btn">Edit Profile Pic</button>
                <form method="post" action="." enctype="multipart/form-data">
                    {% csrf_token %}
                    <input type="file" id="${multipartFilePath}" name="user_avatar" />
                    <button type="submit" id="follow" class="btn btn-primary upload">
                        <span class="badge badge-avatar"></span> {% trans "Upload" %}
                    </button>
                </form>
            {% endif %}
            <kbd class="{{ user.userprofile.get_title_display }} text-uppercase title">
                {{ user.userprofile.get_title_display }}
            </kbd>
            {% if request.user == user %}
                <div class="hide-issue-form">
                    <form action="." method="post" enctype="multipart/form-data">
                        {% csrf_token %}
                        <input type="checkbox" id="hide_user_issues" name="issues_hidden" {{ issues_hidden }}>
                        <label for="hide_user_issues">{% trans "Hide all issues" %}</label>
                        <button type="submit" class="btn issue-hide-btn">{% trans "OK" %}</button>
                    </form>
                </div>
            {% endif %}
            <div id="target_div">
                {% if request.user != user and request.user.is_authenticated %}
                    {% if request.user.email in followers_list %}
                        <a class="follow_unfollow btn btn-default" name="{{ user }}">{% trans "Unfollow" %}</a>
                    {% else %}
                        <a class="follow_unfollow btn btn-default" name="{{ user }}">{% trans "Follow" %}</a>
                    {% endif %}
                {% endif %}
                <div class="status">
                    <form name="_xclick"
                          action="https://www.paypal.com/cgi-bin/webscr"
                          method="post">
                        <input type="hidden" name="cmd" value="_xclick">
                        <input type="hidden"
                               name="business"
                               value="{{ project.paypal|default:" coderbounty@gmail.com" }}">
                        <input type="hidden"
                               name="item_name"
                               value="tip for {{ user.username }} on {% env 'DOMAIN_NAME' %}">
                        <input type="hidden" name="currency_code" value="USD">
                        <button type="submit" class="btn btn-danger text-black">
                            <i class="fa fa-money fa-lg"></i> {% trans "Send a tip" %}
                        </button>
                    </form>
                </div>
            </div>
            <div class="icon-block">
                <kbd class="fa fa-cogs">
                    <a href="{% url 'all_activitys' %}?user={{ user.username }}&label=General">{% trans "General" %} {{ bug_type_0 | length }}</a>
                </kbd>
                <kbd class="fa fa-exclamation-triangle">
                    <a href="{% url 'all_activitys' %}?user={{ user.username }}&label=Number">{% trans "Number" %} {{ bug_type_1 | length }}</a>
                </kbd>
            </div>
            <div class="icon-block">
                <kbd class="fa fa-trophy">
                    <a href="{% url 'all_activitys' %}?user={{ user.username }}&label=Functional">
                        {% trans "Functional" %} {{ bug_type_2 | length }}
                    </a>
                </kbd>
                <kbd class="fa fa-flash">
                    <a href="{% url 'all_activitys' %}?user={{ user.username }}&label=Performance">
                    {% trans "Performance" %} {{ bug_type_3 | length }}</a>
                </kbd>
            </div>
            <div class="icon-block">
                <kbd class="fa fa-lock">
                    <a href="{% url 'all_activitys' %}?user={{ user.username }}&label=Security">{% trans "Security" %} {{ bug_type_4 | length }}</a>
                </kbd>
                <kbd class="fa fa-eraser">
                    <a href="{% url 'all_activitys' %}?user={{ user.username }}&label=Typo">{% trans "Typo" %} {{ bug_type_5 | length }}</a>
                </kbd>
            </div>
            <div class="icon-block">
                <kbd class="fa fa-code">
                    <a href="{% url 'all_activitys' %}?user={{ user.username }}&label=Design">{% trans "Design" %} {{ bug_type_6 | length }}</a>
                </kbd>
            </div>
        </div>
        <div class="col-md-6">
            <ul class="nav nav-tabs nav-justified" role="tablist">
                <li role="presentation" class="active">
                    <a href="#home" aria-controls="home" role="tab" data-toggle="tab">{% trans "Stats" %}</a>
                </li>
                <li role="presentation">
                    <a href="#profile" aria-controls="profile" role="tab" data-toggle="tab">{% trans "Followers" %}
                    [{{ followers|length }}]</a>
                </li>
                <li role="presentation">
                    <a href="#messages"
                       aria-controls="messages"
                       role="tab"
                       data-toggle="tab">{% trans "Following" %}
                    [{{ following|length }}]</a>
                </li>
                <li role="presentation">
                    <a href="#settings"
                       aria-controls="settings"
                       role="tab"
                       data-toggle="tab">{% trans "Bookmarks" %}
                    [{{ bookmarks|length }}]</a>
                </li>
            </ul>
            <div class="tab-content">
                <div role="tabpanel" class="tab-pane active" id="home">
                    {% if activities %}
                        <canvas id="myChart" width="400" height="350"></canvas>
                    {% else %}
                        <div class="alert alert-info" role="alert">
                            <span class="fa fa-info-circle"></span>
                            <strong>{% trans "No Bug Reported" %}!</strong>
                        </div>
                    {% endif %}
                </div>
                <div role="tabpanel" class="tab-pane" id="profile">
                    <div class="list-group">
                        {% for user in followers %}
                            <div class="list-group-item">
                                {% if user.socialaccount_set.all.0.get_avatar_url %}
                                    <img src="{{ user.socialaccount_set.all.0.get_avatar_url }}"
                                         height="50px"
                                         width="50px"
                                         alt="avatar">
                                {% else %}
                                    <img src="{% gravatar_url user.email 50 %}"
                                         height="50px"
                                         width="50px"
                                         alt="avatar">
                                {% endif %}
                                <a href="{% url 'profile' slug=user.username %}">{{ user.username }}</a>
                            </div>
                        {% endfor %}
                    </div>
                </div>
                <div role="tabpanel" class="tab-pane" id="messages">
                    <div class="list-group">
                        {% for user in following %}
                            <div class="list-group-item">
                                {% if user.socialaccount_set.all.0.get_avatar_url %}
                                    <img src="{{ user.socialaccount_set.all.0.get_avatar_url }}"
                                         height="50px"
                                         width="50px"
                                         alt="avatar">
                                {% else %}
                                    <img src="{% gravatar_url user.email 50 %}"
                                         height="50px"
                                         width="50px"
                                         alt="avatar">
                                {% endif %}
                                <a href="{% url 'profile' slug=user.username %}">{{ user.username }}</a>
                            </div>
                        {% endfor %}
                    </div>
                </div>
                <div role="tabpanel" class="tab-pane" id="settings">
                    <div class="list-group">
                        {% for i in bookmarks %}
                            <div class="list-group-item">
                                <button type="button"
                                        class="close"
                                        name="{{ i.pk }}"
                                        data-dismiss="alert"
                                        aria-label="Close">
                                    <span aria-hidden="true">×</span>
                                </button>
                                <a href="{{ i.get_absolute_url }}" class="list-group-item-heading">
                                    <strong>{{ i.description|truncatechars:50 }}</strong>
                                </a>
                                <span class="badge text-capitalize">{{ i.status }}</span>
                                <p class="list-group-item-text">{{ i.user }}</p>
                            </div>
                        {% endfor %}
                    </div>
                </div>
            </div>
        </div>
<<<<<<< HEAD
    </div>
    <div class="col-md-3">
        <div class="icon-block">
            <kbd class="fa fa-trophy"> {% trans 'Bugs Reported' %} {{ total_bugs }}</kbd>
            <kbd class="fa fa-star"> {% trans 'Points' %} {{ my_score|default:0 }}</kbd>
            <a href="/label_activity?user={{ user.username }}&label=open">
                <kbd class="fa fa-bug"> {% trans 'Open Issues' %} {{ total_open }}</kbd>
            </a>
            <a href="/label_activity?user={{ user.username }}&label=closed">
                <kbd class="fa fa-code-fork"> {% trans 'Closed Issues' %} {{ total_closed }}</kbd>
            </a>
            {% if user_pk == request.user.id %}
                <a href="{% url 'private_issue' user_pk=user_pk %}">
                    <kbd class="fa fa-user-secret"> {% trans 'Private Issues' %} {{ private_issue }}</kbd>
                </a>
            {% endif %}
=======
        <div class="col-md-3">
            <div class="icon-block">
                <kbd class="fa fa-trophy"> {% trans "Bugs Reported" %} {{ total_bugs }}</kbd>
                <kbd class="fa fa-star"> {% trans "Points" %} {{ my_score|default:0 }}</kbd>
                <a href="{% url 'all_activitys' %}?user={{ user.username }}&label=open">
                    <kbd class="fa fa-bug"> {% trans "Open Issues" %} {{ total_open }}</kbd>
                </a>
                <a href="{% url 'all_activitys' %}?user={{ user.username }}&label=closed">
                    <kbd class="fa fa-code-fork"> {% trans "Closed Issues" %} {{ total_closed }}</kbd>
                </a>
            </div>
>>>>>>> e51447e4
        </div>
    </div>
    <div class="row">
        <div class="col-lg-9">
            <div class="panel panel-default">
                <div class="panel-heading text-capitalize">{{ user.username }}'s {% trans "activity" %}</div>
                <div class="panel-body">
                    {% if activities %}
                        <div class="list-group">
                            {% for activity in activities %}
                                {% include "_activity.html" %}
                            {% endfor %}
                        </div>
                        <a href="{% url 'all_activity' %}?user={{ user.username }}"
                           class="btn btn-default btn-block">{% trans "View All Activity by" %} {{ user.username }}</a>
                    {% else %}
                        <div class="text-center">{% trans "No Activity Yet" %}!</div>
                    {% endif %}
                </div>
            </div>
        </div>
        <div class="col-lg-3 p-0">
            <div class="panel panel-default">
                <div class="panel-heading text-capitalize">{{ user.username }}'s {% trans "top bug findings" %}</div>
                <div class="panel-body p-0">
                    {% if websites %}
                        <div class="list-group scroll">
                            {% for website in websites %}
                                <div class="list-group-item">
                                    <a href="{% url 'domain' slug=website.name %}">
                                        <img src="https://www.{{ website.name }}/favicon.ico"
                                             height="25"
                                             width="25"
                                             alt="blt"
                                             onerror="this.onerror=null; this.style.display='none';">
                                    </a>
                                    <a href="{% url 'domain' slug=website.name %}">{{ website.name|truncatechars:15 }}</a>
                                    <span class="label label-default pull-right">{{ website.total }} Bug{{ website.total|pluralize }}</span>
                                </div>
                            {% endfor %}
                        </div>
                    {% else %}
                        <div class="text-center">{% trans "Nothing Found" %}</div>
                    {% endif %}
                </div>
            </div>
        </div>
    </div>
    <script type="text/javascript">
    $(function () {
        $('.img-thumbnail, .upload-btn').on('mouseenter', function () {
            $('.upload-btn').show();
        });
        $('.img-thumbnail, .upload-btn').on('mouseleave', function () {
            $('.upload-btn').hide();
        });
        $('.upload-btn').on('click', function () {
            $('input[name="user_avatar"]').click();
        });
        $('input[name="user_avatar"]').on('change', function () {
            var file = $(this).val().replace('C:\\fakepath\\', '');
            $('.badge-avatar').html(file);
            $('.upload').show();
        });
    });

    {% if activities %}
    var all_months = ["Jan", "Feb", "Mar", "Apr", "May", "June", "July", "Aug", "Sept", "Oct", "Nov", "Dec"];
    var months = [],
        data = [];
    var all_data = new Array(12).fill(0);
    var current_month = {{ current_month }};

    {% for i in graph %}
    all_data['{{i.month}}' - 1] = {{ i.c }};
    {% endfor %}

    if (current_month - 6 < 0) {
        months = all_months.slice(current_month - 6);
        months = months.concat(all_months.slice(0, current_month));
        data = all_data.slice(current_month - 6);
        data = data.concat(all_data.slice(0, current_month));
    } else {
        months = all_months.slice(current_month - 6, current_month);
        data = all_data.slice(current_month - 6, current_month);
    }

    var ctx = document.getElementById("myChart").getContext('2d');
    var myChart = new Chart(ctx, {
        type: 'bar',
        data: {
            labels: months,
            datasets: [{
                label: 'Monthly Activity',
                data: data,
                backgroundColor: [
                    'rgba(255, 99, 132, 0.6)',
                    'rgba(54, 162, 235, 0.6)',
                    'rgba(255, 206, 86, 0.6)',
                    'rgba(75, 192, 192, 0.6)',
                    'rgba(153, 102, 255, 0.6)',
                    'rgba(255, 159, 64, 0.6)'
                ],
                borderColor: [
                    'rgba(255,99,132,1)',
                    'rgba(54, 162, 235, 1)',
                    'rgba(255, 206, 86, 1)',
                    'rgba(75, 192, 192, 1)',
                    'rgba(153, 102, 255, 1)',
                    'rgba(255, 159, 64, 1)'
                ],
                borderWidth: 1
            }]
        },
        options: {
            scales: {
                yAxes: [{
                    ticks: {
                        beginAtZero: true,
                        fixedStepSize: 1
                    }
                }],
                xAxes: [{
                    time: {
                        unit: 'month'
                    }
                }]
            }
        }
    }); {% endif %}

    $('body').on('click', '.follow_unfollow', function (e) {
        e.preventDefault();
        var usr = $(this).attr('name');
        $.ajax({
            type: 'GET',
            url: '/follow/' + usr + '/',
            data: {},
            success: function (data) {
                var txt = $('.follow_unfollow').text();
                if (txt == "Follow")
                    $('.follow_unfollow').text("Unfollow");
                else
                    $('.follow_unfollow').text("Follow");
                $.notify("Done!", {
                    style: "custom",
                    className: "success"
                });
            },
            error: function () {
                $.notify("Some error occurred!", {
                    style: "custom",
                    className: "danger"
                });
            }
        });
    });

    $('body').on('click', '.list-group-item button', function (e) {
        e.preventDefault();
        var issue_pk = $(this).attr('name');
        var el = $(this);
        $.ajax({
            type: 'GET',
            url: '/unsave_issue/' + issue_pk + '/',
            data: {},
            success: function (data) {
                el.parent().remove();
                $.notify("Bookmark Removed!", {
                    style: "custom",
                    className: "success"
                });
            },
            error: function () {
                $.notify("Some error occurred!", {
                    style: "custom",
                    className: "danger"
                });
            }
        });
    });
    </script>
{% endblock content %}<|MERGE_RESOLUTION|>--- conflicted
+++ resolved
@@ -361,7 +361,6 @@
                 </div>
             </div>
         </div>
-<<<<<<< HEAD
     </div>
     <div class="col-md-3">
         <div class="icon-block">
@@ -378,19 +377,6 @@
                     <kbd class="fa fa-user-secret"> {% trans 'Private Issues' %} {{ private_issue }}</kbd>
                 </a>
             {% endif %}
-=======
-        <div class="col-md-3">
-            <div class="icon-block">
-                <kbd class="fa fa-trophy"> {% trans "Bugs Reported" %} {{ total_bugs }}</kbd>
-                <kbd class="fa fa-star"> {% trans "Points" %} {{ my_score|default:0 }}</kbd>
-                <a href="{% url 'all_activitys' %}?user={{ user.username }}&label=open">
-                    <kbd class="fa fa-bug"> {% trans "Open Issues" %} {{ total_open }}</kbd>
-                </a>
-                <a href="{% url 'all_activitys' %}?user={{ user.username }}&label=closed">
-                    <kbd class="fa fa-code-fork"> {% trans "Closed Issues" %} {{ total_closed }}</kbd>
-                </a>
-            </div>
->>>>>>> e51447e4
         </div>
     </div>
     <div class="row">
