--- conflicted
+++ resolved
@@ -22,7 +22,6 @@
     <link href="https://fonts.googleapis.com/css2?family=Poppins"
           rel="stylesheet">
 {% endblock head %}
-<<<<<<< HEAD
 {% block style %}
     <style>
     a {
@@ -441,8 +440,6 @@
   }
     </style>
 {% endblock style %}
-=======
->>>>>>> efb146aa
 {% block content %}
     {% include "includes/sidenav.html" %}
     <div class="flex md:flex-row flex-col w-full mt-10 lg:max-w-[1700px] lg:mx-auto mx-2 border rounded-lg  min-h-[500px]">
@@ -779,7 +776,6 @@
                         ⌨️ {% trans "Closed Issues" %} {{ bug_type_2 | length }}
                     </button>
                 </div>
-<<<<<<< HEAD
                 <div class="text-2xl font-bold my-4">
                     User Tags
                     <hr>
@@ -1202,8 +1198,7 @@
                         </form>
                     </div>
                 {% endif %}
-=======
->>>>>>> efb146aa
+
             </div>
             <div class="flex flex-col gap-3">
                 <h1 class="text-xl font-semibold text-black/90">{% trans "User Tags" %}</h1>
@@ -2335,7 +2330,6 @@
 
         $('body').on('click', '.follow_unfollow', function (e) {
             e.preventDefault();
-<<<<<<< HEAD
             var btn = $(this); // Store button reference
             var usr = btn.attr('name');
 
@@ -2378,7 +2372,6 @@
                     }
 
                     $.notify(message, {
-=======
             var usr = $(this).attr('name');
             console.log(usr)
             $.ajax({
@@ -2398,7 +2391,6 @@
                 },
                 error: function () {
                     $.notify("Some error occurred!", {
->>>>>>> efb146aa
                         style: "custom",
                         className: "danger"
                     });
