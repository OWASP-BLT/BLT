--- conflicted
+++ resolved
@@ -162,15 +162,8 @@
     .hide-issue-form {
         padding-top: 10px;
     }
-<<<<<<< HEAD
-
-</style>
-{% endblock %}
-
-=======
     </style>
 {% endblock style %}
->>>>>>> e51447e4
 {% block content %}
     <script type="text/javascript" src="{% static 'js/Chart.bundle.min.js' %}"></script>
     <div class="row">
@@ -189,57 +182,6 @@
                      width="50"
                      height="50">
             {% endif %}
-<<<<<<< HEAD
-
-            <div class="status">
-                <button type="button" id="openModal" class="btn btn-danger" style="color: black;">Send a Tip</button>
-                <dialog id="dialog">
-                    <img id="qr-image" src="{% url 'generate_bch_qr' username=user.username %}" alt="QR Code">
-                    <p id="bch-address" style="color: aliceblue;">BCH: {{ user.userprofile.crypto_address }}</p>
-                </dialog>
-            </div>
-        </div>
-        <div class="icon-block">
-            <kbd class="fa fa-cogs">
-                <a href="/label_activity?user={{ user.username }}&label=General">
-                    {% trans 'General' %} {{ bug_type_0 | length }}
-                </a>
-            </kbd>
-            <kbd class="fa fa-exclamation-triangle">
-                <a href="/label_activity?user={{ user.username }}&label=Number">
-                    {% trans 'Number' %} {{ bug_type_1 | length }}
-                </a>
-            </kbd>
-        </div>
-        <div class="icon-block">
-            <kbd class="fa fa-trophy">
-                <a href="/label_activity?user={{ user.username }}&label=Functional">
-                    {% trans 'Functional' %} {{ bug_type_2 | length }}
-                </a>
-            </kbd>
-            <kbd class="fa fa-flash">
-                <a href="/label_activity?user={{ user.username }}&label=Performance">
-                    {% trans 'Performance' %} {{ bug_type_3 | length }}</a>
-            </kbd>
-        </div>
-        <div class="icon-block">
-            <kbd class="fa fa-lock">
-                <a href="/label_activity?user={{ user.username }}&label=Security">
-                    {% trans 'Security' %} {{ bug_type_4 | length }}
-                </a>
-            </kbd>
-            <kbd class="fa fa-eraser">
-                <a href="/label_activity?user={{ user.username }}&label=Typo">
-                    {% trans 'Typo' %} {{ bug_type_5 | length }}
-                </a>
-            </kbd>
-        </div>
-        <div class="icon-block">
-            <kbd class="fa fa-code">
-                <a href="/label_activity?user={{ user.username }}&label=Design">
-                    {% trans 'Design' %} {{ bug_type_6 | length }}
-                </a>
-=======
             {% if request.user == user %}
                 <button class="upload-btn">Edit Profile Pic</button>
                 <form method="post" action="." enctype="multipart/form-data">
@@ -252,7 +194,6 @@
             {% endif %}
             <kbd class="{{ user.userprofile.get_title_display }} text-uppercase title">
                 {{ user.userprofile.get_title_display }}
->>>>>>> e51447e4
             </kbd>
             {% if request.user == user %}
                 <div class="hide-issue-form">
@@ -273,361 +214,354 @@
                     {% endif %}
                 {% endif %}
                 <div class="status">
-                    <form name="_xclick"
-                          action="https://www.paypal.com/cgi-bin/webscr"
-                          method="post">
-                        <input type="hidden" name="cmd" value="_xclick">
-                        <input type="hidden"
-                               name="business"
-                               value="{{ project.paypal|default:" coderbounty@gmail.com" }}">
-                        <input type="hidden"
-                               name="item_name"
-                               value="tip for {{ user.username }} on {% env 'DOMAIN_NAME' %}">
-                        <input type="hidden" name="currency_code" value="USD">
-                        <button type="submit" class="btn btn-danger text-black">
-                            <i class="fa fa-money fa-lg"></i> {% trans "Send a tip" %}
-                        </button>
-                    </form>
+                    <button type="button" id="openModal" class="btn btn-danger" style="color: black;">Send a Tip</button>
+                    <dialog id="dialog">
+                        <img id="qr-image" src="{% url 'generate_bch_qr' username=user.username %}" alt="QR Code">
+                        <p id="bch-address" style="color: aliceblue;">BCH: {{ user.userprofile.crypto_address }}</p>
+                    </dialog>
                 </div>
             </div>
             <div class="icon-block">
                 <kbd class="fa fa-cogs">
-                    <a href="{% url 'all_activitys' %}?user={{ user.username }}&label=General">{% trans "General" %} {{ bug_type_0 | length }}</a>
+                    <a href="/label_activity?user={{ user.username }}&label=General">
+                        {% trans 'General' %} {{ bug_type_0 | length }}
+                    </a>
                 </kbd>
                 <kbd class="fa fa-exclamation-triangle">
-                    <a href="{% url 'all_activitys' %}?user={{ user.username }}&label=Number">{% trans "Number" %} {{ bug_type_1 | length }}</a>
-                </kbd>
-            </div>
-            <div class="icon-block">
-                <kbd class="fa fa-trophy">
-                    <a href="{% url 'all_activitys' %}?user={{ user.username }}&label=Functional">
-                        {% trans "Functional" %} {{ bug_type_2 | length }}
+                    <a href="/label_activity?user={{ user.username }}&label=Number">
+                        {% trans 'Number' %} {{ bug_type_1 | length }}
                     </a>
                 </kbd>
-                <kbd class="fa fa-flash">
-                    <a href="{% url 'all_activitys' %}?user={{ user.username }}&label=Performance">
-                    {% trans "Performance" %} {{ bug_type_3 | length }}</a>
-                </kbd>
-            </div>
-            <div class="icon-block">
-                <kbd class="fa fa-lock">
-                    <a href="{% url 'all_activitys' %}?user={{ user.username }}&label=Security">{% trans "Security" %} {{ bug_type_4 | length }}</a>
-                </kbd>
-                <kbd class="fa fa-eraser">
-                    <a href="{% url 'all_activitys' %}?user={{ user.username }}&label=Typo">{% trans "Typo" %} {{ bug_type_5 | length }}</a>
-                </kbd>
-            </div>
-            <div class="icon-block">
-                <kbd class="fa fa-code">
-                    <a href="{% url 'all_activitys' %}?user={{ user.username }}&label=Design">{% trans "Design" %} {{ bug_type_6 | length }}</a>
-                </kbd>
-            </div>
-        </div>
-        <div class="col-md-6">
-            <ul class="nav nav-tabs nav-justified" role="tablist">
-                <li role="presentation" class="active">
-                    <a href="#home" aria-controls="home" role="tab" data-toggle="tab">{% trans "Stats" %}</a>
-                </li>
-                <li role="presentation">
-                    <a href="#profile" aria-controls="profile" role="tab" data-toggle="tab">{% trans "Followers" %}
-                    [{{ followers|length }}]</a>
-                </li>
-                <li role="presentation">
-                    <a href="#messages"
-                       aria-controls="messages"
-                       role="tab"
-                       data-toggle="tab">{% trans "Following" %}
-                    [{{ following|length }}]</a>
-                </li>
-                <li role="presentation">
-                    <a href="#settings"
-                       aria-controls="settings"
-                       role="tab"
-                       data-toggle="tab">{% trans "Bookmarks" %}
-                    [{{ bookmarks|length }}]</a>
-                </li>
-            </ul>
-            <div class="tab-content">
-                <div role="tabpanel" class="tab-pane active" id="home">
-                    {% if activities %}
-                        <canvas id="myChart" width="400" height="350"></canvas>
-                    {% else %}
-                        <div class="alert alert-info" role="alert">
-                            <span class="fa fa-info-circle"></span>
-                            <strong>{% trans "No Bug Reported" %}!</strong>
-                        </div>
-                    {% endif %}
-                </div>
-                <div role="tabpanel" class="tab-pane" id="profile">
-                    <div class="list-group">
-                        {% for user in followers %}
-                            <div class="list-group-item">
-                                {% if user.socialaccount_set.all.0.get_avatar_url %}
-                                    <img src="{{ user.socialaccount_set.all.0.get_avatar_url }}"
-                                         height="50px"
-                                         width="50px"
-                                         alt="avatar">
-                                {% else %}
-                                    <img src="{% gravatar_url user.email 50 %}"
-                                         height="50px"
-                                         width="50px"
-                                         alt="avatar">
-                                {% endif %}
-                                <a href="{% url 'profile' slug=user.username %}">{{ user.username }}</a>
+            </div>
+                <div class="icon-block">
+                    <kbd class="fa fa-cogs">
+                        <a href="{% url 'all_activitys' %}?user={{ user.username }}&label=General">{% trans "General" %} {{ bug_type_0 | length }}</a>
+                    </kbd>
+                    <kbd class="fa fa-exclamation-triangle">
+                        <a href="{% url 'all_activitys' %}?user={{ user.username }}&label=Number">{% trans "Number" %} {{ bug_type_1 | length }}</a>
+                    </kbd>
+                </div>
+                <div class="icon-block">
+                    <kbd class="fa fa-trophy">
+                        <a href="{% url 'all_activitys' %}?user={{ user.username }}&label=Functional">
+                            {% trans "Functional" %} {{ bug_type_2 | length }}
+                        </a>
+                    </kbd>
+                    <kbd class="fa fa-flash">
+                        <a href="{% url 'all_activitys' %}?user={{ user.username }}&label=Performance">
+                        {% trans "Performance" %} {{ bug_type_3 | length }}</a>
+                    </kbd>
+                </div>
+                <div class="icon-block">
+                    <kbd class="fa fa-lock">
+                        <a href="{% url 'all_activitys' %}?user={{ user.username }}&label=Security">{% trans "Security" %} {{ bug_type_4 | length }}</a>
+                    </kbd>
+                    <kbd class="fa fa-eraser">
+                        <a href="{% url 'all_activitys' %}?user={{ user.username }}&label=Typo">{% trans "Typo" %} {{ bug_type_5 | length }}</a>
+                    </kbd>
+                </div>
+                <div class="icon-block">
+                    <kbd class="fa fa-code">
+                        <a href="{% url 'all_activitys' %}?user={{ user.username }}&label=Design">{% trans "Design" %} {{ bug_type_6 | length }}</a>
+                    </kbd>
+                </div>
+            </div>
+            <div class="col-md-6">
+                <ul class="nav nav-tabs nav-justified" role="tablist">
+                    <li role="presentation" class="active">
+                        <a href="#home" aria-controls="home" role="tab" data-toggle="tab">{% trans "Stats" %}</a>
+                    </li>
+                    <li role="presentation">
+                        <a href="#profile" aria-controls="profile" role="tab" data-toggle="tab">{% trans "Followers" %}
+                        [{{ followers|length }}]</a>
+                    </li>
+                    <li role="presentation">
+                        <a href="#messages"
+                           aria-controls="messages"
+                           role="tab"
+                           data-toggle="tab">{% trans "Following" %}
+                        [{{ following|length }}]</a>
+                    </li>
+                    <li role="presentation">
+                        <a href="#settings"
+                           aria-controls="settings"
+                           role="tab"
+                           data-toggle="tab">{% trans "Bookmarks" %}
+                        [{{ bookmarks|length }}]</a>
+                    </li>
+                </ul>
+                <div class="tab-content">
+                    <div role="tabpanel" class="tab-pane active" id="home">
+                        {% if activities %}
+                            <canvas id="myChart" width="400" height="350"></canvas>
+                        {% else %}
+                            <div class="alert alert-info" role="alert">
+                                <span class="fa fa-info-circle"></span>
+                                <strong>{% trans "No Bug Reported" %}!</strong>
                             </div>
-                        {% endfor %}
+                        {% endif %}
                     </div>
-                </div>
-                <div role="tabpanel" class="tab-pane" id="messages">
-                    <div class="list-group">
-                        {% for user in following %}
-                            <div class="list-group-item">
-                                {% if user.socialaccount_set.all.0.get_avatar_url %}
-                                    <img src="{{ user.socialaccount_set.all.0.get_avatar_url }}"
-                                         height="50px"
-                                         width="50px"
-                                         alt="avatar">
-                                {% else %}
-                                    <img src="{% gravatar_url user.email 50 %}"
-                                         height="50px"
-                                         width="50px"
-                                         alt="avatar">
-                                {% endif %}
-                                <a href="{% url 'profile' slug=user.username %}">{{ user.username }}</a>
-                            </div>
-                        {% endfor %}
-                    </div>
-                </div>
-                <div role="tabpanel" class="tab-pane" id="settings">
-                    <div class="list-group">
-                        {% for i in bookmarks %}
-                            <div class="list-group-item">
-                                <button type="button"
-                                        class="close"
-                                        name="{{ i.pk }}"
-                                        data-dismiss="alert"
-                                        aria-label="Close">
-                                    <span aria-hidden="true">×</span>
-                                </button>
-                                <a href="{{ i.get_absolute_url }}" class="list-group-item-heading">
-                                    <strong>{{ i.description|truncatechars:50 }}</strong>
-                                </a>
-                                <span class="badge text-capitalize">{{ i.status }}</span>
-                                <p class="list-group-item-text">{{ i.user }}</p>
-                            </div>
-                        {% endfor %}
-                    </div>
-                </div>
-            </div>
-        </div>
-        <div class="col-md-3">
-            <div class="icon-block">
-                <kbd class="fa fa-trophy"> {% trans "Bugs Reported" %} {{ total_bugs }}</kbd>
-                <kbd class="fa fa-star"> {% trans "Points" %} {{ my_score|default:0 }}</kbd>
-                <a href="{% url 'all_activitys' %}?user={{ user.username }}&label=open">
-                    <kbd class="fa fa-bug"> {% trans "Open Issues" %} {{ total_open }}</kbd>
-                </a>
-                <a href="{% url 'all_activitys' %}?user={{ user.username }}&label=closed">
-                    <kbd class="fa fa-code-fork"> {% trans "Closed Issues" %} {{ total_closed }}</kbd>
-                </a>
-            </div>
-        </div>
-    </div>
-    <div class="row">
-        <div class="col-lg-9">
-            <div class="panel panel-default">
-                <div class="panel-heading text-capitalize">{{ user.username }}'s {% trans "activity" %}</div>
-                <div class="panel-body">
-                    {% if activities %}
+                    <div role="tabpanel" class="tab-pane" id="profile">
                         <div class="list-group">
-                            {% for activity in activities %}
-                                {% include "_activity.html" %}
-                            {% endfor %}
-                        </div>
-                        <a href="{% url 'all_activity' %}?user={{ user.username }}"
-                           class="btn btn-default btn-block">{% trans "View All Activity by" %} {{ user.username }}</a>
-                    {% else %}
-                        <div class="text-center">{% trans "No Activity Yet" %}!</div>
-                    {% endif %}
-                </div>
-            </div>
-        </div>
-        <div class="col-lg-3 p-0">
-            <div class="panel panel-default">
-                <div class="panel-heading text-capitalize">{{ user.username }}'s {% trans "top bug findings" %}</div>
-                <div class="panel-body p-0">
-                    {% if websites %}
-                        <div class="list-group scroll">
-                            {% for website in websites %}
+                            {% for user in followers %}
                                 <div class="list-group-item">
-                                    <a href="{% url 'domain' slug=website.name %}">
-                                        <img src="https://www.{{ website.name }}/favicon.ico"
-                                             height="25"
-                                             width="25"
-                                             alt="blt"
-                                             onerror="this.onerror=null; this.style.display='none';">
-                                    </a>
-                                    <a href="{% url 'domain' slug=website.name %}">{{ website.name|truncatechars:15 }}</a>
-                                    <span class="label label-default pull-right">{{ website.total }} Bug{{ website.total|pluralize }}</span>
+                                    {% if user.socialaccount_set.all.0.get_avatar_url %}
+                                        <img src="{{ user.socialaccount_set.all.0.get_avatar_url }}"
+                                             height="50px"
+                                             width="50px"
+                                             alt="avatar">
+                                    {% else %}
+                                        <img src="{% gravatar_url user.email 50 %}"
+                                             height="50px"
+                                             width="50px"
+                                             alt="avatar">
+                                    {% endif %}
+                                    <a href="{% url 'profile' slug=user.username %}">{{ user.username }}</a>
                                 </div>
                             {% endfor %}
                         </div>
-                    {% else %}
-                        <div class="text-center">{% trans "Nothing Found" %}</div>
-                    {% endif %}
+                    </div>
+                    <div role="tabpanel" class="tab-pane" id="messages">
+                        <div class="list-group">
+                            {% for user in following %}
+                                <div class="list-group-item">
+                                    {% if user.socialaccount_set.all.0.get_avatar_url %}
+                                        <img src="{{ user.socialaccount_set.all.0.get_avatar_url }}"
+                                             height="50px"
+                                             width="50px"
+                                             alt="avatar">
+                                    {% else %}
+                                        <img src="{% gravatar_url user.email 50 %}"
+                                             height="50px"
+                                             width="50px"
+                                             alt="avatar">
+                                    {% endif %}
+                                    <a href="{% url 'profile' slug=user.username %}">{{ user.username }}</a>
+                                </div>
+                            {% endfor %}
+                        </div>
+                    </div>
+                    <div role="tabpanel" class="tab-pane" id="settings">
+                        <div class="list-group">
+                            {% for i in bookmarks %}
+                                <div class="list-group-item">
+                                    <button type="button"
+                                            class="close"
+                                            name="{{ i.pk }}"
+                                            data-dismiss="alert"
+                                            aria-label="Close">
+                                        <span aria-hidden="true">×</span>
+                                    </button>
+                                    <a href="{{ i.get_absolute_url }}" class="list-group-item-heading">
+                                        <strong>{{ i.description|truncatechars:50 }}</strong>
+                                    </a>
+                                    <span class="badge text-capitalize">{{ i.status }}</span>
+                                    <p class="list-group-item-text">{{ i.user }}</p>
+                                </div>
+                            {% endfor %}
+                        </div>
+                    </div>
+                </div>
+            </div>
+            <div class="col-md-3">
+                <div class="icon-block">
+                    <kbd class="fa fa-trophy"> {% trans "Bugs Reported" %} {{ total_bugs }}</kbd>
+                    <kbd class="fa fa-star"> {% trans "Points" %} {{ my_score|default:0 }}</kbd>
+                    <a href="{% url 'all_activitys' %}?user={{ user.username }}&label=open">
+                        <kbd class="fa fa-bug"> {% trans "Open Issues" %} {{ total_open }}</kbd>
+                    </a>
+                    <a href="{% url 'all_activitys' %}?user={{ user.username }}&label=closed">
+                        <kbd class="fa fa-code-fork"> {% trans "Closed Issues" %} {{ total_closed }}</kbd>
+                    </a>
                 </div>
             </div>
         </div>
-    </div>
-<<<<<<< HEAD
-</div>
-
-<script type="text/javascript">
-
-    document.addEventListener("DOMContentLoaded", function() {
-        const openModalButton = document.getElementById('openModal');
-        const dialog = document.getElementById('dialog');
-
-        openModalButton.addEventListener('click', function() {
-            dialog.showModal();
+        <div class="row">
+            <div class="col-lg-9">
+                <div class="panel panel-default">
+                    <div class="panel-heading text-capitalize">{{ user.username }}'s {% trans "activity" %}</div>
+                    <div class="panel-body">
+                        {% if activities %}
+                            <div class="list-group">
+                                {% for activity in activities %}
+                                    {% include "_activity.html" %}
+                                {% endfor %}
+                            </div>
+                            <a href="{% url 'all_activity' %}?user={{ user.username }}"
+                               class="btn btn-default btn-block">{% trans "View All Activity by" %} {{ user.username }}</a>
+                        {% else %}
+                            <div class="text-center">{% trans "No Activity Yet" %}!</div>
+                        {% endif %}
+                    </div>
+                </div>
+            </div>
+            <div class="col-lg-3 p-0">
+                <div class="panel panel-default">
+                    <div class="panel-heading text-capitalize">{{ user.username }}'s {% trans "top bug findings" %}</div>
+                    <div class="panel-body p-0">
+                        {% if websites %}
+                            <div class="list-group scroll">
+                                {% for website in websites %}
+                                    <div class="list-group-item">
+                                        <a href="{% url 'domain' slug=website.name %}">
+                                            <img src="https://www.{{ website.name }}/favicon.ico"
+                                                 height="25"
+                                                 width="25"
+                                                 alt="blt"
+                                                 onerror="this.onerror=null; this.style.display='none';">
+                                        </a>
+                                        <a href="{% url 'domain' slug=website.name %}">{{ website.name|truncatechars:15 }}</a>
+                                        <span class="label label-default pull-right">{{ website.total }} Bug{{ website.total|pluralize }}</span>
+                                    </div>
+                                {% endfor %}
+                            </div>
+                        {% else %}
+                            <div class="text-center">{% trans "Nothing Found" %}</div>
+                        {% endif %}
+                    </div>
+                </div>
+            </div>
+        </div>
+        <script type="text/javascript">
+        document.addEventListener("DOMContentLoaded", function() {
+            const openModalButton = document.getElementById('openModal');
+            const dialog = document.getElementById('dialog');
+
+            openModalButton.addEventListener('click', function() {
+                dialog.showModal();
+            });
         });
-    });
-   
-
-=======
-    <script type="text/javascript">
->>>>>>> e51447e4
-    $(function () {
-        $('.img-thumbnail, .upload-btn').on('mouseenter', function () {
-            $('.upload-btn').show();
+        $(function () {
+            $('.img-thumbnail, .upload-btn').on('mouseenter', function () {
+                $('.upload-btn').show();
+            });
+            $('.img-thumbnail, .upload-btn').on('mouseleave', function () {
+                $('.upload-btn').hide();
+            });
+            $('.upload-btn').on('click', function () {
+                $('input[name="user_avatar"]').click();
+            });
+            $('input[name="user_avatar"]').on('change', function () {
+                var file = $(this).val().replace('C:\\fakepath\\', '');
+                $('.badge-avatar').html(file);
+                $('.upload').show();
+            });
         });
-        $('.img-thumbnail, .upload-btn').on('mouseleave', function () {
-            $('.upload-btn').hide();
+
+        {% if activities %}
+        var all_months = ["Jan", "Feb", "Mar", "Apr", "May", "June", "July", "Aug", "Sept", "Oct", "Nov", "Dec"];
+        var months = [],
+            data = [];
+        var all_data = new Array(12).fill(0);
+        var current_month = {{ current_month }};
+
+        {% for i in graph %}
+        all_data['{{i.month}}' - 1] = {{ i.c }};
+        {% endfor %}
+
+        if (current_month - 6 < 0) {
+            months = all_months.slice(current_month - 6);
+            months = months.concat(all_months.slice(0, current_month));
+            data = all_data.slice(current_month - 6);
+            data = data.concat(all_data.slice(0, current_month));
+        } else {
+            months = all_months.slice(current_month - 6, current_month);
+            data = all_data.slice(current_month - 6, current_month);
+        }
+
+        var ctx = document.getElementById("myChart").getContext('2d');
+        var myChart = new Chart(ctx, {
+            type: 'bar',
+            data: {
+                labels: months,
+                datasets: [{
+                    label: 'Monthly Activity',
+                    data: data,
+                    backgroundColor: [
+                        'rgba(255, 99, 132, 0.6)',
+                        'rgba(54, 162, 235, 0.6)',
+                        'rgba(255, 206, 86, 0.6)',
+                        'rgba(75, 192, 192, 0.6)',
+                        'rgba(153, 102, 255, 0.6)',
+                        'rgba(255, 159, 64, 0.6)'
+                    ],
+                    borderColor: [
+                        'rgba(255,99,132,1)',
+                        'rgba(54, 162, 235, 1)',
+                        'rgba(255, 206, 86, 1)',
+                        'rgba(75, 192, 192, 1)',
+                        'rgba(153, 102, 255, 1)',
+                        'rgba(255, 159, 64, 1)'
+                    ],
+                    borderWidth: 1
+                }]
+            },
+            options: {
+                scales: {
+                    yAxes: [{
+                        ticks: {
+                            beginAtZero: true,
+                            fixedStepSize: 1
+                        }
+                    }],
+                    xAxes: [{
+                        time: {
+                            unit: 'month'
+                        }
+                    }]
+                }
+            }
+        }); {% endif %}
+
+        $('body').on('click', '.follow_unfollow', function (e) {
+            e.preventDefault();
+            var usr = $(this).attr('name');
+            $.ajax({
+                type: 'GET',
+                url: '/follow/' + usr + '/',
+                data: {},
+                success: function (data) {
+                    var txt = $('.follow_unfollow').text();
+                    if (txt == "Follow")
+                        $('.follow_unfollow').text("Unfollow");
+                    else
+                        $('.follow_unfollow').text("Follow");
+                    $.notify("Done!", {
+                        style: "custom",
+                        className: "success"
+                    });
+                },
+                error: function () {
+                    $.notify("Some error occurred!", {
+                        style: "custom",
+                        className: "danger"
+                    });
+                }
+            });
         });
-        $('.upload-btn').on('click', function () {
-            $('input[name="user_avatar"]').click();
+
+        $('body').on('click', '.list-group-item button', function (e) {
+            e.preventDefault();
+            var issue_pk = $(this).attr('name');
+            var el = $(this);
+            $.ajax({
+                type: 'GET',
+                url: '/unsave_issue/' + issue_pk + '/',
+                data: {},
+                success: function (data) {
+                    el.parent().remove();
+                    $.notify("Bookmark Removed!", {
+                        style: "custom",
+                        className: "success"
+                    });
+                },
+                error: function () {
+                    $.notify("Some error occurred!", {
+                        style: "custom",
+                        className: "danger"
+                    });
+                }
+            });
         });
-        $('input[name="user_avatar"]').on('change', function () {
-            var file = $(this).val().replace('C:\\fakepath\\', '');
-            $('.badge-avatar').html(file);
-            $('.upload').show();
-        });
-    });
-
-    {% if activities %}
-    var all_months = ["Jan", "Feb", "Mar", "Apr", "May", "June", "July", "Aug", "Sept", "Oct", "Nov", "Dec"];
-    var months = [],
-        data = [];
-    var all_data = new Array(12).fill(0);
-    var current_month = {{ current_month }};
-
-    {% for i in graph %}
-    all_data['{{i.month}}' - 1] = {{ i.c }};
-    {% endfor %}
-
-    if (current_month - 6 < 0) {
-        months = all_months.slice(current_month - 6);
-        months = months.concat(all_months.slice(0, current_month));
-        data = all_data.slice(current_month - 6);
-        data = data.concat(all_data.slice(0, current_month));
-    } else {
-        months = all_months.slice(current_month - 6, current_month);
-        data = all_data.slice(current_month - 6, current_month);
-    }
-
-    var ctx = document.getElementById("myChart").getContext('2d');
-    var myChart = new Chart(ctx, {
-        type: 'bar',
-        data: {
-            labels: months,
-            datasets: [{
-                label: 'Monthly Activity',
-                data: data,
-                backgroundColor: [
-                    'rgba(255, 99, 132, 0.6)',
-                    'rgba(54, 162, 235, 0.6)',
-                    'rgba(255, 206, 86, 0.6)',
-                    'rgba(75, 192, 192, 0.6)',
-                    'rgba(153, 102, 255, 0.6)',
-                    'rgba(255, 159, 64, 0.6)'
-                ],
-                borderColor: [
-                    'rgba(255,99,132,1)',
-                    'rgba(54, 162, 235, 1)',
-                    'rgba(255, 206, 86, 1)',
-                    'rgba(75, 192, 192, 1)',
-                    'rgba(153, 102, 255, 1)',
-                    'rgba(255, 159, 64, 1)'
-                ],
-                borderWidth: 1
-            }]
-        },
-        options: {
-            scales: {
-                yAxes: [{
-                    ticks: {
-                        beginAtZero: true,
-                        fixedStepSize: 1
-                    }
-                }],
-                xAxes: [{
-                    time: {
-                        unit: 'month'
-                    }
-                }]
-            }
-        }
-    }); {% endif %}
-
-    $('body').on('click', '.follow_unfollow', function (e) {
-        e.preventDefault();
-        var usr = $(this).attr('name');
-        $.ajax({
-            type: 'GET',
-            url: '/follow/' + usr + '/',
-            data: {},
-            success: function (data) {
-                var txt = $('.follow_unfollow').text();
-                if (txt == "Follow")
-                    $('.follow_unfollow').text("Unfollow");
-                else
-                    $('.follow_unfollow').text("Follow");
-                $.notify("Done!", {
-                    style: "custom",
-                    className: "success"
-                });
-            },
-            error: function () {
-                $.notify("Some error occurred!", {
-                    style: "custom",
-                    className: "danger"
-                });
-            }
-        });
-    });
-
-    $('body').on('click', '.list-group-item button', function (e) {
-        e.preventDefault();
-        var issue_pk = $(this).attr('name');
-        var el = $(this);
-        $.ajax({
-            type: 'GET',
-            url: '/unsave_issue/' + issue_pk + '/',
-            data: {},
-            success: function (data) {
-                el.parent().remove();
-                $.notify("Bookmark Removed!", {
-                    style: "custom",
-                    className: "success"
-                });
-            },
-            error: function () {
-                $.notify("Some error occurred!", {
-                    style: "custom",
-                    className: "danger"
-                });
-            }
-        });
-    });
-    </script>
+        </script>
 {% endblock content %}