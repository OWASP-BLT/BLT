{% extends "base.html" %}
{% load gravatar %}
{% load static %}
{% load custom_tags %}
{% load i18n %}

{% block style %}
<style>
    a {
        color: inherit;
        text-decoration: inherit;
    }

    .img-thumbnail {
        width: 200px;
        height: 200px;
    }

    .fa-money {
        margin-right: 5px;
    }

    .list-group .label-default {
        margin-top: 3px;
    }

    .icon-block kbd {
        width: 180px;
        height: 50px;
        font-size: 16px;
        text-align: center;
        line-height: 45px;
        margin: 2px;
    }

    .unrated {
        position: absolute;
        left: 130px;
        top: 8px;
        padding: 10px;
        font-weight: bolder;
    }

    .silver {
        background-color: lightblue;
        color: #333;
        position: absolute;
        left: 140px;
        top: 8px;
        padding: 10px;
        font-weight: bolder;
    }

    .gold {
        background-color: #D4AF37;
        color: #333;
        position: absolute;
        left: 155px;
        top: 8px;
        padding: 10px;
        font-weight: bolder;
    }

    .bronze {
        background-color: #C9AE5D;
        color: #333;
        position: absolute;
        left: 140px;
        top: 8px;
        padding: 10px;
        font-weight: bolder;
    }

    .upload-btn,
    .upload-btn:hover {
        margin-top: -40px;
        opacity: 0.6;
        width: 200px;
        border: none;
        height: 30px;
        background: whitesmoke;
        display: none;
    }

    .upload {
        display: none;
        width: 200px;
    }

    .fa-cogs {
        color: white;
    }

    .fa-exclamation-triangle {
        color: #ff4444;
    }

    .fa-trophy {
        color: #FF8800;
    }

    .fa-flash {
        color: #00C851;
    }

    .fa-lock {
        color: #0099CC;
    }

    .fa-eraser {
        color: white;
    }

    .fa-code {
        color: #ef6c00;
    }

    .fa-star {
        color: #0099CC;
    }

    .fa-bug {
        color: #00C851;
    }

    .fa-code-fork {
        color: #ff4444;
    }

    .scroll {
        max-height: 1100px;
        overflow-y: auto;
    }

    #target_div .btn {
        width: 200px;
        margin-top: 10px;
    }

    .list-group-item .badge {
        margin-right: 30px;
        margin-top: 10px;
    }

    .icon-block kbd a {
        color: inherit;
        text-decoration: none;
    }

    .issue-hide-btn {
        background-color: rgb(245, 220, 79);
        position: relative;
        bottom: 2.5px;
        left: 10px;
        height: 30px;
        font-weight: 700;
    }
    .issue-hide-btn:hover {
        color:black;
        background-color: rgb(98, 207, 88);
    }

    .hide-issue-form {
        padding-top: 10px;
    }
    dialog {
    z-index: 10;
    margin-top: 10px;
    border: none;
    border-radius: 1rem;
    top: 200px; /* Adjust this value as needed */
    left: 33px; 
}

</style>
{% endblock %}

{% block content %}
<script type="text/javascript" src="{% static 'js/Chart.bundle.min.js' %}"></script>
<div class="row">
    <h1 class="page-header text-capitalize">{{ user.username }}</h1>
    <div class="col-md-3">
        {% if user.userprofile.avatar %}
        <img src="{{ user.userprofile.avatar }}" class="img-responsive img-thumbnail">
        {% else %}
        <img src="{% gravatar_url user.email 200 %}" class="img-responsive img-thumbnail">
        {% endif %}
        {% if request.user == user %}
        <button class="upload-btn">Edit Profile Pic</button>
        <form method="post" action="." enctype="multipart/form-data">
            {% csrf_token %}
            <input type="file" id='${multipartFilePath}' name="user_avatar" />
            <button type="submit" id="follow" class="btn btn-primary upload">
                <span class="badge badge-avatar"></span> {% trans 'Upload' %}
            </button>
        </form>
        {% endif %}
        <kbd class="{{ user.userprofile.get_title_display }} text-uppercase title">
            {{ user.userprofile.get_title_display }}
        </kbd>
        {% if request.user == user %}
        <div class="hide-issue-form">
            <form action="." method="post" enctype="multipart/form-data">
                {% csrf_token %}
                <input type="checkbox" id="hide_user_issues" name="issues_hidden" {{ issues_hidden }}>
                <label for="hide_user_issues">{% trans 'Hide all issues' %}</label>
                <button type="submit" class="btn issue-hide-btn">{% trans 'OK' %}</button>
            </form>
        </div>
        {% endif %}
        <div id="target_div">
            {% if request.user != user and request.user.is_authenticated %}
            {% if request.user.email in followers_list %}
            <a class="follow_unfollow btn btn-default" name="{{ user }}">{% trans 'Unfollow' %}</a>
            {% else %}
            <a class="follow_unfollow btn btn-default" name="{{ user }}">{% trans 'Follow' %}</a>
            {% endif %}
            {% endif %}

            <div class="status">
                <button type="button" id="openModal" class="btn btn-danger" style="color: black;">Send a Tip</button>
                <dialog id="dialog">
                    <img id="qr-image" src="{% url 'generate_bch_qr' %}" alt="QR Code">
<<<<<<< HEAD
                    <p id="bch-address">BCH:{{request.user.userprofile.crypto_address }}</p>
=======
                    <p id="bch-address">BCH: {{ request.user.userprofile.crypto_address }}</p>
>>>>>>> f3d557be
                </dialog>
            </div>
        </div>
        <div class="icon-block">
            <kbd class="fa fa-cogs">
                <a href="/label_activity?user={{ user.username }}&label=General">
                    {% trans 'General' %} {{ bug_type_0 | length }}
                </a>
            </kbd>
            <kbd class="fa fa-exclamation-triangle">
                <a href="/label_activity?user={{ user.username }}&label=Number">
                    {% trans 'Number' %} {{ bug_type_1 | length }}
                </a>
            </kbd>
        </div>
        <div class="icon-block">
            <kbd class="fa fa-trophy">
                <a href="/label_activity?user={{ user.username }}&label=Functional">
                    {% trans 'Functional' %} {{ bug_type_2 | length }}
                </a>
            </kbd>
            <kbd class="fa fa-flash">
                <a href="/label_activity?user={{ user.username }}&label=Performance">
                    {% trans 'Performance' %} {{ bug_type_3 | length }}</a>
            </kbd>
        </div>
        <div class="icon-block">
            <kbd class="fa fa-lock">
                <a href="/label_activity?user={{ user.username }}&label=Security">
                    {% trans 'Security' %} {{ bug_type_4 | length }}
                </a>
            </kbd>
            <kbd class="fa fa-eraser">
                <a href="/label_activity?user={{ user.username }}&label=Typo">
                    {% trans 'Typo' %} {{ bug_type_5 | length }}
                </a>
            </kbd>
        </div>
        <div class="icon-block">
            <kbd class="fa fa-code">
                <a href="/label_activity?user={{ user.username }}&label=Design">
                    {% trans 'Design' %} {{ bug_type_6 | length }}
                </a>
            </kbd>
        </div>
    </div>
    <div class="col-md-6">
        <ul class="nav nav-tabs nav-justified" role="tablist">
            <li role="presentation" class="active">
                <a href="#home" aria-controls="home" role="tab" data-toggle="tab">{% trans 'Stats' %}</a>
            </li>
            <li role="presentation">
                <a href="#profile" aria-controls="profile" role="tab" data-toggle="tab">{% trans 'Followers' %}
                    [{{ followers|length }}]</a>
            </li>
            <li role="presentation">
                <a href="#messages" aria-controls="messages" role="tab" data-toggle="tab">{% trans 'Following' %}
                    [{{ following|length }}]</a>
            </li>
            <li role="presentation">
                <a href="#settings" aria-controls="settings" role="tab" data-toggle="tab">{% trans 'Bookmarks' %}
                    [{{ bookmarks|length }}]</a>
            </li>
        </ul>
        <div class="tab-content">
            <div role="tabpanel" class="tab-pane active" id="home">
                {% if activities %}
                <canvas id="myChart" width="400" height="350"></canvas>
                {% else %}
                <div class="alert alert-info" role="alert">
                    <span class="fa fa-info-circle"></span>
                    <strong>{% trans 'No Bug Reported' %}!</strong>
                </div>
                {% endif %}
            </div>
            <div role="tabpanel" class="tab-pane" id="profile">

                <div class="list-group">
                    {% for user in followers %}
                    <div class="list-group-item">
                        {% if user.socialaccount_set.all.0.get_avatar_url %}
                        <img src="{{ user.socialaccount_set.all.0.get_avatar_url }}" height="50px">
                        {% else %}
                        <img src="{% gravatar_url user.email 50 %}">
                        {% endif %}
                        <a href="/profile/{{ user.username }}">{{ user.username }}</a>
                    </div>
                    {% endfor %}
                </div>
            </div>
            <div role="tabpanel" class="tab-pane" id="messages">
                <div class="list-group">
                    {% for user in following %}
                    <div class="list-group-item">
                        {% if user.socialaccount_set.all.0.get_avatar_url %}
                        <img src="{{ user.socialaccount_set.all.0.get_avatar_url }}" height="50px">
                        {% else %}
                        <img src="{% gravatar_url user.email 50 %}">
                        {% endif %}
                        <a href="/profile/{{ user.username }}">{{ user.username }}</a>
                    </div>
                    {% endfor %}
                </div>
            </div>
            <div role="tabpanel" class="tab-pane" id="settings">
                <div class="list-group">
                    {% for i in bookmarks %}
                    <div class="list-group-item">
                        <button type="button" class="close" name="{{ i.pk }}" data-dismiss="alert" aria-label="Close">
                            <span aria-hidden="true">&times;</span>
                        </button>
                        <a href="{{ i.get_absolute_url }}" class="list-group-item-heading">
                            <strong>{{ i.description|truncatechars:50 }}</strong>
                        </a>
                        <span class="badge text-capitalize">{{ i.status }}</span>
                        <p class="list-group-item-text">{{ i.user }}</p>
                    </div>
                    {% endfor %}
                </div>
            </div>
        </div>
    </div>
    <div class="col-md-3">
        <div class="icon-block">
            <kbd class="fa fa-trophy"> {% trans 'Bugs Reported' %} {{ total_bugs }}</kbd>
            <kbd class="fa fa-star"> {% trans 'Points' %} {{ my_score|default:0 }}</kbd>
            <a href="/label_activity?user={{ user.username }}&label=open">
                <kbd class="fa fa-bug"> {% trans 'Open Issues' %} {{ total_open }}</kbd>
            </a>
            <a href="/label_activity?user={{ user.username }}&label=closed">
                <kbd class="fa fa-code-fork"> {% trans 'Closed Issues' %} {{ total_closed }}</kbd>
            </a>
        </div>
    </div>
</div>
<div class="row">
    <div class="col-lg-9">
        <div class="panel panel-default">
            <div class="panel-heading text-capitalize">
                {{ user.username }}'s {% trans 'activity' %}
            </div>
            <div class="panel-body">
                {% if activities %}
                <div class="list-group">
                    {% for activity in activities %}
                    {% include '_activity.html' %}
                    {% endfor %}
                </div>
                <a href="/all_activity?user={{ user.username }}" class="btn btn-default btn-block">{% trans 'View All Activity by' %} {{ user.username }}</a>
                {% else %}
                <div class="text-center">{% trans 'No Activity Yet' %}!</div>
                {% endif %}
            </div>
        </div>
    </div>

    <div class="col-lg-3" style="padding: 0px">
        <div class="panel panel-default">
            <div class="panel-heading text-capitalize">
                {{ user.username }}'s {% trans 'top bug findings' %}
            </div>
            <div class="panel-body" style="padding: 0px">
                {% if websites %}
                <div class="list-group scroll">
                    {% for website in websites %}
                    <div class="list-group-item">
                        <a href="/domain/{{ website.name }}">
                            <img src="http://www.{{ website.name }}/favicon.ico" height="25"
                                onerror="this.onerror=null; this.style.display='none';">
                        </a>
                        <a href="/domain/{{ website.name }}">{{ website.name|truncatechars:15 }}</a>
                        <span class="label label-default pull-right">
                            {{ website.total }} Bug{{ website.total|pluralize }}
                        </span>
                    </div>
                    {% endfor %}
                </div>
                {% else %}
                <div class="text-center">{% trans 'Nothing Found' %}</div>
                {% endif %}
            </div>
        </div>
    </div>
</div>

<script type="text/javascript">

    document.addEventListener("DOMContentLoaded", function() {
        const openModalButton = document.getElementById('openModal');
        const dialog = document.getElementById('dialog');

        openModalButton.addEventListener('click', function() {
            dialog.showModal();
        });
    });
   

    $(function () {
        $('.img-thumbnail, .upload-btn').on('mouseenter', function () {
            $('.upload-btn').show();
        });
        $('.img-thumbnail, .upload-btn').on('mouseleave', function () {
            $('.upload-btn').hide();
        });
        $('.upload-btn').on('click', function () {
            $('input[name="user_avatar"]').click();
        });
        $('input[name="user_avatar"]').on('change', function () {
            var file = $(this).val().replace('C:\\fakepath\\', '');
            $('.badge-avatar').html(file);
            $('.upload').show();
        });
    });

    {% if activities %}
    var all_months = ["Jan", "Feb", "Mar", "Apr", "May", "June", "July", "Aug", "Sept", "Oct", "Nov", "Dec"];
    var months = [],
        data = [];
    var all_data = new Array(12).fill(0);
    var current_month = {{ current_month }};

    {% for i in graph %}
    all_data['{{i.month}}' - 1] = {{ i.c }};
    {% endfor %}

    if (current_month - 6 < 0) {
        months = all_months.slice(current_month - 6);
        months = months.concat(all_months.slice(0, current_month));
        data = all_data.slice(current_month - 6);
        data = data.concat(all_data.slice(0, current_month));
    } else {
        months = all_months.slice(current_month - 6, current_month);
        data = all_data.slice(current_month - 6, current_month);
    }

    var ctx = document.getElementById("myChart").getContext('2d');
    var myChart = new Chart(ctx, {
        type: 'bar',
        data: {
            labels: months,
            datasets: [{
                label: 'Monthly Activity',
                data: data,
                backgroundColor: [
                    'rgba(255, 99, 132, 0.6)',
                    'rgba(54, 162, 235, 0.6)',
                    'rgba(255, 206, 86, 0.6)',
                    'rgba(75, 192, 192, 0.6)',
                    'rgba(153, 102, 255, 0.6)',
                    'rgba(255, 159, 64, 0.6)'
                ],
                borderColor: [
                    'rgba(255,99,132,1)',
                    'rgba(54, 162, 235, 1)',
                    'rgba(255, 206, 86, 1)',
                    'rgba(75, 192, 192, 1)',
                    'rgba(153, 102, 255, 1)',
                    'rgba(255, 159, 64, 1)'
                ],
                borderWidth: 1
            }]
        },
        options: {
            scales: {
                yAxes: [{
                    ticks: {
                        beginAtZero: true,
                        fixedStepSize: 1
                    }
                }],
                xAxes: [{
                    time: {
                        unit: 'month'
                    }
                }]
            }
        }
    }); {% endif %}

    $('body').on('click', '.follow_unfollow', function (e) {
        e.preventDefault();
        var usr = $(this).attr('name');
        $.ajax({
            type: 'GET',
            url: '/follow/' + usr + '/',
            data: {},
            success: function (data) {
                var txt = $('.follow_unfollow').text();
                if (txt == "Follow")
                    $('.follow_unfollow').text("Unfollow");
                else
                    $('.follow_unfollow').text("Follow");
                $.notify("Done!", {
                    style: "custom",
                    className: "success"
                });
            },
            error: function () {
                $.notify("Some error occurred!", {
                    style: "custom",
                    className: "danger"
                });
            }
        });
    });

    $('body').on('click', '.list-group-item button', function (e) {
        e.preventDefault();
        var issue_pk = $(this).attr('name');
        var el = $(this);
        $.ajax({
            type: 'GET',
            url: '/unsave_issue/' + issue_pk + '/',
            data: {},
            success: function (data) {
                el.parent().remove();
                $.notify("Bookmark Removed!", {
                    style: "custom",
                    className: "success"
                });
            },
            error: function () {
                $.notify("Some error occurred!", {
                    style: "custom",
                    className: "danger"
                });
            }
        });
    });
</script>
{% endblock %}<|MERGE_RESOLUTION|>--- conflicted
+++ resolved
@@ -221,11 +221,7 @@
                 <button type="button" id="openModal" class="btn btn-danger" style="color: black;">Send a Tip</button>
                 <dialog id="dialog">
                     <img id="qr-image" src="{% url 'generate_bch_qr' %}" alt="QR Code">
-<<<<<<< HEAD
-                    <p id="bch-address">BCH:{{request.user.userprofile.crypto_address }}</p>
-=======
                     <p id="bch-address">BCH: {{ request.user.userprofile.crypto_address }}</p>
->>>>>>> f3d557be
                 </dialog>
             </div>
         </div>
