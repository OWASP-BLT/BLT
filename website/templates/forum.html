--- conflicted
+++ resolved
@@ -117,7 +117,6 @@
                                     <span class="font-medium">{{ post.down_votes }}</span>
                                 </button>
                             </div>
-<<<<<<< HEAD
                             <div class="flex items-center gap-4">
                                 <div class="flex items-center gap-2 text-gray-600">
                                     <i class="fas fa-comments"></i>
@@ -133,11 +132,6 @@
                                         Delete
                                     </button>
                                 {% endif %}
-=======
-                            <div class="flex items-center gap-2 text-gray-600 dark:text-gray-400">
-                                <i class="fas fa-comments"></i>
-                                {{ post.comments.count }} Comments
->>>>>>> 2e3dd097
                             </div>
                         </div>
                         <div class="border-t border-gray-100 dark:border-gray-800 p-6"
