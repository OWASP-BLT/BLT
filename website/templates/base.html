{% load static %}
{% load custom_tags %}
{% load gravatar %}
{% load socialaccount %}
{% load user_score %}
{% providers_media_js %}
{% load i18n %}
<!DOCTYPE html>
<html lang="en">
    <head>
        <meta charset="utf-8">
        <meta http-equiv="X-UA-Compatible" content="IE=edge">
        <meta name="viewport" content="width=device-width, initial-scale=1">
        {% block metaTags %}
            <!-- Title Block -->
            <title>
                {% block title %}
                    {% env 'PROJECT_NAME' %}
                {% endblock title %}
            </title>
            <!-- Description Meta Tag -->
            <meta name="description"
                  content="{% block description %}{% env 'PROJECT_NAME' %} allows anyone to submit an issue from any website. For example if you saw a broken button on Amazon.com you can report the issue on {% env 'PROJECT_NAME' %} and then get a point! The more bugs you find the more points you get. Bugs can be verified for extra points and organizations can get involved and help out.{% endblock description %}">
            <!-- Keywords Meta Tag -->
            <meta name="keywords"
                  content="{% block keywords %}{% env 'PROJECT_NAME' %}, bug, tracking, organization, easy{% endblock keywords %}">
            <!-- Author Meta Tag -->
            <meta name="author" content="">
            <!-- Preconnect to Google Fonts (if needed) -->
            <link rel="preconnect" href="https://fonts.gstatic.com">
            <!-- Open Graph Meta Tags -->
            <meta property="og:title"
                  content="{% block og_title %}{% env 'PROJECT_NAME' %}{% endblock og_title %}" />
            <meta property="og:image"
                  content="{% block og_image %}{% endblock og_image %}" />
            <meta property="og:description"
                  content="{% block og_description %}{% env 'PROJECT_NAME' %} allows anyone to submit an issue from any website. For example if you saw a broken button on Amazon.com you can report the issue on {% env 'PROJECT_NAME' %} and then get a point! The more bugs you find the more points you get. Bugs can be verified for extra points and organizations can get involved and help out.{% endblock og_description %}" />
            <meta property="og:type" content="website" />
        {% endblock metaTags %}
        <link rel="preconnect" href="https://fonts.gstatic.com">
        <link href="{% static 'css/style.css' %}" rel="stylesheet">
        <link href="{% static 'css/lightbox.min.css' %}" rel="stylesheet">
        <link href="{% static 'vendor/font-awesome/css/font-awesome.min.css' %}"
              rel="stylesheet"
              type="text/css">
        <link href="{% static 'css/animate.css' %}"
              rel="stylesheet"
              type="text/css">
        <link rel="preconnect" href="https://fonts.gstatic.com">
        <link href="https://fonts.googleapis.com/css2?family=Ubuntu:wght@400;500;600;700;800&display=swap"
              rel="stylesheet">
        <link href="https://fonts.googleapis.com/css?family=Open+Sans:300,400"
              rel="stylesheet">
        <link href='https://fonts.googleapis.com/css?family=Inter' rel='stylesheet'>
        <link href="https://fonts.googleapis.com/css2?family=Barlow+Semi+Condensed:wght@600&family=Barlow:wght@500;600;700&display=swap"
              rel="stylesheet">
        <link href="https://fonts.googleapis.com/css2?family=Nunito+Sans"
              rel="stylesheet">
        <link href="{% static 'css/main.css' %}" rel="stylesheet" type="text/css">
        <link href="{% static 'css/text-slider.css' %}"
              rel="stylesheet"
              type="text/css">
        <link href="{% static 'css/activity.css' %}"
              rel="stylesheet"
              type="text/css">
        <link href="{% static 'css/navbar.css' %}" rel="stylesheet" type="text/css">
        <link rel="stylesheet"
              href="https://cdnjs.cloudflare.com/ajax/libs/font-awesome/6.5.1/css/all.min.css"
              integrity="sha512-DTOQO9RWCH3ppGqcWaEA1BIZOC6xxalwEsw9c2QQeAIftl+Vegovlnee1c9QX4TctnWMn13TZye+giMm8e2LwA=="
              crossorigin="anonymous"
              referrerpolicy="no-referrer" />
        <link href="{% static 'css/checkInModal.css' %}" rel="stylesheet">
        <script src="https://code.jquery.com/jquery-3.7.1.min.js"
                integrity="sha256-/JqT3SQfawRcv/BIHPThkBvs0OEvtFFmqPF/lYI/Cxo="
                crossorigin="anonymous"></script>
        <script src="{% static 'js/notify.js' %}"></script>
        <script src="{% static 'js/text-slider.js' %}"></script>
        <script src="https://cdn.tailwindcss.com"></script>
        {% if not DEBUG %}
            <script src="https://js.sentry-cdn.com/532cda3e6a57beb6fc3aab9fc0500214.min.js"
                    crossorigin="anonymous"></script>
        {% endif %}
        {% block head %}
        {% endblock head %}
        {% block style %}
        {% endblock style %}
    </head>
    <body class="relative min-h-[100vh] flex flex-col bg-white font-['Inter'] bg-gray-50">
        {% include "includes/header.html" %}
        <div class="w-full h-[50px]"></div>
        <!-- Main content starts here -->
        <main class="min-h-screen pb-[70px] mt-[20px]">
            {% block content %}
            {% endblock content %}
            {% block natural_content %}
            {% endblock natural_content %}
            {% include "includes/checkInModal.html" %}
        </main>
        <div class="pb-[50px]">
            <!-- Adding bottom padding to prevent content overlap with footer -->
        </div>
        {% block scripts %}
        {% endblock scripts %}
        <!-- Messages container -->
        <div id="messages-container" class="fixed bottom-5 left-5 z-50 max-w-md">
            {% if messages %}
                {% for message in messages %}
                    <div class="message-alert mb-3 p-4 rounded-lg flex items-center justify-between shadow-lg animate-slide-in {% if message.tags == 'success' %}bg-green-100 text-green-700 border-l-4 border-green-500{% elif message.tags == 'error' %}bg-red-100 text-red-700 border-l-4 border-red-500{% elif message.tags == 'warning' %}bg-yellow-100 text-yellow-700 border-l-4 border-yellow-500{% else %}bg-blue-100 text-blue-700 border-l-4 border-blue-500{% endif %}">
                        <div class="flex-grow mr-3">{{ message }}</div>
                        <button class="text-gray-500 hover:text-gray-700 focus:outline-none close-message">×</button>
                    </div>
                {% endfor %}
            {% endif %}
        </div>
        <script>
            document.addEventListener('DOMContentLoaded', function() {
                // Handle message dismissal
                const messageContainer = document.getElementById('messages-container');
                if (messageContainer) {
                    // Handle close button clicks
                    messageContainer.addEventListener('click', function(e) {
                        if (e.target && e.target.classList && e.target.classList.contains('close-message')) {
                            const messageAlert = e.target.closest('.message-alert');
                            if (messageAlert) {
                                messageAlert.style.opacity = '0';
                                setTimeout(() => messageAlert.remove(), 300);
                            }
                        }
                    });

                    // Auto-dismiss messages after 5 seconds
                    const messages = messageContainer.querySelectorAll('.message-alert');
                    messages.forEach(function(message) {
                        setTimeout(function() {
                            if (message && message.parentNode) {
                                message.style.opacity = '0';
                                setTimeout(() => message.remove(), 300);
                            }
                        }, 5000);
                    });
                }

                // Function to create new messages programmatically
                window.createMessage = function(content, type = 'info', duration = 5000) {
                    const messageContainer = document.getElementById('messages-container');
                    if (!messageContainer) return;

                    const messageAlert = document.createElement('div');
                    messageAlert.className = `message-alert mb-3 p-4 rounded-lg flex items-center justify-between shadow-lg animate-slide-in ${
                        type === 'success' ? 'bg-green-100 text-green-700 border-l-4 border-green-500' :
                        type === 'error' ? 'bg-red-100 text-red-700 border-l-4 border-red-500' :
                        type === 'warning' ? 'bg-yellow-100 text-yellow-700 border-l-4 border-yellow-500' :
                        'bg-blue-100 text-blue-700 border-l-4 border-blue-500'
                    }`;
                    
                    const textDiv = document.createElement('div');
                    textDiv.className = 'flex-grow mr-3';
                    textDiv.textContent = content;
                    
                    const closeButton = document.createElement('button');
                    closeButton.className = 'text-gray-500 hover:text-gray-700 focus:outline-none close-message';
                    closeButton.textContent = '×';
                    
                    messageAlert.appendChild(textDiv);
                    messageAlert.appendChild(closeButton);
                    messageContainer.appendChild(messageAlert);
                    
                    if (duration > 0) {
                        setTimeout(function() {
                            messageAlert.style.opacity = '0';
                            setTimeout(() => messageAlert.remove(), 300);
                        }, duration);
                    }
                    
                    return messageAlert;
                };
            });
        </script>
        <style>
            .animate-slide-in {
                animation: slideIn 0.3s ease-out;
            }
            
            @keyframes slideIn {
                from {
                    transform: translateX(-100%);
                    opacity: 0;
                }
                to {
                    transform: translateX(0);
                    opacity: 1;
                }
            }
            
            .message-alert {
                transition: opacity 0.3s ease-out;
            }
        </style>
        {% block extra_js %}
        {% endblock extra_js %}
        <script src="{% static 'vendor/bootstrap/js/bootstrap.min.js' %}"></script>
        <script src="{% static 'js/ui.js' %}"></script>
        {% block after_js %}
        {% endblock after_js %}
        <script>
            $("#report-bug-btn").click(function () {
                const spinner = $("#spinner");
                if (spinner.length) {
                    spinner.show();
                }
            });
        </script>
        <script>
            (function (i, s, o, g, r, a, m) {
                i['GoogleAnalyticsObject'] = r;
                i[r] = i[r] || function () {
                    (i[r].q = i[r].q || []).push(arguments)
                }, i[r].l = 1 * new Date();
                a = s.createElement(o),
                    m = s.getElementsByTagName(o)[0];
                a.async = 1;
                a.src = g;
                m.parentNode.insertBefore(a, m)
            })(window, document, 'script', 'https://www.google-analytics.com/analytics.js', 'ga');
            ga('create', 'UA-66634107-1', 'auto');
            ga('send', 'pageview');
        </script>
        <script type="text/javascript">
        /* eslint-disable */
        $(".mbug").click(function () {
            $(this).addClass("hidden-xs").addClass("hidden-sm");
            $(".mnav").removeClass("hidden-xs").removeClass("hidden-sm");
        });
        $(document).ready(function() {
            $('button[name="test_files"]').on('click', function() {
                $(this).parent().find('input[type=file]').click();
            });
            $('input[name="screenshot"]').on('change', function() {
                var file = $(this).val().replace(/^C:\\fakepath\\/i, '');
                $(this).parent().find('span').html(file);
            });
        });
        /* eslint-enable */
        </script>
        <script type="text/javascript">
            window._mfq = window._mfq || [];
            (function () {
                var mf = document.createElement("script");
                mf.type = "text/javascript";
                mf.async = true;
                mf.src = "//cdn.mouseflow.com/projects/efbbebea-436f-4b6f-9290-14ab36c8f636.js";
                document.getElementsByTagName("head")[0].appendChild(mf);
            })();
        </script>
        <script type="text/javascript">
            document.addEventListener('DOMContentLoaded', function() {
                // logic to toggle password visibility for all password fields
                const passwordToggles = document.querySelectorAll(".password-toggle");

                passwordToggles.forEach((toggle) => {
                    toggle.addEventListener("click", function () {
                        const input = document.querySelector(`#${toggle.dataset.target}`);
                        if (!input) return;
                        
                        const isPassword = input.type === "password";
                  
                        // Toggle input type
                        input.type = isPassword ? "text" : "password";
                  
                        // Toggle icon
                        const icon = toggle.querySelector("svg");
                        if (!icon) return;
                        
                        if (isPassword) {
                            icon.innerHTML = `
                            <path d="M12 15a3 3 0 1 0 0-6 3 3 0 0 0 0 6Z" />
                            <path fill-rule="evenodd" d="M1.323 11.447C2.811 6.976 7.028 3.75 12.001 3.75c4.97 0 9.185 3.223 10.675 7.69.12.362.12.752 0 1.113-1.487 4.471-5.705 7.697-10.677 7.697-4.97 0-9.186-3.223-10.675-7.69a1.762 1.762 0 0 1 0-1.113ZM17.25 12a5.25 5.25 0 1 1-10.5 0 5.25 5.25 0 0 1 10.5 0Z" clip-rule="evenodd" />
                            `; // Eye open icon
                        } else {
                            icon.innerHTML = `
                            <path d="M3.53 2.47a.75.75 0 0 0-1.06 1.06l18 18a.75.75 0 1 0 1.06-1.06l-18-18ZM22.676 12.553a11.249 11.249 0 0 1-2.631 4.31l-3.099-3.099a5.25 5.25 0 0 0-6.71-6.71L7.759 4.577a11.217 11.217 0 0 1 4.242-.827c4.97 0 9.185 3.223 10.675 7.69.12.362.12.752 0 1.113Z" />
                            <path d="M15.75 12c0 .18-.013.357-.037.53l-4.244-4.243A3.75 3.75 0 0 1 15.75 12ZM12.53 15.713l-4.243-4.244a3.75 3.75 0 0 0 4.244 4.243Z" />
                            <path d="M6.75 12c0-.619.107-1.213.304-1.764l-3.1-3.1a11.25 11.25 0 0 0-2.63 4.31c-.12.362-.12.752 0 1.114 1.489 4.467 5.704 7.69 10.675 7.69 1.5 0 2.933-.294 4.242-.827l-2.477-2.477A5.25 5.25 0 0 1 6.75 12Z" />
                            `; // Eye closed icon
                        }
                    });
                });
<<<<<<< HEAD
            });
        // Check if the modal exists in the DOM
        const modal = document.getElementById('cardModalDailyStatus');
        const closeButton = modal ? modal.querySelector('.close-button') : null;
        const openCheckInButton = document.getElementById('openCheckIn');
        const checkInForm = document.getElementById('checkInForm');

        // Exit if required modal elements are not present
        if (!modal || !closeButton) {
            return;
        }
        // Function to check if form was submitted today
        function isFormSubmittedToday() {
            const submittedDate = localStorage.getItem('formSubmittedDateCard');
            const today = new Date().toISOString().split('T')[0];
            return submittedDate === today;
        }

        // Function to show modal
        function showModal() {
            if (!modal) return;
            modal.classList.remove('hidden');
            document.body.classList.add('modal-open'); // Prevent background scrolling
            // Focus on the first input field
            const firstInput = modal.querySelector('input, textarea');
            if (firstInput) {
                firstInput.focus();
            }
        }

        // Function to hide modal
        function hideModal() {
            if (!modal) return;
            modal.classList.add('hidden');
            document.body.classList.remove('modal-open'); // Restore background scrolling
        }
=======
                
                // Check if the modal exists in the DOM
                const modal = document.getElementById('cardModalDailyStatus');
                const closeButton = modal ? modal.querySelector('.close-button') : null;
                const openCheckInButton = document.getElementById('openCheckIn');
                const checkInForm = document.getElementById('checkInForm');

                // Exit if required modal elements are not present
                if (!modal || !closeButton) {
                    return;
                }
                
                // Function to check if form was submitted today
                function isFormSubmittedToday() {
                    const submittedDate = localStorage.getItem('formSubmittedDateCard');
                    const today = new Date().toISOString().split('T')[0];
                    return submittedDate === today;
                }

                // Function to show modal
                function showModal() {
                    if (!modal) return;
                    modal.classList.remove('hidden');
                    document.body.classList.add('modal-open'); // Prevent background scrolling
                    // Focus on the first input field
                    const firstInput = modal.querySelector('input, textarea');
                    if (firstInput) {
                        firstInput.focus();
                    }
                }
>>>>>>> 051a4532

                // Function to hide modal
                function hideModal() {
                    if (!modal) return;
                    modal.classList.add('hidden');
                    document.body.classList.remove('modal-open'); // Restore background scrolling
                }

<<<<<<< HEAD
        // Close modal when clicking outside the modal content
        const modalOverlay = modal.querySelector('.modal-overlay');
        if (modalOverlay) {
            modalOverlay.addEventListener('click', hideModal);
        }
            
        document.addEventListener('keydown', function(event) {
            if (event.key === 'Escape' && modal && !modal.classList.contains('hidden')) {
                hideModal();
            }
        });

        // Event listener to open modal when clicking the openCheckIn button
        if (openCheckInButton) {
            openCheckInButton.addEventListener('click', showModal);
        }
=======
                // Event listener to close modal when clicking the close button
                closeButton.addEventListener('click', hideModal);

                // Close modal when clicking outside the modal content
                const modalOverlay = modal.querySelector('.modal-overlay');
                if (modalOverlay) {
                    modalOverlay.addEventListener('click', hideModal);
                }
                
                document.addEventListener('keydown', function(event) {
                    if (event.key === 'Escape' && modal && !modal.classList.contains('hidden')) {
                        hideModal();
                    }
                });

                // Event listener to open modal when clicking the openCheckIn button
                if (openCheckInButton) {
                    openCheckInButton.addEventListener('click', showModal);
                }
>>>>>>> 051a4532

                // Handle check-in form submission with AJAX
                if (checkInForm) {
                    checkInForm.addEventListener('submit', function(e) {
                        e.preventDefault(); // Prevent the default form submission

                        const formData = new FormData(checkInForm); // Gather form data
                        const submitButton = checkInForm.querySelector('.submit-button');
                        if (!submitButton) return;

                        // Disable the submit button and show a loading state
                        submitButton.disabled = true;
                        submitButton.textContent = 'Submitting...';

                        fetch(checkInForm.action, {
                            method: 'POST',
                            headers: {
                                'X-CSRFToken': document.querySelector('[name=csrfmiddlewaretoken]').value
                            },
                            body: formData
                        })
                        .then(response => response.json()) // Expect a JSON response from the server
                        .then(data => {
                            if (data.success) {
                                hideModal(); // Hide the modal on successful submission
                                localStorage.setItem('formSubmittedDateCard', new Date().toISOString().split('T')[0]); // Store submission date
                                alert('Your report has been submitted successfully!');
                            } else {
                                throw new Error(data.error || 'Submission failed');
                            }
                        })
                        .catch(error => {
                            alert(`There was an error submitting your report: ${error.message}. Please try again.`);
                        })
                        .finally(() => {
                            // Re-enable the submit button and reset its text
                            submitButton.disabled = false;
                            submitButton.textContent = 'Submit';
                        });
                    });
                }
            });
        </script>
        <!-- Add Chart.js library before the closing body tag -->
        <script src="https://cdn.jsdelivr.net/npm/chart.js"></script>
        <!-- Include the page stats widget -->
        {% include 'includes/page_stats.html' %}
    </body>
</html><|MERGE_RESOLUTION|>--- conflicted
+++ resolved
@@ -285,44 +285,7 @@
                         }
                     });
                 });
-<<<<<<< HEAD
-            });
-        // Check if the modal exists in the DOM
-        const modal = document.getElementById('cardModalDailyStatus');
-        const closeButton = modal ? modal.querySelector('.close-button') : null;
-        const openCheckInButton = document.getElementById('openCheckIn');
-        const checkInForm = document.getElementById('checkInForm');
-
-        // Exit if required modal elements are not present
-        if (!modal || !closeButton) {
-            return;
-        }
-        // Function to check if form was submitted today
-        function isFormSubmittedToday() {
-            const submittedDate = localStorage.getItem('formSubmittedDateCard');
-            const today = new Date().toISOString().split('T')[0];
-            return submittedDate === today;
-        }
-
-        // Function to show modal
-        function showModal() {
-            if (!modal) return;
-            modal.classList.remove('hidden');
-            document.body.classList.add('modal-open'); // Prevent background scrolling
-            // Focus on the first input field
-            const firstInput = modal.querySelector('input, textarea');
-            if (firstInput) {
-                firstInput.focus();
-            }
-        }
-
-        // Function to hide modal
-        function hideModal() {
-            if (!modal) return;
-            modal.classList.add('hidden');
-            document.body.classList.remove('modal-open'); // Restore background scrolling
-        }
-=======
+
                 
                 // Check if the modal exists in the DOM
                 const modal = document.getElementById('cardModalDailyStatus');
@@ -353,7 +316,7 @@
                         firstInput.focus();
                     }
                 }
->>>>>>> 051a4532
+
 
                 // Function to hide modal
                 function hideModal() {
@@ -362,24 +325,7 @@
                     document.body.classList.remove('modal-open'); // Restore background scrolling
                 }
 
-<<<<<<< HEAD
-        // Close modal when clicking outside the modal content
-        const modalOverlay = modal.querySelector('.modal-overlay');
-        if (modalOverlay) {
-            modalOverlay.addEventListener('click', hideModal);
-        }
-            
-        document.addEventListener('keydown', function(event) {
-            if (event.key === 'Escape' && modal && !modal.classList.contains('hidden')) {
-                hideModal();
-            }
-        });
-
-        // Event listener to open modal when clicking the openCheckIn button
-        if (openCheckInButton) {
-            openCheckInButton.addEventListener('click', showModal);
-        }
-=======
+\
                 // Event listener to close modal when clicking the close button
                 closeButton.addEventListener('click', hideModal);
 
@@ -399,7 +345,7 @@
                 if (openCheckInButton) {
                     openCheckInButton.addEventListener('click', showModal);
                 }
->>>>>>> 051a4532
+
 
                 // Handle check-in form submission with AJAX
                 if (checkInForm) {
