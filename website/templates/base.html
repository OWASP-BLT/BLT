{% load staticfiles %}
{% load gravatar %}
{% load socialaccount %}
{% load user_score %}
{% providers_media_js %}
<!DOCTYPE html>
<html lang="en">
    <head>
        <title>{% block title %}Bugheist{% endblock %}</title>
        <meta charset="utf-8">
        <meta http-equiv="X-UA-Compatible" content="IE=edge">
        <meta name="viewport" content="width=device-width, initial-scale=1">
        <meta name="description" content="{% block description %}Bugheist allows anyone to submit an issue from any website. For example if you saw a broken button on Amazon.com you can report the issue on Bugheist and then get a point! The more bugs you find the more points you get. Bugs can be verified for extra points and companies can get involved and help out.{% endblock %}">
        <meta name="author" content="">
        <meta property="og:title" content="{% block og_title %}Bugheist{% endblock %}" />
        <meta property="og:image" content="{% block og_image %}{% static "img/screenshot.png" %}{% endblock %}" />
        <meta property="og:description"  content="{% block og_description %}Bugheist allows anyone to submit an issue from any website. For example if you saw a broken button on Amazon.com you can report the issue on Bugheist and then get a point! The more bugs you find the more points you get. Bugs can be verified for extra points and companies can get involved and help out.{% endblock %}" />
        <meta property="og:type"  content="website" />
        <link href="{% static "vendor/bootstrap/css/bootstrap.css" %}" rel="stylesheet">
        <link href="{% static "css/sb-admin-2.css" %}" rel="stylesheet">
        <link href="{% static "css/style.css" %}" rel="stylesheet">
        <link href="{% static "css/lightbox.min.css" %}" rel="stylesheet">
        <link href="{% static "vendor/font-awesome/css/font-awesome.min.css" %}" rel="stylesheet" type="text/css">
        <link href="{% static "css/animate.css" %}" rel="stylesheet" type="text/css">
        <link href="https://fonts.googleapis.com/css?family=Open+Sans:300,400" rel="stylesheet">
        <link href="{% static "css/introjs.css" %}" rel="stylesheet" type="text/css">
        <link href="{% static "css/main.css" %}" rel="stylesheet" type="text/css">
        <link href="{% static "css/text-slider.css" %}" rel="stylesheet" type="text/css">
        <link href="{% static "css/activity.css" %}" rel="stylesheet" type="text/css">
        <script src="{% static "vendor/jquery/jquery.min.js" %}"></script>
        <script src="{% static "js/notify.js" %}"></script>
        <script src="{% static "js/intro.js" %}"></script>
        <script src="{% static "js/text-slider.js" %}"></script>
        <!--[if lt IE 9]>
        <script src="https://oss.maxcdn.com/libs/html5shiv/3.7.0/html5shiv.js"></script>
        <script src="https://oss.maxcdn.com/libs/respond.js/1.4.2/respond.min.js"></script>
        <![endif]-->
        <style>
            {% block style %}
            {% endblock %}
        </style>
    </head>
    <body>
        <div id="wrapper">
            <nav class="navbar navbar-default navbar-static-top" role="navigation">
                <div class="navbar-header">
                    <a class="navbar-brand" href="/">
                        <img src="{% static "img/logo-small-transparent.png" %}">
                    </a>
                </div>

                <ul class="nav navbar-top-links navbar-right">
                    {% if request.user.is_authenticated %}
                        <li class="dropdown user-menu">
                            <a class="dropdown-toggle" data-toggle="dropdown" href="#">
                                {% if request.user.userprofile.avatar %}
                                    <img src="{{ request.user.userprofile.avatar }}">
                                {% elif request.user.socialaccount_set.all.0.get_avatar_url %}
                                    <img src="{{request.user.socialaccount_set.all.0.get_avatar_url}}">
                                {% else %}
                                    {% gravatar request.user.email 20 %}
                                {% endif %}
                                {{request.user.username}} ({{ request.user|score|default:"0" }} Pts) <i class="fa fa-caret-down"></i>
                            </a>
                            <ul class="dropdown-menu dropdown-user">
                                <li>
                                    <a href="/accounts/profile/">
                                        <i class="fa fa-user fa-fw"></i> User Profile
                                    </a>
                                </li>
                                <li>
                                    <a href="/accounts/password/change/">
                                        <i class="fa fa-gear fa-fw"></i> Settings
                                    </a>
                                </li>
                                <li class="divider"></li>
                                <li>
                                    <a href="/accounts/logout/">
                                        <i class="fa fa-sign-out fa-fw"></i> Logout
                                    </a>
                                </li>
                            </ul>
                        </li>
                    {% else %}
                        <a href="/accounts/signup">
                            <button class="btn btn-default login-button">Signup</button>
                        </a> 
                        <a data-toggle="modal" href="#login">
                            <button class="btn btn-default login-button">Login</button>
                        </a>
                    {% endif %}
<<<<<<< HEAD
                        <li style="float:left;"><a id="chrome_ext" href="https://chrome.google.com/webstore/detail/bugheist/bififchikfckcnblimmncopjinfgccme?hl=en" target="_new" class="chrome-plugin">
                        + Add to chrome
                        </a></li>
                        <li style="float:left;">
                            <a href="/social" class="social-feeds">Social Feeds</a>
                        </li>
                        <li style="float:left;">
                            <a href="/start" class="sponsor-hunt">Sponsor a Bug Hunt</a>
                        </li>
                        <li style="float:left;">
                            <a href="#" id="startTour" class="start-tour">Tour</a>
                        </li>
=======
                    <li class="pull-left">
                        <a id="chrome_ext" href="https://chrome.google.com/webstore/detail/bugheist/bififchikfckcnblimmncopjinfgccme?hl=en" target="_new" class="chrome-plugin">+ Add to chrome</a>
                    </li>
                    <li class="pull-left">
                        <a href="/start" class="sponsor-hunt">Sponsor a Bug Hunt</a>
                    </li>
                    <li class="pull-left">
                        <a href="#" id="startTour" class="start-tour">Tour</a>
                    </li>
>>>>>>> 1e4619fa
                </ul>
                <div class="col-md-12">
                    <div class="col-md-4">
                        <span class="tagline">Win prizes for reporting bugs</span><br>
                        <span class="tagline">We want everyone to love your website</span>
                    </div>
                    <div class="col-md-8">
                        <form class="navbar-form navbar-right form" action="/issue/" method="post" enctype="multipart/form-data">
                            {% csrf_token %}
                            <div class="form-group">
                                {% if request.GET.url %}
                                    <input class="form-control required" data-intro="Enter the website's complete url where you found the bug." data-step="1"  placeholder="www.testsite.com/bug-found" name="url" value="{{request.GET.url}}">
                                {% else %}
                                    <input class="form-control required" data-intro="Enter the website's complete url where you found the bug." data-step="1" placeholder="www.testsite.com/bug-found" name="url" value="{{form.url.value|default:""}}">
                                {% endif %}
                                {% if form.url.errors %}
                                    <label id="description-error" class="error" for="description">{{form.url.errors}}</label>
                                {% endif %}
                            </div>
                            <div class="form-group">
                                <textarea data-required="true" data-intro="Describe the nature of bug." data-step="2" class="form-control required" rows="3" placeholder="Describe bug issue" name="description" >{{form.description.value|default:""}}</textarea>
                                {% if form.description.errors %}
                                    <label id="description-error" class="error" for="description">
                                        {{form.description.errors}}
                                    </label>
                                {% endif %}
                            </div>
                            <select name="label" class="form-control">
                                <option value="0" selected="selected">Bug Type</option>
                                <option value="1">Number error</option>
                                <option value="2">Functional</option>
                                <option value="3">Performance</option>
                                <option value="4">Security</option>
                                <option value="5">Typo</option>
                                <option value="6">Design</option>
                            </select>
                            <div class="form-group">
                            {% if request.GET.hash %}</br>
                                <img src="{{ MEDIA_URL }}uploads/{{request.GET.hash}}.png" class="img-responsive img-thumbnail screenshot-hash">
                                <input type="hidden" class="required" name="screenshot-hash" value="{{request.GET.hash}}">
                            {% else %}
                                <span>
                                    <input type="file" class="required" id='${multipartFilePath}' name="screenshot" onchange="$(this).parent().find('span').html($(this).val().replace('C:\\fakepath\\', ''))"/> 
                                    <button class="btn btn-primary" data-intro="Upload a screenshot of the concerned page." data-step="3" name="test_files" type="button"   onclick="$(this).parent().find('input[type=file]').click();">
                                        <i class="fa fa-upload" aria-hidden="true"></i> Upload Screenshot
                                    </button>
                                    &nbsp;
                                    <span class="badge badge-important"></span>
                                </span>
                            {% endif %}
                            {% if form.screenshot.errors %}
                                <label id="description-error" class="error" for="description">
                                    {{form.screenshot.errors}}
                                </label>
                            {% endif %}
                            </div>
                            <button type="submit" id="btn" class="btn btn-default" data-intro="Click here to report the bug to BugHeist." data-step="4">Report Bug</button>
                            <i class="fa fa-trophy" aria-hidden="true">+3</i>
                        </form>
                    </div>
                </div>            
            </nav>
            <div id="page-wrapper">
                <div class="container">
                    {% block content %}
                    {% endblock %}
                </div>
            </div>

            <div id="login" class="modal" role="dialog">
                <div class="modal-dialog">
                    <div class="modal-content">
                        <div class="modal-body text-center">
                            <a href="/">
                                <img src="{% static "img/logo-small-transparent.png" %}">
                            </a>
                            <hr>
                            <a href="/accounts/login">
                                <button class="btn btn-default btn-caution">
                                    <i class="fa fa-envelope fa-2x"></i>
                                </button>
                            </a>
                            <a href="{% provider_login_url "facebook" method="js_sdk" %}">
                                <button class="btn btn-default btn-caution">
                                    <i class="fa fa-facebook fa-2x"></i>
                                </button>
                            </a>
                            <a href="{% provider_login_url "google" method="js_sdk" %}">
                                <button class="btn btn-default btn-caution">
                                    <i class="fa fa-google fa-2x"></i>
                                </button>
                            </a>
                            <a href="{% provider_login_url "github" method="js_sdk" %}">
                                <button class="btn btn-default btn-caution">
                                    <i class="fa fa-github fa-2x"></i>
                                </button>
                            </a>
                            <p>Sign in using any of the services listed above and start winning prizes for reporting bugs.</p>
                        </div>
                    </div>
                </div>
            </div>

            <div class="container">
                <div class="panel-footer">
                    <ul>
                        <li><a href="/terms">Terms of Service</a></li>
                        <li><a href="http://github.com/bugheist/website" target="_new">Source</a></li>
                        <li><a href="/stats">Stats</a></li>
                        <li><a href="/scoreboard">Company Scoreboard</a></li>
                        <li><a href="http://twitter.com/bugheist" target="_new">Follow us on Twitter</a></li>
                        <li><a href="http://facebook.com/bugheist" target="_new">Like us on Facebook</a></li>
                        <li><a href="https://www.owasp.org/index.php/OWASP_Bug_Logging_Tool" target="_new">Powered by OWASP BLT</a></li>
                        <li><a href="/about" target="_new">About</a></li>
                    </ul>
                </div>
            </div>
            <script src="{% static "vendor/bootstrap/js/bootstrap.min.js" %}"></script>
            {% block after_js %}
            {% endblock %}
            {% if messages %}
                {% for message in messages %}
                    <script> $.notify("{{ message }}",{ position: 'top center', className: "{{message.level_tag }}" }); </script>
                {% endfor %}
            {% endif %}
            <script src="{% static 'js/ui.js' %}"></script>
            <script>
                var message = "{{not_verified}}"
                if(message!=''){
                  $.notify(message,{ position: 'top center', className: "" }); 
                }
            </script>
        </div>
    </body>
</html><|MERGE_RESOLUTION|>--- conflicted
+++ resolved
@@ -89,30 +89,18 @@
                             <button class="btn btn-default login-button">Login</button>
                         </a>
                     {% endif %}
-<<<<<<< HEAD
-                        <li style="float:left;"><a id="chrome_ext" href="https://chrome.google.com/webstore/detail/bugheist/bififchikfckcnblimmncopjinfgccme?hl=en" target="_new" class="chrome-plugin">
-                        + Add to chrome
-                        </a></li>
-                        <li style="float:left;">
-                            <a href="/social" class="social-feeds">Social Feeds</a>
-                        </li>
-                        <li style="float:left;">
-                            <a href="/start" class="sponsor-hunt">Sponsor a Bug Hunt</a>
-                        </li>
-                        <li style="float:left;">
-                            <a href="#" id="startTour" class="start-tour">Tour</a>
-                        </li>
-=======
-                    <li class="pull-left">
-                        <a id="chrome_ext" href="https://chrome.google.com/webstore/detail/bugheist/bififchikfckcnblimmncopjinfgccme?hl=en" target="_new" class="chrome-plugin">+ Add to chrome</a>
+                    <li style="float:left;"><a id="chrome_ext" href="https://chrome.google.com/webstore/detail/bugheist/bififchikfckcnblimmncopjinfgccme?hl=en" target="_new" class="chrome-plugin">
+                    + Add to chrome
+                    </a></li>
+                    <li style="float:left;">
+                        <a href="/social" class="social-feeds">Social Feeds</a>
                     </li>
-                    <li class="pull-left">
+                    <li style="float:left;">
                         <a href="/start" class="sponsor-hunt">Sponsor a Bug Hunt</a>
                     </li>
-                    <li class="pull-left">
+                    <li style="float:left;">
                         <a href="#" id="startTour" class="start-tour">Tour</a>
                     </li>
->>>>>>> 1e4619fa
                 </ul>
                 <div class="col-md-12">
                     <div class="col-md-4">
