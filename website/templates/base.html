{% load staticfiles %}
{% load gravatar %}
{% load socialaccount %}
{% load user_score %}
{% providers_media_js %}
<!DOCTYPE html>
<html lang="en">
    <head>
        <title>{% block title %}Bugheist{% endblock %}</title>
        <meta charset="utf-8">
        <meta http-equiv="X-UA-Compatible" content="IE=edge">
        <meta name="viewport" content="width=device-width, initial-scale=1">
        <meta name="description" content="{% block description %}Bugheist allows anyone to submit an issue from any website. For example if you saw a broken button on Amazon.com you can report the issue on Bugheist and then get a point! The more bugs you find the more points you get. Bugs can be verified for extra points and companies can get involved and help out.{% endblock %}">
        <meta name="author" content="">
        <meta property="og:title" content="{% block og_title %}Bugheist{% endblock %}" />
        <meta property="og:image" content="{% block og_image %}{% static "img/screenshot.png" %}{% endblock %}" />
        <meta property="og:description"  content="{% block og_description %}Bugheist allows anyone to submit an issue from any website. For example if you saw a broken button on Amazon.com you can report the issue on Bugheist and then get a point! The more bugs you find the more points you get. Bugs can be verified for extra points and companies can get involved and help out.{% endblock %}" />
        <meta property="og:type"  content="website" />
        <link href="{% static "vendor/bootstrap/css/bootstrap.css" %}" rel="stylesheet">
        <link href="{% static "css/sb-admin-2.css" %}" rel="stylesheet">
        <link href="{% static "css/style.css" %}" rel="stylesheet">
        <link href="{% static "css/lightbox.min.css" %}" rel="stylesheet">
        <link href="{% static "vendor/font-awesome/css/font-awesome.min.css" %}" rel="stylesheet" type="text/css">
        <link href="{% static "css/animate.css" %}" rel="stylesheet" type="text/css">
        <link href="https://fonts.googleapis.com/css?family=Open+Sans:300,400" rel="stylesheet">
        <link href="{% static "css/introjs.css" %}" rel="stylesheet" type="text/css">
<<<<<<< HEAD
        <link href="{% static "css/main.css" %}" rel="stylesheet" type="text/css">
        <link href="{% static "css/text-slider.css" %}" rel="stylesheet" type="text/css">
=======
        <link href="{% static "css/activity.css" %}" rel="stylesheet" type="text/css">
>>>>>>> c3060d43
        <script src="{% static "vendor/jquery/jquery.min.js" %}"></script>
        <script src="{% static "js/notify.js" %}"></script>
        <script src="{% static "js/intro.js" %}"></script>
        <script src="{% static "js/text-slider.js" %}"></script>
        <!--[if lt IE 9]>
        <script src="https://oss.maxcdn.com/libs/html5shiv/3.7.0/html5shiv.js"></script>
        <script src="https://oss.maxcdn.com/libs/respond.js/1.4.2/respond.min.js"></script>
        <![endif]-->
        <style>
            {% block style %}
            {% endblock %}
        </style>
    </head>
    <body>
        <div id="wrapper">
            <nav class="navbar navbar-default navbar-static-top" role="navigation" style="margin-bottom: 0;">
                <div class="navbar-header" style="z-index:4;">
                    <a class="navbar-brand" href="/" ><img src="{% static "img/logo-small-transparent.png" %}" style="margin-left:20px;"></a>
                </div>

                <ul class="nav navbar-top-links navbar-right">

                    {% if request.user.is_authenticated %}
                        <li class="dropdown user-menu">
                            <a class="dropdown-toggle" data-toggle="dropdown" href="#">
                                {% if request.user.userprofile.avatar %}
                                    <img src="{{ request.user.userprofile.avatar }}" width="20" height="20">
                                {% elif request.user.socialaccount_set.all.0.get_avatar_url %}
                                     <img src="{{request.user.socialaccount_set.all.0.get_avatar_url}}" width="20" height="20">
                                {% else %}
                                    {% gravatar request.user.email 20 %}
                                {% endif %}
                                {{request.user.username}} ({{ request.user|score|default:"0" }} pts) <i class="fa fa-caret-down"></i>
                            </a>
                            <ul class="dropdown-menu dropdown-user">
                                <li>
                                    <a href="/accounts/profile/"><i class="fa fa-user fa-fw"></i> User Profile</a>
                                </li>
                                <li>
                                    <a href="/accounts/password/change/"><i class="fa fa-gear fa-fw"></i> Settings</a>
                                </li>
                                <li class="divider"></li>
                                <li>
                                    <a href="/accounts/logout/"><i class="fa fa-sign-out fa-fw"></i> Logout</a>
                                </li>
                            </ul>
                        </li>
                    {% else %}
                        <a href="/accounts/signup">
                            <button class="btn btn-default login-button">
                            Signup
                            </button>
                        </a> 
                        <a data-toggle="modal" href="#login">
                            <button class="btn btn-default login-button">
                            Login
                            </button>
                        </a>                                    

                    {% endif %}
                        <li style="float:left;"><a id="chrome_ext" href="https://chrome.google.com/webstore/detail/bugheist/bififchikfckcnblimmncopjinfgccme?hl=en" target="_new" class="chrome-plugin">
                        + Add to chrome
                        </a></li>
                        <li style="float:left;">
                            <a href="/start" class="sponsor-hunt">Sponsor a Bug Hunt</a>
                        </li>
                        <li style="float:left;">
                            <a href="#" id="startTour" class="start-tour">Tour</a>
                        </li>
                </ul>
                <div class="col-md-12">
                  <div class="col-md-4">
                      <span class="tagline">Win prizes for reporting bugs</span><br>
                      <span class="tagline">We want everyone to love your website</span>
                  </div>
                  <div class="col-md-8" style="padding-right: 0px;">
                      <form class="navbar-form navbar-right form" action="/issue/" method="post" enctype="multipart/form-data">
                      {% csrf_token %}
                        <div class="form-group">
                        {% if request.GET.url %}
                            <input class="form-control required" data-intro="Enter the website's complete url where you found the bug." data-step="1"  placeholder="www.testsite.com/bug-found" name="url" value="{{request.GET.url}}">
                        {% else %}
                            <input class="form-control required" data-intro="Enter the website's complete url where you found the bug." data-step="1" placeholder="www.testsite.com/bug-found" name="url" value="{{form.url.value|default:""}}">
                        {% endif %}
                        {% if form.url.errors %}
                            <label id="description-error" class="error" for="description">{{form.url.errors}}</label>
                        {% endif %}
                    </div>
                    <div class="form-group">
                        <textarea data-required="true" data-intro="Describe the nature of bug." data-step="2" class="form-control required" rows="3" placeholder="Describe bug issue"  id="description" name="description" style="resize:vertical; height: 34px;" >{{form.description.value|default:""}}</textarea>

                        {% if form.description.errors %}
                            <label id="description-error" class="error" for="description">{{form.description.errors}}</label>
                        {% endif %}
                    </div>
                    <div class="form-group">
                    <!-- <label>Attach Screenshot</label> -->
                    {% if request.GET.hash %}</br>
                        <img src="{{ MEDIA_URL }}uploads/{{request.GET.hash}}.png" height="100" style=" border: 1px solid #d43f3a;">
                        <input type="hidden" class="required" name="screenshot-hash" value="{{request.GET.hash}}">
                    {% else %}
                        <span>
                            <input  type="file" class="required" style="opacity: 0; width: 1px;height:1px;" id='${multipartFilePath}' name="screenshot" onchange="$(this).parent().find('span').html($(this).val().replace('C:\\fakepath\\', ''))"  /> 
                            <button class="btn btn-primary" data-intro="Upload a screenshot of the concerned page." data-step="3" name="test_files" type="button"   onclick="$(this).parent().find('input[type=file]').click();"> <i class="fa fa-upload" aria-hidden="true"></i> Upload Screenshot </button>
                            &nbsp;
                            <span  class="badge badge-important" ></span>
                        </span>
                    {% endif %}
                    {% if form.screenshot.errors %}
                        <label id="description-error" class="error" for="description">{{form.screenshot.errors}}</label>
                    {% endif %}
                    </div>
                    <button type="submit" id="btn" class="btn btn-default" data-intro="Click here to report the bug to BugHeist." data-step="4">Report Bug</button>
                    <i class="fa fa-trophy" aria-hidden="true">+3</i>
                </form>
                  </div>
                </div>
            </div>
            </nav>
            <div id="page-wrapper" >
                <div class="container" >
                    {% block content %}
                    {% endblock %}
                </div>
            </div>

            <div id="login" class="modal" role="dialog">
              <div class="modal-dialog" style="margin-top: 200px;">
                <div class="modal-content">
                    <div class="modal-body">
                        <center>
                        <a href="/" ><img src="{% static "img/logo-small-transparent.png" %}" style="padding-top: 15px;"></a><hr>
                        <p>
                        <a href="/accounts/login">
                            <button class="btn btn-default btn-caution" style="height:86px; width: 86px;font-size:28px;margin-top:3px; margin-right:10px; color:#dd4252">
                            <i class="fa fa-envelope fa-2x"></i>
                            </button>
                        </a>
                        <a href="{% provider_login_url "facebook" method="js_sdk" %}">
                            <button class="btn btn-default btn-caution" style="height:86px; width: 86px;font-size:28px;margin-top:3px; margin-right:10px; color:#dd4252">
                            <i class="fa fa-facebook fa-2x"></i>
                            </button>
                        </a>
                        <a href="{% provider_login_url "google" method="js_sdk" %}">
                            <button class="btn btn-default btn-caution" style="height:86px; width: 86px;font-size:28px;margin-top:3px; margin-right:10px; color:#dd4252">
                            <i class="fa fa-google fa-2x"></i>
                            </button>
                        </a>
                        <a href="{% provider_login_url "github" method="js_sdk" %}">
                            <button class="btn btn-default btn-caution" style="height:86px; width: 86px;font-size:28px;margin-top:3px; margin-right:10px; color:#dd4252">
                            <i class="fa fa-github fa-2x"></i>
                            </button>
                        </a>    
                        </p>
                        <p style="font-size: 13px;">Sign in using any of the services listed above and start winning prizes for reporting bugs.</p>
                        </center>
                  </div>
                </div>

              </div>
            </div>

            <div class="container">
                <div class="panel-footer"  >
                    
                        <ul>
                            <li><a href="/terms">Terms of Service</a></li>
                            <li><a href="http://github.com/bugheist/website" target="_new">Source</a></li>
                            <li><a href="/stats">Stats</a></li>
                            <li><a href="/scoreboard">Company Scoreboard</a></li>
                        
                            <li><a href="http://twitter.com/bugheist" target="_new">Follow us on Twitter</a></li>
                            <li><a href="http://facebook.com/bugheist" target="_new">Like us on Facebook</a></li>
                            <li><a href="https://www.owasp.org/index.php/OWASP_Bug_Logging_Tool" target="_new">Powered by OWASP BLT</a></li>
                            <li><a href="/about" target="_new">About</a></li>
                        </ul>
                   

                </div>
            </div>
            <script src="{% static "vendor/bootstrap/js/bootstrap.min.js" %}"></script>
            {% block after_js %}
            {% endblock %}
            {% if messages %}
                {% for message in messages %}
                    <script> $.notify("{{ message }}",{ position: 'top center', className: "{{message.level_tag }}" }); </script>
                {% endfor %}
            {% endif %}
            <script src="{% static 'js/ui.js' %}"></script>
            <script>
                var message = "{{not_verified}}"
                if(message!=''){
                  $.notify(message,{ position: 'top center', className: "" }); 
                }
            </script>
        </div>
    </body>
</html><|MERGE_RESOLUTION|>--- conflicted
+++ resolved
@@ -24,12 +24,9 @@
         <link href="{% static "css/animate.css" %}" rel="stylesheet" type="text/css">
         <link href="https://fonts.googleapis.com/css?family=Open+Sans:300,400" rel="stylesheet">
         <link href="{% static "css/introjs.css" %}" rel="stylesheet" type="text/css">
-<<<<<<< HEAD
         <link href="{% static "css/main.css" %}" rel="stylesheet" type="text/css">
         <link href="{% static "css/text-slider.css" %}" rel="stylesheet" type="text/css">
-=======
         <link href="{% static "css/activity.css" %}" rel="stylesheet" type="text/css">
->>>>>>> c3060d43
         <script src="{% static "vendor/jquery/jquery.min.js" %}"></script>
         <script src="{% static "js/notify.js" %}"></script>
         <script src="{% static "js/intro.js" %}"></script>
