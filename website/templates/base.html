{% load staticfiles %}
{% load gravatar %}
{% load socialaccount %}
{% load user_score %}
{% providers_media_js %}
<!DOCTYPE html>
<html lang="en">
    <head>
        <title>{% block title %}Bugheist{% endblock %}</title>
        <meta charset="utf-8">
        <meta http-equiv="X-UA-Compatible" content="IE=edge">
        <meta name="viewport" content="width=device-width, initial-scale=1">
        <meta name="description" content="{% block description %}Bugheist allows anyone to submit an issue from any website. For example if you saw a broken button on Amazon.com you can report the issue on Bugheist and then get a point! The more bugs you find the more points you get. Bugs can be verified for extra points and companies can get involved and help out.{% endblock %}">
        <meta name="author" content="">
        <meta property="og:title" content="{% block og_title %}Bugheist{% endblock %}" />
        <meta property="og:image" content="{% block og_image %}{% static "img/screenshot.png" %}{% endblock %}" />
        <meta property="og:description"  content="{% block og_description %}Bugheist allows anyone to submit an issue from any website. For example if you saw a broken button on Amazon.com you can report the issue on Bugheist and then get a point! The more bugs you find the more points you get. Bugs can be verified for extra points and companies can get involved and help out.{% endblock %}" />
        <meta property="og:type"  content="website" />
        <link href="{% static "vendor/bootstrap/css/bootstrap.css" %}" rel="stylesheet">
        <link href="{% static "css/sb-admin-2.css" %}" rel="stylesheet">
        <link href="{% static "css/style.css" %}" rel="stylesheet">
        <link href="{% static "vendor/font-awesome/css/font-awesome.min.css" %}" rel="stylesheet" type="text/css">
        <link href="https://fonts.googleapis.com/css?family=Open+Sans:300,400" rel="stylesheet">
        <script src="{% static "vendor/jquery/jquery.min.js" %}"></script>
        <script src="{% static "js/notify.js" %}"></script>
        <!--[if lt IE 9]>
        <script src="https://oss.maxcdn.com/libs/html5shiv/3.7.0/html5shiv.js"></script>
        <script src="https://oss.maxcdn.com/libs/respond.js/1.4.2/respond.min.js"></script>
        <![endif]-->
        <style>
            {% block style %}
            {% endblock %}
        </style>
    </head>
    <body>
        <div id="wrapper">
            <nav class="navbar navbar-default navbar-static-top" role="navigation" style="margin-bottom: 0;">
                <div class="navbar-header" style="z-index:4;">
                    <a class="navbar-brand" href="/" ><img src="{% static "img/logo-small-transparent.png" %}" style="margin-left:20px;"></a>
                    <span class="tagline">| Make the web a better place</span>
                </div>

                <ul class="nav navbar-top-links navbar-right">

                    {% if request.user.is_authenticated %}
                        <li class="dropdown">
                            <a class="dropdown-toggle" data-toggle="dropdown" href="#">
                                {% if request.user.userprofile.avatar %}
                                    <img src="{{ request.user.userprofile.avatar }}" width="20" height="20">
                                {% elif request.user.socialaccount_set.all.0.get_avatar_url %}
 -                                    <img src="{{request.user.socialaccount_set.all.0.get_avatar_url}}" width="20" height="20">
                                {% else %}
                                    {% gravatar request.user.email 20 %}
                                {% endif %}
                                {{request.user.username}} ({{ request.user|score|default:"0" }} pts) <i class="fa fa-caret-down"></i>
                            </a>
                            <ul class="dropdown-menu dropdown-user">
                                <li>
                                    <a href="/accounts/profile/"><i class="fa fa-user fa-fw"></i> User Profile</a>
                                </li>
                                <li>
                                    <a href="/accounts/password/change/"><i class="fa fa-gear fa-fw"></i> Settings</a>
                                </li>
                                <li class="divider"></li>
                                <li>
                                    <a href="/accounts/logout/"><i class="fa fa-sign-out fa-fw"></i> Logout</a>
                                </li>
                            </ul>
                        </li>
                    {% else %}
                        <a href="/accounts/login/">
                            <button class="btn btn-default login-button">
                            Login
                            </button>
                        </a>
                    {% endif %}
                        <li><a id="chrome_ext" style="float:right;" href="https://chrome.google.com/webstore/detail/bugheist/bififchikfckcnblimmncopjinfgccme?hl=en" target="_new" class="chrome-plugin">
                        + Add to chrome
                    </a></li>
                </ul>
            </nav>
            <div id="page-wrapper" >
                <div class="container" >
                    {% block content %}
                    {% endblock %}
                </div>
            </div>
<<<<<<< HEAD
            <div class="container">
                <div class="panel-footer"  >
                    
                        <ul>
                            <li><a href="/terms">Terms of Service</a></li>
                            <li><a href="http://github.com/bugheist/website" target="_new">Source</a></li>
                            <li><a href="/stats">Stats</a></li>
                            <li><a href="/scoreboard">Company Scoreboard</a></li>
                        
                            <li><a href="http://twitter.com/bugheist" target="_new">Follow us on Twitter</a></li>
                            <li><a href="http://facebook.com/bugheist" target="_new">Like us on Facebook</a></li>
                            <li><a href="https://www.owasp.org/index.php/OWASP_Bug_Logging_Tool" target="_new">Powered by OWASP BLT</a></li>
                            <li><a href="/about" target="_new">About</a></li>
                        </ul>
                   
=======
            <div class="panel-footer">
                <div class="col-lg-3 col-md-6 col-md-offset-3">
                    <ul>
                        <li><a href="/terms">Terms of Service</a></li>
                        <li><a href="http://github.com/bugheist/website" target="_new">Source</a></li>
                        <li><a href="/stats">Stats</a></li>
                        <li><a href="/scoreboard">Company Scoreboard</a></li>
                    </ul>
                </div>
                <div class="col-lg-3 col-md-6 ">
                    <ul>
                        <li><a href="http://twitter.com/bugheist" target="_new">Follow us on Twitter</a></li>
                        <li><a href="http://facebook.com/bugheist" target="_new">Like us on Facebook</a></li>
                        <li><a href="https://www.owasp.org/index.php/OWASP_Bug_Logging_Tool" target="_new">Powered by OWASP BLT</a></li>
                        <li><a href="/about" target="_new">About</a></li>
                    </ul>
>>>>>>> 3bf546c3
                </div>
            </div>
            <script src="{% static "vendor/bootstrap/js/bootstrap.min.js" %}"></script>
            {% block after_js %}
            {% endblock %}
            {% if messages %}
                {% for message in messages %}
                    <script> $.notify("{{ message }}",{ position: 'top center', className: "{{message.level_tag }}" }); </script>
                {% endfor %}
            {% endif %}
        </div>
    </body>
</html><|MERGE_RESOLUTION|>--- conflicted
+++ resolved
@@ -85,7 +85,7 @@
                     {% endblock %}
                 </div>
             </div>
-<<<<<<< HEAD
+
             <div class="container">
                 <div class="panel-footer"  >
                     
@@ -101,24 +101,7 @@
                             <li><a href="/about" target="_new">About</a></li>
                         </ul>
                    
-=======
-            <div class="panel-footer">
-                <div class="col-lg-3 col-md-6 col-md-offset-3">
-                    <ul>
-                        <li><a href="/terms">Terms of Service</a></li>
-                        <li><a href="http://github.com/bugheist/website" target="_new">Source</a></li>
-                        <li><a href="/stats">Stats</a></li>
-                        <li><a href="/scoreboard">Company Scoreboard</a></li>
-                    </ul>
-                </div>
-                <div class="col-lg-3 col-md-6 ">
-                    <ul>
-                        <li><a href="http://twitter.com/bugheist" target="_new">Follow us on Twitter</a></li>
-                        <li><a href="http://facebook.com/bugheist" target="_new">Like us on Facebook</a></li>
-                        <li><a href="https://www.owasp.org/index.php/OWASP_Bug_Logging_Tool" target="_new">Powered by OWASP BLT</a></li>
-                        <li><a href="/about" target="_new">About</a></li>
-                    </ul>
->>>>>>> 3bf546c3
+
                 </div>
             </div>
             <script src="{% static "vendor/bootstrap/js/bootstrap.min.js" %}"></script>
