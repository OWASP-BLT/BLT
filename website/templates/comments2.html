{% load static %}
<section id="comment_root" class="not-format mt-10">
    <div class="flex justify-between items-center mb-6">
        <h2 class="text-xl lg:text-3xl font-bold text-gray-900 ">Comments ({{ all_comment | length }})</h2>
    </div>
    {% if user.is_authenticated %}
    <form class="mb-6" id="comments">
        {% csrf_token %}
        <div class="py-2 px-4 mb-4 bg-white rounded-lg rounded-t-lg border border-gray-200 ">
            <label for="comment" class="sr-only">Your comment</label>
            <input type="text" id="replying_to_input" hidden>
            <div id="replying_to_root">
                
            </div>
            <div id="add_update_label">
                
            </div>
            <textarea id="comment" rows="6"
                name="comment"
                class="py-5 px-2 w-full text-xl text-gray-900 border-none focus:outline-none"
                placeholder="Write a comment..." required></textarea>
        </div>
        <button type="button"
            id="post_comment_btn"
            class="inline-flex items-center py-2.5 px-4 text-xl xl:text-2xl font-medium text-center text-white bg-red-700 rounded-lg  hover:bg-red-800">
            Post comment
        </button>
    </form>
    {% else %}
    <div class="items-center text-3xl text-gray-900 mb-6">To comment, please sign in.</div>
    {% endif %}
    <div class="comment_group">
        {% for comment in all_comment %}
            {% if comment.parent == None %}
                <article class="p-6 mb-6 text-base bg-white rounded-lg ">
                    <footer class="flex justify-between items-center mb-2">
                        <div class="grid grid-cols-9 items-center justify-between">
                            <p class="sm:col-start-1 sm:col-span-4 col-span-5 sm:order-1 items-center inline-flex sm:text-3xl text-2xl text-gray-900 ">
                                {% if comment.author_fk %}
                                
                                    <img
                                        class="sm:mr-2 mr-1 sm:w-12 w-10 sm:h-12 h-10 rounded-full"
                                        src="{{ MEDIA_URL }}{{ comment.author_fk.user_avatar }}"
                                        alt="{{ comment.author }} profile">
                                
                                {% else %}
                                    <img
                                        class="sm:mr-2 mr-1 sm:w-12 w-10 sm:h-12 h-10 rounded-full"
                                        src="{% static 'images/dummy-user.png' %}"
                                        alt="User profile">
                                {% endif %}
                                {{ comment.author }}
                            </p>
                            <p class="sm:col-start-5 col-start-1 sm:col-span-3 col-span-9 sm:order-2 order-3 text-xl sm:text-2xl text-gray-600 mr-2"><time pubdate datetime="2022-02-08"
                                    title="February 8th, 2022">commented {{ comment.created_date | timesince }} ago</time></p>
                            
                            <button onclick="add_reply('{{ comment.id }}','{{ comment.author }}')" class="sm:col-start-8 col-start-7 sm:col-span-3 col-span-4 sm:order-3 order-2 w-[70px] h-10 sm:text-xl text-lg rounded-lg border-[1px] border-gray-400 sm:ml-0 ml-[2.3rem]">
                                <i class="fa-solid fa-reply text-gray-500"></i>
                                Reply
                            </button>
                        </div>
                        {% if user.username == comment.author %}
                            <button id="dropdownComment1Button" data-dropdown-toggle="dropdownComment{{ comment.id }}"
                                class="inline-flex items-center p-2 text-md font-medium text-center text-gray-400 bg-white rounded-lg hover:bg-gray-100 focus:ring-4 focus:outline-none focus:ring-gray-50   "
                                type="button">
                                <svg class="w-6 h-6" aria-hidden="true" fill="currentColor" viewBox="0 0 20 20"
                                    xmlns="http://www.w3.org/2000/svg">
                                    <path
                                        d="M6 10a2 2 0 11-4 0 2 2 0 014 0zM12 10a2 2 0 11-4 0 2 2 0 014 0zM16 12a2 2 0 100-4 2 2 0 000 4z">
                                    </path>
                                </svg>
                                <span class="sr-only">Comment settings</span>
                            </button>
                            <!-- Dropdown menu -->
                            <div id="dropdownComment{{ comment.id }}"
                                class="hidden z-10 w-36 bg-white rounded divide-y divide-gray-100 shadow  ">
                                <ul class="py-1 text-lg text-gray-700 "
                                    aria-labelledby="dropdownMenuIconHorizontalButton">
                                    <li>
                                        <a class="block py-2 px-4 hover:bg-gray-100 edit_comment cursor-pointer" data-name="{{comment.id}}">Edit</a>
                                    </li>
                                    <li>
                                        <a class="block py-2 px-4 hover:bg-gray-100 del_comment_issue2 cursor-pointer" data-name="{{ comment.id }}">Delete</a>
                                    </li>
                                    <li>
                                        <a href="#"
                                            class="block py-2 px-4 hover:bg-gray-100  ">Report</a>
                                    </li>
                                </ul>
                            </div>
                        {% endif %}
                    </footer>
                    <p class="text-2xl main_text">{{ comment.text | safe }}</p>
                    <div class="flex items-center mt-4 space-x-4">
                        <button type="button"
                            onclick="see_replies('{{ comment.id }}','{{ comment.user }}')"
                            class="flex items-center text-xl text-gray-500 hover:underline ">
                            <svg aria-hidden="true" class="mr-1 w-7 h-7" fill="none" stroke="currentColor" viewBox="0 0 24 24" xmlns="http://www.w3.org/2000/svg"><path stroke-linecap="round" stroke-linejoin="round" stroke-width="2" d="M8 12h.01M12 12h.01M16 12h.01M21 12c0 4.418-4.03 8-9 8a9.863 9.863 0 01-4.255-.949L3 20l1.395-3.72C3.512 15.042 3 13.574 3 12c0-4.418 4.03-8 9-8s9 3.582 9 8z"></path></svg>
                            {{ comment.children | length }} Replies
                        </button>
                    </div>
                </article>
                <div class="w-full" id="comment_replies_{{comment.id}}" hidden>

                    {% for child_comment in comment.children %}
                    
                        <article class="p-6 pt-0 mb-6 ml-6 lg:ml-12 text-base bg-white rounded-lg">
                            <footer class="flex justify-between items-center mb-2">
                                <div class="flex items-center">
                                    <p class="inline-flex items-center mr-3 text-md text-gray-900 ">
                                        <img
                                            class="mr-2 w-9 h-9 rounded-full"
                                            src="{{ MEDIA_URL }}{{ user.userprofile.user_avatar }}"
                                            alt="Michael Gough">
                                        {{ child_comment.author }}
                                    </p>
                                    <p class="text-md text-gray-600 "><time pubdate datetime="2022-02-08"
                                            title="February 8th, 2022">{{ child_comment.created_date | timesince }} ago</time></p>
                                </div>
                                {% if user.username == child_comment.author %}
                                    <button id="dropdownComment1Button" data-dropdown-toggle="dropdownComment{{ child_comment.id }}"
                                        class="inline-flex items-center p-2 text-md font-medium text-center text-gray-400 bg-white rounded-lg hover:bg-gray-100 focus:ring-4 focus:outline-none focus:ring-gray-50   "
                                        type="button">
                                        <svg class="w-6 h-6" aria-hidden="true" fill="currentColor" viewBox="0 0 20 20"
                                            xmlns="http://www.w3.org/2000/svg">
                                            <path
                                                d="M6 10a2 2 0 11-4 0 2 2 0 014 0zM12 10a2 2 0 11-4 0 2 2 0 014 0zM16 12a2 2 0 100-4 2 2 0 000 4z">
                                            </path>
                                        </svg>
                                        <span class="sr-only">Comment settings</span>
                                    </button>
                                    <!-- Dropdown menu -->
                                    <div id="dropdownComment{{ child_comment.id }}"
                                        class="hidden z-10 w-36 bg-white rounded divide-y divide-gray-100 shadow  ">
                                        <ul class="py-1 text-lg text-gray-700 "
                                            aria-labelledby="dropdownMenuIconHorizontalButton">
                                            <li>
                                                <a class="block py-2 px-4 hover:bg-gray-100 edit_comment cursor-pointer" data-name="{{child_comment.id}}">Edit</a>
                                            </li>
                                            <li>
                                                <a class="block py-2 px-4 hover:bg-gray-100 del_comment_issue2 cursor-pointer" data-name="{{ child_comment.id }}">Delete</a>
                                            </li>
                                            <li>
                                                <a href="#"
                                                    class="block py-2 px-4 hover:bg-gray-100  ">Report</a>
                                            </li>
                                        </ul>
                                    </div>
                                {% endif %}
                            </footer>
                            <p class="text-xl main_text">{{ child_comment.text | safe }}</p>
                            <!-- <div class="flex items-center mt-4 space-x-4">
                                <button type="button"
                                    class="flex items-center text-md text-gray-500 hover:underline ">
                                    <svg aria-hidden="true" class="mr-1 w-4 h-4" fill="none" stroke="currentColor" viewBox="0 0 24 24" xmlns="http://www.w3.org/2000/svg"><path stroke-linecap="round" stroke-linejoin="round" stroke-width="2" d="M8 12h.01M12 12h.01M16 12h.01M21 12c0 4.418-4.03 8-9 8a9.863 9.863 0 01-4.255-.949L3 20l1.395-3.72C3.512 15.042 3 13.574 3 12c0-4.418 4.03-8 9-8s9 3.582 9 8z"></path></svg>
                                    {{ child_comment.children | length }} Replies
                                </button>
                            </div> -->


                        </article>
                    
                    {% endfor %}

                </div>

            {% endif %}
        {% empty %}
        {% endfor %}
    </div>
    <script>

        function remove_reply(){
            document.getElementById("replying_to_cont").remove();
            document.getElementById("replying_to_input").value = "";
        }

        function add_reply(comment_id,comment_author){

            let replying_to_root = document.getElementById("replying_to_root");          

            let reply_text = "@" + comment_author + "#" + comment_id;

            replying_to_root.innerHTML = `
                <div id="replying_to_cont" class="px-4 py-1 items-center flex max-w-max bg-gray-200 rounded-md mt-2">
                        <p id="replying_to">${reply_text}</p>
                        <i onclick="remove_reply()" class="fa-solid fa-xmark ml-3 text-3xl font-bold text-gray-600 hover:text-black"></i>
                </div>
            `
            document.getElementById("replying_to_input").value = reply_text;
            
        }

        function see_replies(comment_id){

            let id = "comment_replies_" + comment_id
            let comment_container = document.getElementById(id);
            comment_container.toggleAttribute('hidden');
        }

        function comment_on_issue(e){
            e.preventDefault();
            let issue_pk = '{{ object.pk|safe }}';
            var csrftoken = $("[name=csrfmiddlewaretoken]").val(); // Get the CSRF token value

            let replying_to_input = document.getElementById("replying_to_input").value;
            let comment = document.getElementById("comment").value;
            if(comment == ""){
                return;
            }
            $.ajax({
                type: 'POST',
                url: '/issue/' + issue_pk + '/comment/',
                data: {
                    "replying_to_input":replying_to_input,
                    "comment":comment
                },
                beforeSend: function(xhr, settings) {
                        xhr.setRequestHeader("X-CSRFToken", csrftoken); // Set the CSRF token in the request header
                },
                success: function (data) {
                    $('#comment_root').replaceWith(data);
                    document.querySelectorAll("[data-dropdown-toggle]").forEach((toggle) => {
                        toggle.addEventListener("click", () => {
                            const { dropdownToggle } = toggle.dataset;
                            const dropdown = document.getElementById(dropdownToggle);
                            dropdown.classList.toggle("hidden");
                            dropdown.classList.toggle("block");
                            dropdown.style.position = "absolute";
                            dropdown.style.top = toggle.offsetTop + toggle.offsetHeight + "px";
                            dropdown.style.left = toggle.offsetLeft - 50 + "px";
                            
                        });
                    });
                },
            });
        }
        $('#post_comment_btn').click((e)=>comment_on_issue(e))
<<<<<<< HEAD
        $('body').off('click', '.del_comment_issue2').on('click', '.del_comment_issue2', function (e) {
            e.preventDefault();
        
            // Store a reference to the clicked element
            var clickedElement = $(this);
            if (confirm("Delete this comment?") == true) {
                var csrftoken = $("[name=csrfmiddlewaretoken]").val();
        
                $.ajax({
                    type: 'POST',
                    url: "/issue2/comment/delete/",
                    data: {
                        "comment_pk": clickedElement.attr('data-name'),
                        "issue_pk": '{{ object.pk|safe }}',
                    },
                    beforeSend: function (xhr, settings) {
                        xhr.setRequestHeader("X-CSRFToken", csrftoken); // Set the CSRF token in the request header
                    },
                    success: function (data) {
                        // Replace the content of #comment_root with the new data
                        $('#comment_root').replaceWith(data);
        
                        // Rest of your logic to toggle the dropdown
                        document.querySelectorAll("[data-dropdown-toggle]").forEach((toggle) => {
                            toggle.addEventListener("click", () => {
                                const { dropdownToggle } = toggle.dataset;
                                const dropdown = document.getElementById(dropdownToggle);
                                dropdown.classList.toggle("hidden");
                                dropdown.classList.toggle("block");
                                dropdown.style.position = "absolute";
                                dropdown.style.top = toggle.offsetTop + toggle.offsetHeight + "px";
                                dropdown.style.left = toggle.offsetLeft - 50 + "px";
                            });
                        });
                    },
                });
            }
        });        
=======
        function update_comment(e,comment_id){
            e.preventDefault();
            let issue_pk = '{{ object.pk|safe }}';
            var csrftoken = $("[name=csrfmiddlewaretoken]").val(); // Get the CSRF token value

            let comment = document.getElementById("comment").value;
            if(comment == ""){
                return;
            }
            $.ajax({
                type: 'POST',
                url: '/issue/' + issue_pk + '/comment/update/' + comment_id + '/',
                data: {
                    "comment":comment
                },
                beforeSend: function(xhr, settings) {
                        xhr.setRequestHeader("X-CSRFToken", csrftoken); // Set the CSRF token in the request header
                },
                success: function (data) {
                    $('#comment_root').replaceWith(data);
                    document.querySelectorAll("[data-dropdown-toggle]").forEach((toggle) => {
                        toggle.addEventListener("click", () => {
                            const { dropdownToggle } = toggle.dataset;
                            const dropdown = document.getElementById(dropdownToggle);
                            dropdown.classList.toggle("hidden");
                            dropdown.classList.toggle("block");
                            dropdown.style.position = "absolute";
                            dropdown.style.top = toggle.offsetTop + toggle.offsetHeight + "px";
                            dropdown.style.left = toggle.offsetLeft - 50 + "px";
                            
                        });
                    });
                },
            });
        }        
        function remove_update_label(){
            let add_update_label = document.getElementById("add_update_label");
            add_update_label.innerHTML = "";
            $('#comment').val("");
            $('#update_comment_btn').text('Post comment');
            $('#update_comment_btn').attr('id', 'post_comment_btn');
            $('#update_comment_btn').off('click');
            $('#post_comment_btn').off('click').on('click', (e) => comment_on_issue(e));
        }
        $('body').on('click', '.edit_comment', function (e) {
            e.preventDefault();
            let comment_id = $(this).data('name');
            let comment_text = $(this).closest('article').find('.main_text').text();
            // Unbind the click event for the post_comment_btn
            $('#post_comment_btn').off('click');
            //user can update the form using #comments form
            $('#comment').val(comment_text);
            $('#post_comment_btn').text('Update comment');
            $('#post_comment_btn').attr('id', 'update_comment_btn');
            let add_update_label = document.getElementById("add_update_label");
            add_update_label.innerHTML = `<div class="px-4 py-1 items-center flex max-w-max bg-gray-200 rounded-md mt-2">
                <p>Update your Comment<p>
                <i onclick="remove_update_label()" class="fa-solid fa-xmark ml-3 text-3xl font-bold text-gray-600 hover:text-black"></i>
        </div>`;
            // Bind a new click event for the update_comment_btn
            $('#update_comment_btn').off('click').on('click', (e) => update_comment(e, comment_id));
        });
>>>>>>> a3a8d985
        // refresh comments after x interval
        // function get_comments(){
        //     let issue_pk = '{{ object.pk|safe }}';

        //     $.ajax({
        //         type: 'GET',
        //         url: '/issue/' + issue_pk + '/comment/',
        //         data: {},
        //         success: function (data) {
        //             $('#comment_root').html(data);
        //         }
        //     });
        // }

        // setInterval(get_comments, 10000);


    </script>
</section><|MERGE_RESOLUTION|>--- conflicted
+++ resolved
@@ -236,7 +236,68 @@
             });
         }
         $('#post_comment_btn').click((e)=>comment_on_issue(e))
-<<<<<<< HEAD
+        function update_comment(e,comment_id){
+            e.preventDefault();
+            let issue_pk = '{{ object.pk|safe }}';
+            var csrftoken = $("[name=csrfmiddlewaretoken]").val(); // Get the CSRF token value
+
+            let comment = document.getElementById("comment").value;
+            if(comment == ""){
+                return;
+            }
+            $.ajax({
+                type: 'POST',
+                url: '/issue/' + issue_pk + '/comment/update/' + comment_id + '/',
+                data: {
+                    "comment":comment
+                },
+                beforeSend: function(xhr, settings) {
+                        xhr.setRequestHeader("X-CSRFToken", csrftoken); // Set the CSRF token in the request header
+                },
+                success: function (data) {
+                    $('#comment_root').replaceWith(data);
+                    document.querySelectorAll("[data-dropdown-toggle]").forEach((toggle) => {
+                        toggle.addEventListener("click", () => {
+                            const { dropdownToggle } = toggle.dataset;
+                            const dropdown = document.getElementById(dropdownToggle);
+                            dropdown.classList.toggle("hidden");
+                            dropdown.classList.toggle("block");
+                            dropdown.style.position = "absolute";
+                            dropdown.style.top = toggle.offsetTop + toggle.offsetHeight + "px";
+                            dropdown.style.left = toggle.offsetLeft - 50 + "px";
+                            
+                        });
+                    });
+                },
+            });
+        }        
+        function remove_update_label(){
+            let add_update_label = document.getElementById("add_update_label");
+            add_update_label.innerHTML = "";
+            $('#comment').val("");
+            $('#update_comment_btn').text('Post comment');
+            $('#update_comment_btn').attr('id', 'post_comment_btn');
+            $('#update_comment_btn').off('click');
+            $('#post_comment_btn').off('click').on('click', (e) => comment_on_issue(e));
+        }
+        $('body').on('click', '.edit_comment', function (e) {
+            e.preventDefault();
+            let comment_id = $(this).data('name');
+            let comment_text = $(this).closest('article').find('.main_text').text();
+            // Unbind the click event for the post_comment_btn
+            $('#post_comment_btn').off('click');
+            //user can update the form using #comments form
+            $('#comment').val(comment_text);
+            $('#post_comment_btn').text('Update comment');
+            $('#post_comment_btn').attr('id', 'update_comment_btn');
+            let add_update_label = document.getElementById("add_update_label");
+            add_update_label.innerHTML = `<div class="px-4 py-1 items-center flex max-w-max bg-gray-200 rounded-md mt-2">
+                <p>Update your Comment<p>
+                <i onclick="remove_update_label()" class="fa-solid fa-xmark ml-3 text-3xl font-bold text-gray-600 hover:text-black"></i>
+        </div>`;
+            // Bind a new click event for the update_comment_btn
+            $('#update_comment_btn').off('click').on('click', (e) => update_comment(e, comment_id));
+        });
         $('body').off('click', '.del_comment_issue2').on('click', '.del_comment_issue2', function (e) {
             e.preventDefault();
         
@@ -274,71 +335,7 @@
                     },
                 });
             }
-        });        
-=======
-        function update_comment(e,comment_id){
-            e.preventDefault();
-            let issue_pk = '{{ object.pk|safe }}';
-            var csrftoken = $("[name=csrfmiddlewaretoken]").val(); // Get the CSRF token value
-
-            let comment = document.getElementById("comment").value;
-            if(comment == ""){
-                return;
-            }
-            $.ajax({
-                type: 'POST',
-                url: '/issue/' + issue_pk + '/comment/update/' + comment_id + '/',
-                data: {
-                    "comment":comment
-                },
-                beforeSend: function(xhr, settings) {
-                        xhr.setRequestHeader("X-CSRFToken", csrftoken); // Set the CSRF token in the request header
-                },
-                success: function (data) {
-                    $('#comment_root').replaceWith(data);
-                    document.querySelectorAll("[data-dropdown-toggle]").forEach((toggle) => {
-                        toggle.addEventListener("click", () => {
-                            const { dropdownToggle } = toggle.dataset;
-                            const dropdown = document.getElementById(dropdownToggle);
-                            dropdown.classList.toggle("hidden");
-                            dropdown.classList.toggle("block");
-                            dropdown.style.position = "absolute";
-                            dropdown.style.top = toggle.offsetTop + toggle.offsetHeight + "px";
-                            dropdown.style.left = toggle.offsetLeft - 50 + "px";
-                            
-                        });
-                    });
-                },
-            });
-        }        
-        function remove_update_label(){
-            let add_update_label = document.getElementById("add_update_label");
-            add_update_label.innerHTML = "";
-            $('#comment').val("");
-            $('#update_comment_btn').text('Post comment');
-            $('#update_comment_btn').attr('id', 'post_comment_btn');
-            $('#update_comment_btn').off('click');
-            $('#post_comment_btn').off('click').on('click', (e) => comment_on_issue(e));
-        }
-        $('body').on('click', '.edit_comment', function (e) {
-            e.preventDefault();
-            let comment_id = $(this).data('name');
-            let comment_text = $(this).closest('article').find('.main_text').text();
-            // Unbind the click event for the post_comment_btn
-            $('#post_comment_btn').off('click');
-            //user can update the form using #comments form
-            $('#comment').val(comment_text);
-            $('#post_comment_btn').text('Update comment');
-            $('#post_comment_btn').attr('id', 'update_comment_btn');
-            let add_update_label = document.getElementById("add_update_label");
-            add_update_label.innerHTML = `<div class="px-4 py-1 items-center flex max-w-max bg-gray-200 rounded-md mt-2">
-                <p>Update your Comment<p>
-                <i onclick="remove_update_label()" class="fa-solid fa-xmark ml-3 text-3xl font-bold text-gray-600 hover:text-black"></i>
-        </div>`;
-            // Bind a new click event for the update_comment_btn
-            $('#update_comment_btn').off('click').on('click', (e) => update_comment(e, comment_id));
         });
->>>>>>> a3a8d985
         // refresh comments after x interval
         // function get_comments(){
         //     let issue_pk = '{{ object.pk|safe }}';
