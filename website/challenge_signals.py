--- conflicted
+++ resolved
@@ -61,6 +61,13 @@
 
                 team.team_points += challenge.points
                 team.save()
+
+                # Award BACON tokens to all team members
+                from website.feed_signals import giveBacon
+
+                for team_member in team.user_profiles.all():
+                    if team_member.user:
+                        giveBacon(team_member.user, amt=challenge.bacon_reward)
 
                 # Award BACON tokens to all team members
                 from website.feed_signals import giveBacon
@@ -91,12 +98,9 @@
 
                 giveBacon(user, amt=challenge.bacon_reward)
 
-<<<<<<< HEAD
                 # Handle staking pool completion
                 handle_staking_pool_completion(user, challenge)
 
-=======
->>>>>>> 1d942ade
     except Challenge.DoesNotExist:
         pass
 
@@ -201,12 +205,9 @@
 
             giveBacon(user, amt=challenge.bacon_reward)
 
-<<<<<<< HEAD
             # Handle staking pool completion
             handle_staking_pool_completion(user, challenge)
 
-=======
->>>>>>> 1d942ade
     except Challenge.DoesNotExist:
         # Handle case when the challenge does not exist
         pass
