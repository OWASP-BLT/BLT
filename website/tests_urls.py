--- conflicted
+++ resolved
@@ -1,5 +1,4 @@
 import importlib
-import logging
 import os
 
 import chromedriver_autoinstaller
@@ -20,7 +19,6 @@
 options = webdriver.ChromeOptions()
 options.set_capability("goog:loggingPrefs", {"browser": "ALL"})
 driver = webdriver.Chrome(service=service, options=options)
-logger = logging.getLogger(__name__)
 
 
 class UrlsTest(StaticLiveServerTestCase):
@@ -71,9 +69,6 @@
             secret="dummy_secret",
         )
         facebook_app.sites.add(site)
-
-    logging.basicConfig(level=logging.ERROR)
-    logger = logging.getLogger(__name__)
 
     def test_responses(
         self,
@@ -92,11 +87,10 @@
                     if pattern.namespace:
                         new_prefix = prefix + (":" if prefix else "") + pattern.namespace
                     check_urls(pattern.url_patterns, prefix=new_prefix)
-
                 params = {}
                 skip = False
+
                 regex = pattern.pattern.regex
-
                 if regex.groups > 0:
                     if regex.groups > len(list(regex.groupindex.keys())) or set(
                         regex.groupindex.keys()
@@ -105,75 +99,14 @@
                     else:
                         for key in set(default_kwargs.keys()) & set(regex.groupindex.keys()):
                             params[key] = default_kwargs[key]
-
                 if hasattr(pattern, "name") and pattern.name:
                     name = pattern.name
                 else:
                     skip = True
                     name = ""
-
                 fullname = (prefix + ":" + name) if prefix else name
 
                 if not skip:
-<<<<<<< HEAD
-                    try:
-                        # Attempt to reverse the URL
-                        url = reverse(fullname, kwargs=params)
-
-                        matches = [
-                            "/socialaccounts/",
-                            "/auth/user/",
-                            "/auth/password/change/",
-                            "/auth/github/connect/",
-                            "/auth/google/connect/",
-                            "/auth/registration/",
-                            "/auth/registration/verify-email/",
-                            "/auth/registration/resend-email/",
-                            "/auth/password/reset/",
-                            "/auth/password/reset/confirm/",
-                            "/auth/login/",
-                            "/auth/logout/",
-                            "/auth/facebook/connect/",
-                            "/captcha/refresh/",
-                            "/rest-auth/user/",
-                            "/rest-auth/password/change/",
-                            "/accounts/github/login/",
-                            "/accounts/google/login/",
-                            "/accounts/facebook/login/",
-                            "/error/",
-                            "/tz_detect/set/",
-                            "/leaderboard/api/",
-                            "/api/timelogsreport/",
-                        ]
-
-                        if not any(x in url for x in matches):
-                            with transaction.atomic():
-                                try:
-                                    # Attempt to get the URL response
-                                    response = self.client.get(url)
-                                    self.assertIn(response.status_code, allowed_http_codes, msg=url)
-
-                                    # Check for JavaScript errors in Selenium browser logs
-                                    self.selenium.get("%s%s" % (self.live_server_url, url))
-                                    for entry in self.selenium.get_log("browser"):
-                                        self.assertNotIn("SyntaxError", str(entry), msg=url)
-
-                                except Exception as e:
-                                    logger.error(f"Error fetching URL {url}: {e}")
-                                    print(f"Error fetching URL {url}: {e}")
-
-                    except Exception as e:
-                        logger.error(
-                            f"Error reversing URL for {fullname} with params {params}: {e}"
-                        )
-                        print(f"Error reversing URL for {fullname} with params {params}: {e}")
-
-        try:
-            check_urls(module.urlpatterns)
-        except Exception as e:
-            logger.error(f"Error in check_urls function: {e}")
-            print(f"Error in check_urls function: {e}")
-=======
                     url = reverse(fullname, kwargs=params)
                     matches = [
                         "/socialaccounts/",
@@ -220,7 +153,6 @@
                                 )
 
         check_urls(module.urlpatterns)
->>>>>>> 2b20a426
 
     def test_github_login(self):
         url = reverse("github_login")
