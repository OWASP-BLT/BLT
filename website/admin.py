--- conflicted
+++ resolved
@@ -367,9 +367,11 @@
 
 def block_ip(modeladmin, request, queryset):
     for ip in queryset:
-        Blocked.objects.create(address=ip.address, count=ip.count, created=timezone.now())
-
-    modeladmin.message_user(request, "Selected IPs have been blocked successfully.")
+        Blocked.objects.create(
+            address=ip.address, count=ip.count, created=timezone.now())
+
+    modeladmin.message_user(
+        request, "Selected IPs have been blocked successfully.")
 
 
 block_ip.short_description = "Block selected IPs"
@@ -378,7 +380,8 @@
 def unblock_ip(modeladmin, request, queryset):
     for ip in queryset:
         Blocked.objects.filter(ip=ip.address).delete()
-    modeladmin.message_user(request, "Selected IPs have ben unblocked successfully")
+    modeladmin.message_user(
+        request, "Selected IPs have ben unblocked successfully")
 
 
 unblock_ip.short_description = "Unblock selected IPs"
@@ -386,9 +389,11 @@
 
 def block_user_agent(modeladmin, request, queryset):
     for ip in queryset:
-        Blocked.objects.create(user_agent_string=ip.agent, count=ip.count, created=timezone.now())
-
-    modeladmin.message_user(request, "Selected UserAgent have been blocked successfully.")
+        Blocked.objects.create(user_agent_string=ip.agent,
+                               count=ip.count, created=timezone.now())
+
+    modeladmin.message_user(
+        request, "Selected UserAgent have been blocked successfully.")
 
 
 block_user_agent.short_description = "Block selected UserAgent"
@@ -398,7 +403,8 @@
     for ip in queryset:
         Blocked.objects.filter(user_agent_string=ip.agent).delete()
 
-    modeladmin.message_user(request, "Selected UserAgent have been unblocked successfully.")
+    modeladmin.message_user(
+        request, "Selected UserAgent have been unblocked successfully.")
 
 
 unblock_user_agent.short_description = "Unblock selected UserAgent"
@@ -468,7 +474,8 @@
 
 
 class ForumPostAdmin(admin.ModelAdmin):
-    list_display = ("id", "user", "title", "description", "up_votes", "down_votes", "status", "created")
+    list_display = ("id", "user", "title", "description",
+                    "up_votes", "down_votes", "status", "created")
     list_filter = ("status", "category")
     search_fields = ("title", "description", "user__username")
 
@@ -553,7 +560,8 @@
 
 
 class ContributionAdmin(admin.ModelAdmin):
-    list_display = ("user", "title", "description", "status", "created", "txid")
+    list_display = ("user", "title", "description",
+                    "status", "created", "txid")
     list_filter = ["status", "user"]
     search_fields = ["title", "description", "user__username"]
     date_hierarchy = "created"
@@ -780,14 +788,13 @@
 admin.site.register(DailyStats, DailyStatsAdmin)
 admin.site.register(Queue, QueueAdmin)
 admin.site.register(JoinRequest, JoinRequestAdmin)
-<<<<<<< HEAD
-=======
 admin.site.register(Notification)
 
 
 @admin.register(BannedApp)
 class BannedAppAdmin(admin.ModelAdmin):
-    list_display = ("app_name", "country_name", "country_code", "app_type", "ban_date", "is_active")
+    list_display = ("app_name", "country_name", "country_code",
+                    "app_type", "ban_date", "is_active")
     list_filter = ("app_type", "is_active", "ban_date")
     search_fields = ("country_name", "country_code", "app_name", "ban_reason")
     date_hierarchy = "ban_date"
@@ -796,6 +803,6 @@
     fieldsets = (
         ("App Information", {"fields": ("app_name", "app_type")}),
         ("Country Information", {"fields": ("country_name", "country_code")}),
-        ("Ban Details", {"fields": ("ban_reason", "ban_date", "source_url", "is_active")}),
-    )
->>>>>>> 4eeb9e3a
+        ("Ban Details", {"fields": ("ban_reason",
+         "ban_date", "source_url", "is_active")}),
+    )