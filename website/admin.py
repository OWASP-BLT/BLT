--- conflicted
+++ resolved
@@ -42,12 +42,9 @@
     LectureStatus,
     Message,
     Monitor,
-<<<<<<< HEAD
+    Notification,
     Newsletter,
     NewsletterSubscriber,
-=======
-    Notification,
->>>>>>> 3475f489
     Organization,
     OrganizationAdmin,
     OsshCommunity,
