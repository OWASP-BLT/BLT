<<<<<<< HEAD
import ipaddress
=======
import argparse
>>>>>>> d3d226bf
import json
import logging
import os
import re
import socket
import subprocess
import tracemalloc
import urllib
from datetime import datetime, timedelta
from urllib.parse import urlparse

import psutil
import pytz
import redis
import requests
import requests.exceptions
from allauth.socialaccount.models import SocialAccount
from allauth.socialaccount.providers.facebook.views import FacebookOAuth2Adapter
from allauth.socialaccount.providers.github.views import GitHubOAuth2Adapter
from allauth.socialaccount.providers.google.views import GoogleOAuth2Adapter
from allauth.socialaccount.providers.oauth2.client import OAuth2Client
from bs4 import BeautifulSoup
from dj_rest_auth.registration.views import SocialAccountDisconnectView as BaseSocialAccountDisconnectView
from dj_rest_auth.registration.views import SocialConnectView, SocialLoginView
from django.apps import apps
from django.conf import settings
from django.contrib import messages
from django.contrib.auth.decorators import login_required
from django.core.cache import cache
from django.core.exceptions import FieldError, ValidationError
from django.core.files.base import ContentFile
from django.core.files.storage import default_storage
from django.core.management import call_command, get_commands, load_command_class
from django.core.paginator import EmptyPage, PageNotAnInteger
from django.db import connection, models
from django.db.models import Count, F, Q, Sum
from django.db.models.functions import TruncDate
from django.http import Http404, HttpResponse, JsonResponse
from django.shortcuts import redirect, render
from django.urls import reverse
from django.utils import timezone
from django.utils.decorators import method_decorator
from django.views.decorators.csrf import csrf_exempt
from django.views.decorators.http import require_GET
from django.views.generic import ListView, TemplateView, View

from website.models import (
    IP,
    Activity,
    Badge,
    DailyStats,
    Domain,
    ForumCategory,
    ForumComment,
    ForumPost,
    ForumVote,
    Hunt,
    InviteFriend,
    Issue,
    ManagementCommandLog,
    Organization,
    Points,
    PRAnalysisReport,
    Project,
    Repo,
    SlackBotActivity,
    Tag,
    User,
    UserBadge,
    UserProfile,
    Wallet,
)
from website.utils import analyze_pr_content, fetch_github_data, safe_redirect_allowed, save_analysis_report

# from website.bot import conversation_chain, is_api_key_valid, load_vector_store


# ----------------------------------------------------------------------------------
# 1) Helper function to measure memory usage by module using tracemalloc
# ----------------------------------------------------------------------------------


def memory_usage_by_module(limit=1000):
    """
    Returns a list of (filename, size_in_bytes) for the top
    `limit` files by allocated memory, using tracemalloc.
    """
    # tracemalloc.start()
    try:
        snapshot = tracemalloc.take_snapshot()
    except Exception as e:
        print("Error taking memory snapshot: ", e)
        return []
    print("Memory snapshot taken. and it is: ", snapshot)

    stats = snapshot.statistics("traceback")
    for stat in stats[:10]:
        print(stat.traceback.format())
        print(f"Memory: {stat.size / 1024:.2f} KB")

    # Group memory usage by filename
    stats = snapshot.statistics("filename")
    module_usage = {}

    for stat in stats:
        print("stat is: ", stat)
        if stat.traceback:
            filename = stat.traceback[0].filename
            # Accumulate memory usage
            module_usage[filename] = module_usage.get(filename, 0) + stat.size

    # Sort by highest usage
    sorted_by_usage = sorted(module_usage.items(), key=lambda x: x[1], reverse=True)[:limit]

    tracemalloc.stop()
    return sorted_by_usage


# ----------------------------------------------------------------------------------
# 2) Example: Calculate your service/application status
# ----------------------------------------------------------------------------------

DAILY_REQUEST_LIMIT = 10
vector_store = None


def status_page(request):
    """
    Status check function with configurable components.
    Enable/disable specific checks using the CONFIG constants.
    """
    # Configuration flags
    CHECK_BITCOIN = False
    CHECK_SENDGRID = True
    CHECK_GITHUB = True
    CHECK_OPENAI = True
    CHECK_MEMORY = True
    CHECK_DATABASE = True
    CHECK_REDIS = True
    CHECK_SLACK_BOT = True
    CACHE_TIMEOUT = 60

    status_data = cache.get("service_status")

    if not status_data:
        status_data = {
            "bitcoin": None if not CHECK_BITCOIN else False,
            "bitcoin_block": None,
            "sendgrid": None if not CHECK_SENDGRID else False,
            "github": None if not CHECK_GITHUB else False,
            "openai": None if not CHECK_OPENAI else False,
            "db_connection_count": None if not CHECK_DATABASE else 0,
            "redis_stats": (
                {
                    "status": "Not configured",
                    "version": None,
                    "connected_clients": None,
                    "used_memory_human": None,
                }
                if not CHECK_REDIS
                else {}
            ),
            "slack_bot": {},
            "management_commands": [],
            "available_commands": [],
        }

        if CHECK_MEMORY:
            status_data.update(
                {
                    "memory_info": psutil.virtual_memory()._asdict(),
                    "top_memory_consumers": [],
                    "memory_profiling": {},
                    "memory_by_module": [],
                }
            )

        # Get management command logs
        command_logs = (
            ManagementCommandLog.objects.values("command_name")
            .distinct()
            .annotate(
                last_run=models.Max("last_run"),
                last_success=models.ExpressionWrapper(models.Q(success=True), output_field=models.BooleanField()),
                run_count=models.Count("id"),
            )
            .order_by("command_name")
        )

        status_data["management_commands"] = list(command_logs)

        # Get list of available management commands
        available_commands = []
        for name, app_name in get_commands().items():
            # Only include commands from the website app
            if app_name == "website":
                command_class = load_command_class(app_name, name)
                command_info = {
                    "name": name,
                    "help_text": getattr(command_class, "help", "").split("\n")[0],
                }

                # Get command logs if they exist
                log = ManagementCommandLog.objects.filter(command_name=name).first()
                if log:
                    command_info.update(
                        {
                            "last_run": log.last_run,
                            "last_success": log.success,
                            "run_count": log.run_count,
                        }
                    )

                available_commands.append(command_info)

        commands = sorted(available_commands, key=lambda x: x["name"])
        status_data["available_commands"] = commands

        # Bitcoin RPC check
        if CHECK_BITCOIN:
            bitcoin_rpc_user = os.getenv("BITCOIN_RPC_USER")
            bitcoin_rpc_password = os.getenv("BITCOIN_RPC_PASSWORD")
            bitcoin_rpc_host = os.getenv("BITCOIN_RPC_HOST", "127.0.0.1")
            bitcoin_rpc_port = os.getenv("BITCOIN_RPC_PORT", "8332")

            try:
                print("Checking Bitcoin RPC...")
                response = requests.post(
                    f"http://{bitcoin_rpc_host}:{bitcoin_rpc_port}",
                    json={
                        "jsonrpc": "1.0",
                        "id": "curltest",
                        "method": "getblockchaininfo",
                        "params": [],
                    },
                    auth=(bitcoin_rpc_user, bitcoin_rpc_password),
                    timeout=5,
                )
                if response.status_code == 200:
                    status_data["bitcoin"] = True
                    status_data["bitcoin_block"] = response.json().get("result", {}).get("blocks")
            except requests.exceptions.RequestException as e:
                print(f"Bitcoin RPC Error: {e}")

        # SendGrid API check
        if CHECK_SENDGRID:
            sendgrid_api_key = os.getenv("SENDGRID_PASSWORD")
            if sendgrid_api_key:
                try:
                    print("Checking SendGrid API...")
                    response = requests.get(
                        "https://api.sendgrid.com/v3/user/account",
                        headers={"Authorization": f"Bearer {sendgrid_api_key}"},
                        timeout=5,
                    )
                    status_data["sendgrid"] = response.status_code == 200
                except requests.exceptions.RequestException as e:
                    print(f"SendGrid API Error: {e}")

        # GitHub API check
        if CHECK_GITHUB:
            github_token = os.getenv("GITHUB_TOKEN")
            if github_token:
                try:
                    print("Checking GitHub API...")
                    # Check basic API access
                    response = requests.get(
                        "https://api.github.com/user/repos",
                        headers={"Authorization": f"token {github_token}"},
                        timeout=5,
                    )
                    status_data["github"] = response.status_code == 200

                    # Get rate limit information
                    rate_limit_response = requests.get(
                        "https://api.github.com/rate_limit",
                        headers={"Authorization": f"token {github_token}"},
                        timeout=5,
                    )

                    if rate_limit_response.status_code == 200:
                        rate_limit_data = rate_limit_response.json()
                        status_data["github_rate_limit"] = {
                            "core": rate_limit_data.get("resources", {}).get("core", {}),
                            "search": rate_limit_data.get("resources", {}).get("search", {}),
                            "graphql": rate_limit_data.get("resources", {}).get("graphql", {}),
                            "integration_manifest": rate_limit_data.get("resources", {}).get(
                                "integration_manifest", {}
                            ),
                            "code_scanning_upload": rate_limit_data.get("resources", {}).get(
                                "code_scanning_upload", {}
                            ),
                        }

                        # Add recent API calls history from cache if available
                        github_api_history = cache.get("github_api_history", [])
                        status_data["github_api_history"] = github_api_history

                        # Add current rate limit to history
                        current_time = datetime.now().strftime("%Y-%m-%d %H:%M:%S")
                        core_rate_limit = rate_limit_data.get("resources", {}).get("core", {})

                        if core_rate_limit:
                            new_entry = {
                                "timestamp": current_time,
                                "remaining": core_rate_limit.get("remaining", 0),
                                "limit": core_rate_limit.get("limit", 0),
                                "used": core_rate_limit.get("used", 0),
                                "reset": core_rate_limit.get("reset", 0),
                            }

                            # Add to history and keep last 50 entries
                            github_api_history.append(new_entry)
                            if len(github_api_history) > 50:
                                github_api_history = github_api_history[-50:]

                            # Update cache
                            cache.set("github_api_history", github_api_history, 86400)  # Cache for 24 hours
                    else:
                        status_data["github_rate_limit"] = None
                except requests.exceptions.RequestException as e:
                    print(f"GitHub API Error: {e}")
                    status_data["github_rate_limit"] = None

        # OpenAI API check
        if CHECK_OPENAI:
            openai_api_key = os.getenv("OPENAI_API_KEY", "sk-proj-1234567890")
            if openai_api_key:
                try:
                    print("Checking OpenAI API...")
                    response = requests.get(
                        "https://api.openai.com/v1/models",
                        headers={"Authorization": f"Bearer {openai_api_key}"},
                        timeout=5,
                    )
                    status_data["openai"] = response.status_code == 200
                except requests.exceptions.RequestException as e:
                    print(f"OpenAI API Error: {e}")

        # Memory usage checks
        if CHECK_MEMORY:
            print("Getting memory usage information...")
            tracemalloc.start()

            # Get top memory consumers
            for proc in psutil.process_iter(["pid", "name", "memory_info"]):
                try:
                    proc_info = proc.info
                    proc_info["memory_info"] = proc_info["memory_info"]._asdict()
                    status_data["top_memory_consumers"].append(proc_info)
                except (
                    psutil.NoSuchProcess,
                    psutil.AccessDenied,
                    psutil.ZombieProcess,
                ):
                    pass

            status_data["top_memory_consumers"] = sorted(
                status_data["top_memory_consumers"],
                key=lambda x: x["memory_info"]["rss"],
                reverse=True,
            )[:5]

            # Memory profiling info
            current, peak = tracemalloc.get_traced_memory()
            status_data["memory_profiling"]["current"] = current
            status_data["memory_profiling"]["peak"] = peak
            tracemalloc.stop()

        # Database connection check
        if CHECK_DATABASE:
            print("Getting database connection count...")
            if settings.DATABASES.get("default", {}).get("ENGINE") == "django.db.backends.postgresql":
                with connection.cursor() as cursor:
                    cursor.execute("SELECT COUNT(*) FROM pg_stat_activity WHERE state = 'active'")
                    status_data["db_connection_count"] = cursor.fetchone()[0]

        # Redis stats
        if CHECK_REDIS:
            print("Getting Redis stats...")
            redis_url = os.environ.get("REDISCLOUD_URL")

            if redis_url:
                try:
                    # Parse Redis URL
                    parsed_url = urlparse(redis_url)
                    redis_host = parsed_url.hostname or "localhost"
                    redis_port = parsed_url.port or 6379
                    redis_password = parsed_url.password
                    redis_db = 0  # Default database

                    # Create Redis client
                    redis_client = redis.Redis(
                        host=redis_host,
                        port=redis_port,
                        password=redis_password,
                        db=redis_db,
                        socket_timeout=2.0,  # 2 second timeout
                    )

                    # Test connection and get info
                    info = redis_client.info()
                    status_data["redis_stats"] = {
                        "status": "Connected",
                        "version": info.get("redis_version"),
                        "connected_clients": info.get("connected_clients"),
                        "used_memory_human": info.get("used_memory_human"),
                        "uptime_days": info.get("uptime_in_days"),
                    }
                except (redis.ConnectionError, redis.TimeoutError) as e:
                    status_data["redis_stats"] = {
                        "status": "Connection failed",
                        "error": str(e),
                    }
                except Exception as e:
                    status_data["redis_stats"] = {
                        "status": "Error",
                        "error": str(e),
                    }
            else:
                status_data["redis_stats"] = {
                    "status": "Not configured",
                    "error": "REDISCLOUD_URL not set",
                }

        # Slack bot activity metrics
        if CHECK_SLACK_BOT:
            last_24h = timezone.now() - timedelta(hours=24)

            # Get last activity
            last_activity = SlackBotActivity.objects.order_by("-created").first()

            # Get bot activity metrics
            bot_metrics = {
                "total_activities": SlackBotActivity.objects.count(),
                "last_24h_activities": SlackBotActivity.objects.filter(created__gte=last_24h).count(),
                "success_rate": (
                    SlackBotActivity.objects.filter(success=True).count() / SlackBotActivity.objects.count() * 100
                    if SlackBotActivity.objects.exists()
                    else 0
                ),
                "workspace_count": SlackBotActivity.objects.values("workspace_id").distinct().count(),
                "last_activity": last_activity.created if last_activity else None,
                "recent_activities": list(
                    SlackBotActivity.objects.filter(created__gte=last_24h)
                    .values("activity_type", "workspace_name", "created", "success")
                    .order_by("-created")[:5]
                ),
                "activity_types": {
                    activity_type: count
                    for activity_type, count in SlackBotActivity.objects.values("activity_type")
                    .annotate(count=Count("id"))
                    .values_list("activity_type", "count")
                },
            }

            status_data["slack_bot"] = bot_metrics

        # Get the date range for the last 30 days
        end_date = timezone.now()
        start_date = end_date - timedelta(days=30)

        # Get daily counts for team joins and commands
        team_joins = (
            SlackBotActivity.objects.filter(activity_type="team_join", created__gte=start_date, created__lte=end_date)
            .annotate(date=TruncDate("created"))
            .values("date")
            .annotate(count=Count("id"))
            .order_by("date")
        )

        commands = (
            SlackBotActivity.objects.filter(activity_type="command", created__gte=start_date, created__lte=end_date)
            .annotate(date=TruncDate("created"))
            .values("date")
            .annotate(count=Count("id"))
            .order_by("date")
        )

        # Convert querysets to lists for the template
        team_joins_data = list(team_joins)
        commands_data = list(commands)

        # Create a complete date range with zero counts for missing dates
        date_range = []
        current_date = start_date.date()
        while current_date <= end_date.date():
            date_range.append(current_date)
            current_date += timedelta(days=1)

        # Fill in missing dates with zero counts
        dates = [date.strftime("%Y-%m-%d") for date in date_range]
        team_joins_counts = [0] * len(date_range)
        commands_counts = [0] * len(date_range)

        # Map the actual data to the date range
        for i, date in enumerate(date_range):
            for join in team_joins_data:
                if join["date"] == date:
                    team_joins_counts[i] = join["count"]
            for cmd in commands_data:
                if cmd["date"] == date:
                    commands_counts[i] = cmd["count"]

        # Store the data in a format that can be safely serialized to JSON
        chart_data = {"dates": dates, "team_joins": team_joins_counts, "commands": commands_counts}

        # Prepare GitHub API history data for chart
        if "github_api_history" in status_data and status_data["github_api_history"]:
            # Convert the history data to JSON-serializable format
            for entry in status_data["github_api_history"]:
                # Ensure all values are JSON serializable
                for key, value in entry.items():
                    if not isinstance(value, (str, int, float, bool, type(None))):
                        entry[key] = str(value)

        status_data["chart_data"] = chart_data

        # Cache the results
        cache.set("service_status", status_data, timeout=CACHE_TIMEOUT)

        # Prepare the chart data for the template
        template_chart_data = {
            "dates": json.dumps(status_data["chart_data"]["dates"]),
            "team_joins": json.dumps(status_data["chart_data"]["team_joins"]),
            "commands": json.dumps(status_data["chart_data"]["commands"]),
        }

        # Serialize GitHub API history data for the template
        if "github_api_history" in status_data:
            status_data["github_api_history"] = json.dumps(status_data["github_api_history"])

        return render(request, "status_page.html", {"status": status_data, "chart_data": template_chart_data})


def github_callback(request):
    ALLOWED_HOSTS = ["github.com"]
    params = urllib.parse.urlencode(request.GET)
    url = f"{settings.CALLBACK_URL_FOR_GITHUB}?{params}"
    return safe_redirect_allowed(url, ALLOWED_HOSTS)


def google_callback(request):
    ALLOWED_HOSTS = ["accounts.google.com"]
    params = urllib.parse.urlencode(request.GET)
    url = f"{settings.CALLBACK_URL_FOR_GOOGLE}?{params}"
    return safe_redirect_allowed(url, ALLOWED_HOSTS)


def facebook_callback(request):
    ALLOWED_HOSTS = ["www.facebook.com"]
    params = urllib.parse.urlencode(request.GET)
    url = f"{settings.CALLBACK_URL_FOR_FACEBOOK}?{params}"
    return safe_redirect_allowed(url, ALLOWED_HOSTS)


def find_key(request, token):
    if token == os.environ.get("ACME_TOKEN"):
        return HttpResponse(os.environ.get("ACME_KEY"))
    for k, v in list(os.environ.items()):
        if v == token and k.startswith("ACME_TOKEN_"):
            n = k.replace("ACME_TOKEN_", "")
            return HttpResponse(os.environ.get("ACME_KEY_%s" % n))
    raise Http404("Token or key does not exist")


def search(request, template="search.html"):
    query = request.GET.get("query", "").strip()
    stype = request.GET.get("type", "").strip()
    context = {}

    if query:
        # Search across multiple models
        organizations = Organization.objects.filter(name__icontains=query)
        issues = Issue.objects.filter(Q(description__icontains=query), hunt=None).exclude(
            Q(is_hidden=True) & ~Q(user_id=request.user.id)
        )
        domains = Domain.objects.filter(Q(url__icontains=query), hunt=None)[0:20]
        users = User.objects.filter(username__icontains=query).exclude(is_superuser=True).order_by("-points")[0:20]
        projects = Project.objects.filter(Q(name__icontains=query) | Q(description__icontains=query))
        repos = Repo.objects.filter(Q(name__icontains=query) | Q(description__icontains=query))

        context = {
            "request": request,
            "query": query,
            "type": stype,
            "organizations": organizations,
            "domains": domains,
            "users": users,
            "issues": issues,
            "projects": projects,
            "repos": repos,
        }

        # Get badges for each user
        for user in users:
            user.badges = UserBadge.objects.filter(user=user)
            # Ensure user has a username for profile URL
            user.username = user.username

        # Get domain URLs for organizations
        for org in organizations:
            d = Domain.objects.filter(organization=org).first()
            if d:
                org.absolute_url = d.get_absolute_url()

    elif stype == "issues":
        context = {
            "request": request,
            "query": query,
            "type": stype,
            "issues": Issue.objects.filter(Q(description__icontains=query), hunt=None).exclude(
                Q(is_hidden=True) & ~Q(user_id=request.user.id)
            )[0:20],
        }
    elif stype == "domains":
        context = {
            "request": request,
            "query": query,
            "type": stype,
            "domains": Domain.objects.filter(Q(url__icontains=query), hunt=None)[0:20],
        }
    elif stype == "users":
        users = (
            UserProfile.objects.filter(Q(user__username__icontains=query))
            .annotate(total_score=Sum("user__points__score"))
            .order_by("-total_score")[0:20]
        )
        for userprofile in users:
            userprofile.badges = UserBadge.objects.filter(user=userprofile.user)
        context = {
            "request": request,
            "query": query,
            "type": stype,
            "users": users,
        }
    elif stype == "labels":
        context = {
            "query": query,
            "type": stype,
            "issues": Issue.objects.filter(Q(label__icontains=query), hunt=None).exclude(
                Q(is_hidden=True) & ~Q(user_id=request.user.id)
            )[0:20],
        }
    elif stype == "organizations":
        organizations = Organization.objects.filter(name__icontains=query)

        for org in organizations:
            d = Domain.objects.filter(organization=org).first()
            if d:
                org.absolute_url = d.get_absolute_url()
        context = {
            "query": query,
            "type": stype,
            "organizations": Organization.objects.filter(name__icontains=query),
        }
    elif stype == "projects":
        context = {
            "query": query,
            "type": stype,
            "projects": Project.objects.filter(Q(name__icontains=query) | Q(description__icontains=query)),
        }
    elif stype == "repos":
        context = {
            "query": query,
            "type": stype,
            "repos": Repo.objects.filter(Q(name__icontains=query) | Q(description__icontains=query)),
        }
    elif stype == "tags":
        tags = Tag.objects.filter(name__icontains=query)
        matching_organizations = Organization.objects.filter(tags__in=tags).distinct()
        matching_domains = Domain.objects.filter(tags__in=tags).distinct()
        matching_issues = Issue.objects.filter(tags__in=tags).distinct()
        matching_user_profiles = UserProfile.objects.filter(tags__in=tags).distinct()
        matching_repos = Repo.objects.filter(tags__in=tags).distinct()
        for org in matching_organizations:
            d = Domain.objects.filter(organization=org).first()
            if d:
                org.absolute_url = d.get_absolute_url()
        context = {
            "query": query,
            "type": stype,
            "tags": tags,
            "matching_organizations": matching_organizations,
            "matching_domains": matching_domains,
            "matching_issues": matching_issues,
            "matching_user_profiles": matching_user_profiles,
            "matching_repos": matching_repos,
        }
    elif stype == "languages":
        context = {
            "query": query,
            "type": stype,
            "repos": Repo.objects.filter(primary_language__icontains=query),
        }
    if request.user.is_authenticated:
        context["wallet"] = Wallet.objects.get(user=request.user)
    return render(request, template, context)


# @api_view(["POST"])
# def chatbot_conversation(request):
#     try:
#         today = datetime.now(timezone.utc).date()
#         rate_limit_key = f"global_daily_requests_{today}"
#         request_count = cache.get(rate_limit_key, 0)

#         if request_count >= DAILY_REQUEST_LIMIT:
#             return Response(
#                 {"error": "Daily request limit exceeded."},
#                 status=status.HTTP_429_TOO_MANY_REQUESTS,
#             )

#         question = request.data.get("question", "")
#         if not question:
#             return Response({"error": "Invalid question"}, status=status.HTTP_400_BAD_REQUEST)
#         check_api = is_api_key_valid(os.getenv("OPENAI_API_KEY"))
#         if not check_api:
#             ChatBotLog.objects.create(question=question, answer="Error: Invalid API Key")
#             return Response({"error": "Invalid API Key"}, status=status.HTTP_400_BAD_REQUEST)

#         if not question or not isinstance(question, str):
#             ChatBotLog.objects.create(question=question, answer="Error: Invalid question")
#             return Response({"error": "Invalid question"}, status=status.HTTP_400_BAD_REQUEST)

#         global vector_store
#         if not vector_store:
#             try:
#                 vector_store = load_vector_store()
#             except FileNotFoundError as e:
#                 ChatBotLog.objects.create(
#                     question=question, answer="Error: Vector store not found {e}"
#                 )
#                 return Response(
#                     {"error": "Vector store not found"},
#                     status=status.HTTP_400_BAD_REQUEST,
#                 )
#             except Exception as e:
#                 ChatBotLog.objects.create(question=question, answer=f"Error: {str(e)}")
#                 return Response(
#                     {"error": "Error loading vector store"},
#                     status=status.HTTP_500_INTERNAL_SERVER_ERROR,
#                 )
#             finally:
#                 if not vector_store:
#                     ChatBotLog.objects.create(
#                         question=question, answer="Error: Vector store not loaded"
#                     )
#                     return Response(
#                         {"error": "Vector store not loaded"},
#                         status=status.HTTP_500_INTERNAL_SERVER_ERROR,
#                     )

#         if question.lower() == "exit":
#             if "buffer" in request.session:
#                 del request.session["buffer"]
#             return Response({"answer": "Conversation memory cleared."}, status=status.HTTP_200_OK)

#         crc, memory = conversation_chain(vector_store)
#         if "buffer" in request.session:
#             memory.buffer = request.session["buffer"]

#         try:
#             response = crc.invoke({"question": question})
#         except Exception as e:
#             ChatBotLog.objects.create(question=question, answer=f"Error: {str(e)}")
#             return Response(
#                 {"error": "An internal error has occurred."},
#                 status=status.HTTP_500_INTERNAL_SERVER_ERROR,
#             )
#         cache.set(rate_limit_key, request_count + 1, timeout=86400)  # Timeout set to one day
#         request.session["buffer"] = memory.buffer

#         ChatBotLog.objects.create(question=question, answer=response["answer"])
#         return Response({"answer": response["answer"]}, status=status.HTTP_200_OK)

#     except Exception as e:
#         ChatBotLog.objects.create(
#             question=request.data.get("question", ""), answer=f"Error: {str(e)}"
#         )
#         return Response(
#             {"error": "An internal error has occurred."},
#             status=status.HTTP_500_INTERNAL_SERVER_ERROR,
#         )


@login_required
def vote_forum_post(request):
    if request.method == "POST":
        try:
            data = json.loads(request.body)
            post_id = data.get("post_id")
            up_vote = data.get("up_vote", False)
            down_vote = data.get("down_vote", False)

            post = ForumPost.objects.get(id=post_id)
            vote, created = ForumVote.objects.get_or_create(
                post=post, user=request.user, defaults={"up_vote": up_vote, "down_vote": down_vote}
            )

            if not created:
                vote.up_vote = up_vote
                vote.down_vote = down_vote
                vote.save()

            # Update vote counts
            post.up_votes = ForumVote.objects.filter(post=post, up_vote=True).count()
            post.down_votes = ForumVote.objects.filter(post=post, down_vote=True).count()
            post.save()

            return JsonResponse({"success": True, "up_vote": post.up_votes, "down_vote": post.down_votes})
        except ForumPost.DoesNotExist:
            return JsonResponse({"status": "error", "message": "Post not found"})
        except json.JSONDecodeError:
            return JsonResponse({"status": "error", "message": "Invalid JSON data"})
        except Exception:
            return JsonResponse({"status": "error", "message": "Server error occurred"})

    return JsonResponse({"status": "error", "message": "Invalid request method"})


@login_required
def set_vote_status(request):
    if request.method == "POST":
        try:
            data = json.loads(request.body)
            post_id = data.get("id")
            vote = ForumVote.objects.filter(post_id=post_id, user=request.user).first()

            return JsonResponse(
                {"up_vote": vote.up_vote if vote else False, "down_vote": vote.down_vote if vote else False}
            )
        except json.JSONDecodeError:
            return JsonResponse({"status": "error", "message": "Invalid JSON data"})
        except Exception:
            return JsonResponse({"status": "error", "message": "Server error occurred"})

    return JsonResponse({"status": "error", "message": "Invalid request method"})


@login_required
def add_forum_post(request):
    if request.method == "POST":
        try:
            data = json.loads(request.body)
            title = data.get("title")
            category = data.get("category")
            description = data.get("description")

            if not all([title, category, description]):
                return JsonResponse({"status": "error", "message": "Missing required fields"})

            post = ForumPost.objects.create(
                user=request.user, title=title, category_id=category, description=description
            )

            return JsonResponse({"status": "success", "post_id": post.id})
        except json.JSONDecodeError:
            return JsonResponse({"status": "error", "message": "Invalid JSON data"})
        except Exception:
            return JsonResponse({"status": "error", "message": "Server error occurred"})

    return JsonResponse({"status": "error", "message": "Invalid request method"})


@login_required
def add_forum_comment(request):
    if request.method == "POST":
        try:
            data = json.loads(request.body)
            post_id = data.get("post_id")
            content = data.get("content")

            if not all([post_id, content]):
                return JsonResponse({"status": "error", "message": "Missing required fields"})

            post = ForumPost.objects.get(id=post_id)
            comment = ForumComment.objects.create(post=post, user=request.user, content=content)

            return JsonResponse({"status": "success", "comment_id": comment.id})
        except ForumPost.DoesNotExist:
            return JsonResponse({"status": "error", "message": "Post not found"})
        except json.JSONDecodeError:
            return JsonResponse({"status": "error", "message": "Invalid JSON data"})
        except Exception:
            return JsonResponse({"status": "error", "message": "Server error occurred"})

    return JsonResponse({"status": "error", "message": "Invalid request method"})


def view_forum(request):
    categories = ForumCategory.objects.all()
    selected_category = request.GET.get("category")

    posts = ForumPost.objects.select_related("user", "category").prefetch_related("comments").all()

    if selected_category:
        posts = posts.filter(category_id=selected_category)

    return render(
        request, "forum.html", {"categories": categories, "posts": posts, "selected_category": selected_category}
    )


class GoogleLogin(SocialLoginView):
    adapter_class = GoogleOAuth2Adapter
    client_class = OAuth2Client

    @property
    def callback_url(self):
        return self.request.build_absolute_uri(reverse("google_callback"))


class GithubLogin(SocialLoginView):
    adapter_class = GitHubOAuth2Adapter
    client_class = OAuth2Client

    @property
    def callback_url(self):
        return self.request.build_absolute_uri(reverse("github_callback"))


class FacebookConnect(SocialConnectView):
    adapter_class = FacebookOAuth2Adapter
    client_class = OAuth2Client

    @property
    def callback_url(self):
        return self.request.build_absolute_uri(reverse("facebook_callback"))


class GithubConnect(SocialConnectView):
    adapter_class = GitHubOAuth2Adapter
    client_class = OAuth2Client

    @property
    def callback_url(self):
        return self.request.build_absolute_uri(reverse("github_callback"))


class GoogleConnect(SocialConnectView):
    adapter_class = GoogleOAuth2Adapter
    client_class = OAuth2Client

    @property
    def callback_url(self):
        return self.request.build_absolute_uri(reverse("google_callback"))


class FacebookLogin(SocialLoginView):
    adapter_class = FacebookOAuth2Adapter
    client_class = OAuth2Client

    @property
    def callback_url(self):
        return self.request.build_absolute_uri(reverse("facebook_callback"))


class UploadCreate(View):
    template_name = "index.html"

    @method_decorator(csrf_exempt)
    def dispatch(self, request, *args, **kwargs):
        return super(UploadCreate, self).dispatch(request, *args, **kwargs)

    def post(self, request, *args, **kwargs):
        data = request.FILES.get("image")
        result = default_storage.save("uploads/" + self.kwargs["hash"] + ".png", ContentFile(data.read()))
        return JsonResponse({"status": result})


class StatsDetailView(TemplateView):
    template_name = "stats.html"

    def get_historical_counts(self, model, start_date=None):
        date_field_map = {
            "Issue": "created",
            "UserProfile": "created",
            "Comment": "created_date",
            "Hunt": "created",
            "Domain": "created",
            "Organization": "created",
            "Project": "created",
            "Contribution": "created",
            "TimeLog": "created",
            "ActivityLog": "created",
            "DailyStatusReport": "created",
            "Suggestion": "created",
            "SuggestionVotes": "created",
            "Bid": "created",
            "Monitor": "created",
            "Payment": "created",
            "Transaction": "created",
            "InviteFriend": "created",
            "Points": "created",
            "Winner": "created",
            "Wallet": "created",
            "BaconToken": "date_awarded",
            "IP": "created",
            "ChatBotLog": "created",
        }

        date_field = date_field_map.get(model.__name__, "created")
        dates = []
        counts = []

        try:
            queryset = model.objects.all()
            if start_date:
                filter_kwargs = {f"{date_field}__gte": start_date}
                queryset = queryset.filter(**filter_kwargs)

            date_counts = (
                queryset.annotate(date=TruncDate(date_field))
                .values("date")
                .annotate(count=Count("id"))
                .order_by("date")
            )
            for entry in date_counts:
                dates.append(entry["date"].strftime("%Y-%m-%d"))
                counts.append(entry["count"])
        except FieldError:
            return [], []

        return dates, counts

    def get_context_data(self, *args, **kwargs):
        context = super().get_context_data(*args, **kwargs)

        # Get period from request, default to 30 days
        period = self.request.GET.get("period", "30")

        # Calculate start date based on period
        today = timezone.now()
        if period == "ytd":
            start_date = today.replace(month=1, day=1)
        else:
            try:
                days = int(period)
                start_date = today - timedelta(days=days)
            except ValueError:
                start_date = today - timedelta(days=30)

        stats_data = []
        known_icons = {
            "Issue": "fas fa-bug",
            "User": "fas fa-users",
            "Hunt": "fas fa-crosshairs",
            "Domain": "fas fa-globe",
            "ExtensionUser": "fas fa-puzzle-piece",
            "Subscription": "fas fa-envelope",
            "Organization": "fas fa-building",
            "HuntPrize": "fas fa-gift",
            "IssueScreenshot": "fas fa-camera",
            "Winner": "fas fa-trophy",
            "Points": "fas fa-star",
            "InviteFriend": "fas fa-envelope-open",
            "UserProfile": "fas fa-id-badge",
            "IP": "fas fa-network-wired",
            "OrganizationAdmin": "fas fa-user-tie",
            "Transaction": "fas fa-exchange-alt",
            "Payment": "fas fa-credit-card",
            "ContributorStats": "fas fa-chart-bar",
            "Monitor": "fas fa-desktop",
            "Bid": "fas fa-gavel",
            "ChatBotLog": "fas fa-robot",
            "Suggestion": "fas fa-lightbulb",
            "SuggestionVotes": "fas fa-thumbs-up",
            "Contributor": "fas fa-user-friends",
            "Project": "fas fa-project-diagram",
            "Contribution": "fas fa-hand-holding-heart",
            "BaconToken": "fas fa-coins",
        }

        for model in apps.get_models():
            if model._meta.abstract or model._meta.proxy:
                continue
            model_name = model.__name__

            try:
                dates, counts = self.get_historical_counts(model, start_date)
                trend = counts[-1] - counts[-2] if len(counts) >= 2 else 0

                # Get filtered count and total counts
                total_count = model.objects.count()
                filtered_count = counts[-1] if counts else 0

                stats_data.append(
                    {
                        "label": model_name,
                        "count": filtered_count,
                        "total_count": total_count,
                        "icon": known_icons.get(model_name, "fas fa-database"),
                        "history": json.dumps(counts),
                        "dates": json.dumps(dates),
                        "trend": trend,
                    }
                )
            except Exception:
                continue

        context.update(
            {
                "stats": sorted(stats_data, key=lambda x: x["count"], reverse=True),
                "period": period,
                "period_options": [
                    {"value": "1", "label": "1 Day"},
                    {"value": "7", "label": "1 Week"},
                    {"value": "30", "label": "1 Month"},
                    {"value": "90", "label": "3 Months"},
                    {"value": "ytd", "label": "Year to Date"},
                    {"value": "365", "label": "1 Year"},
                    {"value": "1825", "label": "5 Years"},
                ],
            }
        )
        return context


def view_suggestions(request):
    category_id = request.GET.get("category")
    status = request.GET.get("status")
    sort = request.GET.get("sort", "newest")

    suggestions = ForumPost.objects.all()

    # Apply filters
    if category_id:
        suggestions = suggestions.filter(category_id=category_id)
    if status:
        suggestions = suggestions.filter(status=status)

    # Apply sorting
    if sort == "oldest":
        suggestions = suggestions.order_by("created")
    elif sort == "most_votes":
        suggestions = suggestions.order_by("-up_votes")
    elif sort == "most_comments":
        suggestions = suggestions.annotate(comment_count=Count("comments")).order_by("-comment_count")
    else:  # newest
        suggestions = suggestions.order_by("-created")

    categories = ForumCategory.objects.all()

    return render(
        request,
        "feature_suggestion.html",
        {
            "suggestions": suggestions,
            "categories": categories,
        },
    )


def sitemap(request):
    random_domain = Domain.objects.order_by("?").first()
    return render(request, "sitemap.html", {"random_domain": random_domain})


def badge_list(request):
    badges = Badge.objects.all()
    badges = Badge.objects.annotate(user_count=Count("userbadge")).order_by("-user_count")
    return render(request, "badges.html", {"badges": badges})


def features_view(request):
    return render(request, "features.html")


def sponsor_view(request):
    from bitcash.network import NetworkAPI

    def get_bch_balance(address):
        try:
            balance_satoshis = NetworkAPI.get_balance(address)
            balance_bch = balance_satoshis / 100000000  # Convert from satoshis to BCH
            return balance_bch
        except Exception as e:
            print(f"An error occurred: {e}")
            return None

    bch_address = "bitcoincash:qr5yccf7j4dpjekyz3vpawgaarl352n7yv5d5mtzzc"
    balance = get_bch_balance(bch_address)
    if balance is not None:
        print(f"Balance of {bch_address}: {balance} BCH")

    return render(request, "sponsor.html", context={"balance": balance})


def donate_view(request):
    return render(request, "donate.html")


@require_GET
def robots_txt(request):
    lines = [
        "User-Agent: *",
        "Allow: /",
    ]
    return HttpResponse("\n".join(lines), content_type="text/plain")


def get_last_commit_date():
    try:
        return (
            subprocess.check_output(
                ["git", "log", "-1", "--format=%cd"],
                cwd=os.path.dirname(os.path.dirname(__file__)),
            )
            .decode("utf-8")
            .strip()
        )
    except FileNotFoundError:
        return "Not available"


def submit_roadmap_pr(request):
    if request.method == "POST":
        pr_link = request.POST.get("pr_link", "").strip()
        issue_link = request.POST.get("issue_link", "").strip()

        if not pr_link or not issue_link:
            return JsonResponse({"error": "Both PR and issue links are required."}, status=400)

        # Validate GitHub URLs
        if not (pr_link.startswith("https://github.com/") and issue_link.startswith("https://github.com/")):
            return JsonResponse({"error": "Invalid GitHub URLs. Both URLs must be from github.com"}, status=400)

        try:
            pr_parts = pr_link.split("/")
            issue_parts = issue_link.split("/")

            # Validate URL parts length
            if len(pr_parts) < 7 or len(issue_parts) < 7:
                return JsonResponse({"error": "Invalid GitHub URL format"}, status=400)

            # Extract owner and repo from PR URL
            owner, repo = pr_parts[3], pr_parts[4]

            # Extract PR and issue numbers
            pr_number = pr_parts[-1]
            issue_number = issue_parts[-1]

            # Validate that we have numeric IDs
            if not (pr_number.isdigit() and issue_number.isdigit()):
                return JsonResponse({"error": "Invalid PR or issue number format"}, status=400)

            pr_data = fetch_github_data(owner, repo, "pulls", pr_number)
            roadmap_data = fetch_github_data(owner, repo, "issues", issue_number)

            if "error" in pr_data or "error" in roadmap_data:
                return JsonResponse(
                    {"error": f"Failed to fetch PR or roadmap data: {pr_data.get('error', 'Unknown error')}"},
                    status=500,
                )

            analysis = analyze_pr_content(pr_data, roadmap_data)
            save_analysis_report(pr_link, issue_link, analysis)
            return JsonResponse({"message": "PR submitted successfully"})

        except (IndexError, ValueError) as e:
            return JsonResponse({"error": f"Invalid URL format: {str(e)}"}, status=400)
        except Exception as e:
            return JsonResponse({"error": f"An unexpected error occurred: {str(e)}"}, status=500)

    return render(request, "submit_roadmap_pr.html")


def view_pr_analysis(request):
    reports = PRAnalysisReport.objects.all()
    return render(request, "view_pr_analysis.html", {"reports": reports})


def home(request):
    from django.db.models import Count, Sum
    from django.utils import timezone

    from website.models import ForumPost, GitHubIssue, Issue, Post, Repo, User, UserProfile

    # Get last commit date
    try:
        last_commit = get_last_commit_date()
    except Exception as e:
        print(f"Error getting last commit date: {e}")
        last_commit = ""

    # Get latest repositories and total count
    latest_repos = Repo.objects.order_by("-created")[:5]
    total_repos = Repo.objects.count()

    # Get recent forum posts
    recent_posts = ForumPost.objects.select_related("user", "category").order_by("-created")[:5]

    # Get top bug reporters for current month
    current_time = timezone.now()
    top_bug_reporters = (
        User.objects.filter(points__created__month=current_time.month, points__created__year=current_time.year)
        .annotate(bug_count=Count("points", filter=Q(points__score__gt=0)), total_score=Sum("points__score"))
        .order_by("-total_score")[:5]
    )

    # Get top PR contributors using the leaderboard method for BLT repo in current month only
    top_pr_contributors = (
        GitHubIssue.objects.filter(
            type="pull_request",
            is_merged=True,
            repo__name="BLT",  # Filter for BLT repo only
            contributor__isnull=False,  # Exclude None values
            merged_at__month=current_time.month,  # Current month only
            merged_at__year=current_time.year,  # Current year
        )
        .values("contributor__name", "contributor__avatar_url", "contributor__github_url")
        .annotate(total_prs=Count("id"))
        .order_by("-total_prs")[:5]
    )

    # Get top earners
    top_earners = UserProfile.objects.filter(winnings__gt=0).select_related("user").order_by("-winnings")[:5]

    # Get top referrals
    top_referrals = (
        InviteFriend.objects.filter(point_by_referral__gt=0)
        .annotate(signup_count=Count("recipients"), total_points=F("point_by_referral"))
        .select_related("sender", "sender__userprofile")
        .order_by("-point_by_referral")[:5]
    )

    # Get or Create InviteFriend object for logged in user
    referral_code = None
    if request.user.is_authenticated:
        invite_friend, created = InviteFriend.objects.get_or_create(sender=request.user)
        referral_code = invite_friend.referral_code

    # Get latest blog posts
    latest_blog_posts = Post.objects.order_by("-created_at")[:2]

    # Get latest bug reports
    latest_bugs = (
        Issue.objects.filter(hunt=None)
        .exclude(Q(is_hidden=True) & ~Q(user_id=request.user.id))
        .order_by("-created")[:2]
    )

    # Get repository star counts for the specific repositories shown on the homepage
    repo_stars = []
    repo_mappings = {
        "blt": "OWASP-BLT/BLT",
        "flutter": "OWASP-BLT/BLT-Flutter",
        "extension": "OWASP-BLT/BLT-Extension",
        "action": "OWASP-BLT/BLT-Action",
    }

    for key, repo_name in repo_mappings.items():
        try:
            # Try to find the repository by name
            repo_parts = repo_name.split("/")
            if len(repo_parts) > 1:
                repo = Repo.objects.filter(name__icontains=repo_parts[1]).first()
            else:
                repo = Repo.objects.filter(name__icontains=repo_name).first()

            if repo:
                repo_stars.append({"key": key, "stars": repo.stars})
        except Exception as e:
            print(f"Error getting star count for {repo_name}: {e}")

    # Get system stats for developer mode
    system_stats = None
    if settings.DEBUG:
        import django

        system_stats = {
            "memory_usage": f"{psutil.Process(os.getpid()).memory_info().rss / (1024 * 1024):.2f} MB",
            "cpu_percent": f"{psutil.Process(os.getpid()).cpu_percent(interval=0.1):.2f}%",
            "python_version": f"{os.sys.version}",
            "django_version": django.get_version(),
            "db_connections": len(connection.queries),
        }

    return render(
        request,
        "home.html",
        {
            "last_commit": last_commit,
            "current_year": timezone.now().year,
            "current_time": current_time,  # Add current time for month display
            "latest_repos": latest_repos,
            "total_repos": total_repos,
            "recent_posts": recent_posts,
            "top_bug_reporters": top_bug_reporters,
            "top_pr_contributors": top_pr_contributors,
            "latest_blog_posts": latest_blog_posts,
            "top_earners": top_earners,
            "repo_stars": repo_stars,
            "top_referrals": top_referrals,
            "referral_code": referral_code,
            "debug_mode": settings.DEBUG,
            "system_stats": system_stats,
            "latest_bugs": latest_bugs,
        },
    )


def test_sentry(request):
    if request.user.is_superuser:
        1 / 0  # This will raise a ZeroDivisionError
    return HttpResponse("Test error sent to Sentry!")


def handler404(request, exception):
    return render(request, "404.html", {}, status=404)


def handler500(request, exception=None):
    return render(request, "500.html", {}, status=500)


def stats_dashboard(request):
    # Get the time period from request, default to 30 days
    period = request.GET.get("period", "30")

    # Define time periods in days
    period_map = {
        "1": 1,  # 1 day
        "7": 7,  # 1 week
        "30": 30,  # 1 month
        "90": 90,  # 3 months
        "ytd": "ytd",  # Year to date
        "365": 365,  # 1 year
        "1825": 1825,  # 5 years
    }

    days = period_map.get(period, 30)

    # Calculate the date range
    end_date = timezone.now()
    if days == "ytd":
        start_date = end_date.replace(month=1, day=1)
    else:
        start_date = end_date - timedelta(days=days)

    # Try to get stats from cache with period-specific key
    cache_key = f"dashboard_stats_{period}"
    stats = cache.get(cache_key)

    if stats is None:
        # If not in cache, compute stats with optimized queries and date filtering
        users = User.objects.filter(date_joined__gte=start_date).aggregate(
            total=Count("id"), active=Count("id", filter=Q(is_active=True))
        )
        total_users = User.objects.count()

        issues = Issue.objects.filter(created__gte=start_date).aggregate(
            total=Count("id"), open=Count("id", filter=Q(status="open"))
        )
        total_issues = Issue.objects.count()

        domains = Domain.objects.filter(created__gte=start_date).aggregate(
            total=Count("id"), active=Count("id", filter=Q(is_active=True))
        )
        total_domains = Domain.objects.count()

        organizations = Organization.objects.filter(created__gte=start_date).aggregate(
            total=Count("id"), active=Count("id", filter=Q(is_active=True))
        )
        total_organizations = Organization.objects.count()

        hunts = Hunt.objects.filter(created__gte=start_date).aggregate(
            total=Count("id"), active=Count("id", filter=Q(is_published=True))
        )
        total_hunts = Hunt.objects.count()

        points = Points.objects.filter(created__gte=start_date).aggregate(total=Sum("score"))["total"] or 0
        total_points = Points.objects.aggregate(total=Sum("score"))["total"] or 0

        projects = Project.objects.filter(created__gte=start_date).count()
        total_projects = Project.objects.count()

        activities = Activity.objects.filter(timestamp__gte=start_date).count()
        total_activities = Activity.objects.count()

        recent_activities = (
            Activity.objects.filter(timestamp__gte=start_date)
            .order_by("-timestamp")
            .values("id", "title", "description", "timestamp")[:5]
        )

        # Combine all stats
        stats = {
            "users": {"total": users["total"], "active": users["active"], "total_all_time": total_users},
            "issues": {"total": issues["total"], "open": issues["open"], "total_all_time": total_issues},
            "domains": {"total": domains["total"], "active": domains["active"], "total_all_time": total_domains},
            "organizations": {
                "total": organizations["total"],
                "active": organizations["active"],
                "total_all_time": total_organizations,
            },
            "hunts": {"total": hunts["total"], "active": hunts["active"], "total_all_time": total_hunts},
            "points": {"total": points, "total_all_time": total_points},
            "projects": {"total": projects, "total_all_time": total_projects},
            "activities": {
                "total": activities,
                "total_all_time": total_activities,
                "recent": list(recent_activities),
            },
        }

        # Cache the results for 5 minutes
        cache.set(cache_key, stats, timeout=300)

    context = {
        "stats": stats,
        "period": period,
        "period_options": [
            {"value": "1", "label": "1 Day"},
            {"value": "7", "label": "1 Week"},
            {"value": "30", "label": "1 Month"},
            {"value": "90", "label": "3 Months"},
            {"value": "ytd", "label": "Year to Date"},
            {"value": "365", "label": "1 Year"},
            {"value": "1825", "label": "5 Years"},
        ],
    }

    return render(request, "stats_dashboard.html", context)


def sync_github_projects(request):
    if request.method == "POST":
        try:
            call_command("check_owasp_projects")
            messages.success(request, "Successfully synced OWASP GitHub projects.")
        except Exception as e:
            messages.error(request, f"Error syncing OWASP GitHub projects: {str(e)}")
    return redirect("stats_dashboard")


def check_owasp_compliance(request):
    if request.method == "POST":
        url = request.POST.get("url", "").strip()
        if not url:
            messages.error(request, "Please provide a valid URL")
            return redirect("check_owasp_compliance")

        # Validate URL format and accessibility
        try:
            if not url.startswith(("http://", "https://")):
                url = "https://" + url

            parsed = urlparse(url)
            hostname = parsed.hostname
            if not hostname:
                raise ValidationError("Invalid hostname")

            # Prevent SSRF by validating hostname
            addr_info = socket.getaddrinfo(hostname, None)
            for info in addr_info:
                ip = info[4][0]
                ip_obj = ipaddress.ip_address(ip)
                if (
                    ip_obj.is_private
                    or ip_obj.is_loopback
                    or ip_obj.is_reserved
                    or ip_obj.is_multicast
                    or ip_obj.is_link_local
                    or ip_obj.is_unspecified
                ):
                    raise ValidationError("Invalid IP address")

            # Create safe URL with only scheme, netloc and path
            safe_url = f"{parsed.scheme}://{parsed.netloc}{parsed.path}"

            # Parse URL to determine if it's a GitHub repository
            is_github = hostname and (hostname == "github.com" or hostname.endswith(".github.com"))
            is_owasp_org = (
                hostname
                and (hostname == "github.com" or hostname.endswith(".github.com"))
                and "/owasp" in parsed.path.lower()
            )

            # Fetch and analyze website content with proper verification
            response = requests.get(safe_url, timeout=10, verify=True)
            soup = BeautifulSoup(response.text.lower(), "html.parser")
            content = soup.get_text().lower()

            # Check for OWASP mentions and links
            has_owasp_mention = "owasp" in content
            has_project_link = any(
                "owasp.org/www-project-" in link.get("href", "").lower() for link in soup.find_all("a")
            )

            # Check for dates to determine if content is up-to-date
            date_patterns = [
                r"\b\d{4}-\d{2}-\d{2}\b",  # YYYY-MM-DD
                r"\b\d{2}/\d{2}/\d{4}\b",  # DD/MM/YYYY
                r"\b(?:jan|feb|mar|apr|may|jun|jul|aug|sep|oct|nov|dec)[a-z]* \d{1,2},? \d{4}\b",  # Month DD, YYYY
            ]
            has_dates = any(re.search(pattern, content, re.IGNORECASE) for pattern in date_patterns)

            # Check for potential paywall indicators
            paywall_indicators = [
                "premium",
                "subscription",
                "upgrade to",
                "paid version",
                "enterprise plan",
                "pro version",
            ]
            has_paywall_indicators = any(indicator in content for indicator in paywall_indicators)

            # Compile recommendations
            recommendations = []
            if not is_owasp_org:
                recommendations.append("Project should be hosted under the OWASP GitHub organization")
            if not has_owasp_mention:
                recommendations.append("Website should clearly state it is an OWASP project")
            if not has_project_link:
                recommendations.append("Website should link to the OWASP project page")
            if has_paywall_indicators:
                recommendations.append("Check if the project has features behind a paywall")

            context = {
                "url": url,
                "github_compliance": {
                    "github_hosted": is_github,
                    "under_owasp_org": is_owasp_org,
                },
                "website_compliance": {
                    "has_owasp_mention": has_owasp_mention,
                    "has_project_link": has_project_link,
                    "has_dates": has_dates,
                },
                "vendor_neutrality": {
                    "possible_paywall": has_paywall_indicators,
                },
                "recommendations": recommendations,
                "overall_status": "compliant" if not recommendations else "needs_improvement",
            }

            return render(request, "check_owasp_compliance.html", context)

        except (ValidationError, socket.gaierror, ValueError) as e:
            messages.error(request, "Invalid or inaccessible URL provided")
            return redirect("check_owasp_compliance")
        except requests.exceptions.RequestException:
            messages.error(request, "Could not access the provided URL")
            return redirect("check_owasp_compliance")

    return render(request, "check_owasp_compliance.html")


def management_commands(request):
    # Get list of available management commands
    available_commands = []

    # Get the date 30 days ago for stats
    thirty_days_ago = timezone.now() - timezone.timedelta(days=30)

    # Get sort parameter from request
    sort_param = request.GET.get("sort", "name")
    reverse = False

    # Check if sort parameter starts with '-' (descending order)
    if sort_param.startswith("-"):
        reverse = True
        sort_key = sort_param[1:]  # Remove the '-' prefix
    else:
        sort_key = sort_param

    # Validate sort key
    valid_sort_keys = ["name", "last_run", "status", "run_count", "activity"]
    if sort_key not in valid_sort_keys:
        sort_key = "name"
        sort_param = "name"

    for name, app_name in get_commands().items():
        # Only include commands from the website app and exclude initsuperuser
        if (
            app_name == "website"
            and name != "initsuperuser"
            and name != "generate_sample_data"
            and not name.startswith("run_")
        ):
            command_class = load_command_class(app_name, name)
            help_text = getattr(command_class, "help", "").split("\n")[0]
            command_info = {
                "name": name,
                "help_text": help_text,
            }

            # Get command arguments if they exist
            command_args = []
            if hasattr(command_class, "add_arguments"):
                # Create a parser to capture arguments
                from argparse import ArgumentParser

                parser = ArgumentParser()
                # Fix: Call add_arguments directly on the command instance
                command_class.add_arguments(parser)

                # Extract argument information
                for action in parser._actions:
                    if action.dest != "help":  # Skip the default help action
                        arg_info = {
                            "name": action.dest,
                            "flags": ", ".join(action.option_strings),
                            "help": action.help,
                            "required": action.required,
                            "default": action.default if action.default != argparse.SUPPRESS else None,
                            "type": action.type.__name__ if action.type else "str",
                        }
                        command_args.append(arg_info)

            command_info["arguments"] = command_args

            # Get command logs if they exist
            log = ManagementCommandLog.objects.filter(command_name=name).first()
            if log:
                command_info.update(
                    {
                        "last_run": log.last_run,
                        "last_success": log.success,
                        "run_count": log.run_count,
                    }
                )

            # Get stats data for the past 30 days if it exists
            stats_data = []

            # Create a dictionary to store values for each day in the 30-day period
            date_range = []
            date_values = {}

            # Generate all dates in the 30-day range
            for i in range(30):
                date = (timezone.now() - timezone.timedelta(days=29 - i)).date()
                date_range.append(date)
                date_values[date.isoformat()] = 0

            # Get actual stats data
            daily_stats = DailyStats.objects.filter(name=name, created__gte=thirty_days_ago).order_by("created")

            # Fill in the values we have
            max_value = 1  # Minimum value to avoid division by zero
            total_activity = 0  # Track total activity for sorting
            for stat in daily_stats:
                try:
                    value = int(stat.value)
                    date_key = stat.created.date().isoformat()
                    date_values[date_key] = value
                    total_activity += value
                    if value > max_value:
                        max_value = value
                except (ValueError, TypeError, KeyError):
                    pass

            # Convert to list format for the template
            for date in date_range:
                date_key = date.isoformat()
                stats_data.append(
                    {
                        "date": date_key,
                        "value": date_values.get(date_key, 0),
                        "height_percent": (date_values.get(date_key, 0) / max_value) * 100 if max_value > 0 else 0,
                    }
                )

            command_info["stats_data"] = stats_data
            command_info["max_value"] = max_value
            command_info["total_activity"] = total_activity
            available_commands.append(command_info)

    # Sort the commands based on the sort parameter
    def sort_commands(cmd):
        if sort_key == "name":
            return cmd["name"]
        elif sort_key == "last_run":
            return cmd.get("last_run", timezone.datetime.min.replace(tzinfo=pytz.UTC))
        elif sort_key == "status":
            # Sort by success status (True comes after False in ascending order)
            return cmd.get("last_success", False)
        elif sort_key == "run_count":
            return cmd.get("run_count", 0)
        elif sort_key == "activity":
            return cmd.get("total_activity", 0)
        else:
            return cmd["name"]

    commands = sorted(available_commands, key=sort_commands, reverse=reverse)

    return render(request, "management_commands.html", {"commands": commands, "sort": sort_param, "reverse": reverse})


def run_management_command(request):
    if request.method == "POST":
        # Check if user is superuser
        if not request.user.is_superuser:
            if request.headers.get("X-Requested-With") == "XMLHttpRequest":
                return JsonResponse({"success": False, "error": "Only superusers can run management commands."})
            messages.error(request, "Only superusers can run management commands.")
            return redirect("management_commands")

        command = request.POST.get("command")
        logging.info(f"Running command: {command}")

        try:
            # Only allow running commands from the website app and exclude initsuperuser
            app_name = get_commands().get(command)
            if app_name != "website" or command == "initsuperuser":
                msg = f"Command {command} is not allowed to run from the web interface"
                if request.headers.get("X-Requested-With") == "XMLHttpRequest":
                    return JsonResponse({"success": False, "error": msg})
                messages.error(request, msg)
                return redirect("management_commands")

            # Get or create the command log
            log_entry, created = ManagementCommandLog.objects.get_or_create(
                command_name=command, defaults={"run_count": 0, "success": False, "last_run": timezone.now()}
            )

            # Update the log entry
            log_entry.run_count += 1
            log_entry.last_run = timezone.now()
            log_entry.save()

            # Collect command arguments from POST data
            command_args = []
            command_kwargs = {}

            # Get the command class to check for arguments
            command_class = load_command_class(app_name, command)

            # Create a parser to capture arguments
            if hasattr(command_class, "add_arguments"):
                from argparse import ArgumentParser

                parser = ArgumentParser()
                # Fix: Call add_arguments directly on the command instance
                command_class.add_arguments(parser)

                # Extract argument information and collect values from POST
                for action in parser._actions:
                    if action.dest != "help":  # Skip the default help action
                        arg_name = action.dest
                        arg_value = request.POST.get(arg_name)

                        if arg_value:
                            # Convert to appropriate type if needed
                            if action.type:
                                try:
                                    if action.type == int:
                                        arg_value = int(arg_value)
                                    elif action.type == float:
                                        arg_value = float(arg_value)
                                    elif action.type == bool:
                                        arg_value = arg_value.lower() in ("true", "yes", "1")
                                except (ValueError, TypeError):
                                    warning_msg = (
                                        f"Could not convert argument '{arg_name}' to type "
                                        f"{action.type.__name__}. Using as string."
                                    )
                                    if request.headers.get("X-Requested-With") == "XMLHttpRequest":
                                        return JsonResponse({"success": False, "error": warning_msg})
                                    messages.warning(request, warning_msg)

                            # Add to args or kwargs based on whether it's a positional or optional argument
                            if action.option_strings:  # It's an optional argument
                                command_kwargs[arg_name] = arg_value
                            else:  # It's a positional argument
                                command_args.append(arg_value)

            # Run the command with collected arguments
            try:
                # Capture command output
                import sys
                from io import StringIO

                # Redirect stdout to capture output
                old_stdout = sys.stdout
                sys.stdout = mystdout = StringIO()

                call_command(command, *command_args, **command_kwargs)

                # Get the output and restore stdout
                output = mystdout.getvalue()
                sys.stdout = old_stdout

                log_entry.success = True
                log_entry.save()

                # Record execution in DailyStats
                try:
                    # Get existing stats for today
                    today = timezone.now().date()
                    daily_stat, created = DailyStats.objects.get_or_create(
                        name=command,
                        created__date=today,
                        defaults={"value": "1", "created": timezone.now(), "modified": timezone.now()},
                    )

                    if not created:
                        # Increment the value
                        try:
                            current_value = int(daily_stat.value)
                            daily_stat.value = str(current_value + 1)
                            daily_stat.modified = timezone.now()
                            daily_stat.save()
                        except (ValueError, TypeError):
                            # If value is not an integer, set it to 1
                            daily_stat.value = "1"
                            daily_stat.modified = timezone.now()
                            daily_stat.save()
                except Exception as stats_error:
                    logging.error(f"Error updating DailyStats: {str(stats_error)}")

                if request.headers.get("X-Requested-With") == "XMLHttpRequest":
                    return JsonResponse({"success": True, "output": output})

                messages.success(request, f"Command '{command}' executed successfully.")
            except Exception as e:
                log_entry.success = False
                log_entry.save()

                error_msg = f"Error executing command '{command}': {str(e)}"
                logging.error(error_msg)

                if request.headers.get("X-Requested-With") == "XMLHttpRequest":
                    return JsonResponse({"success": False, "error": error_msg})

                messages.error(request, error_msg)

        except Exception as e:
            error_msg = f"Error: {str(e)}"
            logging.error(error_msg)

            if request.headers.get("X-Requested-With") == "XMLHttpRequest":
                return JsonResponse({"success": False, "error": error_msg})

            messages.error(request, error_msg)

    return redirect("management_commands")


def template_list(request):
    from django.core.cache import cache
    from django.core.paginator import Paginator
    from django.db.models import Sum
    from django.urls import URLPattern, URLResolver, get_resolver

    # Get search and filter parameters
    search_query = request.GET.get("search", "")
    filter_by = request.GET.get("filter", "all")
    sort = request.GET.get("sort", "name")
    direction = request.GET.get("dir", "asc")
    page = request.GET.get("page", 1)

    def get_templates_from_dir(directory):
        # Try to get from cache first
        cache_key = f"template_list_{directory}_{search_query}_{filter_by}"
        cached_templates = cache.get(cache_key)
        if cached_templates is not None:
            return cached_templates

        templates = []
        for template_name in os.listdir(directory):
            if template_name.endswith(".html"):
                if search_query and search_query.lower() not in template_name.lower():
                    continue

                template_path = os.path.join(directory, template_name)
                modified_time = datetime.fromtimestamp(os.path.getmtime(template_path))

                # Get view count from IP table with caching
                view_count_key = f"template_views_{template_name}"
                view_count = cache.get(view_count_key)
                if view_count is None:
                    view_count = (
                        IP.objects.filter(
                            Q(path__endswith=f"/{template_name}") | Q(path__endswith=f"/templates/{template_name}")
                        ).aggregate(total_views=Sum("count"))["total_views"]
                        or 0
                    )
                    cache.set(view_count_key, view_count, 3600)  # Cache for 1 hour

                github_url = f"https://github.com/OWASP/BLT/blob/main/website/templates/{template_name}"

                # Check template contents with caching
                template_info_key = f"template_info_{template_name}"
                template_info = cache.get(template_info_key)

                if template_info is None:
                    with open(template_path, "r") as f:
                        content = f.read()
                        template_info = {
                            "has_sidenav": '{% include "includes/sidenav.html" %}' in content,
                            "extends_base": '{% extends "base.html" %}' in content,
                            "has_style_tags": "<style" in content,
                        }
                    cache.set(template_info_key, template_info, 3600)  # Cache for 1 hour

                # Filter based on user selection
                if filter_by != "all":
                    if filter_by == "with_sidenav" and not template_info["has_sidenav"]:
                        continue
                    if filter_by == "with_base" and not template_info["extends_base"]:
                        continue
                    if filter_by == "with_styles" and not template_info["has_style_tags"]:
                        continue

                # Check if template has a URL (cached)
                url_key = f"template_url_{template_name}"
                template_url = cache.get(url_key)
                if template_url is None:
                    template_url = check_template_url(template_name)
                    cache.set(url_key, template_url, 3600)  # Cache for 1 hour

                templates.append(
                    {
                        "name": template_name,
                        "path": template_path,
                        "url": template_url,
                        "modified": modified_time,
                        "views": view_count,
                        "github_url": github_url,
                        "has_sidenav": template_info["has_sidenav"],
                        "extends_base": template_info["extends_base"],
                        "has_style_tags": template_info["has_style_tags"],
                    }
                )

        # Cache the results
        cache.set(cache_key, templates, 300)  # Cache for 5 minutes
        return templates

    def check_template_url(template_name):
        resolver = get_resolver()
        template_base_name = template_name.replace(".html", "")

        for pattern in resolver.url_patterns:
            if isinstance(pattern, URLResolver):
                url = check_template_url_in_patterns(pattern.url_patterns, template_name)
                if url:
                    return url
            elif isinstance(pattern, URLPattern):
                url = check_pattern(pattern, template_name, template_base_name)
                if url:
                    return url
        return None

    def check_pattern(pattern, template_name, template_base_name):
        pattern_path = str(pattern.pattern) if pattern.pattern else ""
        pattern_name = getattr(pattern, "name", "")

        if hasattr(pattern.callback, "view_class"):
            view_class = pattern.callback.view_class
            if hasattr(view_class, "template_name") and view_class.template_name in (template_name, template_base_name):
                return "/" + str(pattern.pattern).lstrip("^").rstrip("$")

        if any(
            [
                pattern_path == template_base_name,
                pattern_path and pattern_path.replace("-", "_") == template_base_name,
                pattern_name == template_base_name,
                pattern_name and pattern_name.replace("-", "_") == template_base_name,
            ]
        ):
            return "/" + str(pattern.pattern).lstrip("^").rstrip("$")

        return None

    def check_template_url_in_patterns(urlpatterns, template_name):
        template_base_name = template_name.replace(".html", "")
        for pattern in urlpatterns:
            if isinstance(pattern, URLResolver):
                url = check_template_url_in_patterns(pattern.url_patterns, template_name)
                if url:
                    return url
            elif isinstance(pattern, URLPattern):
                url = check_pattern(pattern, template_name, template_base_name)
                if url:
                    return url
        return None

    template_dirs = []
    main_template_dir = os.path.join(settings.BASE_DIR, "website", "templates")

    if os.path.exists(main_template_dir):
        template_dirs.append({"name": "Main Templates", "templates": get_templates_from_dir(main_template_dir)})

    for subdir in os.listdir(main_template_dir):
        subdir_path = os.path.join(main_template_dir, subdir)
        if os.path.isdir(subdir_path) and not subdir.startswith("__"):
            template_dirs.append(
                {"name": f"{subdir.title()} Templates", "templates": get_templates_from_dir(subdir_path)}
            )

    # Calculate total templates
    total_templates = sum(len(dir["templates"]) for dir in template_dirs)

    # Sort templates in each directory
    for dir in template_dirs:
        dir["templates"].sort(key=lambda x: (x.get(sort, ""), x["name"]), reverse=direction == "desc")

    # Flatten templates for pagination
    all_templates = []
    for dir in template_dirs:
        all_templates.extend([(dir["name"], template) for template in dir["templates"]])

    # Paginate results
    paginator = Paginator(all_templates, 20)  # Show 20 templates per page
    try:
        templates_page = paginator.page(page)
    except (PageNotAnInteger, EmptyPage):
        templates_page = paginator.page(1)

    return render(
        request,
        "template_list.html",
        {
            "template_dirs": template_dirs,
            "total_templates": total_templates,
            "sort": sort,
            "direction": direction,
            "base_dir": settings.BASE_DIR,
            "search_query": search_query,
            "filter_by": filter_by,
            "page_obj": templates_page,
            "filter_options": [
                {"value": "all", "label": "All Templates"},
                {"value": "with_sidenav", "label": "With Sidenav"},
                {"value": "with_base", "label": "Extends Base"},
                {"value": "with_styles", "label": "With Style Tags"},
            ],
        },
    )


def is_admin_url(path):
    """Check if a URL path is an admin URL"""
    if not path:  # Handle None or empty paths
        return False
    admin_url = settings.ADMIN_URL.strip("/")
    return path.startswith(f"/{admin_url}/") or admin_url in path


def website_stats(request):
    """View to show view counts for each URL route"""
    import json
    from collections import defaultdict
    from datetime import timedelta

    from django.db.models import Sum
    from django.urls import get_resolver
    from django.utils import timezone

    # Get all URL patterns
    resolver = get_resolver()
    url_patterns = resolver.url_patterns

    # Dictionary to store view counts
    view_stats = defaultdict(int)

    # Get admin URL for filtering
    admin_url = settings.ADMIN_URL.strip("/")

    # Get all IP records and group by path, excluding admin URLs
    ip_records = (
        IP.objects.exclude(path__startswith=f"/{admin_url}/")
        .values("path")
        .annotate(total_views=Sum("count"))
        .order_by("-total_views")
    )

    # Map paths to their view counts
    for record in ip_records:
        path = record["path"]
        if not is_admin_url(path):  # Additional check for admin URLs
            view_stats[path] = record["total_views"]

    # Get last 30 days of traffic data, excluding admin URLs
    thirty_days_ago = timezone.now() - timedelta(days=30)
    daily_views = (
        IP.objects.exclude(path__startswith=f"/{admin_url}/")
        .filter(created__gte=thirty_days_ago)
        .values("created__date")
        .annotate(daily_count=Sum("count"))
        .order_by("created__date")
    )

    # Prepare chart data
    dates = []
    views = []
    for day in daily_views:
        dates.append(day["created__date"].strftime("%Y-%m-%d"))
        views.append(day["daily_count"])

    # Get unique visitors (unique IPs), excluding admin URLs
    unique_visitors = IP.objects.exclude(path__startswith=admin_url).values("address").distinct().count()

    total_views = sum(view_stats.values())

    # Calculate traffic status
    if len(views) >= 2:
        last_day = views[-1] if views else 0
        prev_day = views[-2] if len(views) > 1 else 0
        if last_day < prev_day * 0.5:  # More than 50% drop
            status = "danger"
        elif last_day < prev_day * 0.8:  # More than 20% drop
            status = "warning"
        else:
            status = "normal"
    else:
        status = "normal"

    # Get top 50 user agents
    user_agents = (
        IP.objects.exclude(path__startswith=f"/{admin_url}/")
        .exclude(agent__isnull=True)
        .values("agent")
        .annotate(total_count=Sum("count"), last_request=models.Max("created"))
        .order_by("-total_count")[:50]
    )

    # Count unique user agents
    unique_agents_count = (
        IP.objects.exclude(path__startswith=f"/{admin_url}/")
        .exclude(agent__isnull=True)
        .values("agent")
        .distinct()
        .count()
    )

    # Collect URL pattern info
    url_info = []

    def process_patterns(patterns, parent_path=""):
        for pattern in patterns:
            if hasattr(pattern, "url_patterns"):
                # This is a URL resolver (includes), process its patterns
                process_patterns(pattern.url_patterns, parent_path + str(pattern.pattern))
            else:
                # This is a URL pattern
                full_path = parent_path + str(pattern.pattern)

                # Skip admin URLs
                if is_admin_url(full_path):
                    continue

                view_name = (
                    pattern.callback.__name__ if hasattr(pattern.callback, "__name__") else str(pattern.callback)
                )
                if hasattr(pattern.callback, "view_class"):
                    view_name = pattern.callback.view_class.__name__

                # Get view count for this path
                view_count = 0
                for path, count in view_stats.items():
                    if path and path.strip("/") and full_path.strip("/"):
                        if path.strip("/").endswith(full_path.strip("/")) or full_path.strip("/").endswith(
                            path.strip("/")
                        ):
                            view_count += count

                url_info.append({"path": full_path, "view_name": view_name, "view_count": view_count})

    process_patterns(url_patterns)

    # Sort by view count descending
    url_info.sort(key=lambda x: x["view_count"], reverse=True)

    # Web traffic stats
    web_stats = {
        "dates": json.dumps(dates),
        "views": json.dumps(views),
        "total_views": total_views,
        "unique_visitors": unique_visitors,
        "date": timezone.now(),
        "status": status,
        "total_urls": len(url_info),  # Add total URL count
    }

    context = {
        "url_info": url_info,
        "total_views": total_views,
        "web_stats": web_stats,
        "user_agents": user_agents,
        "unique_agents_count": unique_agents_count,
    }

    return render(request, "website_stats.html", context)


class CustomSocialAccountDisconnectView(BaseSocialAccountDisconnectView):
    def get_queryset(self):
        if getattr(self, "swagger_fake_view", False):
            return SocialAccount.objects.none()
        return super().get_queryset()


class MapView(ListView):
    template_name = "map.html"
    context_object_name = "locations"

    def get_queryset(self):
        # Get the marker type from query params, default to 'organizations'
        marker_type = self.request.GET.get("type", "organizations")

        if marker_type == "organizations":
            return Organization.objects.filter(
                latitude__isnull=False, longitude__isnull=False, is_active=True
            ).order_by("-created")
        # Add more types here as needed
        return []

    def get_context_data(self, **kwargs):
        context = super().get_context_data(**kwargs)
        marker_type = self.request.GET.get("type", "organizations")

        context["marker_type"] = marker_type
        context["marker_types"] = [
            {
                "id": "organizations",
                "name": "Organizations",
                "icon": "fa-building",
                "description": "View organizations around the world",
            },
            # Add more marker types here as needed
        ]

        return context


class RoadmapView(TemplateView):
    template_name = "roadmap.html"

    def get_context_data(self, **kwargs):
        context = super().get_context_data(**kwargs)

        milestones = [
            {
                "title": "📺 BLTV - BLT Eduction",
                "due_date": "No due date",
                "last_updated": "about 3 hours ago",
                "description": "Add an educational component to BLT so that users can learn along w…",
                "progress": "100%",
                "open": 0,
                "closed": 1,
            },
            {
                "title": "🚀 Code Reviewer Leaderboard",
                "due_date": "No due date",
                "last_updated": "1 day ago",
                "description": "Here's an Emoji Code Reviewer Leaderboard idea, ranking reviewers b…",
                "progress": "50%",
                "open": 1,
                "closed": 1,
            },
            {
                "title": "Bid on Issues",
                "due_date": "No due date",
                "last_updated": "1 day ago",
                "description": "",
                "progress": "0%",
                "open": 1,
                "closed": 0,
            },
            {
                "title": "🏠 Improvements",
                "due_date": "No due date",
                "last_updated": "5 days ago",
                "description": "",
                "progress": "46%",
                "open": 7,
                "closed": 6,
            },
            {
                "title": "🔒 Protection Of Online Privacy",
                "due_date": "No due date",
                "last_updated": "8 days ago",
                "description": "Web Monitoring System Implementation Plan Overview Enhances user tr…",
                "progress": "88%",
                "open": 1,
                "closed": 8,
            },
            {
                "title": "🧠 AI",
                "due_date": "No due date",
                "last_updated": "10 days ago",
                "description": "",
                "progress": "50%",
                "open": 1,
                "closed": 1,
            },
            {
                "title": "🔧 App Improvements",
                "due_date": "No due date",
                "last_updated": "10 days ago",
                "description": "",
                "progress": "0%",
                "open": 16,
                "closed": 0,
            },
            {
                "title": "🛡️ OWASP tools",
                "due_date": "No due date",
                "last_updated": "10 days ago",
                "description": "",
                "progress": "0%",
                "open": 2,
                "closed": 0,
            },
            {
                "title": "🧰 Extension Improvements",
                "due_date": "No due date",
                "last_updated": "10 days ago",
                "description": "",
                "progress": "0%",
                "open": 4,
                "closed": 0,
            },
            {
                "title": "🏆 Sponsorship in app",
                "due_date": "No due date",
                "last_updated": "10 days ago",
                "description": "",
                "progress": "0%",
                "open": 0,
                "closed": 0,
            },
            {
                "title": "🎤 GitHub Sportscaster",
                "due_date": "No due date",
                "last_updated": "10 days ago",
                "description": "",
                "progress": "0%",
                "open": 1,
                "closed": 0,
            },
            {
                "title": "🥗 Daily Check-ins",
                "due_date": "No due date",
                "last_updated": "10 days ago",
                "description": "New Project: Fresh - Daily Check-In Component for BLT Fresh is a pr…",
                "progress": "18%",
                "open": 9,
                "closed": 2,
            },
            {
                "title": "🔥 Time Tracking",
                "due_date": "No due date",
                "last_updated": "10 days ago",
                "description": "Simplified Project: Sizzle - Multi-Platform Time Tracking for BLT P…",
                "progress": "12%",
                "open": 14,
                "closed": 2,
            },
            {
                "title": "🛡️ Trademark Defense",
                "due_date": "No due date",
                "last_updated": "10 days ago",
                "description": "Protects brand integrity and legal standing, important for long-ter…",
                "progress": "30%",
                "open": 7,
                "closed": 3,
            },
            {
                "title": "🏢 Organization Portal in App",
                "due_date": "No due date",
                "last_updated": "11 days ago",
                "description": "",
                "progress": "0%",
                "open": 1,
                "closed": 0,
            },
            {
                "title": "💌 Invites in app",
                "due_date": "No due date",
                "last_updated": "11 days ago",
                "description": "",
                "progress": "0%",
                "open": 1,
                "closed": 0,
            },
            {
                "title": "🌍 Banned Apps Simulation in app",
                "due_date": "No due date",
                "last_updated": "11 days ago",
                "description": "Simulate app behavior in countries with restrictions to ensure compliance "
                "and accessibility.",
                "progress": "0%",
                "open": 1,
                "closed": 0,
            },
            {
                "title": "🤖 Slack Bot 2.0",
                "due_date": "No due date",
                "last_updated": "11 days ago",
                "description": "",
                "progress": "0%",
                "open": 12,
                "closed": 0,
            },
            {
                "title": "🚀 OWASP BLT Adventures",
                "due_date": "No due date",
                "last_updated": "11 days ago",
                "description": "",
                "progress": "0%",
                "open": 1,
                "closed": 0,
            },
            {
                "title": "🌐 Organizations",
                "due_date": "No due date",
                "last_updated": "11 days ago",
                "description": "Project: Refactor BLT Website to Combine Companies and Teams into O…",
                "progress": "0%",
                "open": 4,
                "closed": 0,
            },
            {
                "title": "🔧 Maintenance",
                "due_date": "No due date",
                "last_updated": "11 days ago",
                "description": "General maintenance issues",
                "progress": "50%",
                "open": 16,
                "closed": 16,
            },
            {
                "title": "Bug / Issue / Project tools",
                "due_date": "No due date",
                "last_updated": "11 days ago",
                "description": "",
                "progress": "0%",
                "open": 1,
                "closed": 0,
            },
            {
                "title": "🏆 Gamification",
                "due_date": "No due date",
                "last_updated": "11 days ago",
                "description": "Project Summary: Gamification Integration for BLT Platform The gami…",
                "progress": "15%",
                "open": 17,
                "closed": 3,
            },
            {
                "title": "GSOC tools",
                "due_date": "No due date",
                "last_updated": "11 days ago",
                "description": "",
                "progress": "0%",
                "open": 3,
                "closed": 0,
            },
            {
                "title": "🚀🎨🔄 Tailwind Migration",
                "due_date": "No due date",
                "last_updated": "11 days ago",
                "description": "Migrate the remaining pages to tailwind "
                "https://blt.owasp.org/template_list/?sort=has_style_tags",
                "progress": "0%",
                "open": 1,
                "closed": 0,
            },
            {
                "title": "🐞 New Issue Detail Page",
                "due_date": "No due date",
                "last_updated": "13 days ago",
                "description": "Improves issue tracking efficiency and developer experience on the site.",
                "progress": "66%",
                "open": 3,
                "closed": 6,
            },
            {
                "title": "🥓 BACON",
                "due_date": "No due date",
                "last_updated": "21 days ago",
                "description": "🥓 BACON: Blockchain Assisted Contribution Network BACON is a cuttin…",
                "progress": "50%",
                "open": 7,
                "closed": 7,
            },
            {
                "title": "💰 Multi-Crypto Donations",
                "due_date": "No due date",
                "last_updated": "about 1 month ago",
                "description": "Overview: The Decentralized Multi-Crypto Payment Integration featur…",
                "progress": "25%",
                "open": 6,
                "closed": 2,
            },
            {
                "title": "💡 Suggestions",
                "due_date": "No due date",
                "last_updated": "about 1 month ago",
                "description": "",
                "progress": "50%",
                "open": 1,
                "closed": 1,
            },
            {
                "title": "💸 Pledge",
                "due_date": "No due date",
                "last_updated": "3 months ago",
                "description": "",
                "progress": "0%",
                "open": 1,
                "closed": 0,
            },
            {
                "title": "🌘Dark Mode",
                "due_date": "No due date",
                "last_updated": "3 months ago",
                "description": "",
                "progress": "0%",
                "open": 1,
                "closed": 0,
            },
            {
                "title": "👷 Contributor Ranking",
                "due_date": "No due date",
                "last_updated": "3 months ago",
                "description": "🌞💻🥉 Shows contributor github username, commits, issues opened, issu…",
                "progress": "80%",
                "open": 1,
                "closed": 4,
            },
            {
                "title": "✅ Bug Verifiers",
                "due_date": "No due date",
                "last_updated": "3 months ago",
                "description": "Ensures bug fixes are valid and effective, maintaining site integrity.",
                "progress": "50%",
                "open": 1,
                "closed": 1,
            },
            {
                "title": "🤖 Artificial Intelligence",
                "due_date": "No due date",
                "last_updated": "7 months ago",
                "description": "",
                "progress": "100%",
                "open": 0,
                "closed": 2,
            },
            {
                "title": "🕹️ Penteston Integration",
                "due_date": "No due date",
                "last_updated": "7 months ago",
                "description": "Enhances site security through integrated pentesting tools. We will…",
                "progress": "0%",
                "open": 1,
                "closed": 0,
            },
            {
                "title": "🔔 Follower notifications",
                "due_date": "No due date",
                "last_updated": "7 months ago",
                "description": "The feature would allow users to follow a company's bug reports and…",
                "progress": "0%",
                "open": 1,
                "closed": 0,
            },
            {
                "title": "📊 Review Queue",
                "due_date": "No due date",
                "last_updated": "7 months ago",
                "description": "Streamlines content moderation, improving site quality.",
                "progress": "0%",
                "open": 3,
                "closed": 0,
            },
            {
                "title": "🕵️ Private Bug Bounties",
                "due_date": "No due date",
                "last_updated": "7 months ago",
                "description": "Allows companies to conduct private, paid bug bounties in a non-com…",
                "progress": "25%",
                "open": 3,
                "closed": 1,
            },
            {
                "title": "📡 Cyber Dashboard",
                "due_date": "No due date",
                "last_updated": "7 months ago",
                "description": "🌞💻🥉 a comprehensive dashboard of stats and information for organiza…",
                "progress": "0%",
                "open": 13,
                "closed": 0,
            },
            {
                "title": "🪝 Webhooks",
                "due_date": "No due date",
                "last_updated": "7 months ago",
                "description": "automate the synchronization of issue statuses between GitHub and t…",
                "progress": "0%",
                "open": 2,
                "closed": 0,
            },
            {
                "title": "🔸 Modern Front-End Redesign with React & Tailwind CSS (~350h)",
                "due_date": "No due date",
                "last_updated": "",
                "description": "A complete redesign of BLT's interface, improving accessibility, usability, "
                "and aesthetics. The new front-end will be built with React and Tailwind CSS, "
                "ensuring high performance while maintaining a lightweight architecture under "
                "100MB. Dark mode will be the default, with full responsiveness and an enhanced "
                "user experience.",
                "progress": "0%",
                "open": 0,
                "closed": 0,
            },
            {
                "title": "🔸 Organization Dashboard – Enhanced Vulnerability & Bug Management (~350h)",
                "due_date": "No due date",
                "last_updated": "",
                "description": "Redesign and expand the organization dashboard to provide seamless management of bug "
                "bounties, security reports, and contributor metrics. Features will include advanced "
                "filtering, real-time analytics, and improved collaboration tools for security teams.",
                "progress": "0%",
                "open": 0,
                "closed": 0,
            },
            {
                "title": "🔸 Secure API Development & Migration to Django Ninja (~350h)",
                "due_date": "No due date",
                "last_updated": "",
                "description": "Migrate our existing and develop a secure, well-documented API with automated "
                "security tests to support the new front-end. This may involve migrating from Django "
                "Rest Framework to Django Ninja for improved performance, maintainability, and API "
                "efficiency.",
                "progress": "0%",
                "open": 0,
                "closed": 0,
            },
            {
                "title": "🔸 Gamification & Blockchain Rewards System (Ordinals & Solana) (~350h)",
                "due_date": "No due date",
                "last_updated": "",
                "description": "Introduce GitHub-integrated contribution tracking that rewards security "
                "researchers with Bitcoin Ordinals and Solana-based incentives. This will "
                "integrate with other parts of the website as well such as daily check-ins "
                "and code quality. Gamification elements such as badges, leaderboards, and "
                "contribution tiers will encourage engagement and collaboration in "
                "open-source security.",
                "progress": "0%",
                "open": 0,
                "closed": 0,
            },
            {
                "title": "🔸 Decentralized Bidding System for Issues (Bitcoin Cash Integration) (~350h)",
                "due_date": "No due date",
                "last_updated": "",
                "description": "Create a decentralized system where developers can bid on GitHub issues "
                "using Bitcoin Cash, ensuring direct transactions between contributors and "
                "project owners without BLT handling funds.",
                "progress": "0%",
                "open": 0,
                "closed": 0,
            },
            {
                "title": "🔸 AI-Powered Code Review & Smart Prioritization System for Maintainers (~350h)",
                "due_date": "No due date",
                "last_updated": "",
                "description": "Develop an AI-driven GitHub assistant that analyzes pull requests, detects "
                "security vulnerabilities, and provides real-time suggestions for improving "
                "code quality. A smart prioritization system will help maintainers rank issues "
                "based on urgency, community impact, and dependencies.",
                "progress": "0%",
                "open": 0,
                "closed": 0,
            },
            {
                "title": "🔸 Enhanced Slack Bot & Automation System (~350h)",
                "due_date": "No due date",
                "last_updated": "",
                "description": "Expand the BLT Slack bot to automate vulnerability tracking, send real-time "
                "alerts for new issues, and integrate GitHub notifications and contributor "
                "activity updates for teams. prioritize them based on community engagement, "
                "growth and securing worldwide applications",
                "progress": "0%",
                "open": 0,
                "closed": 0,
            },
        ]

        context["milestones"] = milestones
        context["milestone_count"] = len(milestones)
        return context<|MERGE_RESOLUTION|>--- conflicted
+++ resolved
@@ -1,8 +1,5 @@
-<<<<<<< HEAD
 import ipaddress
-=======
 import argparse
->>>>>>> d3d226bf
 import json
 import logging
 import os
