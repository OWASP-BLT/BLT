import json
import os
import subprocess
import tracemalloc
import urllib
from datetime import timedelta

import psutil
import requests
import requests.exceptions
from allauth.socialaccount.providers.facebook.views import FacebookOAuth2Adapter
from allauth.socialaccount.providers.github.views import GitHubOAuth2Adapter
from allauth.socialaccount.providers.google.views import GoogleOAuth2Adapter
from allauth.socialaccount.providers.oauth2.client import OAuth2Client
from dj_rest_auth.registration.views import SocialConnectView, SocialLoginView
from django.apps import apps
from django.conf import settings
from django.contrib import messages
from django.contrib.auth.decorators import login_required
from django.core.cache import cache
from django.core.exceptions import FieldError
from django.core.files.base import ContentFile
from django.core.files.storage import default_storage
from django.db import connection
from django.db.models import Count, Q, Sum
from django.db.models.functions import TruncDate
from django.http import Http404, HttpResponse, JsonResponse
from django.shortcuts import render
from django.urls import reverse
from django.utils import timezone
from django.utils.decorators import method_decorator
from django.views.decorators.csrf import csrf_exempt
from django.views.decorators.http import require_GET
from django.views.generic import TemplateView, View
from django_redis import get_redis_connection

from blt import settings
from website.models import (
    Badge,
    Domain,
    Issue,
    Organization,
    PRAnalysisReport,
    Project,
    Repo,
    SlackBotActivity,
    Suggestion,
    SuggestionVotes,
    Tag,
    UserBadge,
    UserProfile,
    Wallet,
)
from website.utils import analyze_pr_content, fetch_github_data, safe_redirect_allowed, save_analysis_report

# from website.bot import conversation_chain, is_api_key_valid, load_vector_store


# ----------------------------------------------------------------------------------
# 1) Helper function to measure memory usage by module using tracemalloc
# ----------------------------------------------------------------------------------


def memory_usage_by_module(limit=1000):
    """
    Returns a list of (filename, size_in_bytes) for the top
    `limit` files by allocated memory, using tracemalloc.
    """
    # tracemalloc.start()
    try:
        snapshot = tracemalloc.take_snapshot()
    except Exception as e:
        print("Error taking memory snapshot: ", e)
        return []
    print("Memory snapshot taken. and it is: ", snapshot)

    stats = snapshot.statistics("traceback")
    for stat in stats[:10]:
        print(stat.traceback.format())
        print(f"Memory: {stat.size / 1024:.2f} KB")

    # Group memory usage by filename
    stats = snapshot.statistics("filename")
    module_usage = {}

    for stat in stats:
        print("stat is: ", stat)
        if stat.traceback:
            filename = stat.traceback[0].filename
            # Accumulate memory usage
            module_usage[filename] = module_usage.get(filename, 0) + stat.size

    # Sort by highest usage
    sorted_by_usage = sorted(module_usage.items(), key=lambda x: x[1], reverse=True)[:limit]

    tracemalloc.stop()
    return sorted_by_usage


# ----------------------------------------------------------------------------------
# 2) Example: Calculate your service/application status
# ----------------------------------------------------------------------------------

DAILY_REQUEST_LIMIT = 10
vector_store = None


def check_status(request):
    """
    Status check function with configurable components.
    Enable/disable specific checks using the CONFIG constants.
    """
    # Configuration flags
    CHECK_BITCOIN = False
    CHECK_SENDGRID = False
    CHECK_GITHUB = False
    CHECK_OPENAI = False
    CHECK_MEMORY = True
    CHECK_DATABASE = False
    CHECK_REDIS = False
    CHECK_SLACK_BOT = True
    CACHE_TIMEOUT = 60

    status_data = cache.get("service_status")

    if not status_data:
        status_data = {
            "bitcoin": None if not CHECK_BITCOIN else False,
            "bitcoin_block": None,
            "sendgrid": None if not CHECK_SENDGRID else False,
            "github": None if not CHECK_GITHUB else False,
            "openai": None if not CHECK_OPENAI else False,
            "db_connection_count": None if not CHECK_DATABASE else 0,
            "redis_stats": {} if not CHECK_REDIS else {},
            "slack_bot": {},
        }

        if CHECK_MEMORY:
            status_data.update(
                {
                    "memory_info": psutil.virtual_memory()._asdict(),
                    "top_memory_consumers": [],
                    "memory_profiling": {},
                    "memory_by_module": [],
                }
            )

        # Bitcoin RPC check
        if CHECK_BITCOIN:
            bitcoin_rpc_user = os.getenv("BITCOIN_RPC_USER")
            bitcoin_rpc_password = os.getenv("BITCOIN_RPC_PASSWORD")
            bitcoin_rpc_host = os.getenv("BITCOIN_RPC_HOST", "127.0.0.1")
            bitcoin_rpc_port = os.getenv("BITCOIN_RPC_PORT", "8332")

            try:
                print("Checking Bitcoin RPC...")
                response = requests.post(
                    f"http://{bitcoin_rpc_host}:{bitcoin_rpc_port}",
                    json={
                        "jsonrpc": "1.0",
                        "id": "curltest",
                        "method": "getblockchaininfo",
                        "params": [],
                    },
                    auth=(bitcoin_rpc_user, bitcoin_rpc_password),
                    timeout=5,
                )
                if response.status_code == 200:
                    status_data["bitcoin"] = True
                    status_data["bitcoin_block"] = response.json().get("result", {}).get("blocks")
            except requests.exceptions.RequestException as e:
                print(f"Bitcoin RPC Error: {e}")

        # SendGrid API check
        if CHECK_SENDGRID:
            sendgrid_api_key = os.getenv("SENDGRID_API_KEY")
            if sendgrid_api_key:
                try:
                    print("Checking SendGrid API...")
                    response = requests.get(
                        "https://api.sendgrid.com/v3/user/account",
                        headers={"Authorization": f"Bearer {sendgrid_api_key}"},
                        timeout=5,
                    )
                    status_data["sendgrid"] = response.status_code == 200
                except requests.exceptions.RequestException as e:
                    print(f"SendGrid API Error: {e}")

        # GitHub API check
        if CHECK_GITHUB:
            github_token = os.getenv("GITHUB_TOKEN")
            if github_token:
                try:
                    print("Checking GitHub API...")
                    response = requests.get(
                        "https://api.github.com/user/repos",
                        headers={"Authorization": f"token {github_token}"},
                        timeout=5,
                    )
                    status_data["github"] = response.status_code == 200
                except requests.exceptions.RequestException as e:
                    print(f"GitHub API Error: {e}")

        # OpenAI API check
        if CHECK_OPENAI:
            openai_api_key = os.getenv("OPENAI_API_KEY")
            if openai_api_key:
                try:
                    print("Checking OpenAI API...")
                    response = requests.get(
                        "https://api.openai.com/v1/models",
                        headers={"Authorization": f"Bearer {openai_api_key}"},
                        timeout=5,
                    )
                    status_data["openai"] = response.status_code == 200
                except requests.exceptions.RequestException as e:
                    print(f"OpenAI API Error: {e}")

        # Memory usage checks
        if CHECK_MEMORY:
            print("Getting memory usage information...")
            tracemalloc.start()

            # Get top memory consumers
            for proc in psutil.process_iter(["pid", "name", "memory_info"]):
                try:
                    proc_info = proc.info
                    proc_info["memory_info"] = proc_info["memory_info"]._asdict()
                    status_data["top_memory_consumers"].append(proc_info)
                except (
                    psutil.NoSuchProcess,
                    psutil.AccessDenied,
                    psutil.ZombieProcess,
                ):
                    pass

            status_data["top_memory_consumers"] = sorted(
                status_data["top_memory_consumers"],
                key=lambda x: x["memory_info"]["rss"],
                reverse=True,
            )[:5]

            # Memory profiling info
            current, peak = tracemalloc.get_traced_memory()
            status_data["memory_profiling"]["current"] = current
            status_data["memory_profiling"]["peak"] = peak
            tracemalloc.stop()

        # Database connection check
        if CHECK_DATABASE:
            print("Getting database connection count...")
            if settings.DATABASES.get("default", {}).get("ENGINE") == "django.db.backends.postgresql":
                with connection.cursor() as cursor:
                    cursor.execute("SELECT COUNT(*) FROM pg_stat_activity WHERE state = 'active'")
                    status_data["db_connection_count"] = cursor.fetchone()[0]

        # Redis stats
        if CHECK_REDIS:
            print("Getting Redis stats...")
            try:
                redis_client = get_redis_connection("default")
                status_data["redis_stats"] = redis_client.info()
            except Exception as e:
                print(f"Redis error or not supported: {e}")

        # Slack bot activity metrics
        if CHECK_SLACK_BOT:
            last_24h = timezone.now() - timedelta(hours=24)

            # Get bot activity metrics
            bot_metrics = {
                "total_activities": SlackBotActivity.objects.count(),
                "last_24h_activities": SlackBotActivity.objects.filter(created__gte=last_24h).count(),
                "success_rate": (
                    SlackBotActivity.objects.filter(success=True).count() / SlackBotActivity.objects.count() * 100
                    if SlackBotActivity.objects.exists()
                    else 0
                ),
                "workspace_count": SlackBotActivity.objects.values("workspace_id").distinct().count(),
                "recent_activities": list(
                    SlackBotActivity.objects.filter(created__gte=last_24h)
                    .values("activity_type", "workspace_name", "created", "success")
                    .order_by("-created")[:5]
                ),
                "activity_types": {
                    activity_type: count
                    for activity_type, count in SlackBotActivity.objects.values("activity_type")
                    .annotate(count=Count("id"))
                    .values_list("activity_type", "count")
                },
            }

            status_data["slack_bot"] = bot_metrics

        # Cache the results
        cache.set("service_status", status_data, timeout=CACHE_TIMEOUT)

    return render(request, "status_page.html", {"status": status_data})


def github_callback(request):
    ALLOWED_HOSTS = ["github.com"]
    params = urllib.parse.urlencode(request.GET)
    url = f"{settings.CALLBACK_URL_FOR_GITHUB}?{params}"
    return safe_redirect_allowed(url, ALLOWED_HOSTS)


def google_callback(request):
    ALLOWED_HOSTS = ["accounts.google.com"]
    params = urllib.parse.urlencode(request.GET)
    url = f"{settings.CALLBACK_URL_FOR_GOOGLE}?{params}"
    return safe_redirect_allowed(url, ALLOWED_HOSTS)


def facebook_callback(request):
    ALLOWED_HOSTS = ["www.facebook.com"]
    params = urllib.parse.urlencode(request.GET)
    url = f"{settings.CALLBACK_URL_FOR_FACEBOOK}?{params}"
    return safe_redirect_allowed(url, ALLOWED_HOSTS)


def find_key(request, token):
    if token == os.environ.get("ACME_TOKEN"):
        return HttpResponse(os.environ.get("ACME_KEY"))
    for k, v in list(os.environ.items()):
        if v == token and k.startswith("ACME_TOKEN_"):
            n = k.replace("ACME_TOKEN_", "")
            return HttpResponse(os.environ.get("ACME_KEY_%s" % n))
    raise Http404("Token or key does not exist")


def search(request, template="search.html"):
    query = request.GET.get("query")
    stype = request.GET.get("type", "all")
    context = None
    if query is None:
        return render(request, template)
    query = query.strip()

    if stype == "all":
        # Search across multiple models
        organizations = Organization.objects.filter(name__icontains=query)
        issues = Issue.objects.filter(Q(description__icontains=query), hunt=None).exclude(
            Q(is_hidden=True) & ~Q(user_id=request.user.id)
        )[0:20]
        domains = Domain.objects.filter(Q(url__icontains=query), hunt=None)[0:20]
        users = (
            UserProfile.objects.filter(Q(user__username__icontains=query))
            .annotate(total_score=Sum("user__points__score"))
            .order_by("-total_score")[0:20]
        )
        projects = Project.objects.filter(Q(name__icontains=query) | Q(description__icontains=query))
        repos = Repo.objects.filter(Q(name__icontains=query) | Q(description__icontains=query))
        context = {
            "query": query,
            "type": stype,
            "organizations": organizations,
            "issues": issues,
            "domains": domains,
            "users": users,
            "projects": projects,
            "repos": repos,
        }

        for userprofile in users:
            userprofile.badges = UserBadge.objects.filter(user=userprofile.user)
        for org in organizations:
            d = Domain.objects.filter(organization=org).first()
            if d:
                org.absolute_url = d.get_absolute_url()

    elif stype == "issues":
        context = {
            "query": query,
            "type": stype,
            "issues": Issue.objects.filter(Q(description__icontains=query), hunt=None).exclude(
                Q(is_hidden=True) & ~Q(user_id=request.user.id)
            )[0:20],
        }
    elif stype == "domains":
        context = {
            "query": query,
            "type": stype,
            "domains": Domain.objects.filter(Q(url__icontains=query), hunt=None)[0:20],
        }
    elif stype == "users":
        users = (
            UserProfile.objects.filter(Q(user__username__icontains=query))
            .annotate(total_score=Sum("user__points__score"))
            .order_by("-total_score")[0:20]
        )
        for userprofile in users:
            userprofile.badges = UserBadge.objects.filter(user=userprofile.user)
        context = {
            "query": query,
            "type": stype,
            "users": users,
        }
    elif stype == "labels":
        context = {
            "query": query,
            "type": stype,
            "issues": Issue.objects.filter(Q(label__icontains=query), hunt=None).exclude(
                Q(is_hidden=True) & ~Q(user_id=request.user.id)
            )[0:20],
        }
    elif stype == "organizations":
        organizations = Organization.objects.filter(name__icontains=query)

        for org in organizations:
            d = Domain.objects.filter(organization=org).first()
            if d:
                org.absolute_url = d.get_absolute_url()
        context = {
            "query": query,
            "type": stype,
            "organizations": Organization.objects.filter(name__icontains=query),
        }
    elif stype == "projects":
        context = {
            "query": query,
            "type": stype,
            "projects": Project.objects.filter(Q(name__icontains=query) | Q(description__icontains=query)),
        }
    elif stype == "repos":
        context = {
            "query": query,
            "type": stype,
            "repos": Repo.objects.filter(Q(name__icontains=query) | Q(description__icontains=query)),
        }
    elif stype == "tags":
        tags = Tag.objects.filter(name__icontains=query)
        matching_organizations = Organization.objects.filter(tags__in=tags).distinct()
        matching_domains = Domain.objects.filter(tags__in=tags).distinct()
        matching_issues = Issue.objects.filter(tags__in=tags).distinct()
        matching_user_profiles = UserProfile.objects.filter(tags__in=tags).distinct()
        matching_repos = Repo.objects.filter(tags__in=tags).distinct()
        for org in matching_organizations:
            d = Domain.objects.filter(organization=org).first()
            if d:
                org.absolute_url = d.get_absolute_url()
        context = {
            "query": query,
            "type": stype,
            "tags": tags,
            "matching_organizations": matching_organizations,
            "matching_domains": matching_domains,
            "matching_issues": matching_issues,
            "matching_user_profiles": matching_user_profiles,
            "matching_repos": matching_repos,
        }
    elif stype == "languages":
        context = {
            "query": query,
            "type": stype,
            "repos": Repo.objects.filter(primary_language__icontains=query),
        }
    if request.user.is_authenticated:
        context["wallet"] = Wallet.objects.get(user=request.user)
    return render(request, template, context)


# @api_view(["POST"])
# def chatbot_conversation(request):
#     try:
#         today = datetime.now(timezone.utc).date()
#         rate_limit_key = f"global_daily_requests_{today}"
#         request_count = cache.get(rate_limit_key, 0)

#         if request_count >= DAILY_REQUEST_LIMIT:
#             return Response(
#                 {"error": "Daily request limit exceeded."},
#                 status=status.HTTP_429_TOO_MANY_REQUESTS,
#             )

#         question = request.data.get("question", "")
#         if not question:
#             return Response({"error": "Invalid question"}, status=status.HTTP_400_BAD_REQUEST)
#         check_api = is_api_key_valid(os.getenv("OPENAI_API_KEY"))
#         if not check_api:
#             ChatBotLog.objects.create(question=question, answer="Error: Invalid API Key")
#             return Response({"error": "Invalid API Key"}, status=status.HTTP_400_BAD_REQUEST)

#         if not question or not isinstance(question, str):
#             ChatBotLog.objects.create(question=question, answer="Error: Invalid question")
#             return Response({"error": "Invalid question"}, status=status.HTTP_400_BAD_REQUEST)

#         global vector_store
#         if not vector_store:
#             try:
#                 vector_store = load_vector_store()
#             except FileNotFoundError as e:
#                 ChatBotLog.objects.create(
#                     question=question, answer="Error: Vector store not found {e}"
#                 )
#                 return Response(
#                     {"error": "Vector store not found"},
#                     status=status.HTTP_400_BAD_REQUEST,
#                 )
#             except Exception as e:
#                 ChatBotLog.objects.create(question=question, answer=f"Error: {str(e)}")
#                 return Response(
#                     {"error": "Error loading vector store"},
#                     status=status.HTTP_500_INTERNAL_SERVER_ERROR,
#                 )
#             finally:
#                 if not vector_store:
#                     ChatBotLog.objects.create(
#                         question=question, answer="Error: Vector store not loaded"
#                     )
#                     return Response(
#                         {"error": "Vector store not loaded"},
#                         status=status.HTTP_500_INTERNAL_SERVER_ERROR,
#                     )

#         if question.lower() == "exit":
#             if "buffer" in request.session:
#                 del request.session["buffer"]
#             return Response({"answer": "Conversation memory cleared."}, status=status.HTTP_200_OK)

#         crc, memory = conversation_chain(vector_store)
#         if "buffer" in request.session:
#             memory.buffer = request.session["buffer"]

#         try:
#             response = crc.invoke({"question": question})
#         except Exception as e:
#             ChatBotLog.objects.create(question=question, answer=f"Error: {str(e)}")
#             return Response(
#                 {"error": "An internal error has occurred."},
#                 status=status.HTTP_500_INTERNAL_SERVER_ERROR,
#             )
#         cache.set(rate_limit_key, request_count + 1, timeout=86400)  # Timeout set to one day
#         request.session["buffer"] = memory.buffer

#         ChatBotLog.objects.create(question=question, answer=response["answer"])
#         return Response({"answer": response["answer"]}, status=status.HTTP_200_OK)

#     except Exception as e:
#         ChatBotLog.objects.create(
#             question=request.data.get("question", ""), answer=f"Error: {str(e)}"
#         )
#         return Response(
#             {"error": "An internal error has occurred."},
#             status=status.HTTP_500_INTERNAL_SERVER_ERROR,
#         )


@login_required
def vote_suggestions(request):
    if request.method == "POST":
        user = request.userblt_tomato
        data = json.loads(request.body)
        suggestion_id = data.get("suggestion_id")
        suggestion = Suggestion.objects.get(id=suggestion_id)
        up_vote = data.get("up_vote")
        down_vote = data.get("down_vote")
        voted = SuggestionVotes.objects.filter(user=user, suggestion=suggestion).exists()
        if not voted:
            up_vote = True if up_vote else False
            down_vote = True if down_vote else False

            if up_vote or down_vote:
                voted = SuggestionVotes.objects.create(
                    user=user,
                    suggestion=suggestion,
                    up_vote=up_vote,
                    down_vote=down_vote,
                )

                if up_vote:
                    suggestion.up_votes += 1
                if down_vote:
                    suggestion.down_votes += 1
        else:
            if not up_vote:
                suggestion.up_votes -= 1
            if down_vote is False:
                suggestion.down_votes -= 1

            voted = SuggestionVotes.objects.filter(user=user, suggestion=suggestion).delete()

            if up_vote:
                voted = SuggestionVotes.objects.create(user=user, suggestion=suggestion, up_vote=True, down_vote=False)
                suggestion.up_votes += 1

            if down_vote:
                voted = SuggestionVotes.objects.create(user=user, suggestion=suggestion, down_vote=True, up_vote=False)
                suggestion.down_votes += 1

            suggestion.save()

        response = {
            "success": True,
            "up_vote": suggestion.up_votes,
            "down_vote": suggestion.down_votes,
        }
        return JsonResponse(response)

    return JsonResponse({"success": False, "error": "Invalid request method"}, status=402)


@login_required
def set_vote_status(request):
    if request.method == "POST":
        user = request.user
        data = json.loads(request.body)
        id = data.get("id")
        try:
            suggestion = Suggestion.objects.get(id=id)
        except Suggestion.DoesNotExist:
            return JsonResponse({"success": False, "error": "Suggestion not found"}, status=404)

        up_vote = SuggestionVotes.objects.filter(suggestion=suggestion, user=user, up_vote=True).exists()
        down_vote = SuggestionVotes.objects.filter(suggestion=suggestion, user=user, down_vote=True).exists()

        response = {"up_vote": up_vote, "down_vote": down_vote}
        return JsonResponse(response)

    return JsonResponse({"success": False, "error": "Invalid request method"}, status=400)


<<<<<<< HEAD
import json
import os

import requests
from django.contrib import messages
from django.contrib.auth.decorators import login_required
from django.http import JsonResponse
from django.shortcuts import render
from giturlparse import parse


@login_required
=======
>>>>>>> 3840df4a
def add_suggestions(request):
    if request.method == "POST":
        user = request.user if request.user.is_authenticated else None
        data = json.loads(request.body)
        title = data.get("title")
        description = data.get("description", "")
<<<<<<< HEAD
        organization_id = data.get("organization")
        if title and description and user:
=======
        if title and description:
>>>>>>> 3840df4a
            suggestion = Suggestion(user=user, title=title, description=description)
            if organization_id:
                try:
                    organization = Organization.objects.get(id=organization_id)
                except Organization.DoesNotExist:
                    organization = None
            else:
                organization = None
            suggestion = Suggestion(
                user=user, title=title, description=description, organization=organization
            )
            suggestion.save()
            messages.success(request, "Suggestion added successfully.")

            # GitHub issue creation
            github_repo_url = os.environ.get("GITHUB_REPO_URL")
            github_token = os.environ.get("GITHUB_ACCESS_TOKEN")

            github_url = github_repo_url.replace("https", "git").replace("http", "git") + ".git"
            p = parse(github_url)

            url = "https://api.github.com/repos/%s/%s/issues" % (p.owner, p.repo)

            organization_name = organization.name if organization else ""
            organization_text = f" for company: {organization_name}" if organization else ""
            suggestion = {
                "title": title,
                "body": description + "\n\n" + " Suggested by " + str(user) + organization_text,
                "milestone": 42,
            }

            if github_repo_url and github_token:
                response = requests.post(
                    url, json.dumps(suggestion), headers={"Authorization": "token " + github_token}
                )

                if response.status_code == 201:
                    messages.success(
                        request, "Suggestion added successfully and GitHub issue created."
                    )
                else:
                    messages.warning(request, "Suggestion added but failed to create GitHub issue.")
            else:
                messages.warning(request, "Suggestion added but GitHub settings are missing.")

            return JsonResponse({"status": "success"})
        else:
            messages.error(request, "Please fill all the fields.")
            return JsonResponse({"status": "error"}, status=400)
    else:
        return JsonResponse({"status": "error", "message": "Method not allowed"}, status=405)

    organizations = Organization.objects.all()
    return render(request, "suggestions/add_suggestion.html", {"organizations": organizations})


class GoogleLogin(SocialLoginView):
    adapter_class = GoogleOAuth2Adapter
    client_class = OAuth2Client

    @property
    def callback_url(self):
        return self.request.build_absolute_uri(reverse("google_callback"))


class GithubLogin(SocialLoginView):
    adapter_class = GitHubOAuth2Adapter
    client_class = OAuth2Client

    @property
    def callback_url(self):
        return self.request.build_absolute_uri(reverse("github_callback"))


class FacebookConnect(SocialConnectView):
    adapter_class = FacebookOAuth2Adapter
    client_class = OAuth2Client

    @property
    def callback_url(self):
        return self.request.build_absolute_uri(reverse("facebook_callback"))


class GithubConnect(SocialConnectView):
    adapter_class = GitHubOAuth2Adapter
    client_class = OAuth2Client

    @property
    def callback_url(self):
        return self.request.build_absolute_uri(reverse("github_callback"))


class GoogleConnect(SocialConnectView):
    adapter_class = GoogleOAuth2Adapter
    client_class = OAuth2Client

    @property
    def callback_url(self):
        return self.request.build_absolute_uri(reverse("google_callback"))


class FacebookLogin(SocialLoginView):
    adapter_class = FacebookOAuth2Adapter
    client_class = OAuth2Client

    @property
    def callback_url(self):
        return self.request.build_absolute_uri(reverse("facebook_callback"))


class UploadCreate(View):
    template_name = "index.html"

    @method_decorator(csrf_exempt)
    def dispatch(self, request, *args, **kwargs):
        return super(UploadCreate, self).dispatch(request, *args, **kwargs)

    def post(self, request, *args, **kwargs):
        data = request.FILES.get("image")
        result = default_storage.save("uploads/" + self.kwargs["hash"] + ".png", ContentFile(data.read()))
        return JsonResponse({"status": result})


class StatsDetailView(TemplateView):
    template_name = "stats.html"

    def get_historical_counts(self, model):
        date_field_map = {
            "Issue": "created",
            "UserProfile": "created",
            "Comment": "created_date",
            "Hunt": "created",
            "Domain": "created",
            "Organization": "created",
            "Project": "created",
            "Contribution": "created",
            "TimeLog": "created",
            "ActivityLog": "created",
            "DailyStatusReport": "created",
            "Suggestion": "created",
            "SuggestionVotes": "created",
            "Bid": "created",
            "Monitor": "created",
            "Payment": "created",
            "Transaction": "created",
            "InviteFriend": "created",
            "Points": "created",
            "Winner": "created",
            "Wallet": "created",
            "BaconToken": "date_awarded",
            "IP": "created",
            "ChatBotLog": "created",
        }

        date_field = date_field_map.get(model.__name__, "created")
        dates = []
        counts = []

        try:
            date_counts = (
                model.objects.annotate(date=TruncDate(date_field))
                .values("date")
                .annotate(count=Count("id"))
                .order_by("date")
            )
            for entry in date_counts:
                dates.append(entry["date"].strftime("%Y-%m-%d"))
                counts.append(entry["count"])
        except FieldError:
            return [], []

        return dates, counts

    def get_context_data(self, *args, **kwargs):
        context = super().get_context_data(*args, **kwargs)
        stats_data = []

        known_icons = {
            "Issue": "fas fa-bug",
            "User": "fas fa-users",
            "Hunt": "fas fa-crosshairs",
            "Domain": "fas fa-globe",
            "ExtensionUser": "fas fa-puzzle-piece",
            "Subscription": "fas fa-envelope",
            "Organization": "fas fa-building",
            "HuntPrize": "fas fa-gift",
            "IssueScreenshot": "fas fa-camera",
            "Winner": "fas fa-trophy",
            "Points": "fas fa-star",
            "InviteFriend": "fas fa-envelope-open",
            "UserProfile": "fas fa-id-badge",
            "IP": "fas fa-network-wired",
            "OrganizationAdmin": "fas fa-user-tie",
            "Transaction": "fas fa-exchange-alt",
            "Payment": "fas fa-credit-card",
            "ContributorStats": "fas fa-chart-bar",
            "Monitor": "fas fa-desktop",
            "Bid": "fas fa-gavel",
            "ChatBotLog": "fas fa-robot",
            "Suggestion": "fas fa-lightbulb",
            "SuggestionVotes": "fas fa-thumbs-up",
            "Contributor": "fas fa-user-friends",
            "Project": "fas fa-project-diagram",
            "Contribution": "fas fa-hand-holding-heart",
            "BaconToken": "fas fa-coins",
        }

        for model in apps.get_models():
            if model._meta.abstract or model._meta.proxy:
                continue
            model_name = model.__name__

            try:
                dates, counts = self.get_historical_counts(model)
                trend = counts[-1] - counts[-2] if len(counts) >= 2 else 0
                total_count = model.objects.count()

                stats_data.append(
                    {
                        "label": model_name,
                        "count": total_count,
                        "icon": known_icons.get(model_name, "fas fa-database"),
                        "history": json.dumps(counts),
                        "dates": json.dumps(dates),
                        "trend": trend,
                    }
                )
            except Exception:
                continue

        context["stats"] = sorted(stats_data, key=lambda x: x["count"], reverse=True)
        return context


def view_suggestions(request):
    suggestion = Suggestion.objects.all()
    organizations = Organization.objects.all()
    return render(
        request,
        "feature_suggestion.html",
        {"suggestions": suggestion, "organizations": organizations},
    )


def sitemap(request):
    random_domain = Domain.objects.order_by("?").first()
    return render(request, "sitemap.html", {"random_domain": random_domain})


def badge_list(request):
    badges = Badge.objects.all()
    badges = Badge.objects.annotate(user_count=Count("userbadge"))
    return render(request, "badges.html", {"badges": badges})


def sponsor_view(request):
    from bitcash.network import NetworkAPI

    def get_bch_balance(address):
        try:
            balance_satoshis = NetworkAPI.get_balance(address)
            balance_bch = balance_satoshis / 100000000  # Convert from satoshis to BCH
            return balance_bch
        except Exception as e:
            print(f"An error occurred: {e}")
            return None

    bch_address = "bitcoincash:qr5yccf7j4dpjekyz3vpawgaarl352n7yv5d5mtzzc"
    balance = get_bch_balance(bch_address)
    if balance is not None:
        print(f"Balance of {bch_address}: {balance} BCH")

    return render(request, "sponsor.html", context={"balance": balance})


def donate_view(request):
    return render(request, "donate.html")


@require_GET
def robots_txt(request):
    lines = [
        "User-Agent: *",
        "Allow: /",
    ]
    return HttpResponse("\n".join(lines), content_type="text/plain")


def get_last_commit_date():
    try:
        return (
            subprocess.check_output(
                ["git", "log", "-1", "--format=%cd"],
                cwd=os.path.dirname(os.path.dirname(__file__)),
            )
            .decode("utf-8")
            .strip()
        )
    except FileNotFoundError:
        return "Not available"


def submit_roadmap_pr(request):
    if request.method == "POST":
        pr_link = request.POST.get("pr_link")
        issue_link = request.POST.get("issue_link")

        if not pr_link or not issue_link:
            return JsonResponse({"error": "Both PR and issue links are required."}, status=400)

        pr_parts = pr_link.split("/")
        issue_parts = issue_link.split("/")
        owner, repo = pr_parts[3], pr_parts[4]
        pr_number, issue_number = pr_parts[-1], issue_parts[-1]

        pr_data = fetch_github_data(owner, repo, "pulls", pr_number)
        roadmap_data = fetch_github_data(owner, repo, "issues", issue_number)

        if "error" in pr_data or "error" in roadmap_data:
            return JsonResponse(
                {"error": (f"Failed to fetch PR or roadmap data: " f"{pr_data.get('error', 'Unknown error')}")},
                status=500,
            )

        analysis = analyze_pr_content(pr_data, roadmap_data)
        save_analysis_report(pr_link, issue_link, analysis)
        return JsonResponse({"message": "PR submitted successfully"})

    return render(request, "submit_roadmap_pr.html")


def view_pr_analysis(request):
    reports = PRAnalysisReport.objects.all()
    return render(request, "view_pr_analysis.html", {"reports": reports})


def home(request):
    # last_commit = get_last_commit_date()
    return render(request, "home.html", {"last_commit": ""})


def handler404(request, exception):
    return render(request, "404.html", {}, status=404)


def handler500(request, exception=None):
    return render(request, "500.html", {}, status=500)<|MERGE_RESOLUTION|>--- conflicted
+++ resolved
@@ -620,33 +620,18 @@
     return JsonResponse({"success": False, "error": "Invalid request method"}, status=400)
 
 
-<<<<<<< HEAD
-import json
-import os
-
-import requests
-from django.contrib import messages
-from django.contrib.auth.decorators import login_required
-from django.http import JsonResponse
-from django.shortcuts import render
-from giturlparse import parse
+
 
 
 @login_required
-=======
->>>>>>> 3840df4a
 def add_suggestions(request):
     if request.method == "POST":
         user = request.user if request.user.is_authenticated else None
         data = json.loads(request.body)
         title = data.get("title")
         description = data.get("description", "")
-<<<<<<< HEAD
         organization_id = data.get("organization")
         if title and description and user:
-=======
-        if title and description:
->>>>>>> 3840df4a
             suggestion = Suggestion(user=user, title=title, description=description)
             if organization_id:
                 try:
