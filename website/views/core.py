import argparse
import json
import logging
import os
import re
import subprocess
import tracemalloc
from datetime import datetime, timedelta
from urllib.parse import urlparse

import psutil
import pytz
import redis
import requests
import requests.exceptions
from allauth.socialaccount.models import SocialAccount
from allauth.socialaccount.providers.facebook.views import FacebookOAuth2Adapter
from allauth.socialaccount.providers.github.views import GitHubOAuth2Adapter
from allauth.socialaccount.providers.google.views import GoogleOAuth2Adapter
from allauth.socialaccount.providers.oauth2.client import OAuth2Client
from bs4 import BeautifulSoup
from dj_rest_auth.registration.views import SocialAccountDisconnectView as BaseSocialAccountDisconnectView
from dj_rest_auth.registration.views import SocialConnectView, SocialLoginView
from django.apps import apps
from django.conf import settings
from django.contrib import messages
from django.contrib.auth.decorators import login_required
from django.core.cache import cache
from django.core.exceptions import FieldError
from django.core.files.base import ContentFile
from django.core.files.storage import default_storage
from django.core.management import call_command, get_commands, load_command_class
from django.db import connection, models
from django.db.models import Case, Count, DecimalField, F, Q, Sum, Value, When
from django.db.models.functions import Coalesce, TruncDate
from django.http import Http404, HttpResponse, JsonResponse
from django.shortcuts import redirect, render
from django.urls import reverse
from django.utils import timezone
from django.utils.decorators import method_decorator
from django.views.decorators.csrf import csrf_exempt
from django.views.decorators.http import require_GET, require_POST
from django.views.generic import ListView, TemplateView, View

from website.models import (
    IP,
    Activity,
    Badge,
    DailyStats,
    Domain,
    ForumCategory,
    ForumComment,
    ForumPost,
    ForumVote,
    Hunt,
    InviteFriend,
    Issue,
    ManagementCommandLog,
    Organization,
    Points,
    PRAnalysisReport,
    Project,
    Repo,
    SlackBotActivity,
    Tag,
    User,
    UserBadge,
    UserProfile,
    Wallet,
)
from website.utils import analyze_pr_content, fetch_github_data, rebuild_safe_url, save_analysis_report

# from website.bot import conversation_chain, is_api_key_valid, load_vector_store

logger = logging.getLogger(__name__)


# ----------------------------------------------------------------------------------
# 1) Helper function to measure memory usage by module using tracemalloc
# ----------------------------------------------------------------------------------


def memory_usage_by_module(limit=1000):
    """
    Returns a list of (filename, size_in_bytes) for the top
    `limit` files by allocated memory, using tracemalloc.
    """
    # tracemalloc.start()
    try:
        snapshot = tracemalloc.take_snapshot()
    except Exception as e:
        logger.error(f"Error taking memory snapshot: {e}")
        return []
    logger.debug(f"Memory snapshot taken: {snapshot}")

    stats = snapshot.statistics("traceback")
    for stat in stats[:10]:
        logger.debug(stat.traceback.format())
        logger.debug(f"Memory: {stat.size / 1024:.2f} KB")

    # Group memory usage by filename
    stats = snapshot.statistics("filename")
    module_usage = {}

    for stat in stats:
        logger.debug(f"stat is: {stat}")
        if stat.traceback:
            filename = stat.traceback[0].filename
            # Accumulate memory usage
            module_usage[filename] = module_usage.get(filename, 0) + stat.size

    # Sort by highest usage
    sorted_by_usage = sorted(module_usage.items(), key=lambda x: x[1], reverse=True)[:limit]

    tracemalloc.stop()
    return sorted_by_usage


# ----------------------------------------------------------------------------------
# 2) Example: Calculate your service/application status
# ----------------------------------------------------------------------------------

DAILY_REQUEST_LIMIT = 10
vector_store = None


def status_page(request):
    """
    Status check function with configurable components.
    Enable/disable specific checks using the CONFIG constants.
    """
    # Configuration flags
    CHECK_BITCOIN = False
    CHECK_SENDGRID = True
    CHECK_GITHUB = True
    CHECK_OPENAI = True
    CHECK_MEMORY = True
    CHECK_DATABASE = True
    CHECK_REDIS = True
    CHECK_SLACK_BOT = True
    CACHE_TIMEOUT = 60

    status_data = cache.get("service_status")

    if not status_data:
        status_data = {
            "bitcoin": None if not CHECK_BITCOIN else False,
            "bitcoin_block": None,
            "sendgrid": None if not CHECK_SENDGRID else False,
            "github": None if not CHECK_GITHUB else False,
            "openai": None if not CHECK_OPENAI else False,
            "db_connection_count": None if not CHECK_DATABASE else 0,
            "redis_stats": (
                {
                    "status": "Not configured",
                    "version": None,
                    "connected_clients": None,
                    "used_memory_human": None,
                }
                if not CHECK_REDIS
                else {}
            ),
            "slack_bot": {},
            "management_commands": [],
            "available_commands": [],
        }

        if CHECK_MEMORY:
            status_data.update(
                {
                    "memory_info": psutil.virtual_memory()._asdict(),
                    "top_memory_consumers": [],
                    "memory_profiling": {},
                    "memory_by_module": [],
                }
            )

        # Get management command logs
        command_logs = (
            ManagementCommandLog.objects.values("command_name")
            .distinct()
            .annotate(
                last_run=models.Max("last_run"),
                last_success=models.ExpressionWrapper(models.Q(success=True), output_field=models.BooleanField()),
                run_count=models.Count("id"),
            )
            .order_by("command_name")
        )

        status_data["management_commands"] = list(command_logs)

        # Get list of available management commands
        available_commands = []
        for name, app_name in get_commands().items():
            # Only include commands from the website app
            if app_name == "website":
                command_class = load_command_class(app_name, name)
                command_info = {
                    "name": name,
                    "help_text": getattr(command_class, "help", "").split("\n")[0],
                }

                # Get command logs if they exist
                log = ManagementCommandLog.objects.filter(command_name=name).first()
                if log:
                    command_info.update(
                        {
                            "last_run": log.last_run,
                            "last_success": log.success,
                            "run_count": log.run_count,
                        }
                    )

                available_commands.append(command_info)

        commands = sorted(available_commands, key=lambda x: x["name"])
        status_data["available_commands"] = commands

        # Bitcoin RPC check
        if CHECK_BITCOIN:
            bitcoin_rpc_user = os.getenv("BITCOIN_RPC_USER")
            bitcoin_rpc_password = os.getenv("BITCOIN_RPC_PASSWORD")
            bitcoin_rpc_host = os.getenv("BITCOIN_RPC_HOST", "127.0.0.1")
            bitcoin_rpc_port = os.getenv("BITCOIN_RPC_PORT", "8332")

            try:
                logger.debug("Checking Bitcoin RPC...")
                response = requests.post(
                    f"http://{bitcoin_rpc_host}:{bitcoin_rpc_port}",
                    json={
                        "jsonrpc": "1.0",
                        "id": "curltest",
                        "method": "getblockchaininfo",
                        "params": [],
                    },
                    auth=(bitcoin_rpc_user, bitcoin_rpc_password),
                    timeout=5,
                )
                if response.status_code == 200:
                    status_data["bitcoin"] = True
                    status_data["bitcoin_block"] = response.json().get("result", {}).get("blocks")
            except requests.exceptions.RequestException as e:
                logger.error(f"Bitcoin RPC Error: {e}")

        # SendGrid API check
        if CHECK_SENDGRID:
            sendgrid_api_key = os.getenv("SENDGRID_PASSWORD")
            if sendgrid_api_key:
                try:
                    logger.debug("Checking SendGrid API...")
                    response = requests.get(
                        "https://api.sendgrid.com/v3/user/account",
                        headers={"Authorization": f"Bearer {sendgrid_api_key}"},
                        timeout=5,
                    )
                    status_data["sendgrid"] = response.status_code == 200
                except requests.exceptions.RequestException as e:
                    logger.error(f"SendGrid API Error: {e}")

        # GitHub API check
        if CHECK_GITHUB:
            github_token = os.getenv("GITHUB_TOKEN")
            if github_token:
                try:
                    logger.debug("Checking GitHub API...")
                    # Check basic API access
                    response = requests.get(
                        "https://api.github.com/user/repos",
                        headers={"Authorization": f"token {github_token}"},
                        timeout=5,
                    )
                    status_data["github"] = response.status_code == 200

                    # Get rate limit information
                    rate_limit_response = requests.get(
                        "https://api.github.com/rate_limit",
                        headers={"Authorization": f"token {github_token}"},
                        timeout=5,
                    )

                    if rate_limit_response.status_code == 200:
                        rate_limit_data = rate_limit_response.json()
                        status_data["github_rate_limit"] = {
                            "core": rate_limit_data.get("resources", {}).get("core", {}),
                            "search": rate_limit_data.get("resources", {}).get("search", {}),
                            "graphql": rate_limit_data.get("resources", {}).get("graphql", {}),
                            "integration_manifest": rate_limit_data.get("resources", {}).get(
                                "integration_manifest", {}
                            ),
                            "code_scanning_upload": rate_limit_data.get("resources", {}).get(
                                "code_scanning_upload", {}
                            ),
                        }

                        # Add recent API calls history from cache if available
                        github_api_history = cache.get("github_api_history", [])
                        status_data["github_api_history"] = github_api_history

                        # Add current rate limit to history
                        current_time = datetime.now().strftime("%Y-%m-%d %H:%M:%S")
                        core_rate_limit = rate_limit_data.get("resources", {}).get("core", {})

                        if core_rate_limit:
                            new_entry = {
                                "timestamp": current_time,
                                "remaining": core_rate_limit.get("remaining", 0),
                                "limit": core_rate_limit.get("limit", 0),
                                "used": core_rate_limit.get("used", 0),
                                "reset": core_rate_limit.get("reset", 0),
                            }

                            # Add to history and keep last 50 entries
                            github_api_history.append(new_entry)
                            if len(github_api_history) > 50:
                                github_api_history = github_api_history[-50:]

                            # Update cache
                            cache.set("github_api_history", github_api_history, 86400)  # Cache for 24 hours
                    else:
                        status_data["github_rate_limit"] = None
                except requests.exceptions.RequestException as e:
                    logger.error(f"GitHub API Error: {e}")
                    status_data["github_rate_limit"] = None

        # OpenAI API check
        if CHECK_OPENAI:
            openai_api_key = os.getenv("OPENAI_API_KEY", "sk-proj-1234567890")
            if openai_api_key:
                try:
                    logger.debug("Checking OpenAI API...")
                    response = requests.get(
                        "https://api.openai.com/v1/models",
                        headers={"Authorization": f"Bearer {openai_api_key}"},
                        timeout=5,
                    )
                    status_data["openai"] = response.status_code == 200
                except requests.exceptions.RequestException as e:
                    logger.error(f"OpenAI API Error: {e}")

        # Memory usage checks
        if CHECK_MEMORY:
            logger.debug("Getting memory usage information...")
            tracemalloc.start()

            # Get top memory consumers
            for proc in psutil.process_iter(["pid", "name", "memory_info"]):
                try:
                    proc_info = proc.info
                    proc_info["memory_info"] = proc_info["memory_info"]._asdict()
                    status_data["top_memory_consumers"].append(proc_info)
                except (
                    psutil.NoSuchProcess,
                    psutil.AccessDenied,
                    psutil.ZombieProcess,
                ):
                    pass

            status_data["top_memory_consumers"] = sorted(
                status_data["top_memory_consumers"],
                key=lambda x: x["memory_info"]["rss"],
                reverse=True,
            )[:5]

            # Memory profiling info
            current, peak = tracemalloc.get_traced_memory()
            status_data["memory_profiling"]["current"] = current
            status_data["memory_profiling"]["peak"] = peak
            tracemalloc.stop()

        # Database connection check
        if CHECK_DATABASE:
            logger.debug("Getting database connection count...")
            if settings.DATABASES.get("default", {}).get("ENGINE") == "django.db.backends.postgresql":
                with connection.cursor() as cursor:
                    cursor.execute("SELECT COUNT(*) FROM pg_stat_activity WHERE state = 'active'")
                    status_data["db_connection_count"] = cursor.fetchone()[0]

        # Redis stats
        if CHECK_REDIS:
            logger.debug("Getting Redis stats...")
            redis_url = os.environ.get("REDISCLOUD_URL")

            if redis_url:
                try:
                    # Parse Redis URL
                    parsed_url = urlparse(redis_url)
                    redis_host = parsed_url.hostname or "localhost"
                    redis_port = parsed_url.port or 6379
                    redis_password = parsed_url.password
                    redis_db = 0  # Default database

                    # Create Redis client
                    redis_client = redis.Redis(
                        host=redis_host,
                        port=redis_port,
                        password=redis_password,
                        db=redis_db,
                        socket_timeout=2.0,  # 2 second timeout
                    )

                    # Test connection and get info
                    info = redis_client.info()
                    status_data["redis_stats"] = {
                        "status": "Connected",
                        "version": info.get("redis_version"),
                        "connected_clients": info.get("connected_clients"),
                        "used_memory_human": info.get("used_memory_human"),
                        "uptime_days": info.get("uptime_in_days"),
                    }
                except (redis.ConnectionError, redis.TimeoutError) as e:
                    status_data["redis_stats"] = {
                        "status": "Connection failed",
                        "error": str(e),
                    }
                except Exception as e:
                    status_data["redis_stats"] = {
                        "status": "Error",
                        "error": str(e),
                    }
            else:
                status_data["redis_stats"] = {
                    "status": "Not configured",
                    "error": "REDISCLOUD_URL not set",
                }

        # Slack bot activity metrics
        if CHECK_SLACK_BOT:
            last_24h = timezone.now() - timedelta(hours=24)

            # Get last activity
            last_activity = SlackBotActivity.objects.order_by("-created").first()

            # Get bot activity metrics
            bot_metrics = {
                "total_activities": SlackBotActivity.objects.count(),
                "last_24h_activities": SlackBotActivity.objects.filter(created__gte=last_24h).count(),
                "success_rate": (
                    SlackBotActivity.objects.filter(success=True).count() / SlackBotActivity.objects.count() * 100
                    if SlackBotActivity.objects.exists()
                    else 0
                ),
                "workspace_count": SlackBotActivity.objects.values("workspace_id").distinct().count(),
                "last_activity": last_activity.created if last_activity else None,
                "recent_activities": list(
                    SlackBotActivity.objects.filter(created__gte=last_24h)
                    .values("activity_type", "workspace_name", "created", "success")
                    .order_by("-created")[:5]
                ),
                "activity_types": {
                    activity_type: count
                    for activity_type, count in SlackBotActivity.objects.values("activity_type")
                    .annotate(count=Count("id"))
                    .values_list("activity_type", "count")
                },
            }

            status_data["slack_bot"] = bot_metrics

        # Get the date range for the last 30 days
        end_date = timezone.now()
        start_date = end_date - timedelta(days=30)

        # Get daily counts for team joins and commands
        team_joins = (
            SlackBotActivity.objects.filter(activity_type="team_join", created__gte=start_date, created__lte=end_date)
            .annotate(date=TruncDate("created"))
            .values("date")
            .annotate(count=Count("id"))
            .order_by("date")
        )

        commands = (
            SlackBotActivity.objects.filter(activity_type="command", created__gte=start_date, created__lte=end_date)
            .annotate(date=TruncDate("created"))
            .values("date")
            .annotate(count=Count("id"))
            .order_by("date")
        )

        # Convert querysets to lists for the template
        team_joins_data = list(team_joins)
        commands_data = list(commands)

        # Create a complete date range with zero counts for missing dates
        date_range = []
        current_date = start_date.date()
        while current_date <= end_date.date():
            date_range.append(current_date)
            current_date += timedelta(days=1)

        # Fill in missing dates with zero counts
        dates = [date.strftime("%Y-%m-%d") for date in date_range]
        team_joins_counts = [0] * len(date_range)
        commands_counts = [0] * len(date_range)

        # Map the actual data to the date range
        for i, date in enumerate(date_range):
            for join in team_joins_data:
                if join["date"] == date:
                    team_joins_counts[i] = join["count"]
            for cmd in commands_data:
                if cmd["date"] == date:
                    commands_counts[i] = cmd["count"]

        # Store the data in a format that can be safely serialized to JSON
        chart_data = {"dates": dates, "team_joins": team_joins_counts, "commands": commands_counts}

        # Prepare GitHub API history data for chart
        if "github_api_history" in status_data and status_data["github_api_history"]:
            # Convert the history data to JSON-serializable format
            for entry in status_data["github_api_history"]:
                # Ensure all values are JSON serializable
                for key, value in entry.items():
                    if not isinstance(value, (str, int, float, bool, type(None))):
                        entry[key] = str(value)

        status_data["chart_data"] = chart_data

        # Prepare the chart data for the template
        template_chart_data = {
            "dates": json.dumps(status_data["chart_data"]["dates"]),
            "team_joins": json.dumps(status_data["chart_data"]["team_joins"]),
            "commands": json.dumps(status_data["chart_data"]["commands"]),
        }

        # Serialize GitHub API history data for the template
        if "github_api_history" in status_data:
            status_data["github_api_history"] = json.dumps(status_data["github_api_history"])

        # Add template chart data to status_data
        status_data["template_chart_data"] = template_chart_data

        # Cache the combined status
        cache.set("service_status", status_data, CACHE_TIMEOUT)

        return render(
            request, "status_page.html", {"status": status_data, "chart_data": status_data["template_chart_data"]}
        )
    return render(request, "status_page.html", {"status": status_data})


def find_key(request, token):
    if token == os.environ.get("ACME_TOKEN"):
        return HttpResponse(os.environ.get("ACME_KEY"))
    for k, v in list(os.environ.items()):
        if v == token and k.startswith("ACME_TOKEN_"):
            n = k.replace("ACME_TOKEN_", "")
            return HttpResponse(os.environ.get("ACME_KEY_%s" % n))
    raise Http404("Token or key does not exist")


def search(request, template="search.html"):
    query = request.GET.get("query", "").strip()
    stype = request.GET.get("type", "").strip()
    context = {}

    if query:
        # Search across multiple models
        organizations = Organization.objects.filter(name__icontains=query)
        issues = Issue.objects.filter(Q(description__icontains=query), hunt=None).exclude(
            Q(is_hidden=True) & ~Q(user_id=request.user.id)
        )
        domains = Domain.objects.filter(Q(url__icontains=query), hunt=None)[0:20]
        users = User.objects.filter(username__icontains=query).exclude(is_superuser=True).order_by("-points")[0:20]
        projects = Project.objects.filter(Q(name__icontains=query) | Q(description__icontains=query))
        repos = Repo.objects.filter(Q(name__icontains=query) | Q(description__icontains=query))

        context = {
            "request": request,
            "query": query,
            "type": stype,
            "organizations": organizations,
            "domains": domains,
            "users": users,
            "issues": issues,
            "projects": projects,
            "repos": repos,
        }

        # Get badges for each user
        for user in users:
            user.badges = UserBadge.objects.filter(user=user)
            # Ensure user has a username for profile URL
            user.username = user.username

        # Get domain URLs for organizations
        for org in organizations:
            d = Domain.objects.filter(organization=org).first()
            if d:
                org.absolute_url = d.get_absolute_url()

    elif stype == "issues":
        context = {
            "request": request,
            "query": query,
            "type": stype,
            "issues": Issue.objects.filter(Q(description__icontains=query), hunt=None).exclude(
                Q(is_hidden=True) & ~Q(user_id=request.user.id)
            )[0:20],
        }
    elif stype == "domains":
        context = {
            "request": request,
            "query": query,
            "type": stype,
            "domains": Domain.objects.filter(Q(url__icontains=query), hunt=None)[0:20],
        }
    elif stype == "users":
        users = (
            UserProfile.objects.filter(Q(user__username__icontains=query))
            .annotate(total_score=Sum("user__points__score"))
            .order_by("-total_score")[0:20]
        )
        for userprofile in users:
            userprofile.badges = UserBadge.objects.filter(user=userprofile.user)
        context = {
            "request": request,
            "query": query,
            "type": stype,
            "users": users,
        }
    elif stype == "labels":
        context = {
            "query": query,
            "type": stype,
            "issues": Issue.objects.filter(Q(label__icontains=query), hunt=None).exclude(
                Q(is_hidden=True) & ~Q(user_id=request.user.id)
            )[0:20],
        }
    elif stype == "organizations":
        organizations = Organization.objects.filter(name__icontains=query)

        for org in organizations:
            d = Domain.objects.filter(organization=org).first()
            if d:
                org.absolute_url = d.get_absolute_url()
        context = {
            "query": query,
            "type": stype,
            "organizations": Organization.objects.filter(name__icontains=query),
        }
    elif stype == "projects":
        context = {
            "query": query,
            "type": stype,
            "projects": Project.objects.filter(Q(name__icontains=query) | Q(description__icontains=query)),
        }
    elif stype == "repos":
        context = {
            "query": query,
            "type": stype,
            "repos": Repo.objects.filter(Q(name__icontains=query) | Q(description__icontains=query)),
        }
    elif stype == "tags":
        tags = Tag.objects.filter(name__icontains=query)
        matching_organizations = Organization.objects.filter(tags__in=tags).distinct()
        matching_domains = Domain.objects.filter(tags__in=tags).distinct()
        matching_issues = Issue.objects.filter(tags__in=tags).distinct()
        matching_user_profiles = UserProfile.objects.filter(tags__in=tags).distinct()
        matching_repos = Repo.objects.filter(tags__in=tags).distinct()
        for org in matching_organizations:
            d = Domain.objects.filter(organization=org).first()
            if d:
                org.absolute_url = d.get_absolute_url()
        context = {
            "query": query,
            "type": stype,
            "tags": tags,
            "matching_organizations": matching_organizations,
            "matching_domains": matching_domains,
            "matching_issues": matching_issues,
            "matching_user_profiles": matching_user_profiles,
            "matching_repos": matching_repos,
        }
    elif stype == "languages":
        context = {
            "query": query,
            "type": stype,
            "repos": Repo.objects.filter(primary_language__icontains=query),
        }
    if request.user.is_authenticated:
        context["wallet"] = Wallet.objects.get(user=request.user)
    return render(request, template, context)


# @api_view(["POST"])
# def chatbot_conversation(request):
#     try:
#         today = datetime.now(timezone.utc).date()
#         rate_limit_key = f"global_daily_requests_{today}"
#         request_count = cache.get(rate_limit_key, 0)

#         if request_count >= DAILY_REQUEST_LIMIT:
#             return Response(
#                 {"error": "Daily request limit exceeded."},
#                 status=status.HTTP_429_TOO_MANY_REQUESTS,
#             )

#         question = request.data.get("question", "")
#         if not question:
#             return Response({"error": "Invalid question"}, status=status.HTTP_400_BAD_REQUEST)
#         check_api = is_api_key_valid(os.getenv("OPENAI_API_KEY"))
#         if not check_api:
#             ChatBotLog.objects.create(question=question, answer="Error: Invalid API Key")
#             return Response({"error": "Invalid API Key"}, status=status.HTTP_400_BAD_REQUEST)

#         if not question or not isinstance(question, str):
#             ChatBotLog.objects.create(question=question, answer="Error: Invalid question")
#             return Response({"error": "Invalid question"}, status=status.HTTP_400_BAD_REQUEST)

#         global vector_store
#         if not vector_store:
#             try:
#                 vector_store = load_vector_store()
#             except FileNotFoundError as e:
#                 ChatBotLog.objects.create(
#                     question=question, answer="Error: Vector store not found {e}"
#                 )
#                 return Response(
#                     {"error": "Vector store not found"},
#                     status=status.HTTP_400_BAD_REQUEST,
#                 )
#             except Exception as e:
#                 ChatBotLog.objects.create(question=question, answer=f"Error: {str(e)}")
#                 return Response(
#                     {"error": "Error loading vector store"},
#                     status=status.HTTP_500_INTERNAL_SERVER_ERROR,
#                 )
#             finally:
#                 if not vector_store:
#                     ChatBotLog.objects.create(
#                         question=question, answer="Error: Vector store not loaded"
#                     )
#                     return Response(
#                         {"error": "Vector store not loaded"},
#                         status=status.HTTP_500_INTERNAL_SERVER_ERROR,
#                     )

#         if question.lower() == "exit":
#             if "buffer" in request.session:
#                 del request.session["buffer"]
#             return Response({"answer": "Conversation memory cleared."}, status=status.HTTP_200_OK)

#         crc, memory = conversation_chain(vector_store)
#         if "buffer" in request.session:
#             memory.buffer = request.session["buffer"]

#         try:
#             response = crc.invoke({"question": question})
#         except Exception as e:
#             ChatBotLog.objects.create(question=question, answer=f"Error: {str(e)}")
#             return Response(
#                 {"error": "An internal error has occurred."},
#                 status=status.HTTP_500_INTERNAL_SERVER_ERROR,
#             )
#         cache.set(rate_limit_key, request_count + 1, timeout=86400)  # Timeout set to one day
#         request.session["buffer"] = memory.buffer

#         ChatBotLog.objects.create(question=question, answer=response["answer"])
#         return Response({"answer": response["answer"]}, status=status.HTTP_200_OK)

#     except Exception as e:
#         ChatBotLog.objects.create(
#             question=request.data.get("question", ""), answer=f"Error: {str(e)}"
#         )
#         return Response(
#             {"error": "An internal error has occurred."},
#             status=status.HTTP_500_INTERNAL_SERVER_ERROR,
#         )


@login_required
def vote_forum_post(request):
    if request.method == "POST":
        try:
            data = json.loads(request.body)
            post_id = data.get("post_id")
            up_vote = data.get("up_vote", False)
            down_vote = data.get("down_vote", False)

            post = ForumPost.objects.get(id=post_id)
            vote, created = ForumVote.objects.get_or_create(
                post=post, user=request.user, defaults={"up_vote": up_vote, "down_vote": down_vote}
            )

            if not created:
                vote.up_vote = up_vote
                vote.down_vote = down_vote
                vote.save()

            # Update vote counts
            post.up_votes = ForumVote.objects.filter(post=post, up_vote=True).count()
            post.down_votes = ForumVote.objects.filter(post=post, down_vote=True).count()
            post.save()

            return JsonResponse({"success": True, "up_vote": post.up_votes, "down_vote": post.down_votes})
        except ForumPost.DoesNotExist:
            return JsonResponse({"success": False, "error": "Post not found"}, status=404)
        except json.JSONDecodeError:
            return JsonResponse({"success": False, "error": "Invalid JSON data"}, status=400)
        except (ValueError, TypeError):
            logger.exception("Validation error in vote_forum_post")
            return JsonResponse({"success": False, "error": "Invalid data provided"}, status=400)
        except Exception:
            logger.exception("Unexpected error in vote_forum_post")
            return JsonResponse({"success": False, "error": "Server error occurred"}, status=500)

    return JsonResponse({"success": False, "error": "Invalid request method"}, status=405)


@login_required
def set_vote_status(request):
    if request.method == "POST":
        try:
            data = json.loads(request.body)
            post_id = data.get("id")
            vote = ForumVote.objects.filter(post_id=post_id, user=request.user).first()

            return JsonResponse(
                {
                    "success": True,
                    "up_vote": vote.up_vote if vote else False,
                    "down_vote": vote.down_vote if vote else False,
                }
            )
        except json.JSONDecodeError:
            return JsonResponse({"success": False, "error": "Invalid JSON data"}, status=400)
        except (ValueError, TypeError):
            logger.exception("Validation error in set_vote_status")
            return JsonResponse({"success": False, "error": "Invalid data provided"}, status=400)
        except Exception:
            logger.exception("Unexpected error in set_vote_status")
            return JsonResponse({"success": False, "error": "Server error occurred"}, status=500)

    return JsonResponse({"success": False, "error": "Invalid request method"}, status=405)


@login_required
def add_forum_post(request):
    if request.method == "POST":
        try:
            data = json.loads(request.body)
            title = data.get("title")
            category = data.get("category")
            description = data.get("description")

            if not all([title, category, description]):
                return JsonResponse({"success": False, "error": "Missing required fields"}, status=400)

            # Explicitly validate category exists before creating post
            category_obj = ForumCategory.objects.get(pk=category)

            post = ForumPost.objects.create(
                user=request.user, title=title, category=category_obj, description=description
            )

            return JsonResponse({"success": True, "post_id": post.id})
        except json.JSONDecodeError:
            return JsonResponse({"success": False, "error": "Invalid JSON data"}, status=400)
        except (ValueError, TypeError):
            logger.exception("Validation error in add_forum_post")
            return JsonResponse({"success": False, "error": "Invalid data provided"}, status=400)
        except ForumCategory.DoesNotExist:
            return JsonResponse({"success": False, "error": "Category not found"}, status=404)
        except Exception:
            logger.exception("Unexpected error in add_forum_post")
            return JsonResponse({"success": False, "error": "Server error occurred"}, status=500)

    return JsonResponse({"success": False, "error": "Invalid request method"}, status=405)


@login_required
def add_forum_comment(request):
    if request.method == "POST":
        try:
            data = json.loads(request.body)
            post_id = data.get("post_id")
            content = data.get("content")

            if not all([post_id, content]):
                return JsonResponse({"success": False, "error": "Missing required fields"}, status=400)

            post = ForumPost.objects.get(id=post_id)
            comment = ForumComment.objects.create(post=post, user=request.user, content=content)

            return JsonResponse({"success": True, "comment_id": comment.id})
        except ForumPost.DoesNotExist:
            return JsonResponse({"success": False, "error": "Post not found"}, status=404)
        except json.JSONDecodeError:
            return JsonResponse({"success": False, "error": "Invalid JSON data"}, status=400)
        except (ValueError, TypeError):
            logger.exception("Validation error in add_forum_comment")
            return JsonResponse({"success": False, "error": "Invalid data provided"}, status=400)
        except Exception:
            logger.exception("Unexpected error in add_forum_comment")
            return JsonResponse({"success": False, "error": "Server error occurred"}, status=500)

    return JsonResponse({"success": False, "error": "Invalid request method"}, status=405)


@login_required
@require_POST
def delete_forum_post(request):
    if not request.user.is_superuser:
        return JsonResponse({"status": "error", "message": "Permission denied"}, status=403)

    try:
        data = json.loads(request.body)
        post_id = data.get("post_id")

        if not post_id:
            return JsonResponse({"status": "error", "message": "Post ID is required"})

        # Validate post_id is an integer
        try:
            post_id = int(post_id)
        except (ValueError, TypeError):
            return JsonResponse({"status": "error", "message": "Invalid Post ID format"})

        post = ForumPost.objects.get(id=post_id)
        post.delete()

        return JsonResponse({"status": "success", "message": "Post deleted successfully"})
    except ForumPost.DoesNotExist:
        return JsonResponse({"status": "error", "message": "Post not found"})
    except json.JSONDecodeError:
        return JsonResponse({"status": "error", "message": "Invalid JSON data"})
    except Exception as e:
        logging.exception("Unexpected error deleting forum post")
        return JsonResponse({"status": "error", "message": "Server error occurred"})


def view_forum(request):
    # Annotate categories with post counts
    categories = ForumCategory.objects.annotate(post_count=Count("forumpost")).all()
    selected_category = request.GET.get("category")

<<<<<<< HEAD
    # Add is_selected flag to categories for cleaner template logic
    for category in categories:
        category.is_selected = str(category.id) == selected_category

    # Get total posts count before filtering
    total_posts_count = ForumPost.objects.count()

    posts = (
        ForumPost.objects.select_related("user", "category")
        .prefetch_related("comments")
        .annotate(comment_count=Count("comments"))
        .all()
    )
=======
    posts = ForumPost.objects.select_related("user", "category").prefetch_related("comments").all()
    total_posts_count = posts.count()
>>>>>>> 05fb14e3

    if selected_category:
        posts = posts.filter(category_id=selected_category)

    # Optimize user vote queries to avoid N+1 problem
    if request.user.is_authenticated:
        # Get all votes for current user and these posts in one query
        post_ids = [post.id for post in posts]
        user_votes = {vote.post_id: vote for vote in ForumVote.objects.filter(post_id__in=post_ids, user=request.user)}

        # Attach votes to posts
        for post in posts:
            post.user_vote = user_votes.get(post.id)

    return render(
        request,
        "forum.html",
        {
            "categories": categories,
            "posts": posts,
            "selected_category": selected_category,
            "total_posts_count": total_posts_count,
        },
    )


class GoogleLogin(SocialLoginView):
    adapter_class = GoogleOAuth2Adapter
    client_class = OAuth2Client

    @property
    def callback_url(self):
        return self.request.build_absolute_uri(reverse("google_callback"))


class GithubLogin(SocialLoginView):
    adapter_class = GitHubOAuth2Adapter
    client_class = OAuth2Client

    @property
    def callback_url(self):
        return self.request.build_absolute_uri(reverse("github_callback"))


class FacebookConnect(SocialConnectView):
    adapter_class = FacebookOAuth2Adapter
    client_class = OAuth2Client

    @property
    def callback_url(self):
        return self.request.build_absolute_uri(reverse("facebook_callback"))


class GithubConnect(SocialConnectView):
    adapter_class = GitHubOAuth2Adapter
    client_class = OAuth2Client

    @property
    def callback_url(self):
        return self.request.build_absolute_uri(reverse("github_callback"))


class GoogleConnect(SocialConnectView):
    adapter_class = GoogleOAuth2Adapter
    client_class = OAuth2Client

    @property
    def callback_url(self):
        return self.request.build_absolute_uri(reverse("google_callback"))


class FacebookLogin(SocialLoginView):
    adapter_class = FacebookOAuth2Adapter
    client_class = OAuth2Client

    @property
    def callback_url(self):
        return self.request.build_absolute_uri(reverse("facebook_callback"))


class UploadCreate(View):
    template_name = "home.html"

    @method_decorator(csrf_exempt)
    def dispatch(self, request, *args, **kwargs):
        return super(UploadCreate, self).dispatch(request, *args, **kwargs)

    def post(self, request, *args, **kwargs):
        data = request.FILES.get("image")
        result = default_storage.save("uploads/" + self.kwargs["hash"] + ".png", ContentFile(data.read()))
        return JsonResponse({"status": result})


class StatsDetailView(TemplateView):
    template_name = "stats.html"

    def get_historical_counts(self, model, start_date=None):
        date_field_map = {
            "Issue": "created",
            "UserProfile": "created",
            "Comment": "created_date",
            "Hunt": "created",
            "Domain": "created",
            "Organization": "created",
            "Project": "created",
            "Contribution": "created",
            "TimeLog": "created",
            "ActivityLog": "created",
            "DailyStatusReport": "created",
            "Suggestion": "created",
            "SuggestionVotes": "created",
            "Bid": "created",
            "Monitor": "created",
            "Payment": "created",
            "Transaction": "created",
            "InviteFriend": "created",
            "Points": "created",
            "Winner": "created",
            "Wallet": "created",
            "BaconToken": "date_awarded",
            "IP": "created",
            "ChatBotLog": "created",
        }

        date_field = date_field_map.get(model.__name__, "created")
        dates = []
        counts = []

        try:
            queryset = model.objects.all()
            if start_date:
                filter_kwargs = {f"{date_field}__gte": start_date}
                queryset = queryset.filter(**filter_kwargs)

            date_counts = (
                queryset.annotate(date=TruncDate(date_field))
                .values("date")
                .annotate(count=Count("id"))
                .order_by("date")
            )
            for entry in date_counts:
                dates.append(entry["date"].strftime("%Y-%m-%d"))
                counts.append(entry["count"])
        except FieldError:
            return [], []

        return dates, counts

    def get_context_data(self, *args, **kwargs):
        context = super().get_context_data(*args, **kwargs)

        # Get period from request, default to 30 days
        period = self.request.GET.get("period", "30")

        # Calculate start date based on period
        today = timezone.now()
        if period == "ytd":
            start_date = today.replace(month=1, day=1)
        else:
            try:
                days = int(period)
                start_date = today - timedelta(days=days)
            except ValueError:
                start_date = today - timedelta(days=30)

        stats_data = []
        known_icons = {
            "Issue": "fas fa-bug",
            "User": "fas fa-users",
            "Hunt": "fas fa-crosshairs",
            "Domain": "fas fa-globe",
            "ExtensionUser": "fas fa-puzzle-piece",
            "Subscription": "fas fa-envelope",
            "Organization": "fas fa-building",
            "HuntPrize": "fas fa-gift",
            "IssueScreenshot": "fas fa-camera",
            "Winner": "fas fa-trophy",
            "Points": "fas fa-star",
            "InviteFriend": "fas fa-envelope-open",
            "UserProfile": "fas fa-id-badge",
            "IP": "fas fa-network-wired",
            "OrganizationAdmin": "fas fa-user-tie",
            "Transaction": "fas fa-exchange-alt",
            "Payment": "fas fa-credit-card",
            "ContributorStats": "fas fa-chart-bar",
            "Monitor": "fas fa-desktop",
            "Bid": "fas fa-gavel",
            "ChatBotLog": "fas fa-robot",
            "Suggestion": "fas fa-lightbulb",
            "SuggestionVotes": "fas fa-thumbs-up",
            "Contributor": "fas fa-user-friends",
            "Project": "fas fa-project-diagram",
            "Contribution": "fas fa-hand-holding-heart",
            "BaconToken": "fas fa-coins",
        }

        for model in apps.get_models():
            if model._meta.abstract or model._meta.proxy:
                continue
            model_name = model.__name__

            try:
                dates, counts = self.get_historical_counts(model, start_date)
                trend = counts[-1] - counts[-2] if len(counts) >= 2 else 0

                # Get filtered count and total counts
                total_count = model.objects.count()
                filtered_count = counts[-1] if counts else 0

                stats_data.append(
                    {
                        "label": model_name,
                        "count": filtered_count,
                        "total_count": total_count,
                        "icon": known_icons.get(model_name, "fas fa-database"),
                        "history": json.dumps(counts),
                        "dates": json.dumps(dates),
                        "trend": trend,
                    }
                )
            except Exception:
                continue

        context.update(
            {
                "stats": sorted(stats_data, key=lambda x: x["count"], reverse=True),
                "period": period,
                "period_options": [
                    {"value": "1", "label": "1 Day"},
                    {"value": "7", "label": "1 Week"},
                    {"value": "30", "label": "1 Month"},
                    {"value": "90", "label": "3 Months"},
                    {"value": "ytd", "label": "Year to Date"},
                    {"value": "365", "label": "1 Year"},
                    {"value": "1825", "label": "5 Years"},
                ],
            }
        )
        return context


def view_suggestions(request):
    category_id = request.GET.get("category")
    status = request.GET.get("status")
    sort = request.GET.get("sort", "newest")

    suggestions = ForumPost.objects.all()

    # Apply filters
    if category_id:
        suggestions = suggestions.filter(category_id=category_id)
    if status:
        suggestions = suggestions.filter(status=status)

    # Apply sorting
    if sort == "oldest":
        suggestions = suggestions.order_by("created")
    elif sort == "most_votes":
        suggestions = suggestions.order_by("-up_votes")
    elif sort == "most_comments":
        suggestions = suggestions.annotate(comment_count=Count("comments")).order_by("-comment_count")
    else:  # newest
        suggestions = suggestions.order_by("-created")

    categories = ForumCategory.objects.all()

    return render(
        request,
        "feature_suggestion.html",
        {
            "suggestions": suggestions,
            "categories": categories,
        },
    )


def sitemap(request):
    random_domain = Domain.objects.order_by("?").first()
    return render(request, "sitemap.html", {"random_domain": random_domain})


def badge_list(request):
    badges = Badge.objects.all()
    badges = Badge.objects.annotate(user_count=Count("userbadge")).order_by("-user_count")
    return render(request, "badges.html", {"badges": badges})


def features_view(request):
    return render(request, "features.html")


def sponsor_view(request):
    from bitcash.network import NetworkAPI

    def get_bch_balance(address):
        try:
            balance_satoshis = NetworkAPI.get_balance(address)
            balance_bch = balance_satoshis / 100000000  # Convert from satoshis to BCH
            return balance_bch
        except Exception as e:
            logger.error(f"An error occurred: {e}")
            return None

    bch_address = "bitcoincash:qr5yccf7j4dpjekyz3vpawgaarl352n7yv5d5mtzzc"
    balance = get_bch_balance(bch_address)
    if balance is not None:
        logger.info(f"Balance of {bch_address}: {balance} BCH")

    return render(request, "sponsor.html", context={"balance": balance})


def donate_view(request):
    return render(request, "donate.html")


@require_GET
def robots_txt(request):
    lines = [
        "User-Agent: *",
        "Allow: /",
    ]
    return HttpResponse("\n".join(lines), content_type="text/plain")


def get_last_commit_date():
    try:
        return (
            subprocess.check_output(
                ["git", "log", "-1", "--format=%cd"],
                cwd=os.path.dirname(os.path.dirname(__file__)),
            )
            .decode("utf-8")
            .strip()
        )
    except FileNotFoundError:
        return "Not available"


def submit_roadmap_pr(request):
    if request.method == "POST":
        pr_link = request.POST.get("pr_link", "").strip()
        issue_link = request.POST.get("issue_link", "").strip()

        if not pr_link or not issue_link:
            return JsonResponse({"error": "Both PR and issue links are required."}, status=400)

        # Validate GitHub URLs
        if not (pr_link.startswith("https://github.com/") and issue_link.startswith("https://github.com/")):
            return JsonResponse({"error": "Invalid GitHub URLs. Both URLs must be from github.com"}, status=400)

        try:
            pr_parts = pr_link.split("/")
            issue_parts = issue_link.split("/")

            # Validate URL parts length
            if len(pr_parts) < 7 or len(issue_parts) < 7:
                return JsonResponse({"error": "Invalid GitHub URL format"}, status=400)

            # Extract owner and repo from PR URL
            owner, repo = pr_parts[3], pr_parts[4]

            # Extract PR and issue numbers
            pr_number = pr_parts[-1]
            issue_number = issue_parts[-1]

            # Validate that we have numeric IDs
            if not (pr_number.isdigit() and issue_number.isdigit()):
                return JsonResponse({"error": "Invalid PR or issue number format"}, status=400)

            pr_data = fetch_github_data(owner, repo, "pulls", pr_number)
            roadmap_data = fetch_github_data(owner, repo, "issues", issue_number)

            if "error" in pr_data or "error" in roadmap_data:
                return JsonResponse(
                    {"error": f"Failed to fetch PR or roadmap data: {pr_data.get('error', 'Unknown error')}"},
                    status=500,
                )

            analysis = analyze_pr_content(pr_data, roadmap_data)
            save_analysis_report(pr_link, issue_link, analysis)
            return JsonResponse({"message": "PR submitted successfully"})

        except (IndexError, ValueError) as e:
            return JsonResponse({"error": f"Invalid URL format: {str(e)}"}, status=400)
        except Exception as e:
            return JsonResponse({"error": f"An unexpected error occurred: {str(e)}"}, status=500)

    return render(request, "submit_roadmap_pr.html")


def view_pr_analysis(request):
    reports = PRAnalysisReport.objects.all()
    return render(request, "view_pr_analysis.html", {"reports": reports})


def home(request):
    from django.db.models import Count, Sum
    from django.utils import timezone

    from website.models import ForumPost, GitHubIssue, Hackathon, Issue, Post, Repo, User, UserProfile

    # Get last commit date
    try:
        last_commit = get_last_commit_date()
    except Exception as e:
        logger.error(f"Error getting last commit date: {e}")
        last_commit = ""

    # Get latest repositories and total count
    latest_repos = Repo.objects.order_by("-created")[:5]
    total_repos = Repo.objects.count()

    # Get recent forum posts
    recent_posts = ForumPost.objects.select_related("user", "category").order_by("-created")[:5]

    # Get top bug reporters for current month
    current_time = timezone.now()
    top_bug_reporters = (
        User.objects.filter(points__created__month=current_time.month, points__created__year=current_time.year)
        .annotate(bug_count=Count("points", filter=Q(points__score__gt=0)), total_score=Sum("points__score"))
        .order_by("-total_score")[:5]
    )

    # Get top PR contributors using the leaderboard method for BLT repo in current month only
    top_pr_contributors = (
        GitHubIssue.objects.filter(
            type="pull_request",
            is_merged=True,
            repo__name="BLT",  # Filter for BLT repo only
            contributor__isnull=False,  # Exclude None values
            merged_at__month=current_time.month,  # Current month only
            merged_at__year=current_time.year,  # Current year
        )
        .exclude(contributor__name__icontains="copilot")  # Exclude copilot contributors
        .values("contributor__name", "contributor__avatar_url", "contributor__github_url")
        .annotate(total_prs=Count("id"))
        .order_by("-total_prs")[:5]
    )

    # Get top earners - calculate from GitHub issues payments if they have linked GitHub issues,
    # otherwise use the existing winnings field
    # Annotate each UserProfile with total GitHub issue payments
    top_earners = (
        UserProfile.objects.annotate(
            github_earnings=Coalesce(
                Sum("github_issues__p2p_amount_usd", filter=Q(github_issues__p2p_amount_usd__isnull=False)),
                Value(0),
                output_field=DecimalField(),
            ),
            has_github_issues=Count("github_issues", filter=Q(github_issues__p2p_amount_usd__isnull=False)),
            total_earnings=Case(
                # If user has GitHub issues with payments, use those
                When(has_github_issues__gt=0, then=F("github_earnings")),
                # Otherwise fall back to the existing winnings field
                default=Coalesce(F("winnings"), Value(0), output_field=DecimalField()),
                output_field=DecimalField(),
            ),
        )
        .filter(total_earnings__gt=0)
        .select_related("user")
        .order_by("-total_earnings")[:5]
    )

    # Get top referrals
    top_referrals = (
        InviteFriend.objects.filter(point_by_referral__gt=0)
        .annotate(signup_count=Count("recipients"), total_points=F("point_by_referral"))
        .select_related("sender", "sender__userprofile")
        .order_by("-point_by_referral")[:5]
    )

    # Get or Create InviteFriend object for logged in user
    referral_code = None
    if request.user.is_authenticated:
        invite_friend, created = InviteFriend.objects.get_or_create(sender=request.user)
        referral_code = invite_friend.referral_code

    # Get latest blog posts
    latest_blog_posts = Post.objects.order_by("-created_at")[:2]

    # Get latest bug reports
    latest_bugs = (
        Issue.objects.filter(hunt=None)
        .exclude(Q(is_hidden=True) & ~Q(user_id=request.user.id))
        .order_by("-created")[:2]
    )

    # Get 2 most recent active hackathons ordered by start time (descending)
    recent_hackathons_raw = (
        Hackathon.objects.filter(is_active=True).select_related("organization").order_by("-start_time")[:2]
    )

    # Add statistics to each hackathon
    recent_hackathons = []
    for hackathon in recent_hackathons_raw:
        repo_ids = hackathon.repositories.values_list("id", flat=True)

        # Count merged pull requests during the hackathon
        merged_prs = GitHubIssue.objects.filter(
            repo__in=repo_ids,
            type="pull_request",
            is_merged=True,
            merged_at__gte=hackathon.start_time,
            merged_at__lte=hackathon.end_time,
        )
        merged_pr_count = merged_prs.count()

        # Count total pull requests during the hackathon
        total_prs = GitHubIssue.objects.filter(
            repo__in=repo_ids,
            type="pull_request",
            created_at__gte=hackathon.start_time,
            created_at__lte=hackathon.end_time,
        ).count()

        # Count unique participants (user profiles and contributors, excluding bots)
        user_profile_count = merged_prs.exclude(user_profile=None).values("user_profile").distinct().count()
        contributor_count = (
            merged_prs.filter(user_profile=None)
            .exclude(contributor=None)
            .exclude(contributor__name__endswith="[bot]")
            .values("contributor")
            .distinct()
            .count()
        )
        participant_count = user_profile_count + contributor_count

        # Add stats to hackathon object
        hackathon.stats = {
            "participant_count": participant_count,
            "total_prs": total_prs,
            "merged_pr_count": merged_pr_count,
        }
        recent_hackathons.append(hackathon)

    # Get repository star counts for the specific repositories shown on the homepage
    repo_stars = []
    repo_mappings = {
        "blt": "OWASP-BLT/BLT",
        "flutter": "OWASP-BLT/BLT-Flutter",
        "extension": "OWASP-BLT/BLT-Extension",
        "action": "OWASP-BLT/BLT-Action",
    }

    for key, repo_name in repo_mappings.items():
        try:
            # Try to find the repository by name
            repo_parts = repo_name.split("/")
            if len(repo_parts) > 1:
                repo = Repo.objects.filter(name__icontains=repo_parts[1]).first()
            else:
                repo = Repo.objects.filter(name__icontains=repo_name).first()

            if repo:
                repo_stars.append({"key": key, "stars": repo.stars})
        except Exception as e:
            logger.error(f"Error getting star count for {repo_name}: {e}")

    # Get system stats for developer mode
    system_stats = None
    if settings.DEBUG:
        import django

        system_stats = {
            "memory_usage": f"{psutil.Process(os.getpid()).memory_info().rss / (1024 * 1024):.2f} MB",
            "cpu_percent": f"{psutil.Process(os.getpid()).cpu_percent(interval=0.1):.2f}%",
            "python_version": f"{os.sys.version}",
            "django_version": django.get_version(),
            "db_connections": len(connection.queries),
        }

    return render(
        request,
        "home.html",
        {
            "last_commit": last_commit,
            "current_year": timezone.now().year,
            "current_time": current_time,  # Add current time for month display
            "latest_repos": latest_repos,
            "total_repos": total_repos,
            "recent_posts": recent_posts,
            "top_bug_reporters": top_bug_reporters,
            "top_pr_contributors": top_pr_contributors,
            "latest_blog_posts": latest_blog_posts,
            "top_earners": top_earners,
            "repo_stars": repo_stars,
            "top_referrals": top_referrals,
            "referral_code": referral_code,
            "debug_mode": settings.DEBUG,
            "system_stats": system_stats,
            "latest_bugs": latest_bugs,
            "recent_hackathons": recent_hackathons,
        },
    )


def test_sentry(request):
    if request.user.is_superuser:
        1 / 0  # This will raise a ZeroDivisionError
    return HttpResponse("Test error sent to Sentry!")


def handler404(request, exception):
    return render(request, "404.html", {}, status=404)


def handler500(request, exception=None):
    return render(request, "500.html", {}, status=500)


def stats_dashboard(request):
    # Get the time period from request, default to 30 days
    period = request.GET.get("period", "30")

    # Define time periods in days
    period_map = {
        "1": 1,  # 1 day
        "7": 7,  # 1 week
        "30": 30,  # 1 month
        "90": 90,  # 3 months
        "ytd": "ytd",  # Year to date
        "365": 365,  # 1 year
        "1825": 1825,  # 5 years
    }

    # Validate the period parameter
    if period not in period_map:
        period = "30"

    days = period_map[period]

    # Calculate the date range
    end_date = timezone.now()
    if days == "ytd":
        start_date = end_date.replace(month=1, day=1)
    else:
        start_date = end_date - timedelta(days=days)

    # Try to get stats from cache with period-specific key
    cache_key = f"dashboard_stats_{period}"
    stats = cache.get(cache_key)

    if stats is None:
        # If not in cache, compute stats with optimized queries and date filtering
        users = User.objects.filter(date_joined__gte=start_date).aggregate(
            total=Count("id"), active=Count("id", filter=Q(is_active=True))
        )
        total_users = User.objects.count()

        issues = Issue.objects.filter(created__gte=start_date).aggregate(
            total=Count("id"), open=Count("id", filter=Q(status="open"))
        )
        total_issues = Issue.objects.count()

        domains = Domain.objects.filter(created__gte=start_date).aggregate(
            total=Count("id"), active=Count("id", filter=Q(is_active=True))
        )
        total_domains = Domain.objects.count()

        organizations = Organization.objects.filter(created__gte=start_date).aggregate(
            total=Count("id"), active=Count("id", filter=Q(is_active=True))
        )
        total_organizations = Organization.objects.count()

        hunts = Hunt.objects.filter(created__gte=start_date).aggregate(
            total=Count("id"), active=Count("id", filter=Q(is_published=True))
        )
        total_hunts = Hunt.objects.count()

        points = Points.objects.filter(created__gte=start_date).aggregate(total=Sum("score"))["total"] or 0
        total_points = Points.objects.aggregate(total=Sum("score"))["total"] or 0

        projects = Project.objects.filter(created__gte=start_date).count()
        total_projects = Project.objects.count()

        activities = Activity.objects.filter(timestamp__gte=start_date).count()
        total_activities = Activity.objects.count()

        recent_activities = (
            Activity.objects.filter(timestamp__gte=start_date)
            .order_by("-timestamp")
            .values("id", "title", "description", "timestamp")[:5]
        )

        # Combine all stats
        stats = {
            "users": {
                "total": users["total"],
                "active": users["active"],
                "total_all_time": total_users,
                "active_percentage": round((users["active"] / users["total"] * 100) if users["total"] > 0 else 0),
            },
            "issues": {
                "total": issues["total"],
                "open": issues["open"],
                "total_all_time": total_issues,
                "open_percentage": round((issues["open"] / issues["total"] * 100) if issues["total"] > 0 else 0),
                "fixed": Issue.objects.filter(created__gte=start_date, status="fixed").count(),
                "in_review": Issue.objects.filter(created__gte=start_date, status="in_review").count(),
                "invalid": Issue.objects.filter(created__gte=start_date, status="invalid").count(),
            },
            "domains": {
                "total": domains["total"],
                "active": domains["active"],
                "total_all_time": total_domains,
                "active_percentage": round((domains["active"] / domains["total"] * 100) if domains["total"] > 0 else 0),
            },
            "organizations": {
                "total": organizations["total"],
                "active": organizations["active"],
                "total_all_time": total_organizations,
                "active_percentage": round(
                    (organizations["active"] / organizations["total"] * 100) if organizations["total"] > 0 else 0
                ),
            },
            "hunts": {
                "total": hunts["total"],
                "active": hunts["active"],
                "total_all_time": total_hunts,
                "active_percentage": round((hunts["active"] / hunts["total"] * 100) if hunts["total"] > 0 else 0),
            },
            "points": {
                "total": points,
                "total_all_time": total_points,
                "percentage": round((points / total_points * 100) if total_points > 0 else 0),
            },
            "projects": {
                "total": projects,
                "total_all_time": total_projects,
                "percentage": round((projects / total_projects * 100) if total_projects > 0 else 0),
            },
            "activities": {
                "total": activities,
                "total_all_time": total_activities,
                "recent": list(recent_activities),
            },
        }

        # Get time series data for charts (last 12 months or the selected period)
        months_data = []
        if days == "ytd":
            months_to_fetch = end_date.month
        elif days > 365:
            months_to_fetch = min(12, days // 30)
        else:
            months_to_fetch = min(12, max(1, days // 30))

        # Generate time series data
        issues_time_series = []
        users_time_series = []

        for i in range(months_to_fetch):
            month_end = end_date - timedelta(days=i * 30)
            month_start = month_end - timedelta(days=30)

            month_issues = Issue.objects.filter(created__gte=month_start, created__lte=month_end).count()
            month_users = User.objects.filter(date_joined__gte=month_start, date_joined__lte=month_end).count()

            issues_time_series.insert(0, month_issues)
            users_time_series.insert(0, month_users)

        # Fill remaining months with zeros if we have less than 12 months
        while len(issues_time_series) < 12:
            issues_time_series.insert(0, 0)
            users_time_series.insert(0, 0)

        # Add time series data to the stats dictionary
        stats["issues_time_series"] = issues_time_series
        stats["users_time_series"] = users_time_series

        # Cache the results for 5 minutes
        cache.set(cache_key, stats, timeout=300)

    context = {
        "stats": stats,
        "period": period,
        "period_options": [
            {"value": "1", "label": "1 Day"},
            {"value": "7", "label": "1 Week"},
            {"value": "30", "label": "1 Month"},
            {"value": "90", "label": "3 Months"},
            {"value": "ytd", "label": "Year to Date"},
            {"value": "365", "label": "1 Year"},
            {"value": "1825", "label": "5 Years"},
        ],
        "issues_time_series": json.dumps(stats.get("issues_time_series", [])),
        "users_time_series": json.dumps(stats.get("users_time_series", [])),
    }

    return render(request, "stats_dashboard.html", context)


def sync_github_projects(request):
    if request.method == "POST":
        try:
            call_command("check_owasp_projects")
            messages.success(request, "Successfully synced OWASP GitHub projects.")
        except Exception as e:
            messages.error(request, f"Error syncing OWASP GitHub projects: {str(e)}")
    return redirect("stats_dashboard")


def check_owasp_compliance(request):
    """
    View to check OWASP project compliance with guidelines.
    Combines form and results in a single template.
    """
    if request.method == "POST":
        url = request.POST.get("url", "").strip()
        if not url:
            messages.error(request, "Please provide a valid URL")
            return redirect("check_owasp_compliance")

        # SSRF Fix: Validate and sanitize URL first
        try:
            safe_url = rebuild_safe_url(url)
            if not safe_url:
                messages.error(request, "Invalid or unsafe URL provided")
                return redirect("check_owasp_compliance")
        except ValueError as e:
            messages.error(request, f"Error processing URL: {str(e)}")
            return redirect("check_owasp_compliance")
        try:
            # Parse URL to determine if it's a GitHub repository
            parsed_url = urlparse(safe_url)
            is_github = "github.com" == parsed_url.hostname.lower()
            is_owasp_org = is_github and parsed_url.path.lower().startswith("/owasp/")

            # Fetch and analyze website content
            response = requests.get(safe_url, timeout=10, verify=True, allow_redirects=False)
            soup = BeautifulSoup(response.text.lower(), "html.parser")
            content = soup.get_text().lower()

            # Check for OWASP mentions and links
            has_owasp_mention = "owasp" in content
            has_project_link = any(
                "owasp.org/www-project-" in link.get("href", "").lower() for link in soup.find_all("a")
            )

            # Check for dates to determine if content is up-to-date
            date_patterns = [
                r"\b\d{4}-\d{2}-\d{2}\b",  # YYYY-MM-DD
                r"\b\d{2}/\d{2}/\d{4}\b",  # DD/MM/YYYY
                r"\b(?:jan|feb|mar|apr|may|jun|jul|aug|sep|oct|nov|dec)[a-z]* \d{1,2},? \d{4}\b",  # Month DD, YYYY
            ]
            has_dates = any(re.search(pattern, content, re.IGNORECASE) for pattern in date_patterns)

            # Check for potential paywall indicators
            paywall_indicators = [
                "premium",
                "subscription",
                "upgrade to",
                "paid version",
                "enterprise plan",
                "pro version",
            ]
            has_paywall_indicators = any(indicator in content for indicator in paywall_indicators)

            # Compile recommendations
            recommendations = []
            if not is_owasp_org:
                recommendations.append("Project should be hosted under the OWASP GitHub organization")
            if not has_owasp_mention:
                recommendations.append("Website should clearly state it is an OWASP project")
            if not has_project_link:
                recommendations.append("Website should link to the OWASP project page")
            if has_paywall_indicators:
                recommendations.append("Check if the project has features behind a paywall")

            context = {
                "url": safe_url,
                "github_compliance": {
                    "github_hosted": is_github,
                    "under_owasp_org": is_owasp_org,
                },
                "website_compliance": {
                    "has_owasp_mention": has_owasp_mention,
                    "has_project_link": has_project_link,
                    "has_dates": has_dates,
                },
                "vendor_neutrality": {
                    "possible_paywall": has_paywall_indicators,
                },
                "recommendations": recommendations,
                "overall_status": "compliant" if not recommendations else "needs_improvement",
            }

            return render(request, "check_owasp_compliance.html", context)

        except requests.RequestException as e:
            messages.error(request, f"Error accessing the URL: {str(e)}. Please check if the URL is accessible.")
        except Exception as e:
            messages.error(request, f"Error checking compliance: {str(e)}. Please try again.")

    return render(request, "check_owasp_compliance.html")


def management_commands(request):
    # Get list of available management commands
    available_commands = []

    # Get the date 30 days ago for stats
    thirty_days_ago = timezone.now() - timezone.timedelta(days=30)

    # Get sort parameter from request
    sort_param = request.GET.get("sort", "name")
    reverse = False

    # Check if sort parameter starts with '-' (descending order)
    if sort_param.startswith("-"):
        reverse = True
        sort_key = sort_param[1:]  # Remove the '-' prefix
    else:
        sort_key = sort_param

    # Validate sort key
    valid_sort_keys = ["name", "last_run", "status", "run_count", "activity"]
    if sort_key not in valid_sort_keys:
        sort_key = "name"
        sort_param = "name"

    for name, app_name in get_commands().items():
        # Only include commands from the website app and exclude initsuperuser
        if (
            app_name == "website"
            and name != "initsuperuser"
            and name != "generate_sample_data"
            and not name.startswith("run_")
        ):
            command_class = load_command_class(app_name, name)
            help_text = getattr(command_class, "help", "").split("\n")[0]
            command_info = {
                "name": name,
                "help_text": help_text,
            }

            # Get command arguments if they exist
            command_args = []
            if hasattr(command_class, "add_arguments"):
                # Create a parser to capture arguments
                from argparse import ArgumentParser

                parser = ArgumentParser()
                # Fix: Call add_arguments directly on the command instance
                command_class.add_arguments(parser)

                # Extract argument information
                for action in parser._actions:
                    if action.dest != "help":  # Skip the default help action
                        arg_info = {
                            "name": action.dest,
                            "flags": ", ".join(action.option_strings),
                            "help": action.help,
                            "required": action.required,
                            "default": action.default if action.default != argparse.SUPPRESS else None,
                            "type": action.type.__name__ if action.type else "str",
                        }
                        command_args.append(arg_info)

            command_info["arguments"] = command_args

            # Get command logs if they exist
            log = ManagementCommandLog.objects.filter(command_name=name).first()
            if log:
                command_info.update(
                    {
                        "last_run": log.last_run,
                        "last_success": log.success,
                        "run_count": log.run_count,
                    }
                )

            # Get stats data for the past 30 days if it exists
            stats_data = []

            # Create a dictionary to store values for each day in the 30-day period
            date_range = []
            date_values = {}

            # Generate all dates in the 30-day range
            for i in range(30):
                date = (timezone.now() - timezone.timedelta(days=29 - i)).date()
                date_range.append(date)
                date_values[date.isoformat()] = 0

            # Get actual stats data
            daily_stats = DailyStats.objects.filter(name=name, created__gte=thirty_days_ago).order_by("created")

            # Fill in the values we have
            max_value = 1  # Minimum value to avoid division by zero
            total_activity = 0  # Track total activity for sorting
            for stat in daily_stats:
                try:
                    value = int(stat.value)
                    date_key = stat.created.date().isoformat()
                    date_values[date_key] = value
                    total_activity += value
                    if value > max_value:
                        max_value = value
                except (ValueError, TypeError, KeyError):
                    pass

            # Convert to list format for the template
            for date in date_range:
                date_key = date.isoformat()
                stats_data.append(
                    {
                        "date": date_key,
                        "value": date_values.get(date_key, 0),
                        "height_percent": (date_values.get(date_key, 0) / max_value) * 100 if max_value > 0 else 0,
                    }
                )

            command_info["stats_data"] = stats_data
            command_info["max_value"] = max_value
            command_info["total_activity"] = total_activity
            available_commands.append(command_info)

    # Sort the commands based on the sort parameter
    def sort_commands(cmd):
        if sort_key == "name":
            return cmd["name"]
        elif sort_key == "last_run":
            return cmd.get("last_run", timezone.datetime.min.replace(tzinfo=pytz.UTC))
        elif sort_key == "status":
            # Sort by success status (True comes after False in ascending order)
            return cmd.get("last_success", False)
        elif sort_key == "run_count":
            return cmd.get("run_count", 0)
        elif sort_key == "activity":
            return cmd.get("total_activity", 0)
        else:
            return cmd["name"]

    commands = sorted(available_commands, key=sort_commands, reverse=reverse)

    return render(request, "management_commands.html", {"commands": commands, "sort": sort_param, "reverse": reverse})


def run_management_command(request):
    if request.method == "POST":
        # Check if user is superuser
        if not request.user.is_superuser:
            if request.headers.get("X-Requested-With") == "XMLHttpRequest":
                return JsonResponse({"success": False, "error": "Only superusers can run management commands."})
            messages.error(request, "Only superusers can run management commands.")
            return redirect("management_commands")

        command = request.POST.get("command")
        logging.info(f"Running command: {command}")

        try:
            # Only allow running commands from the website app and exclude initsuperuser
            app_name = get_commands().get(command)
            if app_name != "website" or command == "initsuperuser":
                msg = f"Command {command} is not allowed to run from the web interface"
                if request.headers.get("X-Requested-With") == "XMLHttpRequest":
                    return JsonResponse({"success": False, "error": msg})
                messages.error(request, msg)
                return redirect("management_commands")

            # Get or create the command log
            log_entry, created = ManagementCommandLog.objects.get_or_create(
                command_name=command, defaults={"run_count": 0, "success": False, "last_run": timezone.now()}
            )

            # Update the log entry
            log_entry.run_count += 1
            log_entry.last_run = timezone.now()
            log_entry.save()

            # Collect command arguments from POST data
            command_args = []
            command_kwargs = {}

            # Get the command class to check for arguments
            command_class = load_command_class(app_name, command)

            # Create a parser to capture arguments
            if hasattr(command_class, "add_arguments"):
                from argparse import ArgumentParser

                parser = ArgumentParser()
                # Fix: Call add_arguments directly on the command instance
                command_class.add_arguments(parser)

                # Extract argument information and collect values from POST
                for action in parser._actions:
                    if action.dest != "help":  # Skip the default help action
                        arg_name = action.dest
                        arg_value = request.POST.get(arg_name)

                        if arg_value:
                            # Convert to appropriate type if needed
                            if action.type:
                                try:
                                    if action.type == int:
                                        arg_value = int(arg_value)
                                    elif action.type == float:
                                        arg_value = float(arg_value)
                                    elif action.type == bool:
                                        arg_value = arg_value.lower() in ("true", "yes", "1")
                                except (ValueError, TypeError):
                                    warning_msg = (
                                        f"Could not convert argument '{arg_name}' to type "
                                        f"{action.type.__name__}. Using as string."
                                    )
                                    if request.headers.get("X-Requested-With") == "XMLHttpRequest":
                                        return JsonResponse({"success": False, "error": warning_msg})
                                    messages.warning(request, warning_msg)

                            # Add to args or kwargs based on whether it's a positional or optional argument
                            if action.option_strings:  # It's an optional argument
                                command_kwargs[arg_name] = arg_value
                            else:  # It's a positional argument
                                command_args.append(arg_value)

            # Run the command with collected arguments
            try:
                # Capture command output
                import sys
                from io import StringIO

                # Redirect stdout to capture output
                old_stdout = sys.stdout
                sys.stdout = mystdout = StringIO()

                call_command(command, *command_args, **command_kwargs)

                # Get the output and restore stdout
                output = mystdout.getvalue()
                sys.stdout = old_stdout

                log_entry.success = True
                log_entry.save()

                # Record execution in DailyStats
                try:
                    # Get existing stats for today
                    today = timezone.now().date()
                    daily_stat, created = DailyStats.objects.get_or_create(
                        name=command,
                        created__date=today,
                        defaults={"value": "1", "created": timezone.now(), "modified": timezone.now()},
                    )

                    if not created:
                        # Increment the value
                        try:
                            current_value = int(daily_stat.value)
                            daily_stat.value = str(current_value + 1)
                            daily_stat.modified = timezone.now()
                            daily_stat.save()
                        except (ValueError, TypeError):
                            # If value is not an integer, set it to 1
                            daily_stat.value = "1"
                            daily_stat.modified = timezone.now()
                            daily_stat.save()
                except Exception as stats_error:
                    logging.error(f"Error updating DailyStats: {str(stats_error)}")

                if request.headers.get("X-Requested-With") == "XMLHttpRequest":
                    return JsonResponse({"success": True, "output": output})

                messages.success(request, f"Command '{command}' executed successfully.")
            except Exception as e:
                log_entry.success = False
                log_entry.save()

                error_msg = f"Error executing command '{command}': {str(e)}"
                logging.error(error_msg)

                if request.headers.get("X-Requested-With") == "XMLHttpRequest":
                    return JsonResponse({"success": False, "error": error_msg})

                messages.error(request, error_msg)

        except Exception as e:
            error_msg = f"Error: {str(e)}"
            logging.error(error_msg)

            if request.headers.get("X-Requested-With") == "XMLHttpRequest":
                return JsonResponse({"success": False, "error": error_msg})

            messages.error(request, error_msg)

    return redirect("management_commands")


def template_list(request):
    """View function to display templates with optimized pagination."""
    import os
    from concurrent.futures import ThreadPoolExecutor
    from datetime import datetime

    from django.core.cache import cache
    from django.core.paginator import EmptyPage, PageNotAnInteger, Paginator
    from django.db.models import Q, Sum
    from django.urls import URLPattern, URLResolver, get_resolver

    # Get request parameters with defaults
    search_query = request.GET.get("search", "").strip()
    filter_by = request.GET.get("filter", "all")
    sort = request.GET.get("sort", "name")
    direction = request.GET.get("dir", "asc")
    page = int(request.GET.get("page", 1))
    per_page = 20

    def extract_template_info(template_path):
        """Extract and cache template metadata."""
        template_name = os.path.basename(template_path)
        cache_key = f"template_info_{template_name}"
        template_info = cache.get(cache_key)

        if template_info is None:
            try:
                with open(template_path, "r", encoding="utf-8") as f:
                    content = f.read()
                    template_info = {
                        "has_sidenav": '{% include "includes/sidenav.html" %}' in content,
                        "extends_base": '{% extends "base.html" %}' in content,
                        "has_style_tags": "<style" in content,
                    }
                cache.set(cache_key, template_info, 24 * 3600)  # Cache for 24 hours
            except IOError:
                template_info = {"has_sidenav": False, "extends_base": False, "has_style_tags": False}

        return template_info

    def check_template_url(template_name):
        resolver = get_resolver()
        template_base_name = template_name.replace(".html", "")

        for pattern in resolver.url_patterns:
            if isinstance(pattern, URLResolver):
                url = check_template_url_in_patterns(pattern.url_patterns, template_name)
                if url:
                    return url
            elif isinstance(pattern, URLPattern):
                url = check_pattern(pattern, template_name, template_base_name)
                if url:
                    return url
        return None

    def check_template_url_in_patterns(urlpatterns, template_name):
        template_base_name = template_name.replace(".html", "")
        for pattern in urlpatterns:
            if isinstance(pattern, URLResolver):
                url = check_template_url_in_patterns(pattern.url_patterns, template_name)
                if url:
                    return url
            elif isinstance(pattern, URLPattern):
                url = check_pattern(pattern, template_name, template_base_name)
                if url:
                    return url
        return None

    def check_pattern(pattern, template_name, template_base_name):
        pattern_path = str(pattern.pattern) if pattern.pattern else ""
        pattern_name = getattr(pattern, "name", "")

        if hasattr(pattern.callback, "view_class"):
            view_class = pattern.callback.view_class
            if hasattr(view_class, "template_name") and view_class.template_name in (template_name, template_base_name):
                return "/" + str(pattern.pattern).lstrip("^").rstrip("$")

        if any(
            [
                pattern_path == template_base_name,
                pattern_path and pattern_path.replace("-", "_") == template_base_name,
                pattern_name == template_base_name,
                pattern_name and pattern_name.replace("-", "_") == template_base_name,
            ]
        ):
            return "/" + str(pattern.pattern).lstrip("^").rstrip("$")

        return None

    def get_template_files(directory):
        """Get only template files without processing content"""
        cache_key = f"template_files_{directory}_{search_query}_{filter_by}"
        files = cache.get(cache_key)

        if files is None:
            files = []
            with os.scandir(directory) as entries:
                for entry in entries:
                    if entry.is_file() and entry.name.endswith(".html"):
                        if search_query and search_query.lower() not in entry.name.lower():
                            continue
                        files.append(
                            {
                                "name": entry.name,
                                "path": entry.path,
                                "modified": datetime.fromtimestamp(entry.stat().st_mtime),
                            }
                        )

            # Sort files if needed
            files.sort(key=lambda x: (x.get(sort, ""), x["name"]), reverse=direction == "desc")
            cache.set(cache_key, files, 300)  # Cache for 5 minutes

        return files

    def process_template_batch(templates_batch):
        """Process only the templates needed for current page"""
        processed_templates = []
        with ThreadPoolExecutor(max_workers=4) as executor:
            futures = {}

            for template in templates_batch:
                future = executor.submit(extract_template_info, template["path"])
                futures[future] = template

            for future in futures:
                template_data = futures[future].copy()
                template_info = future.result()

                if filter_by != "all":
                    if (
                        filter_by == "with_sidenav"
                        and not template_info["has_sidenav"]
                        or filter_by == "with_base"
                        and not template_info["extends_base"]
                        or filter_by == "with_styles"
                        and not template_info["has_style_tags"]
                    ):
                        continue

                # Get view count from IP table with caching
                view_count_key = f"template_views_{template_data['name']}"
                view_count = cache.get(view_count_key)
                if view_count is None:
                    view_count = (
                        IP.objects.filter(
                            Q(path__endswith=f"/{template_data['name']}")
                            | Q(path__endswith=f"/templates/{template_data['name']}")
                        ).aggregate(total_views=Sum("count"))["total_views"]
                        or 0
                    )
                    cache.set(view_count_key, view_count, 3600)

                # Get template URL
                url_key = f"template_url_{template_data['name']}"
                template_url = cache.get(url_key)
                if template_url is None:
                    template_url = check_template_url(template_data["name"])
                    cache.set(url_key, template_url, 3600)

                template_data.update({"url": template_url, "views": view_count, **template_info})
                processed_templates.append(template_data)

        return processed_templates

    # Get all template files paths first (lightweight operation)
    template_dirs = []
    all_templates = []
    main_template_dir = os.path.join(settings.BASE_DIR, "website", "templates")

    if os.path.exists(main_template_dir):
        main_templates = get_template_files(main_template_dir)
        if main_templates:
            all_templates.extend([("Main Templates", t) for t in main_templates])

        # Get templates from subdirectories
        for subdir in os.listdir(main_template_dir):
            subdir_path = os.path.join(main_template_dir, subdir)
            if os.path.isdir(subdir_path) and not subdir.startswith("__"):
                subdir_templates = get_template_files(subdir_path)
                if subdir_templates:
                    all_templates.extend([(f"{subdir.title()} Templates", t) for t in subdir_templates])

    # Calculate total for pagination
    total_templates = len(all_templates)

    # Create paginator with ALL templates (but don't process them yet)
    paginator = Paginator(all_templates, per_page)
    try:
        # Get the page object for the current page
        page_obj = paginator.page(page)

        # Now process only the templates for the current page
        processed_templates = []
        for dir_name, template in page_obj.object_list:
            template_dir = {"name": dir_name, "templates": process_template_batch([template])}
            processed_templates.extend([(dir_name, t) for t in template_dir["templates"]])

        # Replace the object_list with processed templates
        page_obj.object_list = processed_templates

    except (PageNotAnInteger, EmptyPage):
        page_obj = paginator.page(1)
        # Process first page templates if there's an error
        processed_templates = []
        for dir_name, template in page_obj.object_list:
            template_dir = {"name": dir_name, "templates": process_template_batch([template])}
            processed_templates.extend([(dir_name, t) for t in template_dir["templates"]])
        page_obj.object_list = processed_templates

    context = {
        "template_dirs": [
            {"name": dir_name, "templates": [t[1] for t in processed_templates if t[0] == dir_name]}
            for dir_name in set(t[0] for t in processed_templates)
        ],
        "total_templates": total_templates,
        "sort": sort,
        "direction": direction,
        "base_dir": settings.BASE_DIR,
        "search_query": search_query,
        "filter_by": filter_by,
        "page_obj": page_obj,  # Use the page object with correct pagination info
        "filter_options": [
            {"value": "all", "label": "All Templates"},
            {"value": "with_sidenav", "label": "With Sidenav"},
            {"value": "with_base", "label": "Extends Base"},
            {"value": "with_styles", "label": "With Style Tags"},
        ],
    }

    return render(request, "template_list.html", context)


def is_admin_url(path):
    """Check if a URL path is an admin URL"""
    if not path:  # Handle None or empty paths
        return False
    admin_url = settings.ADMIN_URL.strip("/")
    return path.startswith(f"/{admin_url}/") or admin_url in path


def website_stats(request):
    """View to show view counts for each URL route"""
    import json
    from collections import defaultdict
    from datetime import timedelta

    from django.db.models import Sum
    from django.urls import get_resolver
    from django.utils import timezone

    # Get all URL patterns
    resolver = get_resolver()
    url_patterns = resolver.url_patterns

    # Dictionary to store view counts
    view_stats = defaultdict(int)

    # Get admin URL for filtering
    admin_url = settings.ADMIN_URL.strip("/")

    # Get all IP records and group by path, excluding admin URLs
    ip_records = (
        IP.objects.exclude(path__startswith=f"/{admin_url}/")
        .values("path")
        .annotate(total_views=Sum("count"))
        .order_by("-total_views")
    )

    # Map paths to their view counts
    for record in ip_records:
        path = record["path"]
        if not is_admin_url(path):  # Additional check for admin URLs
            view_stats[path] = record["total_views"]

    # Get last 30 days of traffic data, excluding admin URLs
    thirty_days_ago = timezone.now() - timedelta(days=30)
    daily_views = (
        IP.objects.exclude(path__startswith=f"/{admin_url}/")
        .filter(created__gte=thirty_days_ago)
        .values("created__date")
        .annotate(daily_count=Sum("count"))
        .order_by("created__date")
    )

    # Prepare chart data
    dates = []
    views = []
    for day in daily_views:
        dates.append(day["created__date"].strftime("%Y-%m-%d"))
        views.append(day["daily_count"])

    # Get unique visitors (unique IPs), excluding admin URLs
    unique_visitors = IP.objects.exclude(path__startswith=admin_url).values("address").distinct().count()

    total_views = sum(view_stats.values())

    # Calculate traffic status
    if len(views) >= 2:
        last_day = views[-1] if views else 0
        prev_day = views[-2] if len(views) > 1 else 0
        if last_day < prev_day * 0.5:  # More than 50% drop
            status = "danger"
        elif last_day < prev_day * 0.8:  # More than 20% drop
            status = "warning"
        else:
            status = "normal"
    else:
        status = "normal"

    # Get top 50 user agents
    user_agents = (
        IP.objects.exclude(path__startswith=f"/{admin_url}/")
        .exclude(agent__isnull=True)
        .values("agent")
        .annotate(total_count=Sum("count"), last_request=models.Max("created"))
        .order_by("-total_count")[:50]
    )

    # Count unique user agents
    unique_agents_count = (
        IP.objects.exclude(path__startswith=f"/{admin_url}/")
        .exclude(agent__isnull=True)
        .values("agent")
        .distinct()
        .count()
    )

    # Collect URL pattern info
    url_info = []

    def process_patterns(patterns, parent_path=""):
        for pattern in patterns:
            if hasattr(pattern, "url_patterns"):
                # This is a URL resolver (includes), process its patterns
                process_patterns(pattern.url_patterns, parent_path + str(pattern.pattern))
            else:
                # This is a URL pattern
                full_path = parent_path + str(pattern.pattern)

                # Skip admin URLs
                if is_admin_url(full_path):
                    continue

                view_name = (
                    pattern.callback.__name__ if hasattr(pattern.callback, "__name__") else str(pattern.callback)
                )
                if hasattr(pattern.callback, "view_class"):
                    view_name = pattern.callback.view_class.__name__

                # Get view count for this path
                view_count = 0
                for path, count in view_stats.items():
                    if path and path.strip("/") and full_path.strip("/"):
                        if path.strip("/").endswith(full_path.strip("/")) or full_path.strip("/").endswith(
                            path.strip("/")
                        ):
                            view_count += count

                url_info.append({"path": full_path, "view_name": view_name, "view_count": view_count})

    process_patterns(url_patterns)

    # Sort by view count descending
    url_info.sort(key=lambda x: x["view_count"], reverse=True)

    # Web traffic stats
    web_stats = {
        "dates": json.dumps(dates),
        "views": json.dumps(views),
        "total_views": total_views,
        "unique_visitors": unique_visitors,
        "date": timezone.now(),
        "status": status,
        "total_urls": len(url_info),  # Add total URL count
    }

    context = {
        "url_info": url_info,
        "total_views": total_views,
        "web_stats": web_stats,
        "user_agents": user_agents,
        "unique_agents_count": unique_agents_count,
    }

    return render(request, "website_stats.html", context)


class CustomSocialAccountDisconnectView(BaseSocialAccountDisconnectView):
    def get_queryset(self):
        if getattr(self, "swagger_fake_view", False):
            return SocialAccount.objects.none()
        return super().get_queryset()


class MapView(ListView):
    template_name = "map.html"
    context_object_name = "locations"

    def get_queryset(self):
        # Get the marker type from query params, default to 'organizations'
        marker_type = self.request.GET.get("type", "organizations")

        if marker_type == "organizations":
            return Organization.objects.filter(
                latitude__isnull=False, longitude__isnull=False, is_active=True
            ).order_by("-created")
        # Add more types here as needed
        return []

    def get_context_data(self, **kwargs):
        context = super().get_context_data(**kwargs)
        marker_type = self.request.GET.get("type", "organizations")

        context["marker_type"] = marker_type
        context["marker_types"] = [
            {
                "id": "organizations",
                "name": "Organizations",
                "icon": "fa-building",
                "description": "View organizations around the world",
            },
            # Add more marker types here as needed
        ]

        return context


class RoadmapView(TemplateView):
    template_name = "roadmap.html"

    def get_context_data(self, **kwargs):
        context = super().get_context_data(**kwargs)

        milestones = [
            {
                "title": "📺 BLTV - BLT Eduction",
                "due_date": "No due date",
                "last_updated": "about 3 hours ago",
                "description": "Add an educational component to BLT so that users can learn along w…",
                "progress": "100%",
                "open": 0,
                "closed": 1,
            },
            {
                "title": "🚀 Code Reviewer Leaderboard",
                "due_date": "No due date",
                "last_updated": "1 day ago",
                "description": "Here's an Emoji Code Reviewer Leaderboard idea, ranking reviewers b…",
                "progress": "50%",
                "open": 1,
                "closed": 1,
            },
            {
                "title": "Bid on Issues",
                "due_date": "No due date",
                "last_updated": "1 day ago",
                "description": "",
                "progress": "0%",
                "open": 1,
                "closed": 0,
            },
            {
                "title": "🏠 Improvements",
                "due_date": "No due date",
                "last_updated": "5 days ago",
                "description": "",
                "progress": "46%",
                "open": 7,
                "closed": 6,
            },
            {
                "title": "🔒 Protection Of Online Privacy",
                "due_date": "No due date",
                "last_updated": "8 days ago",
                "description": "Web Monitoring System Implementation Plan Overview Enhances user tr…",
                "progress": "88%",
                "open": 1,
                "closed": 8,
            },
            {
                "title": "🧠 AI",
                "due_date": "No due date",
                "last_updated": "10 days ago",
                "description": "",
                "progress": "50%",
                "open": 1,
                "closed": 1,
            },
            {
                "title": "🔧 App Improvements",
                "due_date": "No due date",
                "last_updated": "10 days ago",
                "description": "",
                "progress": "0%",
                "open": 16,
                "closed": 0,
            },
            {
                "title": "🛡️ OWASP tools",
                "due_date": "No due date",
                "last_updated": "10 days ago",
                "description": "",
                "progress": "0%",
                "open": 2,
                "closed": 0,
            },
            {
                "title": "🧰 Extension Improvements",
                "due_date": "No due date",
                "last_updated": "10 days ago",
                "description": "",
                "progress": "0%",
                "open": 4,
                "closed": 0,
            },
            {
                "title": "🏆 Sponsorship in app",
                "due_date": "No due date",
                "last_updated": "10 days ago",
                "description": "",
                "progress": "0%",
                "open": 0,
                "closed": 0,
            },
            {
                "title": "🎤 GitHub Sportscaster",
                "due_date": "No due date",
                "last_updated": "10 days ago",
                "description": "",
                "progress": "0%",
                "open": 1,
                "closed": 0,
            },
            {
                "title": "🥗 Daily Check-ins",
                "due_date": "No due date",
                "last_updated": "10 days ago",
                "description": "New Project: Fresh - Daily Check-In Component for BLT Fresh is a pr…",
                "progress": "18%",
                "open": 9,
                "closed": 2,
            },
            {
                "title": "🔥 Time Tracking",
                "due_date": "No due date",
                "last_updated": "10 days ago",
                "description": "Simplified Project: Sizzle - Multi-Platform Time Tracking for BLT P…",
                "progress": "12%",
                "open": 14,
                "closed": 2,
            },
            {
                "title": "🛡️ Trademark Defense",
                "due_date": "No due date",
                "last_updated": "10 days ago",
                "description": "Protects brand integrity and legal standing, important for long-ter…",
                "progress": "30%",
                "open": 7,
                "closed": 3,
            },
            {
                "title": "🏢 Organization Portal in App",
                "due_date": "No due date",
                "last_updated": "11 days ago",
                "description": "",
                "progress": "0%",
                "open": 1,
                "closed": 0,
            },
            {
                "title": "💌 Invites in app",
                "due_date": "No due date",
                "last_updated": "11 days ago",
                "description": "",
                "progress": "0%",
                "open": 1,
                "closed": 0,
            },
            {
                "title": "🌍 Banned Apps Simulation in app",
                "due_date": "No due date",
                "last_updated": "11 days ago",
                "description": "Simulate app behavior in countries with restrictions to ensure compliance "
                "and accessibility.",
                "progress": "0%",
                "open": 1,
                "closed": 0,
            },
            {
                "title": "🤖 Slack Bot 2.0",
                "due_date": "No due date",
                "last_updated": "11 days ago",
                "description": "",
                "progress": "0%",
                "open": 12,
                "closed": 0,
            },
            {
                "title": "🚀 OWASP BLT Adventures",
                "due_date": "No due date",
                "last_updated": "11 days ago",
                "description": "",
                "progress": "0%",
                "open": 1,
                "closed": 0,
            },
            {
                "title": "🌐 Organizations",
                "due_date": "No due date",
                "last_updated": "11 days ago",
                "description": "Project: Refactor BLT Website to Combine Companies and Teams into O…",
                "progress": "0%",
                "open": 4,
                "closed": 0,
            },
            {
                "title": "🔧 Maintenance",
                "due_date": "No due date",
                "last_updated": "11 days ago",
                "description": "General maintenance issues",
                "progress": "50%",
                "open": 16,
                "closed": 16,
            },
            {
                "title": "Bug / Issue / Project tools",
                "due_date": "No due date",
                "last_updated": "11 days ago",
                "description": "",
                "progress": "0%",
                "open": 1,
                "closed": 0,
            },
            {
                "title": "🏆 Gamification",
                "due_date": "No due date",
                "last_updated": "11 days ago",
                "description": "Project Summary: Gamification Integration for BLT Platform The gami…",
                "progress": "15%",
                "open": 17,
                "closed": 3,
            },
            {
                "title": "GSOC tools",
                "due_date": "No due date",
                "last_updated": "11 days ago",
                "description": "",
                "progress": "0%",
                "open": 3,
                "closed": 0,
            },
            {
                "title": "🚀🎨🔄 Tailwind Migration",
                "due_date": "No due date",
                "last_updated": "11 days ago",
                "description": "Migrate the remaining pages to tailwind "
                "https://blt.owasp.org/template_list/?sort=has_style_tags",
                "progress": "0%",
                "open": 1,
                "closed": 0,
            },
            {
                "title": "🐞 New Issue Detail Page",
                "due_date": "No due date",
                "last_updated": "13 days ago",
                "description": "Improves issue tracking efficiency and developer experience on the site.",
                "progress": "66%",
                "open": 3,
                "closed": 6,
            },
            {
                "title": "🥓 BACON",
                "due_date": "No due date",
                "last_updated": "21 days ago",
                "description": "🥓 BACON: Blockchain Assisted Contribution Network BACON is a cuttin…",
                "progress": "50%",
                "open": 7,
                "closed": 7,
            },
            {
                "title": "💰 Multi-Crypto Donations",
                "due_date": "No due date",
                "last_updated": "about 1 month ago",
                "description": "Overview: The Decentralized Multi-Crypto Payment Integration featur…",
                "progress": "25%",
                "open": 6,
                "closed": 2,
            },
            {
                "title": "💡 Suggestions",
                "due_date": "No due date",
                "last_updated": "about 1 month ago",
                "description": "",
                "progress": "50%",
                "open": 1,
                "closed": 1,
            },
            {
                "title": "💸 Pledge",
                "due_date": "No due date",
                "last_updated": "3 months ago",
                "description": "",
                "progress": "0%",
                "open": 1,
                "closed": 0,
            },
            {
                "title": "🌘Dark Mode",
                "due_date": "No due date",
                "last_updated": "3 months ago",
                "description": "",
                "progress": "0%",
                "open": 1,
                "closed": 0,
            },
            {
                "title": "👷 Contributor Ranking",
                "due_date": "No due date",
                "last_updated": "3 months ago",
                "description": "🌞💻🥉 Shows contributor github username, commits, issues opened, issu…",
                "progress": "80%",
                "open": 1,
                "closed": 4,
            },
            {
                "title": "✅ Bug Verifiers",
                "due_date": "No due date",
                "last_updated": "3 months ago",
                "description": "Ensures bug fixes are valid and effective, maintaining site integrity.",
                "progress": "50%",
                "open": 1,
                "closed": 1,
            },
            {
                "title": "🤖 Artificial Intelligence",
                "due_date": "No due date",
                "last_updated": "7 months ago",
                "description": "",
                "progress": "100%",
                "open": 0,
                "closed": 2,
            },
            {
                "title": "🕹️ Penteston Integration",
                "due_date": "No due date",
                "last_updated": "7 months ago",
                "description": "Enhances site security through integrated pentesting tools. We will…",
                "progress": "0%",
                "open": 1,
                "closed": 0,
            },
            {
                "title": "🔔 Follower notifications",
                "due_date": "No due date",
                "last_updated": "7 months ago",
                "description": "The feature would allow users to follow a company's bug reports and…",
                "progress": "0%",
                "open": 1,
                "closed": 0,
            },
            {
                "title": "📊 Review Queue",
                "due_date": "No due date",
                "last_updated": "7 months ago",
                "description": "Streamlines content moderation, improving site quality.",
                "progress": "0%",
                "open": 3,
                "closed": 0,
            },
            {
                "title": "🕵️ Private Bug Bounties",
                "due_date": "No due date",
                "last_updated": "7 months ago",
                "description": "Allows companies to conduct private, paid bug bounties in a non-com…",
                "progress": "25%",
                "open": 3,
                "closed": 1,
            },
            {
                "title": "📡 Cyber Dashboard",
                "due_date": "No due date",
                "last_updated": "7 months ago",
                "description": "🌞💻🥉 a comprehensive dashboard of stats and information for organiza…",
                "progress": "0%",
                "open": 13,
                "closed": 0,
            },
            {
                "title": "🪝 Webhooks",
                "due_date": "No due date",
                "last_updated": "7 months ago",
                "description": "automate the synchronization of issue statuses between GitHub and t…",
                "progress": "0%",
                "open": 2,
                "closed": 0,
            },
            {
                "title": "🔸 Modern Front-End Redesign with React & Tailwind CSS (~350h)",
                "due_date": "No due date",
                "last_updated": "",
                "description": "A complete redesign of BLT's interface, improving accessibility, usability, "
                "and aesthetics. The new front-end will be built with React and Tailwind CSS, "
                "ensuring high performance while maintaining a lightweight architecture under "
                "100MB. Dark mode will be the default, with full responsiveness and an enhanced "
                "user experience.",
                "progress": "0%",
                "open": 0,
                "closed": 0,
            },
            {
                "title": "🔸 Organization Dashboard – Enhanced Vulnerability & Bug Management (~350h)",
                "due_date": "No due date",
                "last_updated": "",
                "description": "Redesign and expand the organization dashboard to provide seamless management of bug "
                "bounties, security reports, and contributor metrics. Features will include advanced "
                "filtering, real-time analytics, and improved collaboration tools for security teams.",
                "progress": "0%",
                "open": 0,
                "closed": 0,
            },
            {
                "title": "🔸 Secure API Development & Migration to Django Ninja (~350h)",
                "due_date": "No due date",
                "last_updated": "",
                "description": "Migrate our existing and develop a secure, well-documented API with automated "
                "security tests to support the new front-end. This may involve migrating from Django "
                "Rest Framework to Django Ninja for improved performance, maintainability, and API "
                "efficiency.",
                "progress": "0%",
                "open": 0,
                "closed": 0,
            },
            {
                "title": "🔸 Gamification & Blockchain Rewards System (Ordinals & Solana) (~350h)",
                "due_date": "No due date",
                "last_updated": "",
                "description": "Introduce GitHub-integrated contribution tracking that rewards security "
                "researchers with Bitcoin Ordinals and Solana-based incentives. This will "
                "integrate with other parts of the website as well such as daily check-ins "
                "and code quality. Gamification elements such as badges, leaderboards, and "
                "contribution tiers will encourage engagement and collaboration in "
                "open-source security.",
                "progress": "0%",
                "open": 0,
                "closed": 0,
            },
            {
                "title": "🔸 Decentralized Bidding System for Issues (Bitcoin Cash Integration) (~350h)",
                "due_date": "No due date",
                "last_updated": "",
                "description": "Create a decentralized system where developers can bid on GitHub issues "
                "using Bitcoin Cash, ensuring direct transactions between contributors and "
                "project owners without BLT handling funds.",
                "progress": "0%",
                "open": 0,
                "closed": 0,
            },
            {
                "title": "🔸 AI-Powered Code Review & Smart Prioritization System for Maintainers (~350h)",
                "due_date": "No due date",
                "last_updated": "",
                "description": "Develop an AI-driven GitHub assistant that analyzes pull requests, detects "
                "security vulnerabilities, and provides real-time suggestions for improving "
                "code quality. A smart prioritization system will help maintainers rank issues "
                "based on urgency, community impact, and dependencies.",
                "progress": "0%",
                "open": 0,
                "closed": 0,
            },
            {
                "title": "🔸 Enhanced Slack Bot & Automation System (~350h)",
                "due_date": "No due date",
                "last_updated": "",
                "description": "Expand the BLT Slack bot to automate vulnerability tracking, send real-time "
                "alerts for new issues, and integrate GitHub notifications and contributor "
                "activity updates for teams. prioritize them based on community engagement, "
                "growth and securing worldwide applications",
                "progress": "0%",
                "open": 0,
                "closed": 0,
            },
        ]

        context["milestones"] = milestones
        context["milestone_count"] = len(milestones)
        return context


class StyleGuideView(TemplateView):
    template_name = "style_guide.html"


@csrf_exempt
def set_theme(request):
    """View to save user's theme preference"""
    if request.method == "POST":
        try:
            import json

            data = json.loads(request.body)
            theme = data.get("theme", "light")

            # Save theme in session
            request.session["theme"] = theme

            # If user is authenticated, could also save to user profile - confirm if we have theme_preference
            # if request.user.is_authenticated:
            #     profile = request.user.userprofile
            #     profile.theme_preference = theme
            #     profile.save()

            return JsonResponse({"status": "success", "theme": theme})
        except Exception as e:
            logging.exception("Error occurred while setting theme")
            return JsonResponse({"status": "error", "message": "An internal error occurred."}, status=400)

    return JsonResponse({"status": "error", "message": "Invalid request method"}, status=400)<|MERGE_RESOLUTION|>--- conflicted
+++ resolved
@@ -935,7 +935,6 @@
     categories = ForumCategory.objects.annotate(post_count=Count("forumpost")).all()
     selected_category = request.GET.get("category")
 
-<<<<<<< HEAD
     # Add is_selected flag to categories for cleaner template logic
     for category in categories:
         category.is_selected = str(category.id) == selected_category
@@ -949,10 +948,6 @@
         .annotate(comment_count=Count("comments"))
         .all()
     )
-=======
-    posts = ForumPost.objects.select_related("user", "category").prefetch_related("comments").all()
-    total_posts_count = posts.count()
->>>>>>> 05fb14e3
 
     if selected_category:
         posts = posts.filter(category_id=selected_category)
