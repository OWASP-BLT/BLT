import argparse
import json
import logging
import os
import re
import subprocess
import tracemalloc
from datetime import datetime, timedelta
from urllib.parse import urlparse

import psutil
import pytz
import redis
import requests
import requests.exceptions
from allauth.socialaccount.models import SocialAccount
from allauth.socialaccount.providers.facebook.views import FacebookOAuth2Adapter
from allauth.socialaccount.providers.github.views import GitHubOAuth2Adapter
from allauth.socialaccount.providers.google.views import GoogleOAuth2Adapter
from allauth.socialaccount.providers.oauth2.client import OAuth2Client
from bs4 import BeautifulSoup
from dj_rest_auth.registration.views import SocialAccountDisconnectView as BaseSocialAccountDisconnectView
from dj_rest_auth.registration.views import SocialConnectView, SocialLoginView
from django.apps import apps
from django.conf import settings
from django.contrib import messages
from django.contrib.auth.decorators import login_required
from django.core.cache import cache
from django.core.exceptions import FieldError
from django.core.exceptions import ValidationError as DjangoValidationError
from django.core.files.base import ContentFile
from django.core.files.storage import default_storage
from django.core.management import call_command, get_commands, load_command_class
from django.core.validators import validate_email
from django.db import connection, models
from django.db.models import Case, Count, DecimalField, F, Q, Sum, Value, When
from django.db.models.functions import Coalesce, TruncDate
from django.http import Http404, HttpResponse, JsonResponse
from django.shortcuts import redirect, render
from django.template.loader import render_to_string
from django.urls import reverse
from django.utils import timezone
from django.utils.decorators import method_decorator
from django.views.decorators.csrf import csrf_exempt, ensure_csrf_cookie
from django.views.decorators.http import require_GET, require_POST
from django.views.generic import ListView, TemplateView, View

from website.models import (
    IP,
    Activity,
    Badge,
    DailyStats,
    Domain,
    ForumCategory,
    ForumComment,
    ForumPost,
    ForumVote,
    Hunt,
    InviteFriend,
    InviteOrganization,
    Issue,
    ManagementCommandLog,
    Newsletter,
    NewsletterSubscriber,
    Organization,
    Points,
    PRAnalysisReport,
    Project,
    Repo,
    SlackBotActivity,
    Tag,
    User,
    UserBadge,
    UserProfile,
    Wallet,
)
from website.utils import analyze_pr_content, fetch_github_data, rebuild_safe_url, save_analysis_report

# from website.bot import conversation_chain, is_api_key_valid, load_vector_store

logger = logging.getLogger(__name__)

# Constants
SAMPLE_INVITE_EMAIL_PATTERN = r"^sample-\d+@invite\.placeholder$"


# ----------------------------------------------------------------------------------
# 1) Helper function to measure memory usage by module using tracemalloc
# ----------------------------------------------------------------------------------


def memory_usage_by_module(limit=1000):
    """
    Returns a list of (filename, size_in_bytes) for the top
    `limit` files by allocated memory, using tracemalloc.
    """
    # tracemalloc.start()
    try:
        snapshot = tracemalloc.take_snapshot()
    except Exception as e:
        logger.error(f"Error taking memory snapshot: {e}")
        return []
    logger.debug(f"Memory snapshot taken: {snapshot}")

    stats = snapshot.statistics("traceback")
    for stat in stats[:10]:
        logger.debug(stat.traceback.format())
        logger.debug(f"Memory: {stat.size / 1024:.2f} KB")

    # Group memory usage by filename
    stats = snapshot.statistics("filename")
    module_usage = {}

    for stat in stats:
        logger.debug(f"stat is: {stat}")
        if stat.traceback:
            filename = stat.traceback[0].filename
            # Accumulate memory usage
            module_usage[filename] = module_usage.get(filename, 0) + stat.size

    # Sort by highest usage
    sorted_by_usage = sorted(module_usage.items(), key=lambda x: x[1], reverse=True)[:limit]

    tracemalloc.stop()
    return sorted_by_usage


# ----------------------------------------------------------------------------------
# 2) Example: Calculate your service/application status
# ----------------------------------------------------------------------------------

DAILY_REQUEST_LIMIT = 10
vector_store = None


def status_page(request):
    """
    Status check function with configurable components.
    Enable/disable specific checks using the CONFIG constants.
    """
    # Configuration flags
    CHECK_BITCOIN = False
    CHECK_SENDGRID = True
    CHECK_GITHUB = True
    CHECK_OPENAI = True
    CHECK_MEMORY = True
    CHECK_DATABASE = True
    CHECK_REDIS = True
    CHECK_SLACK_BOT = True
    CACHE_TIMEOUT = 60

    status_data = cache.get("service_status")

    if not status_data:
        status_data = {
            "bitcoin": None if not CHECK_BITCOIN else False,
            "bitcoin_block": None,
            "sendgrid": None if not CHECK_SENDGRID else False,
            "github": None if not CHECK_GITHUB else False,
            "openai": None if not CHECK_OPENAI else False,
            "db_connection_count": None if not CHECK_DATABASE else 0,
            "redis_stats": (
                {
                    "status": "Not configured",
                    "version": None,
                    "connected_clients": None,
                    "used_memory_human": None,
                }
                if not CHECK_REDIS
                else {}
            ),
            "slack_bot": {},
            "management_commands": [],
            "available_commands": [],
        }

        if CHECK_MEMORY:
            status_data.update(
                {
                    "memory_info": psutil.virtual_memory()._asdict(),
                    "top_memory_consumers": [],
                    "memory_profiling": {},
                    "memory_by_module": [],
                }
            )

        # Get management command logs
        command_logs = (
            ManagementCommandLog.objects.values("command_name")
            .distinct()
            .annotate(
                last_run=models.Max("last_run"),
                last_success=models.ExpressionWrapper(models.Q(success=True), output_field=models.BooleanField()),
                run_count=models.Count("id"),
            )
            .order_by("command_name")
        )

        status_data["management_commands"] = list(command_logs)

        # Get list of available management commands
        available_commands = []
        for name, app_name in get_commands().items():
            # Only include commands from the website app
            if app_name == "website":
                command_class = load_command_class(app_name, name)
                command_info = {
                    "name": name,
                    "help_text": getattr(command_class, "help", "").split("\n")[0],
                }

                # Get command logs if they exist
                log = ManagementCommandLog.objects.filter(command_name=name).first()
                if log:
                    command_info.update(
                        {
                            "last_run": log.last_run,
                            "last_success": log.success,
                            "run_count": log.run_count,
                        }
                    )

                available_commands.append(command_info)

        commands = sorted(available_commands, key=lambda x: x["name"])
        status_data["available_commands"] = commands

        # Bitcoin RPC check
        if CHECK_BITCOIN:
            bitcoin_rpc_user = os.getenv("BITCOIN_RPC_USER")
            bitcoin_rpc_password = os.getenv("BITCOIN_RPC_PASSWORD")
            bitcoin_rpc_host = os.getenv("BITCOIN_RPC_HOST", "127.0.0.1")
            bitcoin_rpc_port = os.getenv("BITCOIN_RPC_PORT", "8332")

            try:
                logger.debug("Checking Bitcoin RPC...")
                response = requests.post(
                    f"http://{bitcoin_rpc_host}:{bitcoin_rpc_port}",
                    json={
                        "jsonrpc": "1.0",
                        "id": "curltest",
                        "method": "getblockchaininfo",
                        "params": [],
                    },
                    auth=(bitcoin_rpc_user, bitcoin_rpc_password),
                    timeout=5,
                )
                if response.status_code == 200:
                    status_data["bitcoin"] = True
                    status_data["bitcoin_block"] = response.json().get("result", {}).get("blocks")
            except requests.exceptions.RequestException as e:
                logger.error(f"Bitcoin RPC Error: {e}")

        # SendGrid API check
        if CHECK_SENDGRID:
            sendgrid_api_key = os.getenv("SENDGRID_PASSWORD")
            if sendgrid_api_key:
                try:
                    logger.debug("Checking SendGrid API...")
                    response = requests.get(
                        "https://api.sendgrid.com/v3/user/account",
                        headers={"Authorization": f"Bearer {sendgrid_api_key}"},
                        timeout=5,
                    )
                    status_data["sendgrid"] = response.status_code == 200
                except requests.exceptions.RequestException as e:
                    logger.error(f"SendGrid API Error: {e}")

        # GitHub API check
        if CHECK_GITHUB:
            github_token = os.getenv("GITHUB_TOKEN")
            if github_token:
                try:
                    logger.debug("Checking GitHub API...")
                    # Check basic API access
                    response = requests.get(
                        "https://api.github.com/user/repos",
                        headers={"Authorization": f"token {github_token}"},
                        timeout=5,
                    )
                    status_data["github"] = response.status_code == 200

                    # Get rate limit information
                    rate_limit_response = requests.get(
                        "https://api.github.com/rate_limit",
                        headers={"Authorization": f"token {github_token}"},
                        timeout=5,
                    )

                    if rate_limit_response.status_code == 200:
                        rate_limit_data = rate_limit_response.json()
                        status_data["github_rate_limit"] = {
                            "core": rate_limit_data.get("resources", {}).get("core", {}),
                            "search": rate_limit_data.get("resources", {}).get("search", {}),
                            "graphql": rate_limit_data.get("resources", {}).get("graphql", {}),
                            "integration_manifest": rate_limit_data.get("resources", {}).get(
                                "integration_manifest", {}
                            ),
                            "code_scanning_upload": rate_limit_data.get("resources", {}).get(
                                "code_scanning_upload", {}
                            ),
                        }

                        # Add recent API calls history from cache if available
                        github_api_history = cache.get("github_api_history", [])
                        status_data["github_api_history"] = github_api_history

                        # Add current rate limit to history
                        current_time = datetime.now().strftime("%Y-%m-%d %H:%M:%S")
                        core_rate_limit = rate_limit_data.get("resources", {}).get("core", {})

                        if core_rate_limit:
                            new_entry = {
                                "timestamp": current_time,
                                "remaining": core_rate_limit.get("remaining", 0),
                                "limit": core_rate_limit.get("limit", 0),
                                "used": core_rate_limit.get("used", 0),
                                "reset": core_rate_limit.get("reset", 0),
                            }

                            # Add to history and keep last 50 entries
                            github_api_history.append(new_entry)
                            if len(github_api_history) > 50:
                                github_api_history = github_api_history[-50:]

                            # Update cache
                            cache.set("github_api_history", github_api_history, 86400)  # Cache for 24 hours
                    else:
                        status_data["github_rate_limit"] = None
                except requests.exceptions.RequestException as e:
                    logger.error(f"GitHub API Error: {e}")
                    status_data["github_rate_limit"] = None

        # OpenAI API check
        if CHECK_OPENAI:
            openai_api_key = os.getenv("OPENAI_API_KEY", "sk-proj-1234567890")
            if openai_api_key:
                try:
                    logger.debug("Checking OpenAI API...")
                    response = requests.get(
                        "https://api.openai.com/v1/models",
                        headers={"Authorization": f"Bearer {openai_api_key}"},
                        timeout=5,
                    )
                    status_data["openai"] = response.status_code == 200
                except requests.exceptions.RequestException as e:
                    logger.error(f"OpenAI API Error: {e}")

        # Memory usage checks
        if CHECK_MEMORY:
            logger.debug("Getting memory usage information...")
            tracemalloc.start()

            # Get top memory consumers
            for proc in psutil.process_iter(["pid", "name", "memory_info"]):
                try:
                    proc_info = proc.info
                    proc_info["memory_info"] = proc_info["memory_info"]._asdict()
                    status_data["top_memory_consumers"].append(proc_info)
                except (
                    psutil.NoSuchProcess,
                    psutil.AccessDenied,
                    psutil.ZombieProcess,
                ):
                    pass

            status_data["top_memory_consumers"] = sorted(
                status_data["top_memory_consumers"],
                key=lambda x: x["memory_info"]["rss"],
                reverse=True,
            )[:5]

            # Memory profiling info
            current, peak = tracemalloc.get_traced_memory()
            status_data["memory_profiling"]["current"] = current
            status_data["memory_profiling"]["peak"] = peak
            tracemalloc.stop()

        # Database connection check
        if CHECK_DATABASE:
            logger.debug("Getting database connection count...")
            if settings.DATABASES.get("default", {}).get("ENGINE") == "django.db.backends.postgresql":
                with connection.cursor() as cursor:
                    cursor.execute("SELECT COUNT(*) FROM pg_stat_activity WHERE state = 'active'")
                    status_data["db_connection_count"] = cursor.fetchone()[0]

        # Redis stats
        if CHECK_REDIS:
            logger.debug("Getting Redis stats...")
            redis_url = os.environ.get("REDISCLOUD_URL")

            if redis_url:
                try:
                    # Parse Redis URL
                    parsed_url = urlparse(redis_url)
                    redis_host = parsed_url.hostname or "localhost"
                    redis_port = parsed_url.port or 6379
                    redis_password = parsed_url.password
                    redis_db = 0  # Default database

                    # Create Redis client
                    redis_client = redis.Redis(
                        host=redis_host,
                        port=redis_port,
                        password=redis_password,
                        db=redis_db,
                        socket_timeout=2.0,  # 2 second timeout
                    )

                    # Test connection and get info
                    info = redis_client.info()
                    status_data["redis_stats"] = {
                        "status": "Connected",
                        "version": info.get("redis_version"),
                        "connected_clients": info.get("connected_clients"),
                        "used_memory_human": info.get("used_memory_human"),
                        "uptime_days": info.get("uptime_in_days"),
                    }
                except (redis.ConnectionError, redis.TimeoutError) as e:
                    status_data["redis_stats"] = {
                        "status": "Connection failed",
                        "error": str(e),
                    }
                except Exception as e:
                    status_data["redis_stats"] = {
                        "status": "Error",
                        "error": str(e),
                    }
            else:
                status_data["redis_stats"] = {
                    "status": "Not configured",
                    "error": "REDISCLOUD_URL not set",
                }

        # Slack bot activity metrics
        if CHECK_SLACK_BOT:
            last_24h = timezone.now() - timedelta(hours=24)

            # Get last activity
            last_activity = SlackBotActivity.objects.order_by("-created").first()

            # Get bot activity metrics
            bot_metrics = {
                "total_activities": SlackBotActivity.objects.count(),
                "last_24h_activities": SlackBotActivity.objects.filter(created__gte=last_24h).count(),
                "success_rate": (
                    SlackBotActivity.objects.filter(success=True).count() / SlackBotActivity.objects.count() * 100
                    if SlackBotActivity.objects.exists()
                    else 0
                ),
                "workspace_count": SlackBotActivity.objects.values("workspace_id").distinct().count(),
                "last_activity": last_activity.created if last_activity else None,
                "recent_activities": list(
                    SlackBotActivity.objects.filter(created__gte=last_24h)
                    .values("activity_type", "workspace_name", "created", "success")
                    .order_by("-created")[:5]
                ),
                "activity_types": {
                    activity_type: count
                    for activity_type, count in SlackBotActivity.objects.values("activity_type")
                    .annotate(count=Count("id"))
                    .values_list("activity_type", "count")
                },
            }

            status_data["slack_bot"] = bot_metrics

        # Get the date range for the last 30 days
        end_date = timezone.now()
        start_date = end_date - timedelta(days=30)

        # Get daily counts for team joins and commands
        team_joins = (
            SlackBotActivity.objects.filter(activity_type="team_join", created__gte=start_date, created__lte=end_date)
            .annotate(date=TruncDate("created"))
            .values("date")
            .annotate(count=Count("id"))
            .order_by("date")
        )

        commands = (
            SlackBotActivity.objects.filter(activity_type="command", created__gte=start_date, created__lte=end_date)
            .annotate(date=TruncDate("created"))
            .values("date")
            .annotate(count=Count("id"))
            .order_by("date")
        )

        # Convert querysets to lists for the template
        team_joins_data = list(team_joins)
        commands_data = list(commands)

        # Create a complete date range with zero counts for missing dates
        date_range = []
        current_date = start_date.date()
        while current_date <= end_date.date():
            date_range.append(current_date)
            current_date += timedelta(days=1)

        # Fill in missing dates with zero counts
        dates = [date.strftime("%Y-%m-%d") for date in date_range]
        team_joins_counts = [0] * len(date_range)
        commands_counts = [0] * len(date_range)

        # Map the actual data to the date range
        for i, date in enumerate(date_range):
            for join in team_joins_data:
                if join["date"] == date:
                    team_joins_counts[i] = join["count"]
            for cmd in commands_data:
                if cmd["date"] == date:
                    commands_counts[i] = cmd["count"]

        # Store the data in a format that can be safely serialized to JSON
        chart_data = {"dates": dates, "team_joins": team_joins_counts, "commands": commands_counts}

        # Prepare GitHub API history data for chart
        if "github_api_history" in status_data and status_data["github_api_history"]:
            # Convert the history data to JSON-serializable format
            for entry in status_data["github_api_history"]:
                # Ensure all values are JSON serializable
                for key, value in entry.items():
                    if not isinstance(value, (str, int, float, bool, type(None))):
                        entry[key] = str(value)

        status_data["chart_data"] = chart_data

        # Prepare the chart data for the template
        template_chart_data = {
            "dates": json.dumps(status_data["chart_data"]["dates"]),
            "team_joins": json.dumps(status_data["chart_data"]["team_joins"]),
            "commands": json.dumps(status_data["chart_data"]["commands"]),
        }

        # Serialize GitHub API history data for the template
        if "github_api_history" in status_data:
            status_data["github_api_history"] = json.dumps(status_data["github_api_history"])

        # Add template chart data to status_data
        status_data["template_chart_data"] = template_chart_data

        # Cache the combined status
        cache.set("service_status", status_data, CACHE_TIMEOUT)

        return render(
            request, "status_page.html", {"status": status_data, "chart_data": status_data["template_chart_data"]}
        )
    return render(request, "status_page.html", {"status": status_data})


def find_key(request, token):
    if token == os.environ.get("ACME_TOKEN"):
        return HttpResponse(os.environ.get("ACME_KEY"))
    for k, v in list(os.environ.items()):
        if v == token and k.startswith("ACME_TOKEN_"):
            n = k.replace("ACME_TOKEN_", "")
            return HttpResponse(os.environ.get("ACME_KEY_%s" % n))
    raise Http404("Token or key does not exist")


def search(request, template="search.html"):
    query = request.GET.get("query", "").strip()
    stype = request.GET.get("type", "").strip()
    context = {}

    if query:
        # Search across multiple models
        organizations = Organization.objects.filter(name__icontains=query)
        issues = Issue.objects.filter(Q(description__icontains=query), hunt=None).exclude(
            Q(is_hidden=True) & ~Q(user_id=request.user.id)
        )
        domains = Domain.objects.filter(Q(url__icontains=query), hunt=None)[0:20]
        users = User.objects.filter(username__icontains=query).exclude(is_superuser=True).order_by("-points")[0:20]
        projects = Project.objects.filter(Q(name__icontains=query) | Q(description__icontains=query))
        repos = Repo.objects.filter(Q(name__icontains=query) | Q(description__icontains=query))

        context = {
            "request": request,
            "query": query,
            "type": stype,
            "organizations": organizations,
            "domains": domains,
            "users": users,
            "issues": issues,
            "projects": projects,
            "repos": repos,
        }

        # Get badges for each user
        for user in users:
            user.badges = UserBadge.objects.filter(user=user)
            # Ensure user has a username for profile URL
            user.username = user.username

        # Get domain URLs for organizations
        for org in organizations:
            d = Domain.objects.filter(organization=org).first()
            if d:
                org.absolute_url = d.get_absolute_url()

    elif stype == "issues":
        context = {
            "request": request,
            "query": query,
            "type": stype,
            "issues": Issue.objects.filter(Q(description__icontains=query), hunt=None).exclude(
                Q(is_hidden=True) & ~Q(user_id=request.user.id)
            )[0:20],
        }
    elif stype == "domains":
        context = {
            "request": request,
            "query": query,
            "type": stype,
            "domains": Domain.objects.filter(Q(url__icontains=query), hunt=None)[0:20],
        }
    elif stype == "users":
        users = (
            UserProfile.objects.filter(Q(user__username__icontains=query))
            .annotate(total_score=Sum("user__points__score"))
            .order_by("-total_score")[0:20]
        )
        for userprofile in users:
            userprofile.badges = UserBadge.objects.filter(user=userprofile.user)
        context = {
            "request": request,
            "query": query,
            "type": stype,
            "users": users,
        }
    elif stype == "labels":
        context = {
            "query": query,
            "type": stype,
            "issues": Issue.objects.filter(Q(label__icontains=query), hunt=None).exclude(
                Q(is_hidden=True) & ~Q(user_id=request.user.id)
            )[0:20],
        }
    elif stype == "organizations":
        organizations = Organization.objects.filter(name__icontains=query)

        for org in organizations:
            d = Domain.objects.filter(organization=org).first()
            if d:
                org.absolute_url = d.get_absolute_url()
        context = {
            "query": query,
            "type": stype,
            "organizations": Organization.objects.filter(name__icontains=query),
        }
    elif stype == "projects":
        context = {
            "query": query,
            "type": stype,
            "projects": Project.objects.filter(Q(name__icontains=query) | Q(description__icontains=query)),
        }
    elif stype == "repos":
        context = {
            "query": query,
            "type": stype,
            "repos": Repo.objects.filter(Q(name__icontains=query) | Q(description__icontains=query)),
        }
    elif stype == "tags":
        tags = Tag.objects.filter(name__icontains=query)
        matching_organizations = Organization.objects.filter(tags__in=tags).distinct()
        matching_domains = Domain.objects.filter(tags__in=tags).distinct()
        matching_issues = Issue.objects.filter(tags__in=tags).distinct()
        matching_user_profiles = UserProfile.objects.filter(tags__in=tags).distinct()
        matching_repos = Repo.objects.filter(tags__in=tags).distinct()
        for org in matching_organizations:
            d = Domain.objects.filter(organization=org).first()
            if d:
                org.absolute_url = d.get_absolute_url()
        context = {
            "query": query,
            "type": stype,
            "tags": tags,
            "matching_organizations": matching_organizations,
            "matching_domains": matching_domains,
            "matching_issues": matching_issues,
            "matching_user_profiles": matching_user_profiles,
            "matching_repos": matching_repos,
        }
    elif stype == "languages":
        context = {
            "query": query,
            "type": stype,
            "repos": Repo.objects.filter(primary_language__icontains=query),
        }
    if request.user.is_authenticated:
        context["wallet"] = Wallet.objects.get(user=request.user)
    return render(request, template, context)


# @api_view(["POST"])
# def chatbot_conversation(request):
#     try:
#         today = datetime.now(timezone.utc).date()
#         rate_limit_key = f"global_daily_requests_{today}"
#         request_count = cache.get(rate_limit_key, 0)

#         if request_count >= DAILY_REQUEST_LIMIT:
#             return Response(
#                 {"error": "Daily request limit exceeded."},
#                 status=status.HTTP_429_TOO_MANY_REQUESTS,
#             )

#         question = request.data.get("question", "")
#         if not question:
#             return Response({"error": "Invalid question"}, status=status.HTTP_400_BAD_REQUEST)
#         check_api = is_api_key_valid(os.getenv("OPENAI_API_KEY"))
#         if not check_api:
#             ChatBotLog.objects.create(question=question, answer="Error: Invalid API Key")
#             return Response({"error": "Invalid API Key"}, status=status.HTTP_400_BAD_REQUEST)

#         if not question or not isinstance(question, str):
#             ChatBotLog.objects.create(question=question, answer="Error: Invalid question")
#             return Response({"error": "Invalid question"}, status=status.HTTP_400_BAD_REQUEST)

#         global vector_store
#         if not vector_store:
#             try:
#                 vector_store = load_vector_store()
#             except FileNotFoundError as e:
#                 ChatBotLog.objects.create(
#                     question=question, answer="Error: Vector store not found {e}"
#                 )
#                 return Response(
#                     {"error": "Vector store not found"},
#                     status=status.HTTP_400_BAD_REQUEST,
#                 )
#             except Exception as e:
#                 ChatBotLog.objects.create(question=question, answer=f"Error: {str(e)}")
#                 return Response(
#                     {"error": "Error loading vector store"},
#                     status=status.HTTP_500_INTERNAL_SERVER_ERROR,
#                 )
#             finally:
#                 if not vector_store:
#                     ChatBotLog.objects.create(
#                         question=question, answer="Error: Vector store not loaded"
#                     )
#                     return Response(
#                         {"error": "Vector store not loaded"},
#                         status=status.HTTP_500_INTERNAL_SERVER_ERROR,
#                     )

#         if question.lower() == "exit":
#             if "buffer" in request.session:
#                 del request.session["buffer"]
#             return Response({"answer": "Conversation memory cleared."}, status=status.HTTP_200_OK)

#         crc, memory = conversation_chain(vector_store)
#         if "buffer" in request.session:
#             memory.buffer = request.session["buffer"]

#         try:
#             response = crc.invoke({"question": question})
#         except Exception as e:
#             ChatBotLog.objects.create(question=question, answer=f"Error: {str(e)}")
#             return Response(
#                 {"error": "An internal error has occurred."},
#                 status=status.HTTP_500_INTERNAL_SERVER_ERROR,
#             )
#         cache.set(rate_limit_key, request_count + 1, timeout=86400)  # Timeout set to one day
#         request.session["buffer"] = memory.buffer

#         ChatBotLog.objects.create(question=question, answer=response["answer"])
#         return Response({"answer": response["answer"]}, status=status.HTTP_200_OK)

#     except Exception as e:
#         ChatBotLog.objects.create(
#             question=request.data.get("question", ""), answer=f"Error: {str(e)}"
#         )
#         return Response(
#             {"error": "An internal error has occurred."},
#             status=status.HTTP_500_INTERNAL_SERVER_ERROR,
#         )


@login_required
def vote_forum_post(request):
    if request.method == "POST":
        try:
            data = json.loads(request.body)
            post_id = data.get("post_id")
            up_vote = data.get("up_vote", False)
            down_vote = data.get("down_vote", False)

            post = ForumPost.objects.get(id=post_id)
            vote, created = ForumVote.objects.get_or_create(
                post=post, user=request.user, defaults={"up_vote": up_vote, "down_vote": down_vote}
            )

            if not created:
                vote.up_vote = up_vote
                vote.down_vote = down_vote
                vote.save()

            # Update vote counts
            post.up_votes = ForumVote.objects.filter(post=post, up_vote=True).count()
            post.down_votes = ForumVote.objects.filter(post=post, down_vote=True).count()
            post.save()

            return JsonResponse({"success": True, "up_vote": post.up_votes, "down_vote": post.down_votes})
        except ForumPost.DoesNotExist:
            return JsonResponse({"success": False, "error": "Post not found"}, status=404)
        except json.JSONDecodeError:
            return JsonResponse({"success": False, "error": "Invalid JSON data"}, status=400)
        except (ValueError, TypeError):
            logger.exception("Validation error in vote_forum_post")
            return JsonResponse({"success": False, "error": "Invalid data provided"}, status=400)
        except Exception:
            logger.exception("Unexpected error in vote_forum_post")
            return JsonResponse({"success": False, "error": "Server error occurred"}, status=500)

    return JsonResponse({"success": False, "error": "Invalid request method"}, status=405)


@login_required
def set_vote_status(request):
    if request.method == "POST":
        try:
            data = json.loads(request.body)
            post_id = data.get("id")
            vote = ForumVote.objects.filter(post_id=post_id, user=request.user).first()

            return JsonResponse(
                {
                    "success": True,
                    "up_vote": vote.up_vote if vote else False,
                    "down_vote": vote.down_vote if vote else False,
                }
            )
        except json.JSONDecodeError:
            return JsonResponse({"success": False, "error": "Invalid JSON data"}, status=400)
        except (ValueError, TypeError):
            logger.exception("Validation error in set_vote_status")
            return JsonResponse({"success": False, "error": "Invalid data provided"}, status=400)
        except Exception:
            logger.exception("Unexpected error in set_vote_status")
            return JsonResponse({"success": False, "error": "Server error occurred"}, status=500)

    return JsonResponse({"success": False, "error": "Invalid request method"}, status=405)


@login_required
def add_forum_post(request):
    if request.method == "POST":
        try:
            data = json.loads(request.body)
            title = data.get("title")
            category = data.get("category")
            description = data.get("description")
            repo_id = data.get("repo")
            project_id = data.get("project")
            organization_id = data.get("organization")

            if not all([title, category, description]):
                return JsonResponse({"success": False, "error": "Missing required fields"}, status=400)

            # Explicitly validate category exists before creating post
            category_obj = ForumCategory.objects.get(pk=category)

            post_data = {
                "user": request.user,
                "title": title,
                "category_id": category,
                "description": description,
            }

            if repo_id:
                post_data["repo_id"] = repo_id
            if project_id:
                post_data["project_id"] = project_id
            if organization_id:
                post_data["organization_id"] = organization_id

            post = ForumPost.objects.create(**post_data)

            return JsonResponse({"status": "success", "post_id": post.id})
        except json.JSONDecodeError:
            return JsonResponse({"success": False, "error": "Invalid JSON data"}, status=400)
        except (ValueError, TypeError):
            logger.exception("Validation error in add_forum_post")
            return JsonResponse({"success": False, "error": "Invalid data provided"}, status=400)
        except ForumCategory.DoesNotExist:
            return JsonResponse({"success": False, "error": "Category not found"}, status=404)
        except Exception:
            logger.exception("Unexpected error in add_forum_post")
            return JsonResponse({"success": False, "error": "Server error occurred"}, status=500)

    return JsonResponse({"success": False, "error": "Invalid request method"}, status=405)


@login_required
def add_forum_comment(request):
    if request.method == "POST":
        try:
            data = json.loads(request.body)
            post_id = data.get("post_id")
            content = data.get("content")

            if not all([post_id, content]):
                return JsonResponse({"success": False, "error": "Missing required fields"}, status=400)

            post = ForumPost.objects.get(id=post_id)
            comment = ForumComment.objects.create(post=post, user=request.user, content=content)

            return JsonResponse({"status": "success", "comment_id": comment.id})
        except ForumPost.DoesNotExist:
            return JsonResponse({"success": False, "error": "Post not found"}, status=404)
        except json.JSONDecodeError:
            return JsonResponse({"success": False, "error": "Invalid JSON data"}, status=400)
        except (ValueError, TypeError):
            logger.exception("Validation error in add_forum_comment")
            return JsonResponse({"success": False, "error": "Invalid data provided"}, status=400)
        except Exception:
            logger.exception("Unexpected error in add_forum_comment")
            return JsonResponse({"success": False, "error": "Server error occurred"}, status=500)

    return JsonResponse({"success": False, "error": "Invalid request method"}, status=405)


@login_required
@require_POST
def delete_forum_post(request):
    if not request.user.is_superuser:
        return JsonResponse({"status": "error", "message": "Permission denied"}, status=403)

    try:
        data = json.loads(request.body)
        post_id = data.get("post_id")

        if not post_id:
            return JsonResponse({"status": "error", "message": "Post ID is required"})

        # Validate post_id is an integer
        try:
            post_id = int(post_id)
        except (ValueError, TypeError):
            return JsonResponse({"status": "error", "message": "Invalid Post ID format"})

        post = ForumPost.objects.get(id=post_id)
        post.delete()

        return JsonResponse({"status": "success", "message": "Post deleted successfully"})
    except ForumPost.DoesNotExist:
        return JsonResponse({"status": "error", "message": "Post not found"})
    except json.JSONDecodeError:
        return JsonResponse({"status": "error", "message": "Invalid JSON data"})
    except Exception as e:
        logging.exception("Unexpected error deleting forum post")
        return JsonResponse({"status": "error", "message": "Server error occurred"})


@ensure_csrf_cookie
def view_forum(request):
    # Annotate categories with post counts
    categories = ForumCategory.objects.annotate(post_count=Count("forumpost")).all()
    selected_category = request.GET.get("category")

    # Add is_selected flag to categories for cleaner template logic
    for category in categories:
        category.is_selected = str(category.id) == selected_category

    # Get total posts count before filtering
    total_posts_count = ForumPost.objects.count()

    posts = (
        ForumPost.objects.select_related("user", "category")
        .prefetch_related("comments")
        .annotate(comment_count=Count("comments"))
        .order_by("-created")  # Sort by newest first
        .all()
    )

    if selected_category:
        posts = posts.filter(category_id=selected_category)

    # Optimize user vote queries to avoid N+1 problem
    if request.user.is_authenticated:
        # Get all votes for current user and these posts in one query
        post_ids = [post.id for post in posts]
        user_votes = {vote.post_id: vote for vote in ForumVote.objects.filter(post_id__in=post_ids, user=request.user)}

        # Attach votes to posts
        for post in posts:
            post.user_vote = user_votes.get(post.id)

    organizations = Organization.objects.all().order_by("name")
    projects = Project.objects.all().order_by("name")
    repos = Repo.objects.all().order_by("name")

    return render(
        request,
        "forum.html",
        {
            "categories": categories,
            "posts": posts,
            "selected_category": selected_category,
            "organizations": organizations,
            "projects": projects,
            "repos": repos,
            "total_posts_count": total_posts_count,
        },
    )


class GoogleLogin(SocialLoginView):
    adapter_class = GoogleOAuth2Adapter
    client_class = OAuth2Client

    @property
    def callback_url(self):
        return self.request.build_absolute_uri(reverse("google_callback"))


class GithubLogin(SocialLoginView):
    adapter_class = GitHubOAuth2Adapter
    client_class = OAuth2Client

    @property
    def callback_url(self):
        return self.request.build_absolute_uri(reverse("github_callback"))


class FacebookConnect(SocialConnectView):
    adapter_class = FacebookOAuth2Adapter
    client_class = OAuth2Client

    @property
    def callback_url(self):
        return self.request.build_absolute_uri(reverse("facebook_callback"))


class GithubConnect(SocialConnectView):
    adapter_class = GitHubOAuth2Adapter
    client_class = OAuth2Client

    @property
    def callback_url(self):
        return self.request.build_absolute_uri(reverse("github_callback"))


class GoogleConnect(SocialConnectView):
    adapter_class = GoogleOAuth2Adapter
    client_class = OAuth2Client

    @property
    def callback_url(self):
        return self.request.build_absolute_uri(reverse("google_callback"))


class FacebookLogin(SocialLoginView):
    adapter_class = FacebookOAuth2Adapter
    client_class = OAuth2Client

    @property
    def callback_url(self):
        return self.request.build_absolute_uri(reverse("facebook_callback"))


class UploadCreate(View):
    template_name = "home.html"

    @method_decorator(csrf_exempt)
    def dispatch(self, request, *args, **kwargs):
        return super(UploadCreate, self).dispatch(request, *args, **kwargs)

    def post(self, request, *args, **kwargs):
        data = request.FILES.get("image")
        result = default_storage.save("uploads/" + self.kwargs["hash"] + ".png", ContentFile(data.read()))
        return JsonResponse({"status": result})


class StatsDetailView(TemplateView):
    template_name = "stats.html"

    def get_historical_counts(self, model, start_date=None):
        date_field_map = {
            "Issue": "created",
            "UserProfile": "created",
            "Comment": "created_date",
            "Hunt": "created",
            "Domain": "created",
            "Organization": "created",
            "Project": "created",
            "Contribution": "created",
            "TimeLog": "created",
            "ActivityLog": "created",
            "DailyStatusReport": "created",
            "Suggestion": "created",
            "SuggestionVotes": "created",
            "Bid": "created",
            "Monitor": "created",
            "Payment": "created",
            "Transaction": "created",
            "InviteFriend": "created",
            "Points": "created",
            "Winner": "created",
            "Wallet": "created",
            "BaconToken": "date_awarded",
            "IP": "created",
            "ChatBotLog": "created",
        }

        date_field = date_field_map.get(model.__name__, "created")
        dates = []
        counts = []

        try:
            queryset = model.objects.all()
            if start_date:
                filter_kwargs = {f"{date_field}__gte": start_date}
                queryset = queryset.filter(**filter_kwargs)

            date_counts = (
                queryset.annotate(date=TruncDate(date_field))
                .values("date")
                .annotate(count=Count("id"))
                .order_by("date")
            )
            for entry in date_counts:
                dates.append(entry["date"].strftime("%Y-%m-%d"))
                counts.append(entry["count"])
        except FieldError:
            return [], []

        return dates, counts

    def get_context_data(self, *args, **kwargs):
        context = super().get_context_data(*args, **kwargs)

        # Get period from request, default to 30 days
        period = self.request.GET.get("period", "30")

        # Calculate start date based on period
        today = timezone.now()
        if period == "ytd":
            start_date = today.replace(month=1, day=1)
        else:
            try:
                days = int(period)
                start_date = today - timedelta(days=days)
            except ValueError:
                start_date = today - timedelta(days=30)

        stats_data = []
        known_icons = {
            "Issue": "fas fa-bug",
            "User": "fas fa-users",
            "Hunt": "fas fa-crosshairs",
            "Domain": "fas fa-globe",
            "ExtensionUser": "fas fa-puzzle-piece",
            "Subscription": "fas fa-envelope",
            "Organization": "fas fa-building",
            "HuntPrize": "fas fa-gift",
            "IssueScreenshot": "fas fa-camera",
            "Winner": "fas fa-trophy",
            "Points": "fas fa-star",
            "InviteFriend": "fas fa-envelope-open",
            "UserProfile": "fas fa-id-badge",
            "IP": "fas fa-network-wired",
            "OrganizationAdmin": "fas fa-user-tie",
            "Transaction": "fas fa-exchange-alt",
            "Payment": "fas fa-credit-card",
            "ContributorStats": "fas fa-chart-bar",
            "Monitor": "fas fa-desktop",
            "Bid": "fas fa-gavel",
            "ChatBotLog": "fas fa-robot",
            "Suggestion": "fas fa-lightbulb",
            "SuggestionVotes": "fas fa-thumbs-up",
            "Contributor": "fas fa-user-friends",
            "Project": "fas fa-project-diagram",
            "Contribution": "fas fa-hand-holding-heart",
            "BaconToken": "fas fa-coins",
        }

        for model in apps.get_models():
            if model._meta.abstract or model._meta.proxy:
                continue
            model_name = model.__name__

            try:
                dates, counts = self.get_historical_counts(model, start_date)
                trend = counts[-1] - counts[-2] if len(counts) >= 2 else 0

                # Get filtered count and total counts
                total_count = model.objects.count()
                filtered_count = counts[-1] if counts else 0

                stats_data.append(
                    {
                        "label": model_name,
                        "count": filtered_count,
                        "total_count": total_count,
                        "icon": known_icons.get(model_name, "fas fa-database"),
                        "history": json.dumps(counts),
                        "dates": json.dumps(dates),
                        "trend": trend,
                    }
                )
            except Exception:
                continue

        context.update(
            {
                "stats": sorted(stats_data, key=lambda x: x["count"], reverse=True),
                "period": period,
                "period_options": [
                    {"value": "1", "label": "1 Day"},
                    {"value": "7", "label": "1 Week"},
                    {"value": "30", "label": "1 Month"},
                    {"value": "90", "label": "3 Months"},
                    {"value": "ytd", "label": "Year to Date"},
                    {"value": "365", "label": "1 Year"},
                    {"value": "1825", "label": "5 Years"},
                ],
            }
        )
        return context


def view_suggestions(request):
    category_id = request.GET.get("category")
    status = request.GET.get("status")
    sort = request.GET.get("sort", "newest")

    suggestions = ForumPost.objects.all()

    # Apply filters
    if category_id:
        suggestions = suggestions.filter(category_id=category_id)
    if status:
        suggestions = suggestions.filter(status=status)

    # Apply sorting
    if sort == "oldest":
        suggestions = suggestions.order_by("created")
    elif sort == "most_votes":
        suggestions = suggestions.order_by("-up_votes")
    elif sort == "most_comments":
        suggestions = suggestions.annotate(comment_count=Count("comments")).order_by("-comment_count")
    else:  # newest
        suggestions = suggestions.order_by("-created")

    categories = ForumCategory.objects.all()

    return render(
        request,
        "feature_suggestion.html",
        {
            "suggestions": suggestions,
            "categories": categories,
        },
    )


def sitemap(request):
    random_domain = Domain.objects.order_by("?").first()
    return render(request, "sitemap.html", {"random_domain": random_domain})


def badge_list(request):
    badges = Badge.objects.all()
    badges = Badge.objects.annotate(user_count=Count("userbadge")).order_by("-user_count")
    return render(request, "badges.html", {"badges": badges})


def features_view(request):
    return render(request, "features.html")


def sponsor_view(request):
    from bitcash.network import NetworkAPI

    def get_bch_balance(address):
        try:
            balance_satoshis = NetworkAPI.get_balance(address)
            balance_bch = balance_satoshis / 100000000  # Convert from satoshis to BCH
            return balance_bch
        except Exception as e:
            logger.error(f"An error occurred: {e}")
            return None

    bch_address = "bitcoincash:qr5yccf7j4dpjekyz3vpawgaarl352n7yv5d5mtzzc"
    balance = get_bch_balance(bch_address)
    if balance is not None:
        logger.info(f"Balance of {bch_address}: {balance} BCH")

    return render(request, "sponsor.html", context={"balance": balance})


def donate_view(request):
    return render(request, "donate.html")


@require_GET
def robots_txt(request):
    lines = [
        "User-Agent: *",
        "Allow: /",
    ]
    return HttpResponse("\n".join(lines), content_type="text/plain")


def get_last_commit_date():
    try:
        return (
            subprocess.check_output(
                ["git", "log", "-1", "--format=%cd"],
                cwd=os.path.dirname(os.path.dirname(__file__)),
            )
            .decode("utf-8")
            .strip()
        )
    except FileNotFoundError:
        return "Not available"


def submit_roadmap_pr(request):
    if request.method == "POST":
        pr_link = request.POST.get("pr_link", "").strip()
        issue_link = request.POST.get("issue_link", "").strip()

        if not pr_link or not issue_link:
            return JsonResponse({"error": "Both PR and issue links are required."}, status=400)

        # Validate GitHub URLs
        if not (pr_link.startswith("https://github.com/") and issue_link.startswith("https://github.com/")):
            return JsonResponse({"error": "Invalid GitHub URLs. Both URLs must be from github.com"}, status=400)

        try:
            pr_parts = pr_link.split("/")
            issue_parts = issue_link.split("/")

            # Validate URL parts length
            if len(pr_parts) < 7 or len(issue_parts) < 7:
                return JsonResponse({"error": "Invalid GitHub URL format"}, status=400)

            # Extract owner and repo from PR URL
            owner, repo = pr_parts[3], pr_parts[4]

            # Extract PR and issue numbers
            pr_number = pr_parts[-1]
            issue_number = issue_parts[-1]

            # Validate that we have numeric IDs
            if not (pr_number.isdigit() and issue_number.isdigit()):
                return JsonResponse({"error": "Invalid PR or issue number format"}, status=400)

            pr_data = fetch_github_data(owner, repo, "pulls", pr_number)
            roadmap_data = fetch_github_data(owner, repo, "issues", issue_number)

            if "error" in pr_data or "error" in roadmap_data:
                return JsonResponse(
                    {"error": f"Failed to fetch PR or roadmap data: {pr_data.get('error', 'Unknown error')}"},
                    status=500,
                )

            analysis = analyze_pr_content(pr_data, roadmap_data)
            save_analysis_report(pr_link, issue_link, analysis)
            return JsonResponse({"message": "PR submitted successfully"})

        except (IndexError, ValueError) as e:
            return JsonResponse({"error": f"Invalid URL format: {str(e)}"}, status=400)
        except Exception as e:
            return JsonResponse({"error": f"An unexpected error occurred: {str(e)}"}, status=500)

    return render(request, "submit_roadmap_pr.html")


def view_pr_analysis(request):
    reports = PRAnalysisReport.objects.all()
    return render(request, "view_pr_analysis.html", {"reports": reports})


def home(request):
    from django.db.models import Count, Sum
    from django.utils import timezone

    from website.models import ForumPost, GitHubIssue, Hackathon, Issue, Post, Repo, User, UserProfile

    # Get last commit date
    try:
        last_commit = get_last_commit_date()
    except Exception as e:
        logger.error(f"Error getting last commit date: {e}")
        last_commit = ""

    # Get latest repositories and total count
    latest_repos = Repo.objects.order_by("-created")[:5]
    total_repos = Repo.objects.count()

    # Get recent forum posts
    recent_posts = ForumPost.objects.select_related("user", "category").order_by("-created")[:5]

    # Get top bug reporters for current month
    current_time = timezone.now()
    top_bug_reporters = (
        User.objects.filter(points__created__month=current_time.month, points__created__year=current_time.year)
        .annotate(bug_count=Count("points", filter=Q(points__score__gt=0)), total_score=Sum("points__score"))
        .order_by("-total_score")[:5]
    )

    # Get top PR contributors using the leaderboard method for BLT repo in current month only
    top_pr_contributors = (
        GitHubIssue.objects.filter(
            type="pull_request",
            is_merged=True,
            repo__name="BLT",  # Filter for BLT repo only
            contributor__isnull=False,  # Exclude None values
            merged_at__month=current_time.month,  # Current month only
            merged_at__year=current_time.year,  # Current year
        )
        .exclude(contributor__name__icontains="copilot")  # Exclude copilot contributors
        .values("contributor__name", "contributor__avatar_url", "contributor__github_url")
        .annotate(total_prs=Count("id"))
        .order_by("-total_prs")[:5]
    )

    # Get top earners - calculate from GitHub issues payments if they have linked GitHub issues,
    # otherwise use the existing winnings field
    # Annotate each UserProfile with total GitHub issue payments
    top_earners = (
        UserProfile.objects.annotate(
            github_earnings=Coalesce(
                Sum("github_issues__p2p_amount_usd", filter=Q(github_issues__p2p_amount_usd__isnull=False)),
                Value(0),
                output_field=DecimalField(),
            ),
            has_github_issues=Count("github_issues", filter=Q(github_issues__p2p_amount_usd__isnull=False)),
            total_earnings=Case(
                # If user has GitHub issues with payments, use those
                When(has_github_issues__gt=0, then=F("github_earnings")),
                # Otherwise fall back to the existing winnings field
                default=Coalesce(F("winnings"), Value(0), output_field=DecimalField()),
                output_field=DecimalField(),
            ),
        )
        .filter(total_earnings__gt=0)
        .select_related("user")
        .order_by("-total_earnings")[:5]
    )

    # Get top referrals
    top_referrals = (
        InviteFriend.objects.filter(point_by_referral__gt=0)
        .annotate(signup_count=Count("recipients"), total_points=F("point_by_referral"))
        .select_related("sender", "sender__userprofile")
        .order_by("-point_by_referral")[:5]
    )

    # Get or Create InviteFriend object for logged in user
    referral_code = None
    if request.user.is_authenticated:
        invite_friend, created = InviteFriend.objects.get_or_create(sender=request.user)
        referral_code = invite_friend.referral_code

    # Get latest blog posts
    latest_blog_posts = Post.objects.order_by("-created_at")[:2]

    # Get latest bug reports
    latest_bugs = (
        Issue.objects.filter(hunt=None)
        .exclude(Q(is_hidden=True) & ~Q(user_id=request.user.id))
        .order_by("-created")[:2]
    )

    # Get 2 most recent active hackathons ordered by start time (descending)
    recent_hackathons_raw = (
        Hackathon.objects.filter(is_active=True).select_related("organization").order_by("-start_time")[:2]
    )

    # Add statistics to each hackathon
    recent_hackathons = []
    for hackathon in recent_hackathons_raw:
        repo_ids = hackathon.repositories.values_list("id", flat=True)

        # Count merged pull requests during the hackathon
        merged_prs = GitHubIssue.objects.filter(
            repo__in=repo_ids,
            type="pull_request",
            is_merged=True,
            merged_at__gte=hackathon.start_time,
            merged_at__lte=hackathon.end_time,
        )
        merged_pr_count = merged_prs.count()

        # Count total pull requests during the hackathon
        total_prs = GitHubIssue.objects.filter(
            repo__in=repo_ids,
            type="pull_request",
            created_at__gte=hackathon.start_time,
            created_at__lte=hackathon.end_time,
        ).count()

        # Count unique participants (user profiles and contributors, excluding bots)
        user_profile_count = merged_prs.exclude(user_profile=None).values("user_profile").distinct().count()
        contributor_count = (
            merged_prs.filter(user_profile=None)
            .exclude(contributor=None)
            .exclude(contributor__name__endswith="[bot]")
            .values("contributor")
            .distinct()
            .count()
        )
        participant_count = user_profile_count + contributor_count

        # Add stats to hackathon object
        hackathon.stats = {
            "participant_count": participant_count,
            "total_prs": total_prs,
            "merged_pr_count": merged_pr_count,
        }
        recent_hackathons.append(hackathon)

    # Get repository star counts for the specific repositories shown on the homepage
    repo_stars = []
    repo_mappings = {
        "blt": "OWASP-BLT/BLT",
        "flutter": "OWASP-BLT/BLT-Flutter",
        "extension": "OWASP-BLT/BLT-Extension",
        "action": "OWASP-BLT/BLT-Action",
    }

    for key, repo_name in repo_mappings.items():
        try:
            # Try to find the repository by name
            repo_parts = repo_name.split("/")
            if len(repo_parts) > 1:
                repo = Repo.objects.filter(name__icontains=repo_parts[1]).first()
            else:
                repo = Repo.objects.filter(name__icontains=repo_name).first()

            if repo:
                repo_stars.append({"key": key, "stars": repo.stars})
        except Exception as e:
            logger.error(f"Error getting star count for {repo_name}: {e}")

    # Get system stats for developer mode
    system_stats = None
    if settings.DEBUG:
        import django

        system_stats = {
            "memory_usage": f"{psutil.Process(os.getpid()).memory_info().rss / (1024 * 1024):.2f} MB",
            "cpu_percent": f"{psutil.Process(os.getpid()).cpu_percent(interval=0.1):.2f}%",
            "python_version": f"{os.sys.version}",
            "django_version": django.get_version(),
            "db_connections": len(connection.queries),
        }

    return render(
        request,
        "home.html",
        {
            "last_commit": last_commit,
            "current_year": timezone.now().year,
            "current_time": current_time,  # Add current time for month display
            "latest_repos": latest_repos,
            "total_repos": total_repos,
            "recent_posts": recent_posts,
            "top_bug_reporters": top_bug_reporters,
            "top_pr_contributors": top_pr_contributors,
            "latest_blog_posts": latest_blog_posts,
            "top_earners": top_earners,
            "repo_stars": repo_stars,
            "top_referrals": top_referrals,
            "referral_code": referral_code,
            "debug_mode": settings.DEBUG,
            "system_stats": system_stats,
            "latest_bugs": latest_bugs,
            "recent_hackathons": recent_hackathons,
        },
    )


def test_sentry(request):
    if request.user.is_superuser:
        1 / 0  # This will raise a ZeroDivisionError
    return HttpResponse("Test error sent to Sentry!")


def handler404(request, exception):
    return render(request, "404.html", {}, status=404)


def handler500(request, exception=None):
    return render(request, "500.html", {}, status=500)


def stats_dashboard(request):
    # Get the time period from request, default to 30 days
    period = request.GET.get("period", "30")

    # Define time periods in days
    period_map = {
        "1": 1,  # 1 day
        "7": 7,  # 1 week
        "30": 30,  # 1 month
        "90": 90,  # 3 months
        "ytd": "ytd",  # Year to date
        "365": 365,  # 1 year
        "1825": 1825,  # 5 years
    }

    # Validate the period parameter
    if period not in period_map:
        period = "30"

    days = period_map[period]

    # Calculate the date range
    end_date = timezone.now()
    if days == "ytd":
        start_date = end_date.replace(month=1, day=1)
    else:
        start_date = end_date - timedelta(days=days)

    # Try to get stats from cache with period-specific key
    cache_key = f"dashboard_stats_{period}"
    stats = cache.get(cache_key)

    if stats is None:
        # If not in cache, compute stats with optimized queries and date filtering
        users = User.objects.filter(date_joined__gte=start_date).aggregate(
            total=Count("id"), active=Count("id", filter=Q(is_active=True))
        )
        total_users = User.objects.count()

        issues = Issue.objects.filter(created__gte=start_date).aggregate(
            total=Count("id"), open=Count("id", filter=Q(status="open"))
        )
        total_issues = Issue.objects.count()

        domains = Domain.objects.filter(created__gte=start_date).aggregate(
            total=Count("id"), active=Count("id", filter=Q(is_active=True))
        )
        total_domains = Domain.objects.count()

        organizations = Organization.objects.filter(created__gte=start_date).aggregate(
            total=Count("id"), active=Count("id", filter=Q(is_active=True))
        )
        total_organizations = Organization.objects.count()

        hunts = Hunt.objects.filter(created__gte=start_date).aggregate(
            total=Count("id"), active=Count("id", filter=Q(is_published=True))
        )
        total_hunts = Hunt.objects.count()

        points = Points.objects.filter(created__gte=start_date).aggregate(total=Sum("score"))["total"] or 0
        total_points = Points.objects.aggregate(total=Sum("score"))["total"] or 0

        projects = Project.objects.filter(created__gte=start_date).count()
        total_projects = Project.objects.count()

        activities = Activity.objects.filter(timestamp__gte=start_date).count()
        total_activities = Activity.objects.count()

        recent_activities = (
            Activity.objects.filter(timestamp__gte=start_date)
            .order_by("-timestamp")
            .values("id", "title", "description", "timestamp")[:5]
        )

        # Combine all stats
        stats = {
            "users": {
                "total": users["total"],
                "active": users["active"],
                "total_all_time": total_users,
                "active_percentage": round((users["active"] / users["total"] * 100) if users["total"] > 0 else 0),
            },
            "issues": {
                "total": issues["total"],
                "open": issues["open"],
                "total_all_time": total_issues,
                "open_percentage": round((issues["open"] / issues["total"] * 100) if issues["total"] > 0 else 0),
                "fixed": Issue.objects.filter(created__gte=start_date, status="fixed").count(),
                "in_review": Issue.objects.filter(created__gte=start_date, status="in_review").count(),
                "invalid": Issue.objects.filter(created__gte=start_date, status="invalid").count(),
            },
            "domains": {
                "total": domains["total"],
                "active": domains["active"],
                "total_all_time": total_domains,
                "active_percentage": round((domains["active"] / domains["total"] * 100) if domains["total"] > 0 else 0),
            },
            "organizations": {
                "total": organizations["total"],
                "active": organizations["active"],
                "total_all_time": total_organizations,
                "active_percentage": round(
                    (organizations["active"] / organizations["total"] * 100) if organizations["total"] > 0 else 0
                ),
            },
            "hunts": {
                "total": hunts["total"],
                "active": hunts["active"],
                "total_all_time": total_hunts,
                "active_percentage": round((hunts["active"] / hunts["total"] * 100) if hunts["total"] > 0 else 0),
            },
            "points": {
                "total": points,
                "total_all_time": total_points,
                "percentage": round((points / total_points * 100) if total_points > 0 else 0),
            },
            "projects": {
                "total": projects,
                "total_all_time": total_projects,
                "percentage": round((projects / total_projects * 100) if total_projects > 0 else 0),
            },
            "activities": {
                "total": activities,
                "total_all_time": total_activities,
                "recent": list(recent_activities),
            },
        }

        # Get time series data for charts (last 12 months or the selected period)
        months_data = []
        if days == "ytd":
            months_to_fetch = end_date.month
        elif days > 365:
            months_to_fetch = min(12, days // 30)
        else:
            months_to_fetch = min(12, max(1, days // 30))

        # Generate time series data
        issues_time_series = []
        users_time_series = []

        for i in range(months_to_fetch):
            month_end = end_date - timedelta(days=i * 30)
            month_start = month_end - timedelta(days=30)

            month_issues = Issue.objects.filter(created__gte=month_start, created__lte=month_end).count()
            month_users = User.objects.filter(date_joined__gte=month_start, date_joined__lte=month_end).count()

            issues_time_series.insert(0, month_issues)
            users_time_series.insert(0, month_users)

        # Fill remaining months with zeros if we have less than 12 months
        while len(issues_time_series) < 12:
            issues_time_series.insert(0, 0)
            users_time_series.insert(0, 0)

        # Add time series data to the stats dictionary
        stats["issues_time_series"] = issues_time_series
        stats["users_time_series"] = users_time_series

        # Cache the results for 5 minutes
        cache.set(cache_key, stats, timeout=300)

    context = {
        "stats": stats,
        "period": period,
        "period_options": [
            {"value": "1", "label": "1 Day"},
            {"value": "7", "label": "1 Week"},
            {"value": "30", "label": "1 Month"},
            {"value": "90", "label": "3 Months"},
            {"value": "ytd", "label": "Year to Date"},
            {"value": "365", "label": "1 Year"},
            {"value": "1825", "label": "5 Years"},
        ],
        "issues_time_series": json.dumps(stats.get("issues_time_series", [])),
        "users_time_series": json.dumps(stats.get("users_time_series", [])),
    }

    return render(request, "stats_dashboard.html", context)


def sync_github_projects(request):
    if request.method == "POST":
        try:
            call_command("check_owasp_projects")
            messages.success(request, "Successfully synced OWASP GitHub projects.")
        except Exception as e:
            messages.error(request, f"Error syncing OWASP GitHub projects: {str(e)}")
    return redirect("stats_dashboard")


def check_owasp_compliance(request):
    """
    View to check OWASP project compliance with guidelines.
    Combines form and results in a single template.
    """
    if request.method == "POST":
        url = request.POST.get("url", "").strip()
        if not url:
            messages.error(request, "Please provide a valid URL")
            return redirect("check_owasp_compliance")

        # SSRF Fix: Validate and sanitize URL first
        try:
            safe_url = rebuild_safe_url(url)
            if not safe_url:
                messages.error(request, "Invalid or unsafe URL provided")
                return redirect("check_owasp_compliance")
        except ValueError as e:
            messages.error(request, f"Error processing URL: {str(e)}")
            return redirect("check_owasp_compliance")
        try:
            # Parse URL to determine if it's a GitHub repository
            parsed_url = urlparse(safe_url)
            is_github = "github.com" == parsed_url.hostname.lower()
            is_owasp_org = is_github and parsed_url.path.lower().startswith("/owasp/")

            # Fetch and analyze website content
            response = requests.get(safe_url, timeout=10, verify=True, allow_redirects=False)
            soup = BeautifulSoup(response.text.lower(), "html.parser")
            content = soup.get_text().lower()

            # Check for OWASP mentions and links
            has_owasp_mention = "owasp" in content
            has_project_link = any(
                "owasp.org/www-project-" in link.get("href", "").lower() for link in soup.find_all("a")
            )

            # Check for dates to determine if content is up-to-date
            date_patterns = [
                r"\b\d{4}-\d{2}-\d{2}\b",  # YYYY-MM-DD
                r"\b\d{2}/\d{2}/\d{4}\b",  # DD/MM/YYYY
                r"\b(?:jan|feb|mar|apr|may|jun|jul|aug|sep|oct|nov|dec)[a-z]* \d{1,2},? \d{4}\b",  # Month DD, YYYY
            ]
            has_dates = any(re.search(pattern, content, re.IGNORECASE) for pattern in date_patterns)

            # Check for potential paywall indicators
            paywall_indicators = [
                "premium",
                "subscription",
                "upgrade to",
                "paid version",
                "enterprise plan",
                "pro version",
            ]
            has_paywall_indicators = any(indicator in content for indicator in paywall_indicators)

            # Compile recommendations
            recommendations = []
            if not is_owasp_org:
                recommendations.append("Project should be hosted under the OWASP GitHub organization")
            if not has_owasp_mention:
                recommendations.append("Website should clearly state it is an OWASP project")
            if not has_project_link:
                recommendations.append("Website should link to the OWASP project page")
            if has_paywall_indicators:
                recommendations.append("Check if the project has features behind a paywall")

            context = {
                "url": safe_url,
                "github_compliance": {
                    "github_hosted": is_github,
                    "under_owasp_org": is_owasp_org,
                },
                "website_compliance": {
                    "has_owasp_mention": has_owasp_mention,
                    "has_project_link": has_project_link,
                    "has_dates": has_dates,
                },
                "vendor_neutrality": {
                    "possible_paywall": has_paywall_indicators,
                },
                "recommendations": recommendations,
                "overall_status": "compliant" if not recommendations else "needs_improvement",
            }

            return render(request, "check_owasp_compliance.html", context)

        except requests.RequestException as e:
            messages.error(request, f"Error accessing the URL: {str(e)}. Please check if the URL is accessible.")
        except Exception as e:
            messages.error(request, f"Error checking compliance: {str(e)}. Please try again.")

    return render(request, "check_owasp_compliance.html")


def management_commands(request):
    # Get list of available management commands
    available_commands = []

    # Get the date 30 days ago for stats
    thirty_days_ago = timezone.now() - timezone.timedelta(days=30)

    # Get sort parameter from request
    sort_param = request.GET.get("sort", "name")
    reverse = False

    # Check if sort parameter starts with '-' (descending order)
    if sort_param.startswith("-"):
        reverse = True
        sort_key = sort_param[1:]  # Remove the '-' prefix
    else:
        sort_key = sort_param

    # Validate sort key
    valid_sort_keys = ["name", "last_run", "status", "run_count", "activity"]
    if sort_key not in valid_sort_keys:
        sort_key = "name"
        sort_param = "name"

    for name, app_name in get_commands().items():
        # Only include commands from the website app and exclude initsuperuser
        if (
            app_name == "website"
            and name != "initsuperuser"
            and name != "generate_sample_data"
            and not name.startswith("run_")
        ):
            command_class = load_command_class(app_name, name)
            help_text = getattr(command_class, "help", "").split("\n")[0]
            command_info = {
                "name": name,
                "help_text": help_text,
            }

            # Get command file path and metadata
            try:
                command_file = command_class.__module__.replace(".", os.sep) + ".py"
                command_path = os.path.join(settings.BASE_DIR, command_file)

                if os.path.exists(command_path):
                    command_info["file_path"] = command_path
                    # Get file modification time
                    mtime = os.path.getmtime(command_path)
                    command_info["file_modified"] = datetime.fromtimestamp(mtime, tz=pytz.UTC)

                    # Generate GitHub URL
                    # Assuming the repo is OWASP-BLT/BLT
                    relative_path = os.path.relpath(command_path, settings.BASE_DIR)
                    github_url = f"https://github.com/OWASP-BLT/BLT/blob/main/{relative_path}"
                    command_info["github_url"] = github_url
            except Exception as e:
                logging.error(f"Error getting file info for command {name}: {e}")

            # Get command arguments if they exist
            command_args = []
            if hasattr(command_class, "add_arguments"):
                # Create a parser to capture arguments
                from argparse import ArgumentParser

                parser = ArgumentParser()
                command_instance = command_class()
                command_instance.add_arguments(parser)

                # Extract argument information
                for action in parser._actions:
                    if action.dest != "help":  # Skip the default help action
                        arg_info = {
                            "name": action.dest,
                            "flags": ", ".join(action.option_strings),
                            "help": action.help,
                            "required": action.required,
                            "default": action.default if action.default != argparse.SUPPRESS else None,
                            "type": action.type.__name__ if action.type else "str",
                        }
                        command_args.append(arg_info)

            command_info["arguments"] = command_args

            # Get command logs if they exist
            log = ManagementCommandLog.objects.filter(command_name=name).first()
            if log:
                command_info.update(
                    {
                        "last_run": log.last_run,
                        "last_success": log.success,
                        "run_count": log.run_count,
                        "execution_time": log.execution_time,
                        "output": log.output,
                    }
                )

            # Get stats data for the past 30 days if it exists
            stats_data = []

            # Create a dictionary to store values for each day in the 30-day period
            date_range = []
            date_values = {}

            # Generate all dates in the 30-day range
            for i in range(30):
                date = (timezone.now() - timezone.timedelta(days=29 - i)).date()
                date_range.append(date)
                date_values[date.isoformat()] = 0

            # Get actual stats data
            daily_stats = DailyStats.objects.filter(name=name, created__gte=thirty_days_ago).order_by("created")

            # Fill in the values we have
            max_value = 1  # Minimum value to avoid division by zero
            total_activity = 0  # Track total activity for sorting
            for stat in daily_stats:
                try:
                    value = int(stat.value)
                    date_key = stat.created.date().isoformat()
                    date_values[date_key] = value
                    total_activity += value
                    if value > max_value:
                        max_value = value
                except (ValueError, TypeError, KeyError):
                    pass

            # Convert to list format for the template
            for date in date_range:
                date_key = date.isoformat()
                stats_data.append(
                    {
                        "date": date_key,
                        "value": date_values.get(date_key, 0),
                        "height_percent": (date_values.get(date_key, 0) / max_value) * 100 if max_value > 0 else 0,
                    }
                )

            command_info["stats_data"] = stats_data
            command_info["max_value"] = max_value
            command_info["total_activity"] = total_activity
            available_commands.append(command_info)

    # Sort the commands based on the sort parameter
    def sort_commands(cmd):
        if sort_key == "name":
            return cmd["name"]
        elif sort_key == "last_run":
            return cmd.get("last_run", timezone.datetime.min.replace(tzinfo=pytz.UTC))
        elif sort_key == "status":
            # Sort by success status (True comes after False in ascending order)
            return cmd.get("last_success", False)
        elif sort_key == "run_count":
            return cmd.get("run_count", 0)
        elif sort_key == "activity":
            return cmd.get("total_activity", 0)
        else:
            return cmd["name"]

    commands = sorted(available_commands, key=sort_commands, reverse=reverse)

    return render(request, "management_commands.html", {"commands": commands, "sort": sort_param, "reverse": reverse})


def run_management_command(request):
    if request.method == "POST":
        # Check if user is superuser
        if not request.user.is_superuser:
            if request.headers.get("X-Requested-With") == "XMLHttpRequest":
                return JsonResponse({"success": False, "error": "Only superusers can run management commands."})
            messages.error(request, "Only superusers can run management commands.")
            return redirect("management_commands")

        command = request.POST.get("command")
        logging.info(f"Running command: {command}")

        try:
            # Only allow running commands from the website app and exclude initsuperuser
            app_name = get_commands().get(command)
            if app_name != "website" or command == "initsuperuser":
                msg = f"Command {command} is not allowed to run from the web interface"
                if request.headers.get("X-Requested-With") == "XMLHttpRequest":
                    return JsonResponse({"success": False, "error": msg})
                messages.error(request, msg)
                return redirect("management_commands")

            # Get or create the command log
            log_entry, created = ManagementCommandLog.objects.get_or_create(
                command_name=command, defaults={"run_count": 0, "success": False, "last_run": timezone.now()}
            )

            # Update the log entry
            log_entry.run_count += 1
            log_entry.last_run = timezone.now()
            log_entry.save()

            # Collect command arguments from POST data
            command_args = []
            command_kwargs = {}

            # Get the command class to check for arguments
            command_class = load_command_class(app_name, command)

            # Create a parser to capture arguments
            if hasattr(command_class, "add_arguments"):
                from argparse import ArgumentParser

                parser = ArgumentParser()
                command_instance = command_class()
                command_instance.add_arguments(parser)

                # Extract argument information and collect values from POST
                for action in parser._actions:
                    if action.dest != "help":  # Skip the default help action
                        arg_name = action.dest
                        arg_value = request.POST.get(arg_name)

                        if arg_value:
                            # Convert to appropriate type if needed
                            if action.type:
                                try:
                                    if action.type == int:
                                        arg_value = int(arg_value)
                                    elif action.type == float:
                                        arg_value = float(arg_value)
                                    elif action.type == bool:
                                        arg_value = arg_value.lower() in ("true", "yes", "1")
                                except (ValueError, TypeError):
                                    warning_msg = (
                                        f"Could not convert argument '{arg_name}' to type "
                                        f"{action.type.__name__}. Using as string."
                                    )
                                    if request.headers.get("X-Requested-With") == "XMLHttpRequest":
                                        return JsonResponse({"success": False, "error": warning_msg})
                                    messages.warning(request, warning_msg)

                            # Add to args or kwargs based on whether it's a positional or optional argument
                            if action.option_strings:  # It's an optional argument
                                command_kwargs[arg_name] = arg_value
                            else:  # It's a positional argument
                                command_args.append(arg_value)

            # Run the command with collected arguments
            try:
                # Capture command output
                import sys
                import time
                from io import StringIO

                # Redirect stdout to capture output
                old_stdout = sys.stdout
                sys.stdout = mystdout = StringIO()

                # Track execution time
                start_time = time.time()
                call_command(command, *command_args, **command_kwargs)
                end_time = time.time()
                execution_time = end_time - start_time

                # Get the output and restore stdout
                output = mystdout.getvalue()
                sys.stdout = old_stdout

                log_entry.success = True
                log_entry.execution_time = execution_time
                log_entry.output = output[:10000] if output else ""  # Limit output to 10000 chars
                log_entry.save()

                # Record execution in DailyStats
                try:
                    # Get existing stats for today
                    today = timezone.now().date()
                    daily_stat, created = DailyStats.objects.get_or_create(
                        name=command,
                        created__date=today,
                        defaults={"value": "1", "created": timezone.now(), "modified": timezone.now()},
                    )

                    if not created:
                        # Increment the value
                        try:
                            current_value = int(daily_stat.value)
                            daily_stat.value = str(current_value + 1)
                            daily_stat.modified = timezone.now()
                            daily_stat.save()
                        except (ValueError, TypeError):
                            # If value is not an integer, set it to 1
                            daily_stat.value = "1"
                            daily_stat.modified = timezone.now()
                            daily_stat.save()
                except Exception as stats_error:
                    logging.error(f"Error updating DailyStats: {str(stats_error)}")

                if request.headers.get("X-Requested-With") == "XMLHttpRequest":
                    return JsonResponse({"success": True, "output": output})

                messages.success(request, f"Command '{command}' executed successfully.")
            except Exception as e:
                # Try to capture execution time even on failure
                try:
                    end_time = time.time()
                    execution_time = end_time - start_time
                    log_entry.execution_time = execution_time
                except Exception:
                    pass

                log_entry.success = False
                log_entry.save()

                error_msg = f"Error executing command '{command}': {str(e)}"
                logging.error(error_msg)

                if request.headers.get("X-Requested-With") == "XMLHttpRequest":
                    return JsonResponse({"success": False, "error": error_msg})

                messages.error(request, error_msg)

        except Exception as e:
            error_msg = f"Error: {str(e)}"
            logging.error(error_msg)

            if request.headers.get("X-Requested-With") == "XMLHttpRequest":
                return JsonResponse({"success": False, "error": error_msg})

            messages.error(request, error_msg)

    return redirect("management_commands")


def template_list(request):
    """View function to display templates with optimized pagination."""
    import os
    from concurrent.futures import ThreadPoolExecutor
    from datetime import datetime

    from django.core.cache import cache
    from django.core.paginator import EmptyPage, PageNotAnInteger, Paginator
    from django.db.models import Q, Sum
    from django.urls import URLPattern, URLResolver, get_resolver

    # Get request parameters with defaults
    search_query = request.GET.get("search", "").strip()
    filter_by = request.GET.get("filter", "all")
    sort = request.GET.get("sort", "name")
    direction = request.GET.get("dir", "asc")
    page = int(request.GET.get("page", 1))
    per_page = 20

    def extract_template_info(template_path):
        """Extract and cache template metadata."""
        template_name = os.path.basename(template_path)
        cache_key = f"template_info_{template_name}"
        template_info = cache.get(cache_key)

        if template_info is None:
            try:
                with open(template_path, "r", encoding="utf-8") as f:
                    content = f.read()
                    template_info = {
                        "has_sidenav": '{% include "includes/sidenav.html" %}' in content,
                        "extends_base": '{% extends "base.html" %}' in content,
                        "has_style_tags": "<style" in content,
                    }
                cache.set(cache_key, template_info, 24 * 3600)  # Cache for 24 hours
            except IOError:
                template_info = {"has_sidenav": False, "extends_base": False, "has_style_tags": False}

        return template_info

    def check_template_url(template_name):
        resolver = get_resolver()
        template_base_name = template_name.replace(".html", "")

        for pattern in resolver.url_patterns:
            if isinstance(pattern, URLResolver):
                url = check_template_url_in_patterns(pattern.url_patterns, template_name)
                if url:
                    return url
            elif isinstance(pattern, URLPattern):
                url = check_pattern(pattern, template_name, template_base_name)
                if url:
                    return url
        return None

    def check_template_url_in_patterns(urlpatterns, template_name):
        template_base_name = template_name.replace(".html", "")
        for pattern in urlpatterns:
            if isinstance(pattern, URLResolver):
                url = check_template_url_in_patterns(pattern.url_patterns, template_name)
                if url:
                    return url
            elif isinstance(pattern, URLPattern):
                url = check_pattern(pattern, template_name, template_base_name)
                if url:
                    return url
        return None

    def check_pattern(pattern, template_name, template_base_name):
        pattern_path = str(pattern.pattern) if pattern.pattern else ""
        pattern_name = getattr(pattern, "name", "")

        if hasattr(pattern.callback, "view_class"):
            view_class = pattern.callback.view_class
            if hasattr(view_class, "template_name") and view_class.template_name in (template_name, template_base_name):
                return "/" + str(pattern.pattern).lstrip("^").rstrip("$")

        if any(
            [
                pattern_path == template_base_name,
                pattern_path and pattern_path.replace("-", "_") == template_base_name,
                pattern_name == template_base_name,
                pattern_name and pattern_name.replace("-", "_") == template_base_name,
            ]
        ):
            return "/" + str(pattern.pattern).lstrip("^").rstrip("$")

        return None

    def get_template_files(directory):
        """Get only template files without processing content"""
        cache_key = f"template_files_{directory}_{search_query}_{filter_by}"
        files = cache.get(cache_key)

        if files is None:
            files = []
            with os.scandir(directory) as entries:
                for entry in entries:
                    if entry.is_file() and entry.name.endswith(".html"):
                        if search_query and search_query.lower() not in entry.name.lower():
                            continue
                        files.append(
                            {
                                "name": entry.name,
                                "path": entry.path,
                                "modified": datetime.fromtimestamp(entry.stat().st_mtime),
                            }
                        )

            # Sort files if needed
            files.sort(key=lambda x: (x.get(sort, ""), x["name"]), reverse=direction == "desc")
            cache.set(cache_key, files, 300)  # Cache for 5 minutes

        return files

    def process_template_batch(templates_batch):
        """Process only the templates needed for current page"""
        processed_templates = []
        with ThreadPoolExecutor(max_workers=4) as executor:
            futures = {}

            for template in templates_batch:
                future = executor.submit(extract_template_info, template["path"])
                futures[future] = template

            for future in futures:
                template_data = futures[future].copy()
                template_info = future.result()

                if filter_by != "all":
                    if (
                        filter_by == "with_sidenav"
                        and not template_info["has_sidenav"]
                        or filter_by == "with_base"
                        and not template_info["extends_base"]
                        or filter_by == "with_styles"
                        and not template_info["has_style_tags"]
                    ):
                        continue

                # Get view count from IP table with caching
                view_count_key = f"template_views_{template_data['name']}"
                view_count = cache.get(view_count_key)
                if view_count is None:
                    view_count = (
                        IP.objects.filter(
                            Q(path__endswith=f"/{template_data['name']}")
                            | Q(path__endswith=f"/templates/{template_data['name']}")
                        ).aggregate(total_views=Sum("count"))["total_views"]
                        or 0
                    )
                    cache.set(view_count_key, view_count, 3600)

                # Get template URL
                url_key = f"template_url_{template_data['name']}"
                template_url = cache.get(url_key)
                if template_url is None:
                    template_url = check_template_url(template_data["name"])
                    cache.set(url_key, template_url, 3600)

                template_data.update({"url": template_url, "views": view_count, **template_info})
                processed_templates.append(template_data)

        return processed_templates

    # Get all template files paths first (lightweight operation)
    template_dirs = []
    all_templates = []
    main_template_dir = os.path.join(settings.BASE_DIR, "website", "templates")

    if os.path.exists(main_template_dir):
        main_templates = get_template_files(main_template_dir)
        if main_templates:
            all_templates.extend([("Main Templates", t) for t in main_templates])

        # Get templates from subdirectories
        for subdir in os.listdir(main_template_dir):
            subdir_path = os.path.join(main_template_dir, subdir)
            if os.path.isdir(subdir_path) and not subdir.startswith("__"):
                subdir_templates = get_template_files(subdir_path)
                if subdir_templates:
                    all_templates.extend([(f"{subdir.title()} Templates", t) for t in subdir_templates])

    # Calculate total for pagination
    total_templates = len(all_templates)

    # Create paginator with ALL templates (but don't process them yet)
    paginator = Paginator(all_templates, per_page)
    try:
        # Get the page object for the current page
        page_obj = paginator.page(page)

        # Now process only the templates for the current page
        processed_templates = []
        for dir_name, template in page_obj.object_list:
            template_dir = {"name": dir_name, "templates": process_template_batch([template])}
            processed_templates.extend([(dir_name, t) for t in template_dir["templates"]])

        # Replace the object_list with processed templates
        page_obj.object_list = processed_templates

    except (PageNotAnInteger, EmptyPage):
        page_obj = paginator.page(1)
        # Process first page templates if there's an error
        processed_templates = []
        for dir_name, template in page_obj.object_list:
            template_dir = {"name": dir_name, "templates": process_template_batch([template])}
            processed_templates.extend([(dir_name, t) for t in template_dir["templates"]])
        page_obj.object_list = processed_templates

    context = {
        "template_dirs": [
            {"name": dir_name, "templates": [t[1] for t in processed_templates if t[0] == dir_name]}
            for dir_name in set(t[0] for t in processed_templates)
        ],
        "total_templates": total_templates,
        "sort": sort,
        "direction": direction,
        "base_dir": settings.BASE_DIR,
        "search_query": search_query,
        "filter_by": filter_by,
        "page_obj": page_obj,  # Use the page object with correct pagination info
        "filter_options": [
            {"value": "all", "label": "All Templates"},
            {"value": "with_sidenav", "label": "With Sidenav"},
            {"value": "with_base", "label": "Extends Base"},
            {"value": "with_styles", "label": "With Style Tags"},
        ],
    }

    return render(request, "template_list.html", context)


def is_admin_url(path):
    """Check if a URL path is an admin URL"""
    if not path:  # Handle None or empty paths
        return False
    admin_url = settings.ADMIN_URL.strip("/")
    return path.startswith(f"/{admin_url}/") or admin_url in path


def website_stats(request):
    """View to show view counts for each URL route"""
    import json
    from collections import defaultdict
    from datetime import timedelta

    from django.db.models import Sum
    from django.urls import get_resolver
    from django.utils import timezone

    # Get all URL patterns
    resolver = get_resolver()
    url_patterns = resolver.url_patterns

    # Dictionary to store view counts
    view_stats = defaultdict(int)

    # Get admin URL for filtering
    admin_url = settings.ADMIN_URL.strip("/")

    # Get all IP records and group by path, excluding admin URLs
    ip_records = (
        IP.objects.exclude(path__startswith=f"/{admin_url}/")
        .values("path")
        .annotate(total_views=Sum("count"))
        .order_by("-total_views")
    )

    # Map paths to their view counts
    for record in ip_records:
        path = record["path"]
        if not is_admin_url(path):  # Additional check for admin URLs
            view_stats[path] = record["total_views"]

    # Get last 30 days of traffic data, excluding admin URLs
    thirty_days_ago = timezone.now() - timedelta(days=30)
    daily_views = (
        IP.objects.exclude(path__startswith=f"/{admin_url}/")
        .filter(created__gte=thirty_days_ago)
        .values("created__date")
        .annotate(daily_count=Sum("count"))
        .order_by("created__date")
    )

    # Prepare chart data
    dates = []
    views = []
    for day in daily_views:
        dates.append(day["created__date"].strftime("%Y-%m-%d"))
        views.append(day["daily_count"])

    # Get unique visitors (unique IPs), excluding admin URLs
    unique_visitors = IP.objects.exclude(path__startswith=admin_url).values("address").distinct().count()

    total_views = sum(view_stats.values())

    # Calculate traffic status
    if len(views) >= 2:
        last_day = views[-1] if views else 0
        prev_day = views[-2] if len(views) > 1 else 0
        if last_day < prev_day * 0.5:  # More than 50% drop
            status = "danger"
        elif last_day < prev_day * 0.8:  # More than 20% drop
            status = "warning"
        else:
            status = "normal"
    else:
        status = "normal"

    # Get top 50 user agents
    user_agents = (
        IP.objects.exclude(path__startswith=f"/{admin_url}/")
        .exclude(agent__isnull=True)
        .values("agent")
        .annotate(total_count=Sum("count"), last_request=models.Max("created"))
        .order_by("-total_count")[:50]
    )

    # Count unique user agents
    unique_agents_count = (
        IP.objects.exclude(path__startswith=f"/{admin_url}/")
        .exclude(agent__isnull=True)
        .values("agent")
        .distinct()
        .count()
    )

    # Collect URL pattern info
    url_info = []

    def process_patterns(patterns, parent_path=""):
        for pattern in patterns:
            if hasattr(pattern, "url_patterns"):
                # This is a URL resolver (includes), process its patterns
                process_patterns(pattern.url_patterns, parent_path + str(pattern.pattern))
            else:
                # This is a URL pattern
                full_path = parent_path + str(pattern.pattern)

                # Skip admin URLs
                if is_admin_url(full_path):
                    continue

                view_name = (
                    pattern.callback.__name__ if hasattr(pattern.callback, "__name__") else str(pattern.callback)
                )
                if hasattr(pattern.callback, "view_class"):
                    view_name = pattern.callback.view_class.__name__

                # Get view count for this path
                view_count = 0
                for path, count in view_stats.items():
                    if path and path.strip("/") and full_path.strip("/"):
                        if path.strip("/").endswith(full_path.strip("/")) or full_path.strip("/").endswith(
                            path.strip("/")
                        ):
                            view_count += count

                url_info.append({"path": full_path, "view_name": view_name, "view_count": view_count})

    process_patterns(url_patterns)

    # Sort by view count descending
    url_info.sort(key=lambda x: x["view_count"], reverse=True)

    # Web traffic stats
    web_stats = {
        "dates": json.dumps(dates),
        "views": json.dumps(views),
        "total_views": total_views,
        "unique_visitors": unique_visitors,
        "date": timezone.now(),
        "status": status,
        "total_urls": len(url_info),  # Add total URL count
    }

    context = {
        "url_info": url_info,
        "total_views": total_views,
        "web_stats": web_stats,
        "user_agents": user_agents,
        "unique_agents_count": unique_agents_count,
    }

    return render(request, "website_stats.html", context)


class CustomSocialAccountDisconnectView(BaseSocialAccountDisconnectView):
    def get_queryset(self):
        if getattr(self, "swagger_fake_view", False):
            return SocialAccount.objects.none()
        return super().get_queryset()


class MapView(ListView):
    template_name = "map.html"
    context_object_name = "locations"

    def get_queryset(self):
        # Get the marker type from query params, default to 'organizations'
        marker_type = self.request.GET.get("type", "organizations")

        if marker_type == "organizations":
            return Organization.objects.filter(
                latitude__isnull=False, longitude__isnull=False, is_active=True
            ).order_by("-created")
        # Add more types here as needed
        return []

    def get_context_data(self, **kwargs):
        context = super().get_context_data(**kwargs)
        marker_type = self.request.GET.get("type", "organizations")

        context["marker_type"] = marker_type
        context["marker_types"] = [
            {
                "id": "organizations",
                "name": "Organizations",
                "icon": "fa-building",
                "description": "View organizations around the world",
            },
            # Add more marker types here as needed
        ]

        return context


class RoadmapView(TemplateView):
    template_name = "roadmap.html"

    def get_context_data(self, **kwargs):
        context = super().get_context_data(**kwargs)

        milestones = [
            {
                "title": "📺 BLTV - BLT Eduction",
                "due_date": "No due date",
                "last_updated": "about 3 hours ago",
                "description": "Add an educational component to BLT so that users can learn along w…",
                "progress": "100%",
                "open": 0,
                "closed": 1,
            },
            {
                "title": "🚀 Code Reviewer Leaderboard",
                "due_date": "No due date",
                "last_updated": "1 day ago",
                "description": "Here's an Emoji Code Reviewer Leaderboard idea, ranking reviewers b…",
                "progress": "50%",
                "open": 1,
                "closed": 1,
            },
            {
                "title": "Bid on Issues",
                "due_date": "No due date",
                "last_updated": "1 day ago",
                "description": "",
                "progress": "0%",
                "open": 1,
                "closed": 0,
            },
            {
                "title": "🏠 Improvements",
                "due_date": "No due date",
                "last_updated": "5 days ago",
                "description": "",
                "progress": "46%",
                "open": 7,
                "closed": 6,
            },
            {
                "title": "🔒 Protection Of Online Privacy",
                "due_date": "No due date",
                "last_updated": "8 days ago",
                "description": "Web Monitoring System Implementation Plan Overview Enhances user tr…",
                "progress": "88%",
                "open": 1,
                "closed": 8,
            },
            {
                "title": "🧠 AI",
                "due_date": "No due date",
                "last_updated": "10 days ago",
                "description": "",
                "progress": "50%",
                "open": 1,
                "closed": 1,
            },
            {
                "title": "🔧 App Improvements",
                "due_date": "No due date",
                "last_updated": "10 days ago",
                "description": "",
                "progress": "0%",
                "open": 16,
                "closed": 0,
            },
            {
                "title": "🛡️ OWASP tools",
                "due_date": "No due date",
                "last_updated": "10 days ago",
                "description": "",
                "progress": "0%",
                "open": 2,
                "closed": 0,
            },
            {
                "title": "🧰 Extension Improvements",
                "due_date": "No due date",
                "last_updated": "10 days ago",
                "description": "",
                "progress": "0%",
                "open": 4,
                "closed": 0,
            },
            {
                "title": "🏆 Sponsorship in app",
                "due_date": "No due date",
                "last_updated": "10 days ago",
                "description": "",
                "progress": "0%",
                "open": 0,
                "closed": 0,
            },
            {
                "title": "🎤 GitHub Sportscaster",
                "due_date": "No due date",
                "last_updated": "10 days ago",
                "description": "",
                "progress": "0%",
                "open": 1,
                "closed": 0,
            },
            {
                "title": "🥗 Daily Check-ins",
                "due_date": "No due date",
                "last_updated": "10 days ago",
                "description": "New Project: Fresh - Daily Check-In Component for BLT Fresh is a pr…",
                "progress": "18%",
                "open": 9,
                "closed": 2,
            },
            {
                "title": "🔥 Time Tracking",
                "due_date": "No due date",
                "last_updated": "10 days ago",
                "description": "Simplified Project: Sizzle - Multi-Platform Time Tracking for BLT P…",
                "progress": "12%",
                "open": 14,
                "closed": 2,
            },
            {
                "title": "🛡️ Trademark Defense",
                "due_date": "No due date",
                "last_updated": "10 days ago",
                "description": "Protects brand integrity and legal standing, important for long-ter…",
                "progress": "30%",
                "open": 7,
                "closed": 3,
            },
            {
                "title": "🏢 Organization Portal in App",
                "due_date": "No due date",
                "last_updated": "11 days ago",
                "description": "",
                "progress": "0%",
                "open": 1,
                "closed": 0,
            },
            {
                "title": "💌 Invites in app",
                "due_date": "No due date",
                "last_updated": "11 days ago",
                "description": "",
                "progress": "0%",
                "open": 1,
                "closed": 0,
            },
            {
                "title": "🌍 Banned Apps Simulation in app",
                "due_date": "No due date",
                "last_updated": "11 days ago",
                "description": "Simulate app behavior in countries with restrictions to ensure compliance "
                "and accessibility.",
                "progress": "0%",
                "open": 1,
                "closed": 0,
            },
            {
                "title": "🤖 Slack Bot 2.0",
                "due_date": "No due date",
                "last_updated": "11 days ago",
                "description": "",
                "progress": "0%",
                "open": 12,
                "closed": 0,
            },
            {
                "title": "🚀 OWASP BLT Adventures",
                "due_date": "No due date",
                "last_updated": "11 days ago",
                "description": "",
                "progress": "0%",
                "open": 1,
                "closed": 0,
            },
            {
                "title": "🌐 Organizations",
                "due_date": "No due date",
                "last_updated": "11 days ago",
                "description": "Project: Refactor BLT Website to Combine Companies and Teams into O…",
                "progress": "0%",
                "open": 4,
                "closed": 0,
            },
            {
                "title": "🔧 Maintenance",
                "due_date": "No due date",
                "last_updated": "11 days ago",
                "description": "General maintenance issues",
                "progress": "50%",
                "open": 16,
                "closed": 16,
            },
            {
                "title": "Bug / Issue / Project tools",
                "due_date": "No due date",
                "last_updated": "11 days ago",
                "description": "",
                "progress": "0%",
                "open": 1,
                "closed": 0,
            },
            {
                "title": "🏆 Gamification",
                "due_date": "No due date",
                "last_updated": "11 days ago",
                "description": "Project Summary: Gamification Integration for BLT Platform The gami…",
                "progress": "15%",
                "open": 17,
                "closed": 3,
            },
            {
                "title": "GSOC tools",
                "due_date": "No due date",
                "last_updated": "11 days ago",
                "description": "",
                "progress": "0%",
                "open": 3,
                "closed": 0,
            },
            {
                "title": "🚀🎨🔄 Tailwind Migration",
                "due_date": "No due date",
                "last_updated": "11 days ago",
                "description": "Migrate the remaining pages to tailwind "
                "https://blt.owasp.org/template_list/?sort=has_style_tags",
                "progress": "0%",
                "open": 1,
                "closed": 0,
            },
            {
                "title": "🐞 New Issue Detail Page",
                "due_date": "No due date",
                "last_updated": "13 days ago",
                "description": "Improves issue tracking efficiency and developer experience on the site.",
                "progress": "66%",
                "open": 3,
                "closed": 6,
            },
            {
                "title": "🥓 BACON",
                "due_date": "No due date",
                "last_updated": "21 days ago",
                "description": "🥓 BACON: Blockchain Assisted Contribution Network BACON is a cuttin…",
                "progress": "50%",
                "open": 7,
                "closed": 7,
            },
            {
                "title": "💰 Multi-Crypto Donations",
                "due_date": "No due date",
                "last_updated": "about 1 month ago",
                "description": "Overview: The Decentralized Multi-Crypto Payment Integration featur…",
                "progress": "25%",
                "open": 6,
                "closed": 2,
            },
            {
                "title": "💡 Suggestions",
                "due_date": "No due date",
                "last_updated": "about 1 month ago",
                "description": "",
                "progress": "50%",
                "open": 1,
                "closed": 1,
            },
            {
                "title": "💸 Pledge",
                "due_date": "No due date",
                "last_updated": "3 months ago",
                "description": "",
                "progress": "0%",
                "open": 1,
                "closed": 0,
            },
            {
                "title": "🌘Dark Mode",
                "due_date": "No due date",
                "last_updated": "3 months ago",
                "description": "",
                "progress": "0%",
                "open": 1,
                "closed": 0,
            },
            {
                "title": "👷 Contributor Ranking",
                "due_date": "No due date",
                "last_updated": "3 months ago",
                "description": "🌞💻🥉 Shows contributor github username, commits, issues opened, issu…",
                "progress": "80%",
                "open": 1,
                "closed": 4,
            },
            {
                "title": "✅ Bug Verifiers",
                "due_date": "No due date",
                "last_updated": "3 months ago",
                "description": "Ensures bug fixes are valid and effective, maintaining site integrity.",
                "progress": "50%",
                "open": 1,
                "closed": 1,
            },
            {
                "title": "🤖 Artificial Intelligence",
                "due_date": "No due date",
                "last_updated": "7 months ago",
                "description": "",
                "progress": "100%",
                "open": 0,
                "closed": 2,
            },
            {
                "title": "🕹️ Penteston Integration",
                "due_date": "No due date",
                "last_updated": "7 months ago",
                "description": "Enhances site security through integrated pentesting tools. We will…",
                "progress": "0%",
                "open": 1,
                "closed": 0,
            },
            {
                "title": "🔔 Follower notifications",
                "due_date": "No due date",
                "last_updated": "7 months ago",
                "description": "The feature would allow users to follow a company's bug reports and…",
                "progress": "0%",
                "open": 1,
                "closed": 0,
            },
            {
                "title": "📊 Review Queue",
                "due_date": "No due date",
                "last_updated": "7 months ago",
                "description": "Streamlines content moderation, improving site quality.",
                "progress": "0%",
                "open": 3,
                "closed": 0,
            },
            {
                "title": "🕵️ Private Bug Bounties",
                "due_date": "No due date",
                "last_updated": "7 months ago",
                "description": "Allows companies to conduct private, paid bug bounties in a non-com…",
                "progress": "25%",
                "open": 3,
                "closed": 1,
            },
            {
                "title": "📡 Cyber Dashboard",
                "due_date": "No due date",
                "last_updated": "7 months ago",
                "description": "🌞💻🥉 a comprehensive dashboard of stats and information for organiza…",
                "progress": "0%",
                "open": 13,
                "closed": 0,
            },
            {
                "title": "🪝 Webhooks",
                "due_date": "No due date",
                "last_updated": "7 months ago",
                "description": "automate the synchronization of issue statuses between GitHub and t…",
                "progress": "0%",
                "open": 2,
                "closed": 0,
            },
            {
                "title": "🔸 Modern Front-End Redesign with React & Tailwind CSS (~350h)",
                "due_date": "No due date",
                "last_updated": "",
                "description": "A complete redesign of BLT's interface, improving accessibility, usability, "
                "and aesthetics. The new front-end will be built with React and Tailwind CSS, "
                "ensuring high performance while maintaining a lightweight architecture under "
                "100MB. Dark mode will be the default, with full responsiveness and an enhanced "
                "user experience.",
                "progress": "0%",
                "open": 0,
                "closed": 0,
            },
            {
                "title": "🔸 Organization Dashboard – Enhanced Vulnerability & Bug Management (~350h)",
                "due_date": "No due date",
                "last_updated": "",
                "description": "Redesign and expand the organization dashboard to provide seamless management of bug "
                "bounties, security reports, and contributor metrics. Features will include advanced "
                "filtering, real-time analytics, and improved collaboration tools for security teams.",
                "progress": "0%",
                "open": 0,
                "closed": 0,
            },
            {
                "title": "🔸 Secure API Development & Migration to Django Ninja (~350h)",
                "due_date": "No due date",
                "last_updated": "",
                "description": "Migrate our existing and develop a secure, well-documented API with automated "
                "security tests to support the new front-end. This may involve migrating from Django "
                "Rest Framework to Django Ninja for improved performance, maintainability, and API "
                "efficiency.",
                "progress": "0%",
                "open": 0,
                "closed": 0,
            },
            {
                "title": "🔸 Gamification & Blockchain Rewards System (Ordinals & Solana) (~350h)",
                "due_date": "No due date",
                "last_updated": "",
                "description": "Introduce GitHub-integrated contribution tracking that rewards security "
                "researchers with Bitcoin Ordinals and Solana-based incentives. This will "
                "integrate with other parts of the website as well such as daily check-ins "
                "and code quality. Gamification elements such as badges, leaderboards, and "
                "contribution tiers will encourage engagement and collaboration in "
                "open-source security.",
                "progress": "0%",
                "open": 0,
                "closed": 0,
            },
            {
                "title": "🔸 Decentralized Bidding System for Issues (Bitcoin Cash Integration) (~350h)",
                "due_date": "No due date",
                "last_updated": "",
                "description": "Create a decentralized system where developers can bid on GitHub issues "
                "using Bitcoin Cash, ensuring direct transactions between contributors and "
                "project owners without BLT handling funds.",
                "progress": "0%",
                "open": 0,
                "closed": 0,
            },
            {
                "title": "🔸 AI-Powered Code Review & Smart Prioritization System for Maintainers (~350h)",
                "due_date": "No due date",
                "last_updated": "",
                "description": "Develop an AI-driven GitHub assistant that analyzes pull requests, detects "
                "security vulnerabilities, and provides real-time suggestions for improving "
                "code quality. A smart prioritization system will help maintainers rank issues "
                "based on urgency, community impact, and dependencies.",
                "progress": "0%",
                "open": 0,
                "closed": 0,
            },
            {
                "title": "🔸 Enhanced Slack Bot & Automation System (~350h)",
                "due_date": "No due date",
                "last_updated": "",
                "description": "Expand the BLT Slack bot to automate vulnerability tracking, send real-time "
                "alerts for new issues, and integrate GitHub notifications and contributor "
                "activity updates for teams. prioritize them based on community engagement, "
                "growth and securing worldwide applications",
                "progress": "0%",
                "open": 0,
                "closed": 0,
            },
        ]

        context["milestones"] = milestones
        context["milestone_count"] = len(milestones)
        return context


class StyleGuideView(TemplateView):
    template_name = "style_guide.html"


<<<<<<< HEAD
# Add the newsletter context processor function at the end of the file
def newsletter_context_processor(request):
    """
    Adds newsletter subscription data to the template context
    """
    import logging

    logger = logging.getLogger(__name__)

    context = {}

    if request.user.is_authenticated:
        try:
            # Use filter() instead of get() and order by most recent
            subscribers = NewsletterSubscriber.objects.filter(user=request.user)

            # Log how many subscribers were found for debugging
            if subscribers.count() > 1:
                logger.warning(
                    f"Multiple newsletter subscriptions found for user {request.user.username} (ID: {request.user.id}). "
                    f"Count: {subscribers.count()}"
                )

            subscriber = subscribers.order_by("-subscribed_at").first()
            if subscriber:
                context["newsletter_subscription"] = {
                    "subscribed": True,
                    "confirmed": subscriber.confirmed,
                    "is_active": subscriber.is_active,
                }
            else:
                context["newsletter_subscription"] = {"subscribed": False}
        except Exception as e:
            logger.error(f"Error in newsletter context processor for user {request.user.id}: {str(e)}")
            context["newsletter_subscription"] = {"subscribed": False}

    try:
        context["latest_newsletter"] = Newsletter.objects.filter(status="published").order_by("-published_at").first()
    except Exception as e:
        logger.error(f"Error fetching latest newsletter: {str(e)}")
        pass

    return context
=======
def invite_organization(request):
    """
    View for inviting organizations to join BLT.
    Generates professional invitation emails with referral tracking.
    """
    context = {}

    if request.method == "POST":
        # Require authentication for POST requests
        if not request.user.is_authenticated:
            messages.error(request, "Please log in to send organization invitations.")
            context["exists"] = False
            context["show_login_prompt"] = True
            return render(request, "invite.html", context)

        # Handle form submission
        email = request.POST.get("email", "").strip()
        organization_name = request.POST.get("organization_name", "").strip()

        # Add to context for later use
        context["email"] = email
        context["organization_name"] = organization_name

        # Validate both fields are provided first
        if not (email and organization_name):
            messages.error(request, "Please provide both email and organization name.")
            context["exists"] = False
            return render(request, "invite.html", context)

        # Validate email format
        try:
            validate_email(email)
        except DjangoValidationError:
            messages.error(request, "Please enter a valid email address.")
            context["exists"] = False
            return render(request, "invite.html", context)

        # Reject sample/placeholder emails
        if re.match(SAMPLE_INVITE_EMAIL_PATTERN, email):
            messages.error(
                request,
                "This email format is reserved for system use. Please provide a valid organization email address.",
            )
            context["exists"] = False
            return render(request, "invite.html", context)

        # Validate organization_name length
        if len(organization_name) > 255:
            messages.error(request, "Organization name is too long (max 255 characters).")
            context["exists"] = False
            return render(request, "invite.html", context)

        # Rate limiting check - DB-backed for reliability
        today = timezone.now().date()
        invite_count = (
            InviteOrganization.objects.filter(sender=request.user, created__date=today)
            .exclude(
                email__regex=SAMPLE_INVITE_EMAIL_PATTERN  # Exclude sample invites from count
            )
            .count()
        )

        if invite_count >= 10:  # 10 invites per day
            messages.error(request, "Daily invitation limit reached. Please try again tomorrow.")
            context["exists"] = False
            return render(request, "invite.html", context)

        # Create invite record for logged-in users (or get existing one)
        invite_record, created = InviteOrganization.objects.get_or_create(
            sender=request.user,
            email=email,
            defaults={"organization_name": organization_name},
        )
        if not created:
            # Update organization name if it changed
            invite_record.organization_name = organization_name
            invite_record.save()

        # Generate referral link
        base_url = request.build_absolute_uri(reverse("register_organization"))
        referral_link = f"{base_url}?ref={invite_record.referral_code}"
        context["referral_link"] = referral_link

    # Add login prompt for non-authenticated users
    if not request.user.is_authenticated:
        context["show_login_prompt"] = True

    # Add template context variables - check if we have the data in context
    email = context.get("email", "")
    organization_name = context.get("organization_name", "")

    # Only generate email content for authenticated users with valid data
    if email and organization_name and request.user.is_authenticated:
        context["exists"] = True
        context["email"] = email
        context["organization_name"] = organization_name

        # Generate email content
        domain = email.split("@")[-1] if email and "@" in email else ""
        email_subject = "Invitation to Join BLT (Bug Logging Tool) - Enhanced Security Testing Platform"

        org_name = organization_name if organization_name else "your organization"
        sender_name = request.user.get_full_name() or request.user.username
        referral_link = context.get("referral_link", "")

        try:
            email_body = render_to_string(
                "email/organization_invite.html",
                {
                    "org_name": org_name,
                    "referral_link": referral_link,
                    "sender_name": sender_name,
                },
            )
        except Exception:
            logging.exception("Failed to render organization invite email")
            messages.error(request, "Error generating invitation email. Please try again.")
            context["exists"] = False
            return render(request, "invite.html", context)

        context.update(
            {
                "domain": domain,
                "email_subject": email_subject,
                "email_body": email_body,
            }
        )
    else:
        context["exists"] = False

    # Add user authentication context
    context["user_logged_in"] = request.user.is_authenticated

    return render(request, "invite.html", context)


>>>>>>> 5d2df83f
@csrf_exempt
def set_theme(request):
    """View to save user's theme preference"""
    if request.method == "POST":
        try:
            import json

            data = json.loads(request.body)
            theme = data.get("theme", "light")

            # Save theme in session
            request.session["theme"] = theme

            # If user is authenticated, could also save to user profile - confirm if we have theme_preference
            # if request.user.is_authenticated:
            #     profile = request.user.userprofile
            #     profile.theme_preference = theme
            #     profile.save()

            return JsonResponse({"status": "success", "theme": theme})
        except Exception as e:
            logging.exception("Error occurred while setting theme")
            return JsonResponse({"status": "error", "message": "An internal error occurred."}, status=400)

    return JsonResponse({"status": "error", "message": "Invalid request method"}, status=400)<|MERGE_RESOLUTION|>--- conflicted
+++ resolved
@@ -3099,7 +3099,6 @@
     template_name = "style_guide.html"
 
 
-<<<<<<< HEAD
 # Add the newsletter context processor function at the end of the file
 def newsletter_context_processor(request):
     """
@@ -3143,7 +3142,6 @@
         pass
 
     return context
-=======
 def invite_organization(request):
     """
     View for inviting organizations to join BLT.
@@ -3280,7 +3278,6 @@
     return render(request, "invite.html", context)
 
 
->>>>>>> 5d2df83f
 @csrf_exempt
 def set_theme(request):
     """View to save user's theme preference"""
