import json
import logging
<<<<<<< HEAD
import os
import re
=======
>>>>>>> d0d79ca4
from urllib.parse import urlparse

import requests
from django.conf import settings
from django.contrib import messages
from django.contrib.auth.decorators import login_required
from django.db.models import Prefetch
from django.http import JsonResponse
from django.shortcuts import get_object_or_404, redirect, render
from django.utils import timezone
from django.views.decorators.http import require_GET, require_POST

from website.decorators import instructor_required
from website.forms import VideoSubmissionForm
from website.models import (
    Course,
    EducationalVideo,
    Enrollment,
    Lecture,
    LectureStatus,
    Section,
    Tag,
    UserProfile,
)
from website.utils import validate_file_type

logger = logging.getLogger(__name__)


def is_valid_url(url, url_type):
    """Helper function to validate URLs based on their type."""
    if url_type == "video":
        allowed_domains = {"www.youtube.com", "youtube.com", "youtu.be", "vimeo.com", "www.vimeo.com"}
    elif url_type == "live":
        allowed_domains = {"zoom.us", "meet.google.com", "vimeo.com", "www.vimeo.com"}
    else:
        return False

    parsed_url = urlparse(url)
    return parsed_url.netloc in allowed_domains


def education_home(request):
    template = "education/education.html"
    user = request.user
    if user.is_authenticated:
        is_instructor = (
            Course.objects.filter(instructor__user=user).exists()
            or Lecture.objects.filter(section__course__instructor__user=user).exists()
        )
    else:
        is_instructor = False

    featured_lectures = Lecture.objects.filter(section__isnull=True)
    courses = Course.objects.all()
    context = {"is_instructor": is_instructor, "featured_lectures": featured_lectures, "courses": courses}
    return render(request, template, context)


@login_required(login_url="/accounts/login")
def instructor_dashboard(request):
    template = "education/instructor_dashboard.html"
    tags = Tag.objects.all()
    user_profile = request.user.userprofile
    courses = Course.objects.filter(instructor=user_profile)
    standalone_lectures = Lecture.objects.filter(instructor=user_profile, section__isnull=True)
    context = {"tags": tags, "courses": courses, "standalone_lectures": standalone_lectures}
    return render(request, template, context)


@instructor_required
def edit_course(request, course_id):
    template = "education/dashboard_edit_course.html"
    tags = Tag.objects.all()
    try:
        course = Course.objects.get(id=course_id)
        context = {"course": course, "tags": tags}
        return render(request, template, context)
    except Course.DoesNotExist:
        return JsonResponse({"success": False, "message": "Course not found"}, status=404)


@login_required(login_url="/accounts/login")
def enroll(request, course_id):
    course = get_object_or_404(Course, id=course_id)
    userprofile = request.user.userprofile

    enrollment, created = Enrollment.objects.get_or_create(student=userprofile, course=course)

    if created:
        message = "You have been successfully enrolled in the course."
    else:
        message = "You are already enrolled in this course."

    messages.success(request, message)
    return redirect("study_course", course_id=course_id)


def view_course(request, course_id):
    template = "education/view_course.html"
    course = get_object_or_404(Course, id=course_id)
    context = {
        "course": course,
    }
    return render(request, template, context)


@login_required(login_url="/accounts/login")
def view_lecture(request, lecture_id):
    template = "education/view_lecture.html"
    lecture = get_object_or_404(Lecture, id=lecture_id)
    context = {
        "lecture": lecture,
    }
    return render(request, template, context)


@login_required(login_url="/accounts/login")
def create_standalone_lecture(request):
    template = "education/create_standalone_lecture.html"
    return render(request, template)


@login_required(login_url="/accounts/login")
def edit_standalone_lecture(request, lecture_id):
    template = "education/edit_standalone_lecture.html"
    lecture = get_object_or_404(Lecture, id=lecture_id)
    context = {"lecture": lecture}
    return render(request, template, context)


@login_required(login_url="/accounts/login")
def study_course(request, course_id):
    template = "education/study_course.html"

    course = get_object_or_404(Course, id=course_id)

    userprofile = request.user.userprofile
    enrollment = Enrollment.objects.filter(student=userprofile, course=course).first()

    if not enrollment:
        messages.error(request, "You are not enrolled in this course.")
        return redirect("education")

    course_progress = enrollment.calculate_progress()

    sections = (
        Section.objects.filter(course=course)
        .prefetch_related(Prefetch("lectures", queryset=Lecture.objects.all().order_by("order")))
        .order_by("order")
    )

    lecture_statuses = {
        status.lecture_id: status.status
        for status in LectureStatus.objects.filter(student=userprofile, lecture__section__course=course)
    }

    # Get the first incomplete lecture for initial display
    current_lecture = None
    for section in sections:
        for lecture in section.lectures.all():
            lecture_status = lecture_statuses.get(lecture.id, None)
            if lecture_status != "COMPLETED":
                current_lecture = lecture
                break
        if current_lecture:
            break

    # If all lectures are complete or none started, show the first lecture
    if not current_lecture and sections.exists() and sections.first().lectures.exists():
        current_lecture = sections.first().lectures.first()

    context = {
        "course": course,
        "sections": sections,
        "course_progress": course_progress,
        "lecture_statuses": lecture_statuses,
        "current_lecture": current_lecture,
        "now": timezone.now(),
    }

    return render(request, template, context)


@login_required(login_url="/accounts/login")
def mark_lecture_complete(request):
    """API endpoint to mark a lecture as completed"""
    if request.method == "POST":
        try:
            data = json.loads(request.body)
            lecture_id = data.get("lecture_id")

            if not lecture_id:
                return JsonResponse({"success": False, "error": "Lecture ID is required"})

            lecture = get_object_or_404(Lecture, id=lecture_id)
            userprofile = request.user.userprofile

            course = lecture.section.course
            enrollment = Enrollment.objects.filter(student=userprofile, course=course).first()
            if not enrollment:
                return JsonResponse({"success": False, "error": "You are not enrolled in this course."})

            lecture_status, created = LectureStatus.objects.update_or_create(
                student=userprofile, lecture=lecture, defaults={"status": "COMPLETED"}
            )

            progress = enrollment.calculate_progress()

            return JsonResponse({"success": True, "status": "COMPLETED", "progress": progress})

        except Exception as e:
            logger.error(f"Error: {str(e)}")
            return JsonResponse({"status": "error", "message": "An error occured, please try again later"}, status=400)

    return JsonResponse({"success": False, "error": "Invalid request method"})


@instructor_required
def course_content_management(request, course_id):
    """View for managing course content (sections and lectures)"""
    course = get_object_or_404(Course, id=course_id)

    next_section_order = course.sections.count() + 1

    lecture_types = Lecture.CONTENT_TYPES

    context = {
        "course": course,
        "next_section_order": next_section_order,
        "lecture_types": lecture_types,
    }

    return render(request, "education/content_management.html", context)


@instructor_required
@require_POST
def add_section(request, course_id):
    """Add a new section to the course"""
    course = get_object_or_404(Course, id=course_id)

    # Sanitize user input
    title = request.POST.get("title")
    order = int(request.POST.get("order", 0))

    section = Section.objects.create(course=course, title=title, order=order)
    messages.success(request, f"Section '{title}' was added successfully!")

    return redirect("course_content_management", course_id=course_id)


@instructor_required
@require_POST
def edit_section(request, section_id):
    """Edit an existing section"""
    section = get_object_or_404(Section, id=section_id)
    course_id = section.course.id

    # Sanitize user input
    section.title = request.POST.get("title")
    section.description = request.POST.get("description")
    section.save()

    messages.success(request, f"Section '{section.title}' was edited successfully!")

    return redirect("course_content_management", course_id=course_id)


@instructor_required
@require_POST
def delete_section(request, section_id):
    """Delete a section and all its lectures"""
    section = get_object_or_404(Section, id=section_id)
    course_id = section.course.id

    section.delete()

    # Re-order remaining sections
    for i, section in enumerate(Section.objects.filter(course_id=course_id), 1):
        section.order = i
        section.save()

    messages.success(request, "Section was deleted successfully!")

    return redirect("course_content_management", course_id=course_id)


# Lecture CRUD operations
@require_POST
def add_lecture(request, section_id):
    """Add a new lecture to a section, else standalone"""
    if section_id == 0:
        section = None
    else:
        section = get_object_or_404(Section, id=section_id)
        course_id = section.course.id

    user_profile = request.user.userprofile
    title = request.POST.get("title")
    content_type = request.POST.get("content_type")
    description = request.POST.get("description")
    order = int(request.POST.get("order", 0))
    duration = request.POST.get("duration") or None

    lecture = Lecture(
        title=title,
        instructor=user_profile,
        section=section,
        content_type=content_type,
        order=order,
        description=description,
        duration=duration,
    )

    if content_type == "VIDEO":
        video_url = request.POST.get("video_url")
        if not is_valid_url(video_url, "video"):
            messages.error(request, "Only YouTube and Vimeo URLs are allowed for video lectures.")
            if section_id == 0:
                return redirect("create_standalone_lecture")
            else:
                return redirect("create_standalone_lecture", course_id=course_id)
        lecture.video_url = video_url
        lecture.content = request.POST.get("content")
    elif content_type == "LIVE":
        live_url = request.POST.get("live_url")
        if not is_valid_url(live_url, "live"):
            messages.error(request, "Only Zoom, Google Meet or Vimeo URLs are allowed for live lectures.")
            if section_id == 0:
                return redirect("create_standalone_lecture")
            else:
                return redirect("create_standalone_lecture", course_id=course_id)
        lecture.live_url = live_url
        lecture.scheduled_time = request.POST.get("scheduled_time") or None
    elif content_type == "DOCUMENT":
        lecture.content = request.POST.get("content")

    lecture.save()

    messages.success(request, f"Lecture '{title}' was added successfully!")

    if section:
        return redirect("course_content_management", course_id=course_id)
    else:
        return redirect("instructor_dashboard")


@instructor_required
@require_POST
def edit_lecture(request, lecture_id):
    lecture = get_object_or_404(Lecture, id=lecture_id)

    is_standalone = True
    if lecture.section:
        is_standalone = False
        course_id = lecture.section.course.id

    lecture.title = request.POST.get("title", "")
    lecture.content_type = request.POST.get("content_type", "")
    lecture.description = request.POST.get("description", "")
    lecture.content = request.POST.get("content", "")
    lecture.duration = request.POST.get("duration", "") or None

    if lecture.content_type == "VIDEO":
        video_url = request.POST.get("video_url", "")
        if not is_valid_url(video_url, "youtube"):
            messages.error(request, "Only YouTube URLs are allowed for video lectures.")
            if is_standalone:
                return redirect("view_lecture", lecture_id)
            else:
                return redirect("course_content_management", course_id=course_id)
        lecture.video_url = video_url
        lecture.live_url = None
        lecture.scheduled_time = None
        lecture.recording_url = None
    elif lecture.content_type == "LIVE":
        lecture.live_url = request.POST.get("live_url", "")
        lecture.scheduled_time = request.POST.get("scheduled_time", "") or None
        lecture.recording_url = request.POST.get("recording_url", "")
        lecture.video_url = None
    elif lecture.content_type == "DOCUMENT":
        lecture.video_url = None
        lecture.live_url = None
        lecture.scheduled_time = None
        lecture.recording_url = None

    lecture.save()
    messages.success(request, f"Lecture '{lecture.title}' was edited successfully!")

    if is_standalone:
        return redirect("view_lecture", lecture_id)
    else:
        return redirect("course_content_management", course_id=course_id)


@instructor_required
def delete_lecture(request, lecture_id):
    """Delete a lecture"""
    lecture = get_object_or_404(Lecture, id=lecture_id)
    section = lecture.section
    course_id = section.course.id

    lecture.delete()

    for i, lec in enumerate(Lecture.objects.filter(section=section), 1):
        lec.order = i
        lec.save()

    messages.success(request, f"Lecture '{lecture.title}' was deleted successfully!")

    return redirect("course_content_management", course_id=course_id)


@instructor_required
@require_GET
def get_lecture_data(request, lecture_id):
    """API endpoint to get lecture data for editing"""
    lecture = get_object_or_404(Lecture, id=lecture_id)

    data = {
        "id": lecture.id,
        "title": lecture.title,
        "content_type": lecture.content_type,
        "video_url": lecture.video_url,
        "live_url": lecture.live_url,
        "scheduled_time": lecture.scheduled_time.isoformat() if lecture.scheduled_time else None,
        "recording_url": lecture.recording_url,
        "content": lecture.content,
        "duration": lecture.duration,
        "description": lecture.description,
        "order": lecture.order,
    }

    return JsonResponse(data)


@instructor_required
@require_GET
def get_section_data(request, section_id):
    """API endpoint to get lecture data for editing"""
    section = get_object_or_404(Section, id=section_id)

    data = {"id": section.id, "title": section.title, "description": section.description}

    return JsonResponse(data)


@instructor_required
@require_POST
def update_sections_order(request, course_id):
    """API endpoint to update the order of sections"""
    course = get_object_or_404(Course, id=course_id)

    try:
        data = json.loads(request.body)
        sections = data.get("sections", [])

        for section_data in sections:
            section_id = section_data.get("id")
            new_order = section_data.get("order")

            section = get_object_or_404(Section, id=section_id, course=course)
            section.order = new_order
            section.save()

        return JsonResponse({"status": "success"})
    except Exception as e:
        logger.error(f"Error: {str(e)}")
        return JsonResponse({"status": "error", "message": "An error occured, please try again later"}, status=400)


@instructor_required
@require_POST
def update_lectures_order(request, section_id):
    """API endpoint to update the order of lectures within a section"""
    section = get_object_or_404(Section, id=section_id)

    try:
        data = json.loads(request.body)
        lectures = data.get("lectures", [])

        for lecture_data in lectures:
            lecture_id = lecture_data.get("id")
            new_order = lecture_data.get("order")

            lecture = get_object_or_404(Lecture, id=lecture_id, section=section)
            lecture.order = new_order
            lecture.save()

        return JsonResponse({"status": "success"})
    except Exception as e:
        logger.error(f"Error: {str(e)}")
        return JsonResponse({"status": "error", "message": "An error occured, please try again later"}, status=400)


def get_course_content(request, course_id):
    if request.method == "GET":
        course = get_object_or_404(Course, id=course_id)
        sections = course.sections.all().order_by("order")

        is_enrolled = False
        is_completed = False
        course_progress = 0.0

        if request.user.is_authenticated:
            userprofile = request.user.userprofile
            enrollment = Enrollment.objects.filter(student=userprofile, course=course).first()
            if enrollment:
                is_enrolled = True
                is_completed = enrollment.completed
                course_progress = enrollment.calculate_progress()

        return render(
            request,
            "education/includes/view_course_content.html",
            {
                "course": course,
                "sections": sections,
                "is_enrolled": is_enrolled,
                "is_completed": is_completed,
                "course_progress": course_progress,
            },
        )


@require_POST
def create_or_update_course(request):
    try:
        if request.method == "POST":
            title = request.POST.get("title")
            description = request.POST.get("description")
            level = request.POST.get("level", "BEG")
            tag_ids = request.POST.getlist("tags")
            thumbnail = request.FILES.get("thumbnail")

            if not title or not description:
                missing_fields = []
                if not title:
                    missing_fields.append("Course title")
                if not description:
                    missing_fields.append("Course description")
                return JsonResponse(
                    {"success": False, "message": f"{', '.join(missing_fields)} is required"}, status=400
                )
            if thumbnail:
                is_valid, error_message = validate_file_type(
                    request,
                    "thumbnail",
                    allowed_extensions=["jpg", "jpeg", "png"],
                    allowed_mime_types=["image/jpeg", "image/png"],
                    max_size=5 * 1024 * 1024,  # 5MB
                )
                if not is_valid:
                    return JsonResponse({"success": False, "message": error_message}, status=400)
            user = request.user
            user_profile = UserProfile.objects.get(user=user)

            course_id = request.POST.get("id")
            if course_id:
                try:
                    course = Course.objects.get(id=course_id)
                except Course.DoesNotExist:
                    return JsonResponse({"success": False, "message": "Course not found"}, status=404)
            else:
                course = Course()

            course.title = title
            course.description = description
            course.instructor = user_profile
            course.level = level
            if thumbnail:
                course.thumbnail = thumbnail

            course.save()

            tags = Tag.objects.filter(id__in=tag_ids)
            course.tags.set(tags)

            return JsonResponse(
                {
                    "success": True,
                    "message": "Course created/updated successfully",
                    "course_id": course.id,
                },
                status=201,
            )
        else:
            return JsonResponse({"success": False, "message": "Invalid request method"}, status=405)
    except Exception as e:
<<<<<<< HEAD
        print(f"Error in create_or_update_course: {e}")
        return JsonResponse({"success": False, "message": "An error occurred. Please try again later."}, status=500)


@login_required(login_url="/accounts/login")
@require_POST
def add_video(request):
    try:
        form = VideoSubmissionForm(request.POST)
        if form.is_valid():
            video_url = form.cleaned_data["video_url"]

            # Parse and validate the URL
            try:
                parsed_url = urlparse(video_url)
                hostname = parsed_url.hostname or ""
                # Check if hostname contains youtube.com, youtu.be or vimeo.com
                if not any(domain in hostname for domain in ["youtube.com", "youtu.be", "vimeo.com"]):
                    return JsonResponse(
                        {"success": False, "message": "Only YouTube or Vimeo URLs are allowed."}, status=400
                    )
            except Exception:
                return JsonResponse({"success": False, "message": "Invalid URL format."}, status=400)

            # Fetch the video title and description
            video_data = fetch_video_data(video_url)
            if not video_data:
                return JsonResponse(
                    {"success": False, "message": "Failed to fetch video data. Please check the URL and try again."},
                    status=400,
                )

            # Check if the video is educational
            if not is_educational_video(video_data["title"], video_data["description"]):
                return JsonResponse(
                    {"success": False, "message": "The video does not appear to be educational content."}, status=400
                )

            # Save the video details to the database
            EducationalVideo.objects.create(
                url=video_url,
                title=video_data["title"],
                description=video_data["description"],
                is_educational=True,
                submitted_by=request.user,
            )

            return JsonResponse({"success": True, "message": "Video added successfully."}, status=201)

        # Form validation errors
        errors = dict(form.errors.items())
        error_message = next(iter(errors.values()))[0] if errors else "Invalid form data."
        return JsonResponse({"success": False, "message": error_message}, status=400)
    except Exception as e:
        logger.error(f"Error in add_video: {str(e)}")
        return JsonResponse({"success": False, "message": "An unexpected error occurred."}, status=500)


def fetch_video_data(video_url):
    parsed_url = urlparse(video_url)
    host = parsed_url.hostname
    if host and (host.endswith("youtube.com") or host == "youtu.be"):
        return fetch_youtube_video_data(video_url)
    elif host and (host == "vimeo.com" or host.endswith(".vimeo.com")):
        return fetch_vimeo_video_data(video_url)
    return None


def fetch_youtube_video_data(video_url):
    api_key = os.environ.get("YOUTUBE_API_KEY", getattr(settings, "YOUTUBE_API_KEY", None))
    if not api_key:
        logger.error("YouTube API key is missing")
        return None

    video_id = extract_youtube_video_id(video_url)
    if not video_id:
        logger.warning(f"Could not extract YouTube video ID from URL: {video_url}")
        return None

    api_url = f"https://www.googleapis.com/youtube/v3/videos?id={video_id}&key={api_key}&part=snippet"
    try:
        response = requests.get(api_url, timeout=10)
        if response.status_code != 200:
            logger.error(
                f"YouTube API error: {response.status_code} - {response.text if hasattr(response, 'text') else ''}"
            )
            return None

        data = response.json()
        if "items" not in data or not data["items"]:
            logger.warning(f"No video data found for YouTube video ID: {video_id}")
            return None

        snippet = data["items"][0]["snippet"]
        return {"title": snippet["title"], "description": snippet["description"]}
    except Exception as e:
        logger.error(f"Error fetching YouTube data: {str(e)}")
        return None


def extract_youtube_video_id(video_url):
    # Handle youtu.be/VIDEO_ID format
    if "youtu.be" in video_url:
        match = re.search(r"youtu\.be\/([0-9A-Za-z_-]{11})", video_url)
        if match:
            return match.group(1)

    # Handle youtube.com/watch?v=VIDEO_ID format
    match = re.search(r"(?:v=)([0-9A-Za-z_-]{11})", video_url)
    if match:
        return match.group(1)

    # Handle youtube.com/embed/VIDEO_ID format
    match = re.search(r"(?:embed\/)([0-9A-Za-z_-]{11})", video_url)
    if match:
        return match.group(1)

    return None


def fetch_vimeo_video_data(video_url):
    video_id = extract_vimeo_video_id(video_url)
    if not video_id:
        logger.warning(f"Could not extract Vimeo video ID from URL: {video_url}")
        return None

    api_url = f"https://api.vimeo.com/videos/{video_id}"
    access_token = os.environ.get("VIMEO_ACCESS_TOKEN", getattr(settings, "VIMEO_ACCESS_TOKEN", None))
    if not access_token:
        logger.error("Vimeo access token is missing")
        return None

    headers = {"Authorization": f"Bearer {access_token}"}
    try:
        response = requests.get(api_url, headers=headers, timeout=10)
        if response.status_code != 200:
            logger.error(
                f"Vimeo API error: {response.status_code} - {response.text if hasattr(response, 'text') else ''}"
            )
            return None

        data = response.json()
        return {"title": data["name"], "description": data["description"]}
    except Exception as e:
        logger.error(f"Error fetching Vimeo data: {str(e)}")
        return None


def extract_vimeo_video_id(video_url):
    match = re.search(r"vimeo\.com\/(\d+)", video_url)
    return match.group(1) if match else None


def is_educational_video(title, description):
    openai_api_key = os.environ.get("OPENAI_API_KEY", getattr(settings, "OPENAI_API_KEY", None))

    if not openai_api_key:
        logger.warning("OpenAI API key is missing, falling back to keyword-based validation")
        # Fallback to basic keyword checking if API key is not available
        educational_keywords = [
            "learn",
            "education",
            "tutorial",
            "how to",
            "course",
            "lesson",
            "training",
            "skills",
            "knowledge",
            "academic",
        ]
        content = (title + " " + description).lower()
        for keyword in educational_keywords:
            if keyword in content:
                return True
        return False

    prompt = f"Is the following video educational?\n\nTitle: {title}\n\nDescription: {description}\n\nAnswer with 'yes' or 'no'."
    try:
        response = requests.post(
            "https://api.openai.com/v1/chat/completions",
            headers={"Authorization": f"Bearer {openai_api_key}"},
            json={
                "model": "gpt-3.5-turbo",
                "messages": [
                    {
                        "role": "system",
                        "content": "You determine if content is educational. Respond with only 'yes' or 'no'.",
                    },
                    {"role": "user", "content": prompt},
                ],
                "max_tokens": 5,
            },
            timeout=10,
        )
        if response.status_code != 200:
            logger.error(f"OpenAI API error: {response.status_code} - {response.text}")
            return False

        answer = response.json()["choices"][0]["message"]["content"].strip().lower()
        return answer == "yes"
    except Exception as e:
        logger.error(f"Error calling OpenAI API: {str(e)}")
        return False
=======
        logger.error(f"Error in create_or_update_course: {e}")
        return JsonResponse({"success": False, "message": "An error occurred. Please try again later."}, status=500)
>>>>>>> d0d79ca4
<|MERGE_RESOLUTION|>--- conflicted
+++ resolved
@@ -1,10 +1,7 @@
 import json
 import logging
-<<<<<<< HEAD
 import os
 import re
-=======
->>>>>>> d0d79ca4
 from urllib.parse import urlparse
 
 import requests
@@ -595,8 +592,7 @@
         else:
             return JsonResponse({"success": False, "message": "Invalid request method"}, status=405)
     except Exception as e:
-<<<<<<< HEAD
-        print(f"Error in create_or_update_course: {e}")
+        logger.error(f"Error in create_or_update_course: {e}")
         return JsonResponse({"success": False, "message": "An error occurred. Please try again later."}, status=500)
 
 
@@ -799,8 +795,4 @@
         return answer == "yes"
     except Exception as e:
         logger.error(f"Error calling OpenAI API: {str(e)}")
-        return False
-=======
-        logger.error(f"Error in create_or_update_course: {e}")
-        return JsonResponse({"success": False, "message": "An error occurred. Please try again later."}, status=500)
->>>>>>> d0d79ca4
+        return False