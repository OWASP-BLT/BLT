--- conflicted
+++ resolved
@@ -137,7 +137,9 @@
 
 class RegisterOrganizationView(View):
     def get(self, request, *args, **kwargs):
-<<<<<<< HEAD
+        recent_organizations = Organization.objects.filter(is_active=True).order_by("-created")[:5]
+        context = {"recent_organizations": recent_organizations}
+        
         # Handle referral code parameter
         ref_code = request.GET.get("ref")
         if ref_code:
@@ -148,21 +150,17 @@
                 if not InviteOrganization.objects.filter(referral_code=ref_code, points_awarded=False).exists():
                     messages.warning(request, "Invalid or expired referral code.")
                     request.session.pop("org_ref", None)
-                    return render(request, "organization/register_organization.html", {})
+                    return render(request, "organization/register_organization.html", context)
             except (ValueError, AttributeError):
                 messages.warning(request, "Invalid referral code.")
                 request.session.pop("org_ref", None)
-                return render(request, "organization/register_organization.html", {})
+                return render(request, "organization/register_organization.html", context)
             request.session["org_ref"] = ref_code
             request.session.modified = True
-
-        return render(request, "organization/register_organization.html")
-=======
-        recent_organizations = Organization.objects.filter(is_active=True).order_by("-created")[:5]
-        context = {"recent_organizations": recent_organizations}
+            
         return render(request, "organization/register_organization.html", context)
->>>>>>> e2c3f8b2
-
+
+    
     def post(self, request, *args, **kwargs):
         user = request.user
         data = request.POST
