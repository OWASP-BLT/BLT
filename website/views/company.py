import json
import logging
import os
<<<<<<< HEAD
import random
import string
=======
import re
>>>>>>> e41e8b79
import uuid
from datetime import datetime, timedelta
from urllib.parse import parse_qs, urlencode, urlparse

import requests
from django.contrib import messages
from django.contrib.auth.decorators import login_required
from django.contrib.auth.models import AnonymousUser, User
from django.core.exceptions import FieldError, ValidationError
from django.core.files.storage import default_storage
<<<<<<< HEAD
from django.core.mail import send_mail
from django.db import IntegrityError, transaction
=======
from django.db import DatabaseError, IntegrityError, transaction
>>>>>>> e41e8b79
from django.db.models import Avg, Count, F, OuterRef, Q, Subquery, Sum
from django.db.models.functions import ExtractHour, ExtractMonth, TruncDay
from django.http import Http404, HttpResponseBadRequest, HttpResponseServerError, JsonResponse
from django.shortcuts import get_object_or_404, redirect, render
from django.template.loader import render_to_string
from django.urls import reverse
from django.utils import timezone
from django.views.decorators.http import require_http_methods
from django.views.generic import View
from slack_bolt import App

from website.models import (
    DailyStatusReport,
    Domain,
    DomainVerificationCode,
    Hunt,
    HuntPrize,
    Integration,
    IntegrationServices,
    InviteOrganization,
    Issue,
    IssueScreenshot,
    Organization,
    OrganizationAdmin,
    Points,
    SlackIntegration,
    Winner,
)
from website.utils import check_security_txt, is_valid_https_url, rebuild_safe_url
from website.views.core import SAMPLE_INVITE_EMAIL_PATTERN

logger = logging.getLogger("slack_bolt")
logger.setLevel(logging.WARNING)


def validate_organization_user(func):
    def wrapper(self, request, id, *args, **kwargs):
        # Check if user is authenticated
        if not request.user.is_authenticated:
            messages.error(request, "Please login to access this page.")
            return redirect("/accounts/login/")

        # Get organization and verify it exists
        organization = Organization.objects.filter(id=id).first()
        if not organization:
            messages.error(request, "Organization does not exist.")
            return redirect("/")

        # Check if user is admin or manager of the organization
        is_member = organization.admin == request.user or organization.managers.filter(id=request.user.id).exists()

        if not is_member:
            messages.error(request, "You do not have permission to access this organization's integrations.")
            return redirect("/")

        return func(self, request, id, *args, **kwargs)

    return wrapper


def check_organization_or_manager(func):
    def wrapper(self, request, *args, **kwargs):
        # Allow public access - no authentication required
        return func(self, request, *args, **kwargs)

    return wrapper


def _get_user_organization(user):
    """Helper function to find and return a user's organization."""
    if not user.is_active:
        return None, "Email not verified."

    if isinstance(user, AnonymousUser):
        return None, "Please login to access your organization."

    user_organizations = Organization.objects.filter(Q(admin=user) | Q(managers=user))
    if not user_organizations.exists():
        # Check if the user is a manager of any domain
        user_domains = Domain.objects.filter(managers=user)

        # Check if any of these domains belong to a organization
        organizations_with_user_domains = Organization.objects.filter(domain__in=user_domains)
        if not organizations_with_user_domains.exists():
            return None, "You do not have a organization, create one."

    # Get the organization to redirect to
    organization = user_organizations.first() or organizations_with_user_domains.first()
    return organization, None


def Organization_view(request, *args, **kwargs):
    user = request.user

    organization, error_message = _get_user_organization(user)
    if error_message:
        messages.error(request, error_message)
        if error_message == "Email not verified.":
            return redirect("/")
        elif error_message == "Please login to access your organization.":
            return redirect("/accounts/login/")
        else:
            return redirect("register_organization")

    return redirect("organization_detail", slug=organization.slug)


def dashboard_view(request, *args, **kwargs):
    user = request.user

    organization, error_message = _get_user_organization(user)
    if error_message:
        messages.error(request, error_message)
        if error_message == "Email not verified.":
            return redirect("/")
        elif error_message == "Please login to access your organization.":
            return redirect("/accounts/login/")
        else:
            return redirect("register_organization")

    # Redirect to organization dashboard
    return redirect("organization_analytics", id=organization.id)


class RegisterOrganizationView(View):
    def get(self, request, *args, **kwargs):
        recent_organizations = Organization.objects.filter(is_active=True).order_by("-created")[:5]
        context = {"recent_organizations": recent_organizations}

        # Handle referral code parameter
        ref_code = request.GET.get("ref")
        if ref_code:
            try:
                # Validate that ref_code is a valid UUID
                uuid.UUID(ref_code)
                # Verify the referral code exists in the database
                if not InviteOrganization.objects.filter(referral_code=ref_code, points_awarded=False).exists():
                    messages.warning(request, "Invalid or expired referral code.")
                    request.session.pop("org_ref", None)
                    return render(request, "organization/register_organization.html", context)
            except (ValueError, AttributeError):
                messages.warning(request, "Invalid referral code.")
                request.session.pop("org_ref", None)
                return render(request, "organization/register_organization.html", context)
            request.session["org_ref"] = ref_code
            request.session.modified = True

        return render(request, "organization/register_organization.html", context)

    def post(self, request, *args, **kwargs):
        user = request.user
        data = request.POST

        if not user.is_active:
            messages.info(request, "Email not verified.")
            return redirect("/")

        if user is None or isinstance(user, AnonymousUser):
            messages.error(request, "Login to create organization")
            return redirect("/accounts/login/")

        organization_name = data.get("organization_name", "")
        organization_url = data.get("organization_url", "")
        support_email = data.get("support_email", "")
        twitter_url = data.get("twitter_url", "")
        facebook_url = data.get("facebook_url", "")

        if organization_name == "" or Organization.objects.filter(name=organization_name).exists():
            messages.error(request, "organization name is invalid or already exists.")
            return redirect("register_organization")

        if organization_url == "" or Organization.objects.filter(url=organization_url).exists():
            messages.error(request, "organization URL is invalid or already exists.")
            return redirect("register_organization")

        # Database constraint set to 255 char
        if len(organization_url) > 255:
            messages.error(request, "Organization URL is too long (maximum 255 characters).")
            return redirect("register_organization")

        organization_logo = request.FILES.get("logo")
        if organization_logo:
            organization_logo_file = organization_logo.name.split(".")[0]
            extension = organization_logo.name.split(".")[-1]
            organization_logo.name = f"{organization_logo_file[:99]}_{uuid.uuid4()}.{extension}"
            logo_path = default_storage.save(f"organization_logos/{organization_logo.name}", organization_logo)
        else:
            logo_path = None

        try:
            with transaction.atomic():
                organization = Organization.objects.create(
                    admin=user,
                    name=organization_name,
                    url=organization_url,
                    email=support_email,
                    twitter=twitter_url,
                    facebook=facebook_url,
                    logo=logo_path,
                    is_active=True,
                )

                manager_emails = data.get("email", "").split(",")
                managers = User.objects.filter(email__in=manager_emails)
                organization.managers.set(managers)
                organization.save()

                ref_code = request.session.get("org_ref")
                success_message = "Organization registered successfully."

                # Validate and process referral if present
                if ref_code:
                    referral_succeeded = False
                    referral_error_type = None
                    try:
                        invite = InviteOrganization.objects.select_for_update().get(
                            referral_code=ref_code, points_awarded=False
                        )
                        if not invite.sender:
                            raise ValueError("Invalid invite sender")
                        if re.match(SAMPLE_INVITE_EMAIL_PATTERN, invite.email):
                            raise ValueError("Sample referral links cannot be used for registration")

                        # Award points
                        Points.objects.create(
                            user=invite.sender,
                            score=5,
                            reason=f"Organization invite referral: {organization.name}",
                        )
                        invite.points_awarded = True
                        invite.organization = organization
                        invite.save()
                        referral_succeeded = True
                        success_message = f"Organization registered successfully! {invite.sender.username} earned 5 points for the referral."
                    except InviteOrganization.DoesNotExist as e:
                        referral_error_type = type(e).__name__
                        logger.warning(f"Referral code {ref_code} not found or already used")
                    except ValueError as e:
                        referral_error_type = type(e).__name__
                        logger.warning(f"Invalid referral: {e}")
                    except IntegrityError as e:
                        referral_error_type = type(e).__name__
                        logger.exception(f"Database integrity error processing referral: {e}")
                    except DatabaseError as e:
                        referral_error_type = type(e).__name__
                        logger.exception("Database error processing referral code")
                    except Exception as e:
                        referral_error_type = type(e).__name__
                        logger.exception("Failed to process referral code during organization registration")
                    finally:
                        request.session.pop("org_ref", None)

                    if not referral_succeeded:
                        error_detail = referral_error_type if referral_error_type else "Unknown error"
                        messages.warning(
                            request,
                            f"Referral code could not be applied ({error_detail}), but your organization was created successfully.",
                        )
                else:
                    request.session.pop("org_ref", None)

                messages.success(request, success_message)

        except ValidationError as e:
            # Construct a more specific error message based on validation errors
            error_messages = []

            if hasattr(e, "message_dict"):
                # Field-specific validation errors
                for field, messages_list in e.message_dict.items():
                    if field == "name":
                        error_messages.append("Organization name is invalid or already exists.")
                    elif field == "url":
                        error_messages.append("Organization URL is invalid or already exists.")
                    elif field == "email":
                        error_messages.append("Support email address is invalid.")
                    else:
                        error_messages.append(f"Invalid {field.replace('_', ' ')}: {', '.join(messages_list)}")
            elif hasattr(e, "messages"):
                # General validation errors
                error_messages.extend(e.messages)
            else:
                # Fallback to generic message
                error_messages.append(
                    "Please check that all required fields are filled correctly and the organization name/URL are unique."
                )

            # Display all error messages
            for error_msg in error_messages:
                messages.error(request, error_msg)

            if logo_path:
                default_storage.delete(logo_path)
            return render(request, "organization/register_organization.html")
        except Exception as e:
            if "value too long" in str(e):
                messages.error(
                    request,
                    "One of the entered values is too long. Please check that all URLs and text fields are within the allowed length limits.",
                )
            else:
                messages.error(request, f"Error creating organization: {e}")
            if logo_path:
                default_storage.delete(logo_path)
            return render(request, "organization/register_organization.html")

        return redirect("organization_detail", slug=organization.slug)


class OrganizationDashboardAnalyticsView(View):
    labels = {
        0: "General",
        1: "Number Error",
        2: "Functional",
        3: "Performance",
        4: "Security",
        5: "Typo",
        6: "Design",
        7: "Server Down",
    }
    months = [
        "Jan",
        "Feb",
        "Mar",
        "Apr",
        "May",
        "Jun",
        "Jul",
        "Aug",
        "Sep",
        "Oct",
        "Nov",
        "Dec",
    ]

    def get_security_incidents_summary(self, organization):
        # Get all security-related issues (label=4)
        security_issues = Issue.objects.filter(
            domain__organization__id=organization,
            label=4,  # Security label
        )

        # Calculate severity distribution
        # Note: Check if the severity field exists - currently not defined in the Issue model
        try:
            severity_counts = security_issues.values("severity").annotate(count=Count("id"))
        except FieldError:
            # Severity field doesn't exist, provide empty list
            severity_counts = []

        # Get recent security incidents (last 30 days)
        recent_incidents = security_issues.filter(created__gte=timezone.now() - timedelta(days=30))

        # Calculate average resolution time
        resolved_issues = security_issues.filter(status="resolved")
        resolved_issues = resolved_issues.filter(closed_date__isnull=False)
        avg_resolution_time = resolved_issues.aggregate(avg_time=Avg(F("closed_date") - F("created")))["avg_time"]

        return {
            "total_security_issues": security_issues.count(),
            "recent_incidents": recent_incidents.count(),
            "severity_distribution": list(severity_counts),
            "avg_resolution_time": avg_resolution_time,
            "top_affected_domains": security_issues.values("domain__name")
            .annotate(count=Count("id"))
            .order_by("-count")[:5],
        }

    def get_threat_intelligence(self, organization):
        """Gets threat intelligence data for the organization."""
        security_issues = Issue.objects.filter(
            domain__organization__id=organization,
            label=4,  # Security label
        )

        # Get trending attack types based on issue labels/tags instead
        attack_vectors = (
            security_issues.filter(created__gte=timezone.now() - timedelta(days=90))
            .values("label")  # Use label instead of vulnerability_type
            .annotate(count=Count("id"))
            .order_by("-count")[:5]
        )

        # Calculate risk score (0-100)
        total_issues = security_issues.count()
        critical_issues = security_issues.filter(cve_score__gte=8).count()  # Use cve_score instead of severity
        risk_score = min(100, (critical_issues / total_issues * 100) if total_issues > 0 else 0)

        return {
            "attack_vectors": [
                {
                    "vulnerability_type": self.get_label_name(vector["label"]),  # Convert label to readable name
                    "count": vector["count"],
                }
                for vector in attack_vectors
            ],
            "risk_score": int(risk_score),
            "recent_alerts": security_issues.filter(
                created__gte=timezone.now() - timedelta(days=7),
                cve_score__gte=7,  # Use cve_score for severity
            ).order_by("-created")[:5],
        }

    def get_label_name(self, label_id):
        """Convert label ID to human-readable name."""
        return self.labels.get(label_id, "Other")

    def get_general_info(self, organization):
        total_organization_bugs = Issue.objects.filter(domain__organization__id=organization).count()
        total_bug_hunts = Hunt.objects.filter(domain__organization__id=organization).count()
        total_domains = Domain.objects.filter(organization__id=organization).count()
        # Step 1: Retrieve all hunt IDs associated with the specified organization
        hunt_ids = Hunt.objects.filter(domain__organization__id=organization).values_list("id", flat=True)

        # Step 2: Sum the rewarded values from issues that have a hunt_id in the hunt_ids list
        total_money_distributed = Issue.objects.filter(hunt_id__in=hunt_ids).aggregate(total_money=Sum("rewarded"))[
            "total_money"
        ]
        total_money_distributed = 0 if total_money_distributed is None else total_money_distributed

        return {
            "total_organization_bugs": total_organization_bugs,
            "total_bug_hunts": total_bug_hunts,
            "total_domains": total_domains,
            "total_money_distributed": total_money_distributed,
        }

    def get_bug_report_type_piechart_data(self, organization):
        bug_report_type = (
            Issue.objects.values("label").filter(domain__organization__id=organization).annotate(count=Count("label"))
        )
        bug_report_type_labels = []
        bug_report_type_data = []

        for issue_count in bug_report_type:
            bug_report_type_labels.append(self.labels[issue_count["label"]])
            bug_report_type_data.append(issue_count["count"])

        return {
            "bug_report_type_labels": json.dumps(
                bug_report_type_labels
            ),  # lst to be converted to json to avoid parsing errors
            "bug_report_type_data": json.dumps(bug_report_type_data),
        }

    def get_reports_on_domain_piechart_data(self, organization):
        report_piechart = (
            Issue.objects.values("url").filter(domain__organization__id=organization).annotate(count=Count("url"))
        )

        report_labels = []
        report_data = []

        for domain_data in report_piechart:
            report_labels.append(domain_data["url"])
            report_data.append(domain_data["count"])

        return {
            "bug_report_on_domains_labels": json.dumps(report_labels),
            "bug_report_on_domains_data": json.dumps(report_data),
        }

    def get_current_year_monthly_reported_bar_data(self, organization):
        # returns chart data on no of bugs reported monthly on this organization for current year

        current_year = timezone.now().year
        data_monthly = (
            Issue.objects.filter(domain__organization__id=organization, created__year=current_year)
            .annotate(month=ExtractMonth("created"))
            .values("month")
            .annotate(count=Count("id"))
            .order_by("month")
        )

        data = [0] * 12  # count

        for data_month in data_monthly:
            data[data_month["month"] - 1] = data_month["count"]

        # Define month labels
        months = [
            "January",
            "February",
            "March",
            "April",
            "May",
            "June",
            "July",
            "August",
            "September",
            "October",
            "November",
            "December",
        ]

        return {
            "bug_monthly_report_labels": json.dumps(months),
            "bug_monthly_report_data": json.dumps(data),
            "max_count": max(data),
            "current_year": current_year,
        }

    def bug_rate_increase_descrease_weekly(self, organization, is_accepted_bugs=False):
        # returns stats by comparing the count of past 8-15 days (1 week) activity to this (0 - 7) week.

        current_date = timezone.now().date()
        prev_week_start_date = current_date - timedelta(days=15)
        prev_week_end_date = current_date - timedelta(days=8)

        this_week_start_date = current_date - timedelta(days=7)
        this_week_end_date = current_date

        if is_accepted_bugs:
            prev_week_issue_count = Issue.objects.filter(
                domain__organization__id=organization,
                created__date__range=[prev_week_start_date, prev_week_end_date],
                verified=True,
            ).count()

            this_week_issue_count = Issue.objects.filter(
                domain__organization__id=organization,
                created__date__range=[this_week_start_date, this_week_end_date],
                verified=True,
            ).count()

        else:
            prev_week_issue_count = Issue.objects.filter(
                domain__organization__id=organization,
                created__date__range=[prev_week_start_date, prev_week_end_date],
            ).count()

            this_week_issue_count = Issue.objects.filter(
                domain__organization__id=organization,
                created__date__range=[this_week_start_date, this_week_end_date],
            ).count()

        if prev_week_issue_count == 0:
            percent_increase = this_week_issue_count * 100
        else:
            percent_increase = ((this_week_issue_count - prev_week_issue_count) / prev_week_issue_count) * 100

        return {
            "percent_increase": percent_increase,
            "is_increasing": (True if (this_week_issue_count - prev_week_issue_count) >= 0 else False),
            "this_week_issue_count": this_week_issue_count,
        }

    def get_spent_on_bugtypes(self, organization):
        spent_on_bugtypes = (
            Issue.objects.values("label").filter(domain__organization__id=organization).annotate(spent=Sum("rewarded"))
        )
        labels = list(self.labels.values())
        data = [0 for label in labels]  # make all labels spent 0 / init with 0

        for bugtype in spent_on_bugtypes:
            data[bugtype["label"]] = bugtype["spent"]

        return {
            "labels": json.dumps(labels),
            "data": json.dumps(data),
            "zipped_data": zip(labels, data),
        }

    def get_network_traffic_data(self, organization):
        """Collects and analyzes network traffic data for the organization."""
        # Get current date for time-based analysis
        current_date = timezone.now().date()

        # Define time periods for analysis
        last_day = current_date - timedelta(days=1)
        last_week = current_date - timedelta(days=7)
        last_month = current_date - timedelta(days=30)

        # Get server-related issues (focusing on performance and server down issues)
        server_issues = Issue.objects.filter(
            domain__organization__id=organization,
            label__in=[3, 7],  # Performance (3) and Server Down (7) labels
        )

        # Calculate daily traffic patterns (last 30 days)
        daily_traffic = (
            server_issues.filter(created__gte=last_month)
            .annotate(day=TruncDay("created"))
            .values("day")
            .annotate(count=Count("id"))
            .order_by("day")
        )

        # Format data for Chart.js
        traffic_dates = []
        traffic_counts = []
        for entry in daily_traffic:
            traffic_dates.append(entry["day"].strftime("%Y-%m-%d"))
            traffic_counts.append(entry["count"])

        # Calculate response time metrics (using closed_date - created as proxy for response time)
        resolved_issues = server_issues.filter(status="closed", closed_date__isnull=False)

        avg_response_time = resolved_issues.aggregate(avg_time=Avg(F("closed_date") - F("created")))["avg_time"]

        # Calculate error rates by domain
        domain_error_rates = (
            server_issues.values("domain__name").annotate(error_count=Count("id")).order_by("-error_count")
        )

        # Get hourly distribution of issues
        hourly_distribution = (
            server_issues.annotate(hour=ExtractHour("created"))
            .values("hour")
            .annotate(count=Count("id"))
            .order_by("hour")
        )

        hours = []
        hourly_counts = []
        for entry in hourly_distribution:
            hours.append(entry["hour"])
            hourly_counts.append(entry["count"])

        # Calculate peak traffic times
        peak_hour = 0
        peak_count = 0
        if hourly_counts:
            peak_hour = hours[hourly_counts.index(max(hourly_counts))]
            peak_count = max(hourly_counts)

        # Calculate recent traffic metrics
        day_count = server_issues.filter(created__gte=last_day).count()
        week_count = server_issues.filter(created__gte=last_week).count()
        month_count = server_issues.filter(created__gte=last_month).count()

        # Calculate week-over-week change
        prev_week_count = server_issues.filter(
            created__gte=last_week - timedelta(days=7), created__lt=last_week
        ).count()

        if prev_week_count == 0:
            week_over_week_change = 100 if week_count > 0 else 0
        else:
            week_over_week_change = ((week_count - prev_week_count) / prev_week_count) * 100

        return {
            "traffic_dates": json.dumps(traffic_dates),
            "traffic_counts": json.dumps(traffic_counts),
            "avg_response_time": avg_response_time,
            "domain_error_rates": domain_error_rates[:5],  # Top 5 domains with errors
            "hours": json.dumps(hours),
            "hourly_counts": json.dumps(hourly_counts),
            "peak_hour": peak_hour,
            "peak_count": peak_count,
            "day_count": day_count,
            "week_count": week_count,
            "month_count": month_count,
            "week_over_week_change": week_over_week_change,
            "is_traffic_increasing": week_over_week_change >= 0,
        }

    @validate_organization_user
    def get(self, request, id, *args, **kwargs):
        # For authenticated users, show all organizations they have access to
        if request.user.is_authenticated:
            organizations = (
                Organization.objects.values("name", "id")
                .filter(Q(managers__in=[request.user]) | Q(admin=request.user))
                .distinct()
            )
        else:
            # For unauthenticated users, don't show organization list
            organizations = []

        # Get the organization object
        organization_obj = Organization.objects.filter(id=id).first()
        if not organization_obj:
            messages.error(request, "Organization does not exist")
            return redirect("home")

        context = {
            "organization": id,
            "organizations": organizations,
            "organization_obj": organization_obj,
            "total_info": self.get_general_info(id),
            "bug_report_type_piechart_data": self.get_bug_report_type_piechart_data(id),
            "reports_on_domain_piechart_data": self.get_reports_on_domain_piechart_data(id),
            "get_current_year_monthly_reported_bar_data": self.get_current_year_monthly_reported_bar_data(id),
            "bug_rate_increase_descrease_weekly": self.bug_rate_increase_descrease_weekly(id),
            "accepted_bug_rate_increase_descrease_weekly": self.bug_rate_increase_descrease_weekly(id, True),
            "spent_on_bugtypes": self.get_spent_on_bugtypes(id),
            "security_incidents_summary": self.get_security_incidents_summary(id),
            "network_traffic_data": self.get_network_traffic_data(id),
        }
        context.update({"threat_intelligence": self.get_threat_intelligence(id)})
        return render(request, "organization/dashboard/organization_analytics.html", context=context)


class OrganizationDashboardIntegrations(View):
    @validate_organization_user
    def get(self, request, id, *args, **kwargs):
        # For authenticated users, show organizations they have access to
        if request.user.is_authenticated:
            organizations = (
                Organization.objects.values("name", "id")
                .filter(Q(managers__in=[request.user]) | Q(admin=request.user))
                .distinct()
            )
        else:
            # For unauthenticated users, don't show organization list
            organizations = []

        # Get the organization object
        organization_obj = Organization.objects.filter(id=id).first()
        if not organization_obj:
            messages.error(request, "Organization does not exist")
            return redirect("home")

        # Get slack integration if it exists
        slack_integration = SlackIntegration.objects.filter(
            integration__organization_id=id,
            integration__service_name=IntegrationServices.SLACK.value,
        ).first()

        context = {
            "organization": id,
            "organizations": organizations,
            "organization_obj": organization_obj,
            "slack_integration": slack_integration,
        }
        return render(request, "organization/dashboard/organization_integrations.html", context=context)


class OrganizationDashboardTeamOverviewView(View):
    @validate_organization_user
    def get(self, request, id, *args, **kwargs):
        # For authenticated users, show organizations they have access to
        if request.user.is_authenticated:
            organizations = (
                Organization.objects.values("name", "id")
                .filter(Q(managers__in=[request.user]) | Q(admin=request.user))
                .distinct()
            )
        else:
            # For unauthenticated users, don't show organization list
            organizations = []

        organization_obj = Organization.objects.filter(id=id).first()

        if not organization_obj:
            messages.error(request, "Organization does not exist")
            return redirect("home")

        # Get team members from organization's admin and managers
        team_member_users = []
        if organization_obj.admin:
            team_member_users.append(organization_obj.admin)

        # Add all managers
        managers = organization_obj.managers.all()
        team_member_users.extend(managers)

        # Remove duplicates while preserving order
        seen = set()
        unique_team_members = []
        for user in team_member_users:
            if user.id not in seen:
                seen.add(user.id)
                unique_team_members.append(user)

        team_member_users = unique_team_members

        # Get UserProfile objects for template rendering
        team_members = []
        for user in team_member_users:
            try:
                profile = user.userprofile
                # Create a wrapper object with expected attributes
                member_data = type(
                    "obj",
                    (object,),
                    {
                        "user": user,
                        "user_avatar": profile.user_avatar if hasattr(profile, "user_avatar") else None,
                        "role": "Admin" if user == organization_obj.admin else "Manager",
                    },
                )()
                team_members.append(member_data)
            except Exception:
                # If userprofile doesn't exist, create basic member data
                member_data = type(
                    "obj",
                    (object,),
                    {
                        "user": user,
                        "user_avatar": None,
                        "role": "Admin" if user == organization_obj.admin else "Manager",
                    },
                )()
                team_members.append(member_data)

        # Handle AJAX requests for filtered status reports
        if request.headers.get("X-Requested-With") == "XMLHttpRequest":
            try:
                filter_type = request.GET.get("filter_type")
                filter_value = request.GET.get("filter_value")

                logger.info(
                    f"AJAX request for team overview: filter_type={filter_type}, filter_value={filter_value}, team_size={len(team_member_users)}"
                )

                reports = DailyStatusReport.objects.filter(user__in=team_member_users).order_by("-date")

                logger.info(f"Total reports before filter: {reports.count()}")

                if filter_type == "user" and filter_value:
                    reports = reports.filter(user_id=filter_value)
                elif filter_type == "date" and filter_value:
                    reports = reports.filter(date=filter_value)
                elif filter_type == "goal" and filter_value:
                    reports = reports.filter(goal_accomplished=filter_value == "true")
                elif filter_type == "task" and filter_value:
                    reports = reports.filter(previous_work__icontains=filter_value)

                logger.info(f"Reports after filter: {reports.count()}")

                data = []
                for report in reports:
                    try:
                        avatar_url = (
                            report.user.userprofile.user_avatar.url if report.user.userprofile.user_avatar else None
                        )
                    except Exception as e:
                        logger.warning(f"Error getting avatar for user {report.user.username}: {e}")
                        avatar_url = None

                    data.append(
                        {
                            "username": report.user.username,
                            "avatar_url": avatar_url,
                            "date": report.date.strftime("%B %d, %Y"),
                            "previous_work": report.previous_work,
                            "next_plan": report.next_plan,
                            "blockers": report.blockers,
                            "goal_accomplished": report.goal_accomplished,
                            "current_mood": report.current_mood,
                        }
                    )

                logger.info(f"Returning {len(data)} reports")
                return JsonResponse({"data": data})

            except Exception as e:
                logger.error(f"Error in team overview AJAX: {e}", exc_info=True)
                return JsonResponse({"error": "An error occurred while fetching reports", "data": []}, status=500)

        # Get daily status reports ordered by date (most recent first)
        daily_status_reports = DailyStatusReport.objects.filter(user__in=team_member_users).order_by("-date")

        logger.info(
            f"Team overview page load: org_id={id}, members={len(team_members)}, reports={daily_status_reports.count()}"
        )

        context = {
            "organization": id,
            "organizations": organizations,
            "organization_obj": organization_obj,
            "team_members": team_members,
            "daily_status_reports": daily_status_reports,
        }

        return render(request, "organization/dashboard/organization_team_overview.html", context=context)


class OrganizationDashboardManageBugsView(View):
    @validate_organization_user
    def get(self, request, id, *args, **kwargs):
        # For authenticated users, show all organizations they have access to
        if request.user.is_authenticated:
            organizations = (
                Organization.objects.values("name", "id")
                .filter(Q(managers__in=[request.user]) | Q(admin=request.user))
                .distinct()
            )
        else:
            # For unauthenticated users, don't show organization list
            organizations = []

        # Get the organization object
        organization_obj = Organization.objects.filter(id=id).first()
        if not organization_obj:
            messages.error(request, "Organization does not exist")
            return redirect("home")

        # Get all issues for this organization, ordered by creation date
        issues = Issue.objects.filter(domain__organization_id=id).order_by("-created")

        context = {
            "organization": id,
            "organizations": organizations,
            "organization_obj": organization_obj,
            "issues": issues,
        }
        return render(request, "organization/dashboard/organization_manage_bugs.html", context=context)


class OrganizationDashboardManageDomainsView(View):
    @validate_organization_user
    def get(self, request, id, *args, **kwargs):
        # Get domains for this organization
        organization = Organization.objects.filter(id=id).first()
        if not organization:
            raise Http404("Organization does not exist")

        # Get the filter parameter for security.txt
        security_txt_filter = request.GET.get("security_txt")

        # Base query for domains
        domains_query = Domain.objects.filter(organization=organization)

        # Apply filter if provided
        if security_txt_filter:
            if security_txt_filter == "yes":
                domains_query = domains_query.filter(has_security_txt=True)
            elif security_txt_filter == "no":
                domains_query = domains_query.filter(Q(has_security_txt=False) | Q(has_security_txt__isnull=True))

        # Get all domains for this organization
        domains = domains_query.values(
            "id", "name", "url", "logo", "is_active", "has_security_txt", "security_txt_checked_at"
        ).order_by("name")

        # If user has access to organizations
        if request.user.is_authenticated:
            organizations = (
                Organization.objects.values("name", "id")
                .filter(Q(managers__in=[request.user]) | Q(admin=request.user))
                .distinct()
            )
        else:
            organizations = []

        context = {
            "organization": id,
            "organization_object": organization,
            "domains": domains,
            "organizations": organizations,
            "security_txt_filter": security_txt_filter,
            "security_txt_yes_count": Domain.objects.filter(organization=organization, has_security_txt=True).count(),
            "security_txt_no_count": Domain.objects.filter(organization=organization)
            .filter(Q(has_security_txt=False) | Q(has_security_txt__isnull=True))
            .count(),
        }

        return render(request, "organization/dashboard/organization_manage_domains.html", context)


class AddDomainView(View):
    def dispatch(self, request, *args, **kwargs):
        method = self.request.POST.get("_method", "").lower()

        if method == "delete":
            return self.delete(request, *args, **kwargs)
        elif method == "put":
            logger.debug("=" * 100)
            return self.put(request, *args, **kwargs)

        return super().dispatch(request, *args, **kwargs)

    @validate_organization_user
    def get(self, request, id, *args, **kwargs):
        organizations = (
            Organization.objects.values("name", "id")
            .filter(Q(managers__in=[request.user]) | Q(admin=request.user))
            .distinct()
        )

        users = User.objects.filter(is_active=True)
        domain_id = kwargs.get("domain_id")
        domain = Domain.objects.filter(id=domain_id).first() if domain_id else None
        context = {
            "organization": id,
            "organization_obj": Organization.objects.filter(id=id).first(),
            "organizations": organizations,
            "users": users,
            "domain": domain,  # Pass the domain to the template if it exists
        }

        if domain:
            return render(request, "organization/dashboard/edit_domain.html", context=context)
        else:
            return render(request, "organization/dashboard/add_domain.html", context=context)

    @validate_organization_user
    @check_organization_or_manager
    def post(self, request, id, *args, **kwargs):
        domain_data = {
            "name": request.POST.get("domain_name", None),
            "url": request.POST.get("domain_url", None),
            "github": request.POST.get("github_url", None),
            "twitter": request.POST.get("twitter_url", None),
            "facebook": request.POST.get("facebook_url", None),
        }

        # Validate required fields first
        if not domain_data["name"]:
            messages.error(request, "Enter domain name")
            return redirect("add_domain", id=id)

        if not domain_data["url"]:
            messages.error(request, "Enter domain url")
            return redirect("add_domain", id=id)

        # Parse and validate URL
        try:
            parsed_url = urlparse(domain_data["url"])
            if not parsed_url.hostname:
                messages.error(request, "Invalid domain url")
                return redirect("add_domain", id=id)
            domain_data["url"] = parsed_url.netloc
        except Exception:
            messages.error(request, "Invalid domain url format")
            return redirect("add_domain", id=id)

        # Extract domain hostname and normalize to lowercase for consistency
        normalized_domain = parsed_url.hostname.replace("www.", "").lower()
        # Ensure the domain name is consistent with the URL processing
        # If user didn't provide a custom name, use the normalized domain
        if domain_data["name"].lower().replace("www.", "") == normalized_domain:
            domain_data["name"] = normalized_domain
        else:
            domain_data["name"] = domain_data["name"].strip()

        managers_list = request.POST.getlist("user")
        organization_obj = Organization.objects.get(id=id)

        domain_exist = Domain.objects.filter(Q(name=domain_data["name"]) | Q(url=domain_data["url"])).exists()

        if domain_exist:
            messages.error(request, "Domain name or url already exist.")
            return redirect("add_domain", id=id)

        # validate domain url
        try:
            if is_valid_https_url(domain_data["url"]):
                safe_url = rebuild_safe_url(domain_data["url"])
                try:
                    response = requests.get(safe_url, timeout=5)
                    if response.status_code != 200:
                        raise Exception
                except requests.exceptions.RequestException as e:
                    messages.error(request, "Domain does not exist.")
                    return redirect("add_domain", id=id)
        except ValueError:
            messages.error(request, "URL validation error.")
            return redirect("add_domain", id=id)

        if request.FILES.get("logo"):
            domain_logo = request.FILES.get("logo")
            domain_logo_file = domain_logo.name.split(".")[0]
            extension = domain_logo.name.split(".")[-1]
            domain_logo.name = domain_logo_file[:99] + str(uuid.uuid4()) + "." + extension
            default_storage.save(f"logos/{domain_logo.name}", domain_logo)
            logo_name = f"logos/{domain_logo.name}"
        else:
            logo_name = ""

        if request.FILES.get("webshot"):
            webshot_logo = request.FILES.get("webshot")
            webshot_logo_file = webshot_logo.name.split(".")[0]
            extension = webshot_logo.name.split(".")[-1]
            webshot_logo.name = webshot_logo_file[:99] + str(uuid.uuid4()) + "." + extension
            default_storage.save(f"webshots/{webshot_logo.name}", webshot_logo)
            webshot_logo_name = f"webshots/{webshot_logo.name}"
        else:
            webshot_logo_name = ""

        if domain_data["facebook"] and "facebook.com" not in domain_data["facebook"]:
            messages.error(request, "Facebook url should contain facebook.com")
            return redirect("add_domain", id=id)
        if domain_data["twitter"]:
            if "twitter.com" not in domain_data["twitter"] and "x.com" not in domain_data["twitter"]:
                messages.error(request, "Twitter url should contain twitter.com or x.com")
                return redirect("add_domain", id=id)
        if domain_data["github"] and "github.com" not in domain_data["github"]:
            messages.error(request, "Github url should contain github.com")
            return redirect("add_domain", id=id)

        domain_managers = User.objects.filter(email__in=managers_list, is_active=True)

        domain = Domain.objects.create(
            **domain_data,
            organization=organization_obj,
            logo=logo_name,
            webshot=webshot_logo_name,
        )

        domain.managers.set(domain_managers)
        domain.save()

        return redirect("organization_manage_domains", id=id)

    @validate_organization_user
    @check_organization_or_manager
    def put(self, request, id, *args, **kwargs):
        domain_id = kwargs.get("domain_id")
        domain = get_object_or_404(Domain, id=domain_id)

        domain_data = {
            "name": request.POST.get("domain_name", None),
            "url": request.POST.get("domain_url", None),
            "github": request.POST.get("github_url", None),
            "twitter": request.POST.get("twitter_url", None),
            "facebook": request.POST.get("facebook_url", None),
        }

        if domain_data["name"] is None:
            messages.error(request, "Enter domain name")
            return redirect("edit_domain", id=id, domain_id=domain_id)

        if domain_data["url"] is None:
            messages.error(request, "Enter domain url")
            return redirect("edit_domain", id=id, domain_id=domain_id)

        parsed_url = urlparse(domain_data["url"])
        # Normalize domain name to lowercase for consistent validation
        domain_name = (parsed_url.hostname).replace("www.", "").lower()

        domain_data["name"] = domain_data["name"].lower()

        managers_list = request.POST.getlist("user")
        organization_obj = Organization.objects.get(id=id)

        domain_exist = (
            Domain.objects.filter(Q(name=domain_data["name"]) | Q(url=domain_data["url"]))
            .exclude(id=domain_id)
            .exists()
        )
        if domain_exist:
            messages.error(request, "Domain name or url already exist.")
            return redirect("edit_domain", id=id, domain_id=domain_id)

        # validate domain url
        try:
            if is_valid_https_url(domain_data["url"]):
                safe_url = rebuild_safe_url(domain_data["url"])
                try:
                    response = requests.get(safe_url, timeout=5, verify=False)
                    if response.status_code != 200:
                        raise Exception
                except requests.exceptions.RequestException:
                    messages.error(request, "Domain does not exist.")
                    return redirect("edit_domain", id=id, domain_id=domain_id)
        except ValueError:
            messages.error(request, "URL validation error.")
            return redirect("edit_domain", id=id, domain_id=domain_id)

        if request.FILES.get("logo"):
            domain_logo = request.FILES.get("logo")
            domain_logo_file = domain_logo.name.split(".")[0]
            extension = domain_logo.name.split(".")[-1]
            domain_logo.name = domain_logo_file[:99] + str(uuid.uuid4()) + "." + extension
            default_storage.save(f"logos/{domain_logo.name}", domain_logo)
            domain.logo = f"logos/{domain_logo.name}"

        if request.FILES.get("webshot"):
            webshot_logo = request.FILES.get("webshot")
            webshot_logo_file = webshot_logo.name.split(".")[0]
            extension = webshot_logo.name.split(".")[-1]
            webshot_logo.name = webshot_logo_file[:99] + str(uuid.uuid4()) + "." + extension
            default_storage.save(f"webshots/{webshot_logo.name}", webshot_logo)
            domain.webshot = f"webshots/{webshot_logo.name}"

        if domain_data["facebook"] and "facebook.com" not in domain_data["facebook"]:
            messages.error(request, "Facebook url should contain facebook.com")
            return redirect("edit_domain", id=id, domain_id=domain_id)
        if domain_data["twitter"]:
            if "twitter.com" not in domain_data["twitter"] and "x.com" not in domain_data["twitter"]:
                messages.error(request, "Twitter url should contain twitter.com or x.com")
                return redirect("edit_domain", id=id, domain_id=domain_id)
        if domain_data["github"] and "github.com" not in domain_data["github"]:
            messages.error(request, "Github url should contain github.com")
            return redirect("edit_domain", id=id, domain_id=domain_id)

        domain.name = domain_data["name"]
        domain.url = domain_data["url"]
        domain.github = domain_data["github"]
        domain.twitter = domain_data["twitter"]
        domain.facebook = domain_data["facebook"]
        domain.organization = organization_obj

        domain_managers = User.objects.filter(email__in=managers_list, is_active=True)
        domain.managers.set(domain_managers)
        domain.save()

        return redirect("organization_manage_domains", id=id)

    @validate_organization_user
    @check_organization_or_manager
    def delete(self, request, id, *args, **kwargs):
        domain_id = request.POST.get("domain_id", None)
        domain = get_object_or_404(Domain, id=domain_id)
        if domain is None:
            messages.error(request, "Domain not found.")
            return redirect("organization_manage_domains", id=id)
        domain.delete()
        messages.success(request, "Domain deleted successfully")
        return redirect("organization_manage_domains", id=id)


class AddSlackIntegrationView(View):
    @validate_organization_user
    def get(self, request, id, *args, **kwargs):
        slack_integration = (
            SlackIntegration.objects.filter(
                integration__organization_id=id,
                integration__service_name=IntegrationServices.SLACK.value,
            )
            .select_related("integration")
            .first()
        )

        if slack_integration:
            bot_token = slack_integration.bot_access_token
            app = App(token=bot_token)
            channels_list = self.get_channel_names(app)

            hours = range(24)
            return render(
                request,
                "organization/dashboard/add_slack_integration.html",
                context={
                    "organization": id,
                    "slack_integration": slack_integration,
                    "channels": channels_list,
                    "hours": hours,
                    "welcome_message": slack_integration.welcome_message,
                },
            )

        # Redirect to Slack OAuth flow if no integration exists
        client_id = os.getenv("SLACK_ID_CLIENT")
        scopes = "channels:read,chat:write,groups:read,channels:join,im:write,users:read,team:read,commands"
        host = request.get_host()
        scheme = request.META.get("HTTP_X_FORWARDED_PROTO", request.scheme)
        redirect_uri = f"{scheme}://{host}/oauth/slack/callback"
        allowed_redirect_uris = [
            f"{scheme}://{host}/oauth/slack/callback",
        ]

        if redirect_uri not in allowed_redirect_uris:
            raise ValueError("Invalid redirect URI")

        state = urlencode({"organization_id": id})

        auth_url = (
            f"https://slack.com/oauth/v2/authorize"
            f"?client_id={client_id}&scope={scopes}"
            f"&state={state}&redirect_uri={redirect_uri}"
        )

        return redirect(auth_url)

    def get_channel_names(self, app):
        """Fetches channel names from Slack."""
        cursor = None
        channels = []
        try:
            while True:
                response = app.client.conversations_list(cursor=cursor)
                if response["ok"]:
                    channels.extend(channel["name"] for channel in response["channels"])
                cursor = response.get("response_metadata", {}).get("next_cursor")
                if not cursor:
                    break
        except Exception as e:
            logger.error(f"Error fetching channels: {e}")
        return channels

    @validate_organization_user
    def post(self, request, id, *args, **kwargs):
        if request.POST.get("_method") == "delete":
            return self.delete(request, id, *args, **kwargs)

        slack_data = {
            "default_channel": request.POST.get("target_channel"),
            "daily_sizzle_timelogs_status": request.POST.get("daily_sizzle_timelogs_status"),
            "daily_sizzle_timelogs_hour": request.POST.get("daily_sizzle_timelogs_hour"),
            "welcome_message": request.POST.get("welcome_message"),  # Add this
        }
        slack_integration = (
            SlackIntegration.objects.filter(
                integration__organization_id=id,
                integration__service_name=IntegrationServices.SLACK.value,
            )
            .select_related("integration")
            .first()
        )

        if slack_integration:
            app = App(token=slack_integration.bot_access_token)
            if slack_data["default_channel"]:
                slack_integration.default_channel_id = self.get_channel_id(app, slack_data["default_channel"])
                slack_integration.default_channel_name = slack_data["default_channel"]
            slack_integration.daily_updates = bool(slack_data["daily_sizzle_timelogs_status"])
            slack_integration.daily_update_time = slack_data["daily_sizzle_timelogs_hour"]
            # Add welcome message
            slack_integration.welcome_message = slack_data["welcome_message"]
            slack_integration.save()

        return redirect("organization_manage_integrations", id=id)

    def get_channel_id(self, app, channel_name):
        """Fetches a Slack channel ID by name."""
        cursor = None
        try:
            while True:
                response = app.client.conversations_list(cursor=cursor)
                for channel in response["channels"]:
                    if channel["name"] == channel_name.strip("#"):
                        return channel["id"]
                cursor = response.get("response_metadata", {}).get("next_cursor")
                if not cursor:
                    break
        except Exception as e:
            logger.error(f"Error fetching channel ID: {e}")
        return None

    @validate_organization_user
    def delete(self, request, id, *args, **kwargs):
        """Deletes the Slack integration."""
        slack_integration = (
            SlackIntegration.objects.filter(
                integration__organization_id=id,
                integration__service_name=IntegrationServices.SLACK.value,
            )
            .select_related("integration")
            .first()
        )

        if slack_integration:
            slack_integration.delete()

        return redirect("organization_manage_integrations", id=id)


class SlackCallbackView(View):
    def get(self, request, *args, **kwargs):
        try:
            # Extract parameters
            code = request.GET.get("code")
            state = request.GET.get("state")

            if not code:
                logger.error("Missing 'code' parameter in OAuth callback.")
                return HttpResponseBadRequest("Missing 'code' parameter")

            if not state:
                logger.error("Missing 'state' parameter in OAuth callback.")
                return HttpResponseBadRequest("Missing 'state' parameter")

            # Safely parse state
            state_data = parse_qs(state)
            organization_id = state_data.get("organization_id", [None])[0]

            if not organization_id or not organization_id.isdigit():
                logger.error(f"Invalid organization_id received: {organization_id}")
                return HttpResponseBadRequest("Invalid organization ID")

            organization_id = int(organization_id)  # Convert to integer after validation

            # Exchange code for access token
            token_data = self.exchange_code_for_token(code, request)

            if not token_data or "access_token" not in token_data or "team" not in token_data:
                logger.error(f"Invalid token data received from Slack: {token_data}")
                return HttpResponseServerError("Failed to retrieve token from Slack")

            # Store integration data in the database
            integration = Integration.objects.create(
                organization_id=organization_id,
                service_name=IntegrationServices.SLACK.value,
            )
            SlackIntegration.objects.create(
                integration=integration,
                bot_access_token=token_data["access_token"],
                workspace_name=token_data["team"]["id"],
            )

            # Redirect to the organization's integration dashboard
            dashboard_url = reverse("organization_manage_integrations", args=[organization_id])
            return redirect(dashboard_url)

        except Exception as e:
            logger.exception(f"Error during Slack OAuth callback: {e}")
            return HttpResponseServerError("An unexpected error occurred during Slack OAuth.")

    def exchange_code_for_token(self, code, request):
        """Exchanges OAuth code for Slack access token."""
        client_id = os.getenv("SLACK_ID_CLIENT")
        client_secret = os.getenv("SLACK_SECRET_CLIENT")
        host = request.get_host()
        scheme = request.META.get("HTTP_X_FORWARDED_PROTO", request.scheme)
        redirect_uri = os.environ.get(
            "OAUTH_REDIRECT_URL",
            f"{request.scheme}://{request.get_host()}/oauth/slack/callback",
        )

        url = "https://slack.com/api/oauth.v2.access"
        data = {
            "code": code,
            "client_id": client_id,
            "client_secret": client_secret,
            "redirect_uri": redirect_uri,
        }

        response = requests.post(url, data=data)
        token_data = response.json()

        if token_data.get("ok"):
            return token_data  # Return the full token data instead of just the access token
        else:
            raise Exception(f"Error exchanging code for token: {token_data.get('error')}")


class DomainView(View):
    def get_current_year_monthly_reported_bar_data(self, domain_id):
        # returns chart data on no of bugs reported monthly on this organization for current year

        current_year = timezone.now().year
        data_monthly = (
            Issue.objects.filter(domain__id=domain_id, created__year=current_year)
            .annotate(month=ExtractMonth("created"))
            .values("month")
            .annotate(count=Count("id"))
            .order_by("month")
        )

        data = [0] * 12  # Initialize a list of 12 zeros for each month

        for data_month in data_monthly:
            data[data_month["month"] - 1] = data_month["count"]

        return data

    def get(self, request, pk, *args, **kwargs):
        domain = (
            Domain.objects.values(
                "id",
                "name",
                "url",
                "organization__name",
                "created",
                "modified",
                "twitter",
                "facebook",
                "github",
                "logo",
                "webshot",
                "has_security_txt",
                "security_txt_checked_at",
            )
            .filter(id=pk)
            .first()
        )

        if not domain:
            raise Http404("Domain not found")

        total_money_distributed = Issue.objects.filter(domain__id=domain["id"]).aggregate(total_money=Sum("rewarded"))[
            "total_money"
        ]
        total_money_distributed = 0 if total_money_distributed is None else total_money_distributed

        # Query the database for the exact domain
        total_bug_reported = Issue.objects.filter(domain__id=domain["id"]).count()
        total_bug_accepted = Issue.objects.filter(domain__id=domain["id"], verified=True).count()

        is_domain_manager = Domain.objects.filter(Q(id=domain["id"]) & Q(managers__in=[request.user])).exists()
        if is_domain_manager:
            latest_issues = (
                Issue.objects.values(
                    "id",
                    "domain__name",
                    "url",
                    "description",
                    "user__id",
                    "user__username",
                    "user__userprofile__user_avatar",
                    "label",
                    "status",
                    "verified",
                    "rewarded",
                    "created",
                )
                .filter(domain__id=domain["id"])
                .annotate(
                    first_screenshot=Subquery(
                        IssueScreenshot.objects.filter(issue_id=OuterRef("pk")).values("image")[:1]
                    )
                )
                .order_by("-created")[:5]
            )
        else:
            latest_issues = (
                Issue.objects.values(
                    "id",
                    "domain__name",
                    "url",
                    "description",
                    "user__id",
                    "user__username",
                    "user__userprofile__user_avatar",
                    "label",
                    "status",
                    "verified",
                    "rewarded",
                    "created",
                )
                .filter(domain__id=domain["id"], is_hidden=False)
                .annotate(
                    first_screenshot=Subquery(
                        IssueScreenshot.objects.filter(issue_id=OuterRef("pk")).values("image")[:1]
                    )
                )
                .order_by("-created")[:5]
            )
        issue_labels = [label[-1] for label in Issue.labels]
        cleaned_issues = []
        for issue in latest_issues:
            cleaned_issues.append({**issue, "label": issue_labels[issue["label"]]})

        # get top testers
        top_testers = (
            Issue.objects.values("user__id", "user__username", "user__userprofile__user_avatar")
            .filter(domain__id=domain["id"], user__isnull=False)
            .annotate(count=Count("user__username"))
            .order_by("-count")[:5]
        )

        # Get first and last bugs
        first_bug = Issue.objects.filter(domain__id=domain["id"]).order_by("created").first()
        last_bug = Issue.objects.filter(domain__id=domain["id"]).order_by("-created").first()

        ongoing_bughunts = Hunt.objects.filter(domain__id=domain["id"]).annotate(total_prize=Sum("huntprize__value"))[
            :3
        ]
        context = {
            **domain,
            "total_money_distributed": total_money_distributed,
            "total_bug_reported": total_bug_reported,
            "total_bug_accepted": total_bug_accepted,
            "latest_issues": cleaned_issues,
            "monthly_activity_chart": json.dumps(self.get_current_year_monthly_reported_bar_data(domain["id"])),
            "top_testers": top_testers,
            "first_bug": first_bug,
            "last_bug": last_bug,
            "ongoing_bughunts": ongoing_bughunts,
            "is_domain_manager": is_domain_manager,
        }

        return render(request, "organization/dashboard/view_domain.html", context)


class OrganizationDashboardManageRolesView(View):
    @validate_organization_user
    def get(self, request, id, *args, **kwargs):
        # Get the organization object
        organization_obj = Organization.objects.filter(id=id).first()
        if not organization_obj:
            messages.error(request, "Organization does not exist")
            return redirect("home")

        # Check if user is admin or manager of this organization
        is_org_admin = organization_obj.admin == request.user
        is_org_manager = organization_obj.managers.filter(id=request.user.id).exists()

        if not (is_org_admin or is_org_manager):
            messages.error(request, "You don't have permission to manage roles for this organization")
            return redirect("organization_dashboard_overview", id=id)

        # Get user's own role to determine permissions
        try:
            current_user_role = OrganizationAdmin.objects.get(
                user=request.user, organization=organization_obj, is_active=True
            )
            user_role_level = current_user_role.role  # 0=Admin, 1=Moderator
        except OrganizationAdmin.DoesNotExist:
            # Organization owner has full access
            if is_org_admin:
                user_role_level = 0
            else:
                messages.error(request, "You don't have an active role in this organization")
                return redirect("organization_dashboard_overview", id=id)

        # Only admins (role=0) or org owner can manage roles
        if user_role_level != 0 and not is_org_admin:
            messages.error(request, "Only administrators can manage roles")
            return redirect("organization_dashboard_overview", id=id)

        # Get all active roles in the organization
        org_roles = (
            OrganizationAdmin.objects.filter(organization=organization_obj, is_active=True)
            .select_related("user", "user__userprofile", "domain")
            .order_by("role", "created")
        )

        # Get organization domains for assignment
        domains = Domain.objects.filter(organization=organization_obj).order_by("name")

        # Get users from organization email domain for quick add
        organization_url = organization_obj.url
        # Handle both with and without scheme
        if "://" not in organization_url:
            organization_url = f"https://{organization_url}"
        try:
            parsed_url = urlparse(organization_url)
            organization_domain = parsed_url.netloc.replace("www.", "").strip()
        except (TypeError, ValueError):
            logger.warning(f"Failed to parse organization URL: {organization_obj.url}")
            organization_domain = ""

        # Try to get users matching organization email domain
        if organization_domain:
            available_users = (
                User.objects.filter(email__endswith=f"@{organization_domain}", is_active=True)
                .exclude(id__in=org_roles.values_list("user_id", flat=True))
                .values("id", "username", "email", "first_name", "last_name")[:100]
            )

            # If no users found with matching email domain, show all active users
            if not available_users.exists():
                available_users = (
                    User.objects.filter(is_active=True)
                    .exclude(id__in=org_roles.values_list("user_id", flat=True))
                    .values("id", "username", "email", "first_name", "last_name")[:100]
                )
        else:
            # If no valid domain, show all active users
            available_users = (
                User.objects.filter(is_active=True)
                .exclude(id__in=org_roles.values_list("user_id", flat=True))
                .values("id", "username", "email", "first_name", "last_name")[:100]
            )

        # Format roles data for template
        roles_data = []
        admin_count = 0
        moderator_count = 0

        for org_role in org_roles:
            role_info = {
                "id": org_role.id,
                "user": org_role.user,
                "user_id": org_role.user.id if org_role.user else None,
                "username": org_role.user.username if org_role.user else "Unknown",
                "email": org_role.user.email if org_role.user else "",
                "avatar": org_role.user.userprofile.user_avatar
                if org_role.user and hasattr(org_role.user, "userprofile")
                else None,
                "role": org_role.role,
                "role_display": "Administrator" if org_role.role == 0 else "Moderator",
                "domain": org_role.domain,
                "domain_name": org_role.domain.name if org_role.domain else None,
                "created": org_role.created,
                "is_active": org_role.is_active,
                "is_owner": organization_obj.admin == org_role.user,
            }
            roles_data.append(role_info)

            if org_role.role == 0:
                admin_count += 1
            else:
                moderator_count += 1

        context = {
            "organization": id,
            "organization_obj": organization_obj,
            "roles": roles_data,
            "domains": list(domains.values("id", "name")),
            "available_users": list(available_users),
            "is_org_admin": is_org_admin,
            "user_role_level": user_role_level,
            "admin_count": admin_count,
            "moderator_count": moderator_count,
            "role_choices": [{"value": 0, "label": "Administrator"}, {"value": 1, "label": "Moderator"}],
        }

        return render(request, "organization/dashboard/organization_manage_roles.html", context)

    def post(self, request, id, *args, **kwargs):
        # Get the organization
        organization_obj = Organization.objects.filter(id=id).first()
        if not organization_obj:
            messages.error(request, "Organization does not exist")
            return redirect("home")

        # Check permissions
        is_org_admin = organization_obj.admin == request.user
        try:
            current_user_role = OrganizationAdmin.objects.get(
                user=request.user, organization=organization_obj, is_active=True
            )
            user_role_level = current_user_role.role
        except OrganizationAdmin.DoesNotExist:
            if not is_org_admin:
                messages.error(request, "You don't have permission to manage roles")
                return redirect("organization_manage_roles", id=id)
            user_role_level = 0

        # Only admins can manage roles
        if user_role_level != 0 and not is_org_admin:
            messages.error(request, "Only administrators can manage roles")
            return redirect("organization_manage_roles", id=id)

        action = request.POST.get("action")

        if action == "add_role":
            user_id = request.POST.get("user_id")
            email = request.POST.get("email")
            role = request.POST.get("role", 1)  # Default to Moderator
            domain_id = request.POST.get("domain_id")

            try:
                # Find user by ID or email
                if user_id:
                    user = User.objects.get(id=user_id, is_active=True)
                elif email:
                    user = User.objects.get(email=email, is_active=True)
                else:
                    messages.error(request, "Please provide a user ID or email")
                    return redirect("organization_manage_roles", id=id)

                # Check if user already has an active role
                existing_role = OrganizationAdmin.objects.filter(
                    user=user, organization=organization_obj, is_active=True
                ).first()

                if existing_role:
                    messages.error(request, f"{user.username} already has an active role in this organization")
                    return redirect("organization_manage_roles", id=id)

                # Prevent assigning role to organization owner
                if user == organization_obj.admin:
                    messages.error(request, "Cannot assign role to organization owner (already has full access)")
                    return redirect("organization_manage_roles", id=id)

                # Check if user is trying to assign themselves
                if user == request.user:
                    messages.error(request, "You cannot modify your own role")
                    return redirect("organization_manage_roles", id=id)

                # Get domain if specified
                domain = None
                if domain_id:
                    domain = Domain.objects.filter(id=domain_id, organization=organization_obj).first()

                # Create the role
                OrganizationAdmin.objects.create(
                    user=user, organization=organization_obj, domain=domain, role=int(role), is_active=True
                )

                role_name = "Administrator" if int(role) == 0 else "Moderator"
                messages.success(request, f"Successfully assigned {role_name} role to {user.username}")

            except User.DoesNotExist:
                messages.error(request, "User not found or inactive")
            except (ValidationError, IntegrityError) as e:
                logger.exception(f"Error adding role: {e!s}")
                messages.error(request, "An error occurred while adding the role. Please try again.")

        elif action == "update_role":
            role_id = request.POST.get("role_id")
            new_role = request.POST.get("role")
            domain_id = request.POST.get("domain_id")

            try:
                org_role = OrganizationAdmin.objects.get(id=role_id, organization=organization_obj, is_active=True)

                # Prevent modifying own role
                if org_role.user == request.user:
                    messages.error(request, "You cannot modify your own role")
                    return redirect("organization_manage_roles", id=id)

                # Prevent modifying organization owner's role
                if org_role.user == organization_obj.admin:
                    messages.error(request, "Cannot modify the organization owner's role")
                    return redirect("organization_manage_roles", id=id)

                # Update role
                if new_role is not None:
                    org_role.role = int(new_role)

                # Update domain assignment
                if domain_id:
                    domain = Domain.objects.filter(id=domain_id, organization=organization_obj).first()
                    org_role.domain = domain
                elif domain_id == "":
                    org_role.domain = None

                org_role.save()
                messages.success(request, f"Successfully updated role for {org_role.user.username}")

            except OrganizationAdmin.DoesNotExist:
                messages.error(request, "Role not found")
            except ValueError as e:
                logger.error(f"Invalid value provided when updating role: {str(e)}")
                messages.error(request, str(e))
            except ValidationError as e:
                logger.error(f"Validation error when updating role: {str(e)}")
                messages.error(request, str(e))
            except IntegrityError as e:
                logger.error(f"Database integrity error when updating role: {str(e)}")
                messages.error(request, "Database integrity error: Unable to update role due to conflicting data")
            except Exception as e:
                logger.exception("Error updating role")
                messages.error(request, "An error occurred while updating the role. " + str(e))

        elif action == "remove_role":
            role_id = request.POST.get("role_id")

            try:
                org_role = OrganizationAdmin.objects.get(id=role_id, organization=organization_obj)

                # Prevent removing own role
                if org_role.user == request.user:
                    messages.error(request, "You cannot remove your own role")
                    return redirect("organization_manage_roles", id=id)

                # Prevent removing organization owner's role
                if org_role.user == organization_obj.admin:
                    messages.error(request, "Cannot remove the organization owner's role")
                    return redirect("organization_manage_roles", id=id)

                # Deactivate the role instead of deleting
                org_role.is_active = False
                org_role.save()

                messages.success(request, f"Successfully removed role from {org_role.user.username}")

            except OrganizationAdmin.DoesNotExist:
                messages.error(request, "Role not found")
            except (ValidationError, ValueError) as e:
                logger.exception(f"Error removing role: {e!s}")
                messages.error(request, "An error occurred while removing the role. Please try again.")

        return redirect("organization_manage_roles", id=id)


class ShowBughuntView(View):
    def get(self, request, pk, *args, **kwargs):
        hunt_obj = get_object_or_404(Hunt, pk=pk)

        # get issues/reports that are done between hunt.start_date and hunt.end_date
        hunt_issues = Issue.objects.filter(hunt__id=hunt_obj.id)

        # total bugs reported in this bughunt
        total_bugs = hunt_issues.count()
        total_bug_accepted = hunt_issues.filter(verified=True).count()

        total_money_distributed = hunt_issues.aggregate(total_money=Sum("rewarded"))["total_money"]
        total_money_distributed = 0 if total_money_distributed is None else total_money_distributed

        bughunt_leaderboard = (
            hunt_issues.values("user__id", "user__username", "user__userprofile__user_avatar")
            .filter(user__isnull=False, verified=True)
            .annotate(count=Count("user__username"))
            .order_by("-count")[:16]
        )

        # Get the organization associated with the domain of the hunt
        organization = hunt_obj.domain.organization

        # Check if the user is either a manager of the domain or the admin of the organization
        is_hunt_manager = hunt_obj.domain.managers.filter(id=request.user.id).exists() or (
            organization and organization.admin == request.user
        )

        # get latest reported public issues
        if is_hunt_manager:
            latest_issues = (
                Issue.objects.values(
                    "id",
                    "domain__name",
                    "url",
                    "description",
                    "user__id",
                    "user__username",
                    "user__userprofile__user_avatar",
                    "label",
                    "status",
                    "verified",
                    "rewarded",
                    "created",
                )
                .filter(hunt__id=hunt_obj.id)
                .annotate(
                    first_screenshot=Subquery(
                        IssueScreenshot.objects.filter(issue_id=OuterRef("pk")).values("image")[:1]
                    )
                )
                .order_by("-created")
            )
        else:
            latest_issues = (
                Issue.objects.values(
                    "id",
                    "domain__name",
                    "url",
                    "description",
                    "user__id",
                    "user__username",
                    "user__userprofile__user_avatar",
                    "label",
                    "status",
                    "verified",
                    "rewarded",
                    "created",
                )
                .filter(hunt__id=hunt_obj.id, is_hidden=False)
                .annotate(
                    first_screenshot=Subquery(
                        IssueScreenshot.objects.filter(issue_id=OuterRef("pk")).values("image")[:1]
                    )
                )
                .order_by("-created")
            )

        issue_labels = [label[-1] for label in Issue.labels]
        cleaned_issues = []
        for issue in latest_issues:
            cleaned_issues.append({**issue, "label": issue_labels[issue["label"]]})

        # Get first and last bugs
        first_bug = Issue.objects.filter(hunt__id=hunt_obj.id).order_by("created").first()
        last_bug = Issue.objects.filter(hunt__id=hunt_obj.id).order_by("-created").first()

        # get top testers
        top_testers = (
            Issue.objects.values("user__id", "user__username", "user__userprofile__user_avatar")
            .filter(user__isnull=False)
            .annotate(count=Count("user__username"))
            .order_by("-count")[:5]
        )

        # bughunt prizes
        rewards = HuntPrize.objects.filter(hunt_id=hunt_obj.id)
        winners_count = {reward.id: Winner.objects.filter(prize_id=reward.id).count() for reward in rewards}

        # check winner have for this bughunt
        winners = Winner.objects.filter(hunt_id=hunt_obj.id).select_related("prize")

        context = {
            "hunt_obj": hunt_obj,
            "stats": {
                "total_rewarded": total_money_distributed,
                "total_bugs": total_bugs,
                "total_bug_accepted": total_bug_accepted,
            },
            "bughunt_leaderboard": bughunt_leaderboard,
            "top_testers": top_testers,
            "latest_issues": cleaned_issues,
            "rewards": rewards,
            "winners_count": winners_count,
            "first_bug": first_bug,
            "last_bug": last_bug,
            "winners": winners,
            "is_hunt_manager": is_hunt_manager,
        }

        return render(request, "organization/bughunt/view_bughunt.html", context)


class EndBughuntView(View):
    def get(self, request, pk, *args, **kwargs):
        hunt = get_object_or_404(Hunt, pk=pk)

        # Get the organization associated with the domain of the hunt
        organization = hunt.domain.organization

        # Check if the user is either a manager of the domain or the admin of the organization
        is_hunt_manager = hunt.domain.managers.filter(id=request.user.id).exists() or (
            organization and organization.admin == request.user
        )

        if not is_hunt_manager:
            return Http404("User not allowed")

        hunt.result_published = True
        hunt.save()
        organization = hunt.domain.organization.id

        messages.success(request, f"successfully Ended Bughunt {hunt.name}")
        return redirect("organization_manage_bughunts", id=organization)


class AddHuntView(View):
    def edit(self, request, id, organizations, domains, hunt_id, *args, **kwargs):
        hunt = get_object_or_404(Hunt, pk=hunt_id)
        prizes = HuntPrize.objects.values().filter(hunt__id=hunt_id)

        context = {
            "organization": id,
            "organization_obj": Organization.objects.filter(id=id).first(),
            "organizations": organizations,
            "domains": domains,
            "hunt": hunt,
            "prizes": prizes,
            "markdown_value": hunt.description,
        }

        return render(request, "organization/bughunt/edit_bughunt.html", context)

    @validate_organization_user
    def get(self, request, id, *args, **kwargs):
        hunt_id = request.GET.get("hunt", None)

        organizations = (
            Organization.objects.values("name", "id")
            .filter(Q(managers__in=[request.user]) | Q(admin=request.user))
            .distinct()
        )

        domains = Domain.objects.values("id", "name").filter(organization__id=id)

        if hunt_id is not None:
            return self.edit(request, id, organizations, domains, hunt_id, *args, **kwargs)

        context = {
            "organization": id,
            "organization_obj": Organization.objects.filter(id=id).first(),
            "organizations": organizations,
            "domains": domains,
        }

        return render(request, "organization/bughunt/add_bughunt.html", context)

    @validate_organization_user
    @check_organization_or_manager
    def post(self, request, id, *args, **kwargs):
        data = request.POST

        hunt_id = data.get("hunt_id", None)  # when post is for edit hunt
        is_edit = True if hunt_id is not None else False

        if is_edit:
            hunt = get_object_or_404(Hunt, pk=hunt_id)

        domain = Domain.objects.filter(id=data.get("domain", None)).first()

        if domain is None:
            messages.error(request, "Domain Does not exists")
            return redirect("add_bughunt", id)

        # Expect dates in MM/DD/YYYY format from the form
        start_date = data.get("start_date", datetime.now().strftime("%m/%d/%Y"))
        end_date = data.get("end_date", datetime.now().strftime("%m/%d/%Y"))

        try:
            # Parse MM/DD/YYYY format and convert to database format
            start_date = datetime.strptime(start_date, "%m/%d/%Y").strftime("%Y-%m-%d %H:%M")
            end_date = datetime.strptime(end_date, "%m/%d/%Y").strftime("%Y-%m-%d %H:%M")
        except ValueError:
            messages.error(request, "Please enter dates in MM/DD/YYYY format (e.g., 12/25/2024)")
            return redirect("add_bughunt", id)

        # apply validation for date not valid
        if start_date > end_date:
            messages.error(request, "Start date should be less than end date")
            return redirect("add_bughunt", id)

        hunt_logo = request.FILES.get("logo", None)
        if hunt_logo is not None:
            hunt_logo_file = hunt_logo.name.split(".")[0]
            extension = hunt_logo.name.split(".")[-1]
            hunt_logo.name = hunt_logo_file[:99] + str(uuid.uuid4()) + "." + extension
            default_storage.save(f"logos/{hunt_logo.name}", hunt_logo)

        banner_logo = request.FILES.get("banner", None)
        if banner_logo is not None:
            banner_logo_file = banner_logo.name.split(".")[0]
            extension = banner_logo.name.split(".")[-1]
            banner_logo.name = banner_logo_file[:99] + str(uuid.uuid4()) + "." + extension
            default_storage.save(f"banners/{banner_logo.name}", banner_logo)

        if is_edit:
            hunt.domain = domain
            hunt.url = data.get("domain_url", "")
            hunt.description = data.get("markdown-description", "")

            if not hunt.is_published:
                hunt.name = data.get("bughunt_name", "")
                hunt.starts_on = start_date

            hunt.end_on = end_date
            hunt.is_published = False if data["publish_bughunt"] == "false" else True

            if hunt_logo is not None:
                hunt.logo = f"logos/{hunt_logo.name}"
            if banner_logo is not None:
                hunt.banner = f"banners/{banner_logo.name}"

            hunt.save()

        else:
            hunt = Hunt.objects.create(
                name=data.get("bughunt_name", ""),
                domain=domain,
                url=data.get("domain_url", ""),
                description=data.get("markdown-description", ""),
                starts_on=start_date,
                end_on=end_date,
                is_published=False if data["publish_bughunt"] == "false" else True,
            )

        prizes = json.loads(data.get("prizes", "[]"))

        for prize in prizes:
            if prize.get("prize_name", "").strip() == "":
                continue

            HuntPrize.objects.create(
                hunt=hunt,
                name=prize["prize_name"],
                value=prize.get("cash_value", 0),
                no_of_eligible_projects=prize.get("number_of_winning_projects", 1),
                valid_submissions_eligible=prize.get("every_valid_submissions", False),
                prize_in_crypto=prize.get("paid_in_cryptocurrency", False),
                description=prize.get("prize_description", ""),
            )

        messages.success(request, "successfully added the managers")
        return redirect("organization_manage_bughunts", id)


class OrganizationDashboardManageBughuntView(View):
    @validate_organization_user
    def get(self, request, id, *args, **kwargs):
        # For authenticated users, show all organizations they have access to
        if request.user.is_authenticated:
            organizations = (
                Organization.objects.values("name", "id")
                .filter(Q(managers__in=[request.user]) | Q(admin=request.user))
                .distinct()
            )
        else:
            # For unauthenticated users, don't show organization list
            organizations = []

        # Get the organization object
        organization_obj = Organization.objects.filter(id=id).first()
        if not organization_obj:
            messages.error(request, "Organization does not exist")
            return redirect("home")

        query = (
            Hunt.objects.values(
                "id",
                "name",
                "prize",
                "is_published",
                "result_published",
                "starts_on__day",
                "starts_on__month",
                "starts_on__year",
                "end_on__day",
                "end_on__month",
                "end_on__year",
                "url",
                "logo",
            )
            .annotate(total_prize=Sum("huntprize__value"))
            .filter(domain__organization__id=id)
        )
        filtered_bughunts = {
            "all": query,
            "ongoing": query.filter(result_published=False, is_published=True),
            "ended": query.filter(result_published=True),
            "draft": query.filter(result_published=False, is_published=False),
        }

        filter_type = request.GET.get("filter", "all")

        context = {
            "organization": id,
            "organization_obj": organization_obj,
            "organizations": organizations,
            "bughunts": filtered_bughunts.get(filter_type, []),
        }

        return render(request, "organization/bughunt/organization_manage_bughunts.html", context)


@require_http_methods(["DELETE"])
def delete_prize(request, prize_id, organization_id):
    if not request.user.organization_set.filter(id=organization_id).exists():
        return JsonResponse({"success": False, "error": "User not allowed"})
    try:
        prize = HuntPrize.objects.get(id=prize_id)
        prize.delete()
        return JsonResponse({"success": True})
    except HuntPrize.DoesNotExist:
        return JsonResponse({"success": False, "error": "Prize not found"})


@require_http_methods(["PUT"])
def edit_prize(request, prize_id, organization_id):
    if not request.user.organization_set.filter(id=organization_id).exists():
        return JsonResponse({"success": False, "error": "User not allowed"})

    try:
        prize = HuntPrize.objects.get(id=prize_id)
    except HuntPrize.DoesNotExist:
        return JsonResponse({"success": False, "error": "Prize not found"})

    data = json.loads(request.body)
    prize.name = data.get("prize_name", prize.name)
    prize.value = data.get("cash_value", prize.value)
    prize.no_of_eligible_projects = data.get("number_of_winning_projects", prize.no_of_eligible_projects)
    prize.valid_submissions_eligible = data.get("every_valid_submissions", prize.valid_submissions_eligible)
    prize.description = data.get("prize_description", prize.description)
    prize.save()

    return JsonResponse({"success": True})


def accept_bug(request, issue_id, reward_id=None):
    with transaction.atomic():
        issue = get_object_or_404(Issue, id=issue_id)

        if reward_id == "no_reward":
            issue.verified = True
            issue.rewarded = 0
            issue.save()
            Winner(
                hunt_id=issue.hunt.id,
                prize_id=None,
                winner_id=issue.user.id,
                prize_amount=0,
            ).save()
        else:
            reward = get_object_or_404(HuntPrize, id=reward_id)
            issue.verified = True
            issue.rewarded = reward.value
            issue.save()
            Winner(
                hunt_id=issue.hunt.id,
                prize_id=reward.id,
                winner_id=issue.user.id,
                prize_amount=reward.value,
            ).save()

        return redirect("show_bughunt", pk=issue.hunt.id)


@require_http_methods(["DELETE"])
def delete_manager(request, manager_id, domain_id):
    try:
        domain = Domain.objects.get(id=domain_id)
        manager = User.objects.get(id=manager_id)

        # Ensure the request user is allowed to perform this action
        if not (request.user == domain.organization.admin):
            # return error with not permission msg
            return JsonResponse(
                {
                    "success": False,
                    "message": "You do not have permission to delete this manager.",
                },
                status=403,
            )

        if manager in domain.managers.all():
            domain.managers.remove(manager)
            return JsonResponse({"success": True})

        return JsonResponse({"success": False, "message": "Manager not found in domain."})

    except Domain.DoesNotExist:
        return JsonResponse({"success": False, "message": "Domain not found."})
    except User.DoesNotExist:
        return JsonResponse({"success": False, "message": "User not found."})


@login_required
@require_http_methods(["POST"])
def check_domain_security_txt(request):
    domain_id = request.POST.get("domain_id")
    if not domain_id:
        messages.error(request, "Domain ID is required")
        return redirect("organization_manage_domains", id=request.user.userprofile.team.id)

    domain = get_object_or_404(Domain, id=domain_id)

    # Check if the user has permission to manage this domain
    has_permission = False
    if request.user.is_superuser:
        has_permission = True
    elif domain.organization and (
        domain.organization.admin == request.user or domain.organization.managers.filter(id=request.user.id).exists()
    ):
        has_permission = True
    elif domain.managers.filter(id=request.user.id).exists():
        has_permission = True

    if not has_permission:
        messages.error(request, "You don't have permission to check this domain")
        return redirect("organization_manage_domains", id=request.user.userprofile.team.id)

    try:
        # Check for security.txt
        has_security_txt = check_security_txt(domain.url)

        # Update domain with status
        domain.has_security_txt = has_security_txt
        domain.security_txt_checked_at = timezone.now()
        domain.save(update_fields=["has_security_txt", "security_txt_checked_at"])

        if has_security_txt:
            messages.success(request, f"Security.txt found for {domain.name}")
        else:
            messages.info(request, f"No security.txt found for {domain.name}")

    except Exception as e:
        messages.error(request, f"Error checking security.txt: {str(e)}")

    # Redirect back to the manage domains page
    if domain.organization:
        return redirect("organization_manage_domains", id=domain.organization.id)
    else:
        return redirect("organization_manage_domains", id=request.user.userprofile.team.id)


# Job Board Views


class OrganizationDashboardManageJobsView(View):
    """View for managing organization job postings"""

    @validate_organization_user
    def get(self, request, id, *args, **kwargs):
        from website.models import Job

        # For authenticated users, show organizations they have access to
        if request.user.is_authenticated:
            organizations = (
                Organization.objects.values("name", "id")
                .filter(Q(managers__in=[request.user]) | Q(admin=request.user))
                .distinct()
            )
        else:
            organizations = []

        # Get the organization object
        organization_obj = Organization.objects.filter(id=id).first()
        if not organization_obj:
            messages.error(request, "Organization does not exist")
            return redirect("home")

        # Get all jobs for this organization
        jobs = Job.objects.filter(organization=organization_obj).order_by("-created_at")

        # Apply search and filters
        search_query = request.GET.get("q", "")
        status_filter = request.GET.get("status", "")
        job_type_filter = request.GET.get("type", "")
        visibility_filter = request.GET.get("visibility", "")

        if search_query:
            jobs = jobs.filter(Q(title__icontains=search_query) | Q(description__icontains=search_query))

        if status_filter:
            jobs = jobs.filter(status=status_filter)

        if job_type_filter:
            jobs = jobs.filter(job_type=job_type_filter)

        if visibility_filter:
            if visibility_filter == "public":
                jobs = jobs.filter(is_public=True)
            elif visibility_filter == "private":
                jobs = jobs.filter(is_public=False)

        # Get statistics (from all jobs, not filtered)
        all_jobs = Job.objects.filter(organization=organization_obj)
        total_jobs = all_jobs.count()
        active_jobs = all_jobs.filter(status="active").count()
        draft_jobs = all_jobs.filter(status="draft").count()
        public_jobs = all_jobs.filter(is_public=True).count()
        total_views = all_jobs.aggregate(total=Sum("views_count"))["total"] or 0

        context = {
            "organization": id,
            "organizations": organizations,
            "organization_obj": organization_obj,
            "jobs": jobs,
            "total_jobs": total_jobs,
            "active_jobs": active_jobs,
            "draft_jobs": draft_jobs,
            "public_jobs": public_jobs,
            "total_views": total_views,
            "search_query": search_query,
            "status_filter": status_filter,
            "job_type_filter": job_type_filter,
            "visibility_filter": visibility_filter,
        }

        return render(request, "organization/dashboard/organization_manage_jobs.html", context)


@login_required
def create_job(request, id):
    """Create a new job posting for the organization"""
    from website.forms import JobForm

    # Get organization and verify access
    organization = get_object_or_404(Organization, id=id)

    # Check if user is admin or manager
    is_member = organization.admin == request.user or organization.managers.filter(id=request.user.id).exists()

    if not is_member:
        messages.error(request, "You do not have permission to create jobs for this organization.")
        return redirect("home")

    if request.method == "POST":
        form = JobForm(request.POST)
        if form.is_valid():
            job = form.save(commit=False)
            job.organization = organization
            job.posted_by = request.user
            job.save()
            messages.success(request, f"Job '{job.title}' has been created successfully!")
            return redirect("organization_manage_jobs", id=id)
    else:
        form = JobForm()

    # Get organizations for sidebar
    if request.user.is_authenticated:
        organizations = (
            Organization.objects.values("name", "id")
            .filter(Q(managers__in=[request.user]) | Q(admin=request.user))
            .distinct()
        )
    else:
        organizations = []

    context = {
        "form": form,
        "organization": id,
        "organization_obj": organization,
        "organizations": organizations,
    }

    return render(request, "organization/dashboard/create_job.html", context)


@login_required
def edit_job(request, id, job_id):
    """Edit an existing job posting"""
    from website.forms import JobForm
    from website.models import Job

    # Get organization and job
    organization = get_object_or_404(Organization, id=id)
    job = get_object_or_404(Job, id=job_id, organization=organization)

    # Check permissions
    is_member = organization.admin == request.user or organization.managers.filter(id=request.user.id).exists()

    if not is_member:
        messages.error(request, "You do not have permission to edit this job.")
        return redirect("home")

    if request.method == "POST":
        form = JobForm(request.POST, instance=job)
        if form.is_valid():
            form.save()
            messages.success(request, f"Job '{job.title}' has been updated successfully!")
            return redirect("organization_manage_jobs", id=id)
    else:
        form = JobForm(instance=job)

    # Get organizations for sidebar
    if request.user.is_authenticated:
        organizations = (
            Organization.objects.values("name", "id")
            .filter(Q(managers__in=[request.user]) | Q(admin=request.user))
            .distinct()
        )
    else:
        organizations = []

    context = {
        "form": form,
        "job": job,
        "organization": id,
        "organization_obj": organization,
        "organizations": organizations,
        "is_edit": True,
    }

    return render(request, "organization/dashboard/create_job.html", context)


@login_required
@require_http_methods(["POST"])
def delete_job(request, id, job_id):
    """Delete a job posting"""
    from website.models import Job

    organization = get_object_or_404(Organization, id=id)
    job = get_object_or_404(Job, id=job_id, organization=organization)

    # Check permissions
    is_member = organization.admin == request.user or organization.managers.filter(id=request.user.id).exists()

    if not is_member:
        messages.error(request, "You do not have permission to delete this job.")
        return redirect("home")

    job_title = job.title
    job.delete()
    messages.success(request, f"Job '{job_title}' has been deleted successfully!")

    return redirect("organization_manage_jobs", id=id)


@login_required
@require_http_methods(["POST"])
def toggle_job_status(request, id, job_id):
    """Toggle job status between active and paused"""
    from website.models import Job

    organization = get_object_or_404(Organization, id=id)
    job = get_object_or_404(Job, id=job_id, organization=organization)

    # Check permissions
    is_member = organization.admin == request.user or organization.managers.filter(id=request.user.id).exists()

    if not is_member:
        return JsonResponse({"success": False, "message": "Permission denied"})

    # Toggle between active and paused
    if job.status == "active":
        job.status = "paused"
    elif job.status == "paused":
        job.status = "active"

    job.save(update_fields=["status"])

    return JsonResponse({"success": True, "status": job.status})


def public_job_list(request):
    """Public view showing all active public jobs"""
    from django.utils import timezone

    from website.models import Job

    # Get all public and active jobs that haven't expired
    jobs = (
        Job.objects.filter(is_public=True, status="active")
        .filter(Q(expires_at__isnull=True) | Q(expires_at__gt=timezone.now()))
        .select_related("organization")
        .order_by("-created_at")
    )

    # Search functionality
    search_query = request.GET.get("q", "")
    if search_query:
        jobs = jobs.filter(
            Q(title__icontains=search_query)
            | Q(description__icontains=search_query)
            | Q(location__icontains=search_query)
            | Q(organization__name__icontains=search_query)
        )

    # Filter by job type
    job_type = request.GET.get("type", "")
    if job_type:
        jobs = jobs.filter(job_type=job_type)

    # Filter by location
    location = request.GET.get("location", "")
    if location:
        jobs = jobs.filter(location__icontains=location)

    context = {
        "jobs": jobs,
        "search_query": search_query,
        "job_type_filter": job_type,
        "location_filter": location,
    }

    return render(request, "jobs/public_job_list.html", context)


def job_detail(request, pk):
    """Public view for a single job posting; org members can see all their jobs"""
    from django.http import Http404

    from website.models import Job

    job = get_object_or_404(Job, pk=pk)

    # Check if user is org member (admin or manager)
    is_org_member = False
    if request.user.is_authenticated:
        is_org_member = (
            job.organization.admin == request.user or job.organization.managers.filter(id=request.user.id).exists()
        )

    # Public users can only see active, public, non-expired jobs
    if not is_org_member:
        from django.utils import timezone

        is_expired = job.expires_at and job.expires_at < timezone.now()
        if not job.is_public or job.status != "active" or is_expired:
            raise Http404("Job not found")

    # Increment view count
    job.increment_views()

    context = {
        "job": job,
    }

    return render(request, "jobs/job_detail.html", context)


# Domain Management Verification Views


@login_required
@require_http_methods(["POST"])
def request_domain_access(request, pk):
    """Request access to manage a domain by sending verification code to domain email"""
    domain = get_object_or_404(Domain, pk=pk)

    # Check if domain has an email configured
    if not domain.email:
        messages.error(request, "This domain does not have an email configured for verification.")
        return redirect("view_domain", pk=pk)

    # Check if user is already a manager
    if domain.managers.filter(id=request.user.id).exists():
        messages.info(request, "You are already a manager of this domain.")
        return redirect("view_domain", pk=pk)

    # Generate 6-digit verification code
    code = "".join(random.choices(string.digits, k=6))

    # Set expiration to 15 minutes from now
    expires_at = timezone.now() + timedelta(minutes=15)

    # Create verification code record
    verification = DomainVerificationCode.objects.create(
        domain=domain, user=request.user, code=code, expires_at=expires_at
    )

    # Send verification email
    try:
        email_context = {
            "domain_name": domain.name,
            "username": request.user.username,
            "verification_code": code,
        }
        email_html = render_to_string("email/domain_verification_code.html", email_context)

        send_mail(
            subject=f"Domain Management Verification - {domain.name}",
            message=f"Your verification code is: {code}. This code will expire in 15 minutes.",
            html_message=email_html,
            from_email=None,  # Uses DEFAULT_FROM_EMAIL from settings
            recipient_list=[domain.email],
            fail_silently=False,
        )

        messages.success(
            request,
            "A verification code has been sent to the domain's registered email address. Please check your email and enter the code.",
        )
    except Exception as e:
        logger.error(f"Failed to send verification email for domain {domain.id} to user {request.user.id}: {e}")
        messages.error(request, "Failed to send verification email. Please try again later.")
        # Keep the record for audit trail but mark it as failed by setting expiration to past
        verification.expires_at = timezone.now() - timedelta(minutes=1)
        verification.save()

    return redirect("verify_domain_access", pk=pk)


@login_required
def verify_domain_access(request, pk):
    """View for entering and verifying the domain access code"""
    domain = get_object_or_404(Domain, pk=pk)

    # Check if user is already a manager
    if domain.managers.filter(id=request.user.id).exists():
        messages.info(request, "You are already a manager of this domain.")
        return redirect("view_domain", pk=pk)

    if request.method == "POST":
        code = request.POST.get("verification_code", "").strip()

        if not code:
            messages.error(request, "Please enter the verification code.")
            return render(request, "organization/verify_domain_access.html", {"domain": domain})

        # Find the most recent unused verification code for this user and domain
        verification = (
            DomainVerificationCode.objects.filter(domain=domain, user=request.user, code=code, is_used=False)
            .order_by("-created_at")
            .first()
        )

        if not verification:
            messages.error(request, "Invalid verification code. Please check and try again.")
            return render(request, "organization/verify_domain_access.html", {"domain": domain})

        if not verification.is_valid():
            if verification.is_used:
                messages.error(request, "This verification code has already been used.")
            else:
                messages.error(request, "This verification code has expired. Please request a new one.")
            return render(request, "organization/verify_domain_access.html", {"domain": domain})

        # Mark code as used and add user as domain manager
        verification.mark_as_used()
        domain.managers.add(request.user)

        messages.success(
            request, f"Success! You are now a manager of {domain.name}. You can now manage this domain."
        )
        return redirect("view_domain", pk=pk)

    return render(request, "organization/verify_domain_access.html", {"domain": domain})<|MERGE_RESOLUTION|>--- conflicted
+++ resolved
@@ -1,12 +1,9 @@
 import json
 import logging
 import os
-<<<<<<< HEAD
 import random
 import string
-=======
 import re
->>>>>>> e41e8b79
 import uuid
 from datetime import datetime, timedelta
 from urllib.parse import parse_qs, urlencode, urlparse
@@ -17,12 +14,8 @@
 from django.contrib.auth.models import AnonymousUser, User
 from django.core.exceptions import FieldError, ValidationError
 from django.core.files.storage import default_storage
-<<<<<<< HEAD
 from django.core.mail import send_mail
-from django.db import IntegrityError, transaction
-=======
 from django.db import DatabaseError, IntegrityError, transaction
->>>>>>> e41e8b79
 from django.db.models import Avg, Count, F, OuterRef, Q, Subquery, Sum
 from django.db.models.functions import ExtractHour, ExtractMonth, TruncDay
 from django.http import Http404, HttpResponseBadRequest, HttpResponseServerError, JsonResponse
