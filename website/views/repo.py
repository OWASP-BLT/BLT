import logging
import os
import re
import time
from urllib.parse import quote_plus

import psutil
import requests
from django.conf import settings
from django.contrib.auth.decorators import login_required
from django.core.management import call_command
from django.db import connection
from django.db.models import Count, Q
from django.http import JsonResponse
from django.urls import reverse
from django.utils.dateparse import parse_datetime
from django.utils.text import slugify
from django.views.decorators.csrf import csrf_protect
from django.views.decorators.http import require_http_methods, require_POST
from django.views.generic import DetailView, ListView

from website.models import Organization, Repo
from website.utils import ai_summary, markdown_to_text

logger = logging.getLogger(__name__)


class RepoListView(ListView):
    model = Repo
    template_name = "repo/repo_list.html"
    context_object_name = "repos"
    paginate_by = 100

    def _parse_organization_param(self):
        """
        Parse and validate the organization parameter from the request.

        Returns:
            int or None: The organization ID if valid, None otherwise.

        Raises:
            ValueError: If the organization parameter is invalid (non-integer).
        """
        organization = self.request.GET.get("organization")
        if organization and organization.strip():
            try:
                return int(organization)
            except (ValueError, TypeError):
                raise ValueError("Invalid organization ID: must be a valid integer.")
        return None

    def get_queryset(self):
        # Start with all repos instead of just OWASP repos
        queryset = Repo.objects.all()

        # Handle language filter
        language = self.request.GET.get("language")
        if language:
            queryset = queryset.filter(primary_language=language)

        # Handle organization filter
        organization_id = self._parse_organization_param()
        if organization_id:
            queryset = queryset.filter(organization__id=organization_id)

        # Handle search query
        search_query = self.request.GET.get("q")
        if search_query:
            queryset = queryset.filter(
                Q(name__icontains=search_query)
                | Q(description__icontains=search_query)
                | Q(primary_language__icontains=search_query)
            )

        # Get sort parameter from URL, default to -stars
        sort_by = self.request.GET.get("sort", "-stars")
        direction = "-" if sort_by.startswith("-") else ""
        field = sort_by.lstrip("-")

        # Validate the field is sortable
        valid_fields = [
            "name",
            "stars",
            "forks",
            "watchers",
            "open_issues",
            "closed_issues",
            "open_pull_requests",
            "closed_pull_requests",
            "primary_language",
            "contributor_count",
            "last_updated",
        ]

        if field in valid_fields:
            # Apply the sort
            queryset = queryset.order_by(f"{direction}{field}")
        else:
            # Default sort
            queryset = queryset.order_by("-stars")

        return queryset

    def get_context_data(self, **kwargs):
        context = super().get_context_data(**kwargs)
        context["current_sort"] = self.request.GET.get("sort", "-stars")

        # Get the filtered queryset count instead of all repos
        context["total_repos"] = self.get_queryset().count()

        # Get organizations from related Organization model
        organizations = Organization.objects.filter(repos__isnull=False).distinct()
        context["organizations"] = organizations

        # Get current organization filter
        organization_id = self._parse_organization_param()
        context["current_organization"] = organization_id

        # Get organization name if filtered by organization
        if organization_id:
            try:
                org = Organization.objects.get(id=organization_id)
                context["current_organization_name"] = org.name
                context["current_organization_slug"] = org.slug
                context["current_organization_obj"] = org
            except Organization.DoesNotExist:
                context["current_organization_name"] = None
                context["current_organization_slug"] = None
                context["current_organization_obj"] = None

        # Get language counts based on current filters
        queryset = Repo.objects.all()

        # Apply organization filter if selected
        if organization_id:
            queryset = queryset.filter(organization__id=organization_id)

        # Apply search filter if present
        search_query = self.request.GET.get("q")
        if search_query:
            queryset = queryset.filter(
                Q(name__icontains=search_query)
                | Q(description__icontains=search_query)
                | Q(primary_language__icontains=search_query)
            )

        # Get language counts from filtered queryset
        language_counts = (
            queryset.exclude(primary_language__isnull=True)
            .exclude(primary_language="")
            .values("primary_language")
            .annotate(count=Count("id"))
            .order_by("-count")
        )
        context["languages"] = language_counts

        # Get current language filter
        context["current_language"] = self.request.GET.get("language")

        return context


class RepoDetailView(DetailView):
    model = Repo
    template_name = "projects/repo_detail.html"
    context_object_name = "repo"

    def post(self, request, *args, **kwargs):
        repo = self.get_object()

        # Debug all POST data
        logger.debug(f"POST data: {request.POST}")
        logger.debug(f"Content-Type: {request.headers.get('Content-Type', 'Not provided')}")

        # Get section parameter
        section = request.POST.get("section")
        logger.debug(f"Section from POST: '{section}'")

        # If section is not in POST data, try to get it from body
        if not section:
            try:
                # Try to parse the request body
                import json
                from urllib.parse import parse_qs

                content_type = request.headers.get("Content-Type", "").lower()
                body_str = request.body.decode("utf-8")
                logger.debug(f"Raw body: {body_str}")

                if "application/json" in content_type:
                    # Try to parse as JSON
                    try:
                        body_data = json.loads(body_str)
                        if "section" in body_data:
                            section = body_data["section"]
                            logger.debug(f"Section from JSON body: '{section}'")
                    except json.JSONDecodeError:
                        logger.debug("Failed to parse body as JSON")

                elif "application/x-www-form-urlencoded" in content_type:
                    # Try to parse as form data
                    body_params = parse_qs(body_str)
                    if "section" in body_params:
                        section = body_params["section"][0]
                        logger.debug(f"Section from form body: '{section}'")

                elif "multipart/form-data" in content_type:
                    # For multipart/form-data, we should already have it in request.POST
                    # But we can try to parse the boundary and extract data if needed
                    logger.debug("Multipart form data detected, should be in request.POST")

                # If still no section, try a simple key=value parsing
                if not section:
                    body_params = {}
                    for param in body_str.split("&"):
                        if "=" in param:
                            key, value = param.split("=", 1)
                            from urllib.parse import unquote_plus

                            body_params[key] = unquote_plus(value)

                    if "section" in body_params:
                        section = body_params["section"]
                        logger.debug(f"Section from simple parsing: '{section}'")
            except Exception as e:
                logger.warning(f"Error parsing body: {e}")

        # Normalize the section parameter
        if section:
            if isinstance(section, str):
                section = section.strip().lower()
                logger.debug(f"Normalized section: '{section}'")
        else:
            return JsonResponse({"status": "error", "message": "No section parameter provided"}, status=400)

        # Define valid sections
        valid_sections = ["ai_summary", "basic", "metrics", "community", "contributor_stats", "technical"]

        # Check if the section is valid
        if section not in valid_sections:
            error_msg = f"Invalid section specified: '{section}'. Valid sections are: {', '.join(valid_sections)}"
            return JsonResponse({"status": "error", "message": error_msg}, status=400)

        if section == "ai_summary":
            try:
                # Generate new AI summary from readme content
                if repo.readme_content:
                    try:
                        new_summary = ai_summary(markdown_to_text(repo.readme_content))
                        repo.ai_summary = new_summary
                        repo.save()
                        return JsonResponse(
                            {
                                "status": "success",
                                "message": "AI summary regenerated successfully",
                                "data": {"ai_summary": new_summary},
                            }
                        )
                    except Exception as e:
                        logger.error(f"Failed to generate AI summary: {str(e)}", exc_info=True)
                        return JsonResponse(
                            {
                                "status": "error",
                                "message": "Failed to generate AI summary. Please try again later.",
                            },
                            status=500,
                        )
                else:
                    return JsonResponse(
                        {
                            "status": "error",
                            "message": "No readme content available to generate summary",
                        },
                        status=400,
                    )
            except Exception as e:
                logger.error(f"Unexpected error in generate_ai_summary: {str(e)}", exc_info=True)
                return JsonResponse(
                    {
                        "status": "error",
                        "message": "An unexpected error occurred. Please try again later.",
                    },
                    status=500,
                )
        elif section in ["basic", "metrics", "community", "contributor_stats", "technical"]:
            # These sections are handled in the frontend but need a valid response
            # In the future, we can add server-side processing for each section
            try:
                # For now, just return a success response with empty data
                # The frontend will handle displaying the current data
                return JsonResponse(
                    {
                        "status": "success",
                        "message": f"{section.replace('_', ' ').title()} data refreshed successfully",
                        "data": {},
                    }
                )
            except Exception as e:
                logger.error(f"Error refreshing {section}: {str(e)}", exc_info=True)
                return JsonResponse(
                    {
                        "status": "error",
                        "message": f"An error occurred while refreshing {section}. Please try again later.",
                    },
                    status=500,
                )

    def fetch_github_milestones(self, repo):
        """
        Fetch milestones from the GitHub API for the given repository.
        """
        milestones_url = f"https://api.github.com/repos/{repo.repo_url.split('github.com/')[-1]}/milestones"
        headers = {
            "Accept": "application/vnd.github.v3+json",
            "Authorization": f"token {settings.GITHUB_TOKEN}",
        }
        response = requests.get(milestones_url, headers=headers)
        if response.status_code == 200:
            return response.json()
        return []

    def get_context_data(self, **kwargs):
        context = super().get_context_data(**kwargs)
        repo = self.get_object()
        context["milestones"] = self.fetch_github_milestones(repo)

        # Add breadcrumbs
        breadcrumbs = [
            {"title": "Repositories", "url": reverse("repo_list")},
        ]
        if repo.project:
            breadcrumbs.append(
                {"title": repo.project.name, "url": reverse("project_detail", kwargs={"slug": repo.project.slug})}
            )
        breadcrumbs.append({"title": repo.name})
        context["breadcrumbs"] = breadcrumbs

        # Add top contributors
        context["top_contributors"] = repo.get_top_contributors()

        # Add current language filter for highlighting in template
        context["current_language"] = self.request.GET.get("language")

        # Get system stats for developer mode
        system_stats = None
        if settings.DEBUG:
            import django

            system_stats = {
                "memory_usage": f"{psutil.Process(os.getpid()).memory_info().rss / (1024 * 1024):.2f} MB",
                "cpu_percent": f"{psutil.Process(os.getpid()).cpu_percent(interval=0.1):.2f}%",
                "python_version": f"{os.sys.version}",
                "django_version": django.get_version(),
                "db_connections": len(connection.queries),
            }

        # Add system stats to context
        context["system_stats"] = system_stats

        # Add GitHub issues and PRs to context
        context["github_issues"] = repo.github_issues.filter(type="issue").order_by("-updated_at")[:10]
        context["github_prs"] = repo.github_issues.filter(type="pull_request").order_by("-updated_at")[:10]

        # Add counts for issues and PRs
        context["github_issues_count"] = repo.github_issues.filter(type="issue").count()
        context["github_prs_count"] = repo.github_issues.filter(type="pull_request").count()

        # Add dollar tag issues
        context["dollar_tag_issues"] = repo.github_issues.filter(has_dollar_tag=True).order_by("-updated_at")[:5]
        context["dollar_tag_issues_count"] = repo.github_issues.filter(has_dollar_tag=True).count()

        return context


@csrf_protect
@require_http_methods(["POST"])
def add_repo(request):
    try:
        # Get repo URL from request and clean it
        repo_url = request.POST.get("repo_url", "").strip()
        # Remove @ if it exists at the start
        repo_url = repo_url.lstrip("@")

        if not repo_url:
            return JsonResponse(
                {"status": "error", "message": "Repository URL is required"},
                status=400,
            )

        # Convert GitHub URL to API URL
        match = re.match(r"^(?:https?://)?github\.com/([^/]+)/([^/]+)/?$", repo_url)
        if not match:
            error_msg = (
                "Invalid GitHub repository URL. " "Please provide a URL in the format: https://github.com/owner/repo"
            )
            return JsonResponse(
                {"status": "error", "message": error_msg},
                status=400,
            )

        owner, repo_name = match.groups()
        api_url = f"https://api.github.com/repos/{owner}/{repo_name}"

        # Check if repo already exists
        if Repo.objects.filter(repo_url=f"https://github.com/{owner}/{repo_name}").exists():
            return JsonResponse(
                {"status": "error", "message": "Repository already exists"},
                status=400,
            )

        # First try with token if available
        github_token = getattr(settings, "GITHUB_TOKEN", None)
        headers = {"Accept": "application/vnd.github.v3+json"}
        use_token = False

        if github_token:
            headers["Authorization"] = f"token {github_token}"
            # Test the token with a request
            test_response = requests.get(api_url, headers=headers)
            use_token = test_response.status_code != 401  # Keep token if not unauthorized

        if not use_token:
            # Remove auth header if token is invalid or missing
            headers.pop("Authorization", None)
            logger.debug("Using anonymous GitHub API access")

        # Fetch repository data
        logger.debug(f"Fetching repo data from: {api_url}")
        response = requests.get(api_url, headers=headers)
        logger.debug(f"GitHub API Response Status: {response.status_code}")

        if response.status_code == 404:
            return JsonResponse(
                {"status": "error", "message": "Repository not found on GitHub"},
                status=404,
            )
        elif response.status_code == 403:
            return JsonResponse(
                {"status": "error", "message": "Rate limit exceeded. Please try again later."},
                status=403,
            )
        elif response.status_code != 200:
            # Safely parse JSON response - may fail for non-JSON error pages
            try:
                error_data = response.json() if response.content else {}
                error_message = error_data.get("message", "Failed to fetch repository data")
            except (ValueError, requests.exceptions.JSONDecodeError):
                # Fallback to truncated text if JSON parsing fails
                error_message = "Failed to fetch repository data"
                response_text = response.text[:1000] if response.text else "No response body"
                logger.error(
                    f"GitHub API Error - Status: {response.status_code}, URL: {api_url}, "
                    f"Response (non-JSON): {response_text}"
                )
            else:
                logger.error(
                    f"GitHub API Error - Status: {response.status_code}, URL: {api_url}, "
                    f"Response: {response.text[:200] if response.text else 'No response body'}, "
                    f"Error message: {error_message}"
                )
            return JsonResponse(
                {"status": "error", "message": "Failed to fetch repository data from GitHub. Please try again later."},
                status=response.status_code,
            )

        repo_data = response.json()
        full_name = repo_data.get("full_name")
        if not full_name:
            return JsonResponse(
                {"status": "error", "message": "Could not get repository full name"},
                status=500,
            )

        # Generate unique slug
        base_slug = slugify(repo_data["name"])
        base_slug = base_slug.replace(".", "-")
        if len(base_slug) > 50:
            base_slug = base_slug[:50]
        if not base_slug:
            base_slug = f"repo-{int(time.time())}"

        unique_slug = base_slug
        counter = 1
        while Repo.objects.filter(slug=unique_slug).exists():
            suffix = f"-{counter}"
            if len(base_slug) + len(suffix) > 50:
                base_slug = base_slug[: 50 - len(suffix)]
            unique_slug = f"{base_slug}{suffix}"
            counter += 1

        # Get issue counts
        def get_issue_count(full_name, query, headers):
            encoded_query = quote_plus(f"repo:{full_name} {query}")
            search_url = f"https://api.github.com/search/issues?q={encoded_query}"
            resp = requests.get(search_url, headers=headers)
            if resp.status_code == 200:
                return resp.json().get("total_count", 0)
            return 0

        open_issues = get_issue_count(full_name, "type:issue state:open", headers)
        closed_issues = get_issue_count(full_name, "type:issue state:closed", headers)
        open_pull_requests = get_issue_count(full_name, "type:pr state:open", headers)
        total_issues = open_issues + closed_issues

        # Get contributors count and commit count
        commit_count = 0
        all_contributors = []
        page = 1
        while True:
            contrib_url = f"{api_url}/contributors?anon=true&per_page=100&page={page}"
            c_resp = requests.get(contrib_url, headers=headers)
            if c_resp.status_code != 200:
                break
            contributors_data = c_resp.json()
            if not contributors_data:
                break
            commit_count += sum(c.get("contributions", 0) for c in contributors_data)
            all_contributors.extend(contributors_data)
            page += 1

        # Get latest release info
        release_name = None
        release_datetime = None
        releases_url = f"{api_url}/releases/latest"
        release_resp = requests.get(releases_url, headers=headers)
        if release_resp.status_code == 200:
            release_info = release_resp.json()
            release_name = release_info.get("name") or release_info.get("tag_name")
            release_datetime = release_info.get("published_at")

        # Create repository
        repo = Repo.objects.create(
            slug=unique_slug,
            name=repo_data["name"],
            description=repo_data.get("description", ""),
            repo_url=repo_url,
            homepage_url=repo_data.get("homepage", ""),
            stars=repo_data.get("stargazers_count", 0),
            forks=repo_data.get("forks_count", 0),
            last_updated=parse_datetime(repo_data.get("updated_at")),
            watchers=repo_data.get("watchers_count", 0),
            primary_language=repo_data.get("language"),
            license=repo_data.get("license", {}).get("name"),
            last_commit_date=parse_datetime(repo_data.get("pushed_at")),
            network_count=repo_data.get("network_count", 0),
            subscribers_count=repo_data.get("subscribers_count", 0),
            size=repo_data.get("size", 0),
            logo_url=repo_data.get("owner", {}).get("avatar_url", ""),
            open_issues=open_issues,
            closed_issues=closed_issues,
            total_issues=total_issues,
            contributor_count=len(all_contributors),
            commit_count=commit_count,
            release_name=release_name,
            release_datetime=(parse_datetime(release_datetime) if release_datetime else None),
            open_pull_requests=open_pull_requests,
            is_archived=repo_data.get("archived", False),
        )

        # Try to fetch and generate AI summary from README
        readme_url = f"{api_url}/readme"
        readme_resp = requests.get(readme_url, headers=headers)
        if readme_resp.status_code == 200:
            readme_data = readme_resp.json()
            import base64

            readme_content = base64.b64decode(readme_data["content"]).decode("utf-8")
            repo.readme_content = readme_content
            repo.ai_summary = ai_summary(markdown_to_text(readme_content))
            repo.save()

        return JsonResponse(
            {
                "status": "success",
                "message": "Repository added successfully",
                "data": {"slug": repo.slug},
            }
        )

    except Exception as e:
        logger.error(f"Error adding repository: {str(e)}", exc_info=True)
        return JsonResponse(
            {"status": "error", "message": "An error occurred while adding the repository. Please try again later."},
            status=500,
        )


@login_required
@require_POST
def refresh_repo_data(request, repo_id):
    """
    Run the update_repos_dynamic command for a specific repository
    """
    try:
        logger.info(f"Refresh request received for repo_id: {repo_id}")

        # Check if the repository exists
        repo = Repo.objects.get(id=repo_id)

        # Log the refresh attempt
        logger.info(f"Refreshing repository data for {repo.name} (ID: {repo_id})")
        logger.debug(f"Repository URL: {repo.repo_url}")

        try:
            # Run the command with the specific repo ID
            logger.debug("Calling update_repos_dynamic command...")
            call_command("update_repos_dynamic", repo_id=repo_id)
            logger.debug("Command completed successfully")

            # Refresh the repo object to get the latest data
            repo.refresh_from_db()

            # Get updated counts
            issues_count = repo.github_issues.filter(type="issue").count()
            prs_count = repo.github_issues.filter(type="pull_request").count()
            dollar_tag_count = repo.github_issues.filter(has_dollar_tag=True).count()

            def serialize_github_issue(issue):
                return {
                    "issue_id": issue.issue_id,
                    "title": issue.title,
                    "state": issue.state,
                    "type": issue.type,
                    "url": issue.url,
                    "is_merged": issue.is_merged,
                    "has_dollar_tag": issue.has_dollar_tag,
                }

            recent_issues = list(repo.github_issues.filter(type="issue").order_by("-updated_at")[:10])
            recent_prs = list(repo.github_issues.filter(type="pull_request").order_by("-updated_at")[:10])
            recent_bounties = list(repo.github_issues.filter(has_dollar_tag=True).order_by("-updated_at")[:10])

            # Log the results
            logger.info(
                f"Repository refresh complete. Issues: {issues_count}, "
                f"PRs: {prs_count}, Bounty Issues: {dollar_tag_count}"
            )

            return JsonResponse(
                {
                    "status": "success",
                    "message": "Repository data refreshed successfully",
                    "data": {
                        "issues_count": issues_count,
                        "prs_count": prs_count,
                        "dollar_tag_count": dollar_tag_count,
                        "last_updated": repo.last_updated.isoformat() if repo.last_updated else None,
                        "issues": [serialize_github_issue(i) for i in recent_issues],
                        "prs": [serialize_github_issue(pr) for pr in recent_prs],
                        "bounties": [serialize_github_issue(i) for i in recent_bounties],
                    },
                }
            )
        except Exception as cmd_error:
            logger.error(f"Error running command: {str(cmd_error)}", exc_info=True)

            return JsonResponse(
                {
                    "status": "error",
<<<<<<< HEAD
                    "message": "Unable to refresh repository data right now. Please try again later.",
=======
                    "message": "Error running update command. Please try again later.",
>>>>>>> 47cacaf3
                },
                status=500,
            )

    except Repo.DoesNotExist:
        logger.warning(f"Repository with ID {repo_id} not found")
        return JsonResponse({"status": "error", "message": "Repository not found"}, status=404)
    except Exception as e:
        logger.error(f"Error refreshing repository data: {str(e)}", exc_info=True)

        return JsonResponse(
            {
                "status": "error",
<<<<<<< HEAD
                "message": "Unable to refresh repository data right now. Please try again later.",
=======
                "message": "An error occurred while refreshing repository data. Please try again later.",
>>>>>>> 47cacaf3
            },
            status=500,
        )<|MERGE_RESOLUTION|>--- conflicted
+++ resolved
@@ -657,11 +657,7 @@
             return JsonResponse(
                 {
                     "status": "error",
-<<<<<<< HEAD
                     "message": "Unable to refresh repository data right now. Please try again later.",
-=======
-                    "message": "Error running update command. Please try again later.",
->>>>>>> 47cacaf3
                 },
                 status=500,
             )
@@ -675,11 +671,7 @@
         return JsonResponse(
             {
                 "status": "error",
-<<<<<<< HEAD
                 "message": "Unable to refresh repository data right now. Please try again later.",
-=======
-                "message": "An error occurred while refreshing repository data. Please try again later.",
->>>>>>> 47cacaf3
             },
             status=500,
         )