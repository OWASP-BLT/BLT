import ipaddress
import json
from collections import defaultdict
from datetime import datetime, timedelta, timezone
from decimal import Decimal
from urllib.parse import urlparse

import humanize
import requests
import stripe
from bs4 import BeautifulSoup
from django.conf import settings
from django.contrib import messages
from django.contrib.auth.decorators import login_required
from django.contrib.auth.models import User
from django.core.mail import send_mail
from django.core.paginator import EmptyPage, PageNotAnInteger, Paginator
from django.db.models import Count, Q, Sum
from django.db.models.functions import ExtractMonth
from django.http import HttpResponse, HttpResponseBadRequest, HttpResponseRedirect, JsonResponse
from django.shortcuts import get_object_or_404, redirect, render
from django.urls import reverse
from django.utils.dateparse import parse_datetime
from django.utils.decorators import method_decorator
from django.utils.timezone import now
<<<<<<< HEAD
from django.views.generic import FormView, ListView, TemplateView, View
=======
from django.views.decorators.http import require_POST
from django.views.generic import ListView, TemplateView, View
>>>>>>> e656d454
from django.views.generic.edit import CreateView
from rest_framework import status
from rest_framework.authtoken.models import Token

from blt import settings
from website.forms import CaptchaForm, HuntForm, IpReportForm, UserProfileForm
from website.models import (
    Company,
    CompanyAdmin,
    DailyStatusReport,
    Domain,
    Hunt,
    IpReport,
    Issue,
    IssueScreenshot,
    Subscription,
    TimeLog,
    User,
    Wallet,
    Winner,
)
from website.utils import format_timedelta, get_client_ip, get_github_issue_title


def add_domain_to_company(request):
    if request.method == "POST":
        domain = request.POST.get("domain")
        domain = Domain.objects.get(id=domain)
        company_name = request.POST.get("company")
        company = Company.objects.filter(name=company_name).first()

        if not company:
            url = domain.url
            if not url.startswith(("http://", "https://")):
                url = "http://" + url
            response = requests.get(url)
            soup = BeautifulSoup(response.text, "html.parser")
            if company_name in soup.get_text():
                company = Company.objects.create(name=company_name)
                domain.company = company
                domain.save()
                messages.success(request, "Organization added successfully")
                return redirect("domain", slug=domain.url)
            else:
                messages.error(request, "Organization not found in the domain")
                return redirect("domain", slug=domain.url)
        else:
            domain.company = company
            domain.save()
            messages.success(request, "Organization added successfully")
            return redirect("domain", slug=domain.url)
    else:
        return redirect("home")


@login_required(login_url="/accounts/login")
def company_dashboard(request, template="index_company.html"):
    try:
        company_admin = CompanyAdmin.objects.get(user=request.user)
        if not company_admin.is_active:
            return HttpResponseRedirect("/")
        hunts = Hunt.objects.filter(is_published=True, domain=company_admin.domain)
        upcoming_hunt = []
        ongoing_hunt = []
        previous_hunt = []
        for hunt in hunts:
            if ((hunt.starts_on - datetime.now(timezone.utc)).total_seconds()) > 0:
                upcoming_hunt.append(hunt)
            elif ((hunt.end_on - datetime.now(timezone.utc)).total_seconds()) < 0:
                previous_hunt.append(hunt)
            else:
                ongoing_hunt.append(hunt)
        context = {
            "upcoming_hunts": upcoming_hunt,
            "ongoing_hunt": ongoing_hunt,
            "previous_hunt": previous_hunt,
        }
        return render(request, template, context)
    except:
        return redirect("/")


@login_required(login_url="/accounts/login")
def admin_company_dashboard(request, template="admin_dashboard_company.html"):
    user = request.user
    if user.is_superuser:
        if not user.is_active:
            return HttpResponseRedirect("/")
        company = Company.objects.all()
        context = {"companys": company}
        return render(request, template, context)
    else:
        return redirect("/")


@login_required(login_url="/accounts/login")
def admin_company_dashboard_detail(request, pk, template="admin_dashboard_company_detail.html"):
    user = request.user
    if user.is_superuser:
        if not user.is_active:
            return HttpResponseRedirect("/")
        company = get_object_or_404(Company, pk=pk)
        return render(request, template, {"company": company})
    else:
        return redirect("/")


def weekly_report(request):
    domains = Domain.objects.all()
    report_data = [
        "Hey This is a weekly report from OWASP BLT regarding the bugs reported for your company!"
    ]
    try:
        for domain in domains:
            open_issues = domain.open_issues
            closed_issues = domain.closed_issues
            total_issues = open_issues.count() + closed_issues.count()
            issues = Issue.objects.filter(domain=domain)
            email = domain.email
            report_data.append(
                "Hey This is a weekly report from OWASP BLT regarding the bugs reported for your company!"
                f"\n\nCompany Name: {domain.name}"
                f"Open issues: {open_issues.count()}"
                f"Closed issues: {closed_issues.count()}"
                f"Total issues: {total_issues}"
            )
            for issue in issues:
                description = issue.description
                views = issue.views
                label = issue.get_label_display()
                report_data.append(
                    f"\n Description: {description} \n Views: {views} \n Labels: {label} \n"
                )

        report_string = "".join(report_data)
        send_mail(
            "Weekly Report!!!",
            report_string,
            settings.EMAIL_HOST_USER,
            [email],
            fail_silently=False,
        )
    except:
        return HttpResponse("An error occurred while sending the weekly report")

    return HttpResponse("Weekly report sent successfully.")


@login_required(login_url="/accounts/login")
def company_hunt_results(request, pk, template="company_hunt_results.html"):
    hunt = get_object_or_404(Hunt, pk=pk)
    issues = Issue.objects.filter(hunt=hunt).exclude(
        Q(is_hidden=True) & ~Q(user_id=request.user.id)
    )
    context = {}
    if request.method == "GET":
        context["hunt"] = get_object_or_404(Hunt, pk=pk)
        context["issues"] = Issue.objects.filter(hunt=hunt).exclude(
            Q(is_hidden=True) & ~Q(user_id=request.user.id)
        )
        if hunt.result_published:
            context["winner"] = Winner.objects.get(hunt=hunt)
        return render(request, template, context)
    else:
        for issue in issues:
            issue.verified = False
            issue.score = 0
            issue.save()
        for key, value in request.POST.items():
            if key != "csrfmiddlewaretoken" and key != "submit" and key != "checkAll":
                submit_type = key.split("_")[0]
                issue_id = key.split("_")[1]
                issue = Issue.objects.get(pk=issue_id)
                if issue.hunt == hunt and submit_type == "item":
                    if value == "on":
                        issue.verified = True
                elif issue.hunt == hunt and submit_type == "value":
                    if value != "":
                        issue.score = int(value)
                try:
                    if request.POST["checkAll"]:
                        issue.verified = True
                except:
                    pass
                issue.save()
        if request.POST["submit"] == "save":
            pass
        if request.POST["submit"] == "publish":
            issue.save()
            index = 1
            winner = Winner()
            issue_with_score = (
                Issue.objects.filter(hunt=hunt, verified=True)
                .values("user")
                .order_by("user")
                .annotate(total_score=Sum("score"))
            )
            for obj in issue_with_score:
                user = User.objects.get(pk=obj["user"])
                if index == 1:
                    winner.winner = user
                if index == 2:
                    winner.runner = user
                if index == 3:
                    winner.second_runner = user
                if index == 4:
                    break
                index = index + 1
            total_amount = (
                Decimal(hunt.prize_winner)
                + Decimal(hunt.prize_runner)
                + Decimal(hunt.prize_second_runner)
            )
            from django.conf import settings

            stripe.api_key = settings.STRIPE_TEST_SECRET_KEY
            balance = stripe.Balance.retrieve()
            if balance.available[0].amount > total_amount * 100:
                if winner.winner:
                    wallet, created = Wallet.objects.get_or_create(user=winner.winner)
                    wallet.deposit(hunt.prize_winner)
                    wallet.save()
                if winner.runner:
                    wallet, created = Wallet.objects.get_or_create(user=winner.runner)
                    wallet.deposit(hunt.prize_runner)
                    wallet.save()
                if winner.second_runner:
                    wallet, created = Wallet.objects.get_or_create(user=winner.second_runner)
                    wallet.deposit(hunt.prize_second_runner)
                    wallet.save()
            winner.prize_distributed = True
            winner.hunt = hunt
            winner.save()
            hunt.result_published = True
            hunt.save()
            context["winner"] = winner
        context["hunt"] = get_object_or_404(Hunt, pk=pk)
        context["issues"] = Issue.objects.filter(hunt=hunt).exclude(
            Q(is_hidden=True) & ~Q(user_id=request.user.id)
        )
        return render(request, template, context)


class DomainListView(ListView):
    model = Domain
    paginate_by = 20
    template_name = "domain_list.html"

    def get_context_data(self, **kwargs):
        context = super().get_context_data(**kwargs)
        domain = Domain.objects.all()

        paginator = Paginator(domain, self.paginate_by)
        page = self.request.GET.get("page")

        try:
            domain_paginated = paginator.page(page)
        except PageNotAnInteger:
            domain_paginated = paginator.page(1)
        except EmptyPage:
            domain_paginated = paginator.page(paginator.num_pages)

        context["domain"] = domain_paginated
        return context


@login_required(login_url="/accounts/login")
def subscribe_to_domains(request, pk):
    domain = Domain.objects.filter(pk=pk).first()
    if domain is None:
        return JsonResponse("ERROR", safe=False, status=400)

    already_subscribed = request.user.userprofile.subscribed_domains.filter(pk=domain.id).exists()

    if already_subscribed:
        request.user.userprofile.subscribed_domains.remove(domain)
        request.user.userprofile.save()
        return JsonResponse("UNSUBSCRIBED", safe=False)

    else:
        request.user.userprofile.subscribed_domains.add(domain)
        request.user.userprofile.save()
        return JsonResponse("SUBSCRIBED", safe=False)


class DomainList(TemplateView):
    model = Domain
    template_name = "company_domain_lists.html"

    @method_decorator(login_required)
    def get(self, request, *args, **kwargs):
        domain_admin = CompanyAdmin.objects.get(user=request.user)
        if not domain_admin.is_active:
            return HttpResponseRedirect("/")
        domain = []
        if domain_admin.role == 0:
            domain = self.model.objects.filter(company=domain_admin.company)
        else:
            domain = self.model.objects.filter(pk=domain_admin.domain.pk)
        context = {"domains": domain}
        return render(request, self.template_name, context)


class JoinCompany(TemplateView):
    model = Company
    template_name = "join.html"

    @method_decorator(login_required)
    def get(self, request, *args, **kwargs):
        wallet, created = Wallet.objects.get_or_create(user=request.user)
        context = {"wallet": wallet}
        return render(request, self.template_name, context)

    def post(self, request, *args, **kwargs):
        name = request.POST["company"]
        try:
            company_exists = Company.objects.get(name=name)
            return JsonResponse({"status": "There was some error"})
        except:
            pass
        url = request.POST["url"]
        email = request.POST["email"]
        product = request.POST["product"]
        sub = Subscription.objects.get(name=product)
        if name == "" or url == "" or email == "" or product == "":
            return JsonResponse({"error": "Empty Fields"})
        paymentType = request.POST["paymentType"]
        if paymentType == "wallet":
            wallet, created = Wallet.objects.get_or_create(user=request.user)
            if wallet.current_balance < sub.charge_per_month:
                return JsonResponse({"error": "insufficient balance in Wallet"})
            wallet.withdraw(sub.charge_per_month)
            company = Company()
            company.admin = request.user
            company.name = name
            company.url = url
            company.email = email
            company.subscription = sub
            company.save()
            admin = CompanyAdmin()
            admin.user = request.user
            admin.role = 0
            admin.company = company
            admin.is_active = True
            admin.save()
            return JsonResponse({"status": "Success"})
            # company.subscription =
        elif paymentType == "card":
            from django.conf import settings

            stripe.api_key = settings.STRIPE_TEST_SECRET_KEY
            charge = stripe.Charge.create(
                amount=int(Decimal(sub.charge_per_month) * 100),
                currency="usd",
                description="Example charge",
                source=request.POST["stripeToken"],
            )
            company = Company()
            company.admin = request.user
            company.name = name
            company.url = url
            company.email = email
            company.subscription = sub
            company.save()
            admin = CompanyAdmin()
            admin.user = request.user
            admin.role = 0
            admin.company = company
            admin.is_active = True
            admin.save()
            return JsonResponse({"status": "Success"})
        else:
            return JsonResponse({"status": "There was some error"})


class ListHunts(TemplateView):
    model = Hunt
    template_name = "hunt_list.html"

    def get(self, request, *args, **kwargs):
        search = request.GET.get("search", "")
        start_date = request.GET.get("start_date", None)
        end_date = request.GET.get("end_date", None)
        domain = request.GET.get("domain", None)
        hunt_type = request.GET.get("hunt_type", "all")

        hunts = (
            Hunt.objects.values(
                "id",
                "name",
                "url",
                "logo",
                "starts_on",
                "starts_on__day",
                "starts_on__month",
                "starts_on__year",
                "end_on",
                "end_on__day",
                "end_on__month",
                "end_on__year",
            )
            .annotate(total_prize=Sum("huntprize__value"))
            .all()
        )

        filtered_bughunts = {
            "all": hunts,
            "ongoing": hunts.filter(result_published=False, is_published=True),
            "ended": hunts.filter(result_published=True),
            "draft": hunts.filter(result_published=False, is_published=False),
        }

        hunts = filtered_bughunts.get(hunt_type, hunts)

        if search.strip() != "":
            hunts = hunts.filter(Q(name__icontains=search))

        if start_date != "" and start_date is not None:
            start_date = datetime.strptime(start_date, "%m/%d/%Y").strftime("%Y-%m-%d %H:%M")
            hunts = hunts.filter(starts_on__gte=start_date)

        if end_date != "" and end_date is not None:
            end_date = datetime.strptime(end_date, "%m/%d/%Y").strftime("%Y-%m-%d %H:%M")
            hunts = hunts.filter(end_on__gte=end_date)

        if domain != "Select Domain" and domain is not None:
            domain = Domain.objects.filter(id=domain).first()
            hunts = hunts.filter(domain=domain)

        context = {"hunts": hunts, "domains": Domain.objects.values("id", "name").all()}

        return render(request, self.template_name, context)

    def post(self, request, *args, **kwargs):
        request.GET.search = request.GET.get("search", "")
        request.GET.start_date = request.GET.get("start_date", "")
        request.GET.end_date = request.GET.get("end_date", "")
        request.GET.domain = request.GET.get("domain", "Select Domain")
        request.GET.hunt_type = request.GET.get("type", "all")

        return self.get(request)


class DraftHunts(TemplateView):
    model = Hunt
    fields = ["url", "logo", "domain", "plan", "prize", "txn_id"]
    template_name = "hunt_drafts.html"

    @method_decorator(login_required)
    def get(self, request, *args, **kwargs):
        try:
            domain_admin = CompanyAdmin.objects.get(user=request.user)
            if not domain_admin.is_active:
                return HttpResponseRedirect("/")
            if domain_admin.role == 0:
                hunt = self.model.objects.filter(is_published=False)
            else:
                hunt = self.model.objects.filter(is_published=False, domain=domain_admin.domain)
            context = {"hunts": hunt}
            return render(request, self.template_name, context)
        except:
            return HttpResponseRedirect("/")


class UpcomingHunts(TemplateView):
    model = Hunt
    fields = ["url", "logo", "domain", "plan", "prize", "txn_id"]
    template_name = "hunt_upcoming.html"

    @method_decorator(login_required)
    def get(self, request, *args, **kwargs):
        try:
            domain_admin = CompanyAdmin.objects.get(user=request.user)
            if not domain_admin.is_active:
                return HttpResponseRedirect("/")

            if domain_admin.role == 0:
                hunts = self.model.objects.filter(is_published=True)
            else:
                hunts = self.model.objects.filter(is_published=True, domain=domain_admin.domain)
            new_hunt = []
            for hunt in hunts:
                if ((hunt.starts_on - datetime.now(timezone.utc)).total_seconds()) > 0:
                    new_hunt.append(hunt)
            context = {"hunts": new_hunt}
            return render(request, self.template_name, context)
        except:
            return HttpResponseRedirect("/")


class OngoingHunts(TemplateView):
    model = Hunt
    fields = ["url", "logo", "domain", "plan", "prize", "txn_id"]
    template_name = "hunt_ongoing.html"

    @method_decorator(login_required)
    def get(self, request, *args, **kwargs):
        try:
            domain_admin = CompanyAdmin.objects.get(user=request.user)
            if not domain_admin.is_active:
                return HttpResponseRedirect("/")
            if domain_admin.role == 0:
                hunts = self.model.objects.filter(is_published=True)
            else:
                hunts = self.model.objects.filter(is_published=True, domain=domain_admin.domain)
            new_hunt = []
            for hunt in hunts:
                if ((hunt.starts_on - datetime.now(timezone.utc)).total_seconds()) > 0:
                    new_hunt.append(hunt)
            context = {"hunts": new_hunt}
            return render(request, self.template_name, context)
        except:
            return HttpResponseRedirect("/")


class PreviousHunts(TemplateView):
    model = Hunt
    fields = ["url", "logo", "domain", "plan", "prize", "txn_id"]
    template_name = "hunt_previous.html"

    @method_decorator(login_required)
    def get(self, request, *args, **kwargs):
        try:
            domain_admin = CompanyAdmin.objects.get(user=request.user)
            if not domain_admin.is_active:
                return HttpResponseRedirect("/")
            if domain_admin.role == 0:
                hunts = self.model.objects.filter(is_published=True)
            else:
                hunts = self.model.objects.filter(is_published=True, domain=domain_admin.domain)
            new_hunt = []
            for hunt in hunts:
                if ((hunt.starts_on - datetime.now(timezone.utc)).total_seconds()) > 0:
                    pass
                elif ((hunt.end_on - datetime.now(timezone.utc)).total_seconds()) < 0:
                    new_hunt.append(hunt)
                else:
                    pass
            context = {"hunts": new_hunt}
            return render(request, self.template_name, context)
        except:
            return HttpResponseRedirect("/")

    @method_decorator(login_required)
    def post(self, request, *args, **kwargs):
        form = UserProfileForm(request.POST, request.FILES, instance=request.user.userprofile)
        if form.is_valid():
            form.save()
        return redirect(reverse("profile", kwargs={"slug": kwargs.get("slug")}))


class CompanySettings(TemplateView):
    model = CompanyAdmin
    fields = ["user", "domain", "role", "is_active"]
    template_name = "company_settings.html"

    @method_decorator(login_required)
    def get(self, request, *args, **kwargs):
        try:
            domain_admin = CompanyAdmin.objects.get(user=request.user)
            if not domain_admin.is_active:
                return HttpResponseRedirect("/")
            domain_admins = []
            domain_list = Domain.objects.filter(company=domain_admin.company)
            if domain_admin.role == 0:
                domain_admins = CompanyAdmin.objects.filter(
                    company=domain_admin.company, is_active=True
                )
            else:
                domain_admins = CompanyAdmin.objects.filter(
                    domain=domain_admin.domain, is_active=True
                )
            context = {
                "admins": domain_admins,
                "user": domain_admin,
                "domain_list": domain_list,
            }
            return render(request, self.template_name, context)
        except:
            return HttpResponseRedirect("/")

    @method_decorator(login_required)
    def post(self, request, *args, **kwargs):
        form = UserProfileForm(request.POST, request.FILES, instance=request.user.userprofile)
        if form.is_valid():
            form.save()
        return redirect(reverse("profile", kwargs={"slug": kwargs.get("slug")}))


class DomainDetailView(ListView):
    template_name = "domain.html"
    model = Issue

    def get_context_data(self, *args, **kwargs):
        context = super(DomainDetailView, self).get_context_data(*args, **kwargs)
        # remove any arguments from the slug
        self.kwargs["slug"] = self.kwargs["slug"].split("?")[0]
        domain = get_object_or_404(Domain, name=self.kwargs["slug"])
        context["domain"] = domain

        parsed_url = urlparse("http://" + self.kwargs["slug"])

        open_issues = (
            Issue.objects.filter(domain__name__contains=self.kwargs["slug"])
            .filter(status="open", hunt=None)
            .exclude(Q(is_hidden=True) & ~Q(user_id=self.request.user.id))
        )

        closed_issues = (
            Issue.objects.filter(domain__name__contains=self.kwargs["slug"])
            .filter(status="closed", hunt=None)
            .exclude(Q(is_hidden=True) & ~Q(user_id=self.request.user.id))
        )
        if self.request.user.is_authenticated:
            context["wallet"] = Wallet.objects.get(user=self.request.user)

        context["name"] = parsed_url.netloc.split(".")[-2:][0].title()

        paginator = Paginator(open_issues, 3)
        page = self.request.GET.get("open")
        try:
            openissue_paginated = paginator.page(page)
        except PageNotAnInteger:
            openissue_paginated = paginator.page(1)
        except EmptyPage:
            openissue_paginated = paginator.page(paginator.num_pages)

        paginator = Paginator(closed_issues, 3)
        page = self.request.GET.get("close")
        try:
            closeissue_paginated = paginator.page(page)
        except PageNotAnInteger:
            closeissue_paginated = paginator.page(1)
        except EmptyPage:
            closeissue_paginated = paginator.page(paginator.num_pages)

        context["opened_net"] = open_issues
        context["opened"] = openissue_paginated
        context["closed_net"] = closed_issues
        context["closed"] = closeissue_paginated
        context["leaderboard"] = (
            User.objects.filter(issue__url__contains=self.kwargs["slug"])
            .annotate(total=Count("issue"))
            .order_by("-total")
        )
        context["current_month"] = datetime.now().month
        context["domain_graph"] = (
            Issue.objects.filter(domain=context["domain"], hunt=None)
            .filter(
                created__month__gte=(datetime.now().month - 6),
                created__month__lte=datetime.now().month,
            )
            .annotate(month=ExtractMonth("created"))
            .values("month")
            .annotate(c=Count("id"))
            .order_by()
        )
        for i in range(0, 7):
            context["bug_type_" + str(i)] = Issue.objects.filter(
                domain=context["domain"], hunt=None, label=str(i)
            )
        context["total_bugs"] = Issue.objects.filter(domain=context["domain"], hunt=None).count()
        context["pie_chart"] = (
            Issue.objects.filter(domain=context["domain"], hunt=None)
            .values("label")
            .annotate(c=Count("label"))
            .order_by()
        )
        context["activities"] = Issue.objects.filter(domain=context["domain"], hunt=None).exclude(
            Q(is_hidden=True) & ~Q(user_id=self.request.user.id)
        )[0:3]
        context["activity_screenshots"] = {}
        for activity in context["activities"]:
            context["activity_screenshots"][activity] = IssueScreenshot.objects.filter(
                issue=activity.pk
            ).first()
        context["twitter_url"] = "https://twitter.com/%s" % domain.get_or_set_x_url(domain.get_name)

        return context


class ScoreboardView(ListView):
    model = Domain
    template_name = "scoreboard.html"
    paginate_by = 20

    def get_context_data(self, *args, **kwargs):
        context = super().get_context_data(*args, **kwargs)

        # Annotate each domain with the count of open issues
        annotated_domains = Domain.objects.annotate(
            open_issues_count=Count("issue", filter=Q(issue__status="open"))
        ).order_by("-open_issues_count")

        paginator = Paginator(annotated_domains, self.paginate_by)
        page = self.request.GET.get("page")

        try:
            scoreboard_paginated = paginator.page(page)
        except PageNotAnInteger:
            scoreboard_paginated = paginator.page(1)
        except EmptyPage:
            scoreboard_paginated = paginator.page(paginator.num_pages)

        context["scoreboard"] = scoreboard_paginated
        context["user"] = self.request.GET.get("user")
        return context


class HuntCreate(CreateView):
    model = Hunt
    fields = ["url", "logo", "name", "description", "prize", "plan"]
    template_name = "hunt.html"

    def form_valid(self, form):
        self.object = form.save(commit=False)
        self.object.user = self.request.user

        domain, created = Domain.objects.get_or_create(
            name=self.request.POST.get("url").replace("www.", ""),
            defaults={"url": "http://" + self.request.POST.get("url").replace("www.", "")},
        )
        self.object.domain = domain

        self.object.save()
        return super(HuntCreate, self).form_valid(form)


class InboundParseWebhookView(View):
    def post(self, request, *args, **kwargs):
        data = request.body
        for event in json.loads(data):
            try:
                domain = Domain.objects.get(email__iexact=event.get("email"))
                domain.email_event = event.get("event")
                if event.get("event") == "click":
                    domain.clicks = int(domain.clicks or 0) + 1
                domain.save()
            except Exception:
                pass

        return JsonResponse({"detail": "Inbound Sendgrid Webhook recieved"})


class CreateHunt(TemplateView):
    model = Hunt
    fields = ["url", "logo", "domain", "plan", "prize", "txn_id"]
    template_name = "create_hunt.html"

    @method_decorator(login_required)
    def get(self, request, *args, **kwargs):
        try:
            domain_admin = CompanyAdmin.objects.get(user=request.user)
            if not domain_admin.is_active:
                return HttpResponseRedirect("/")
            domain = []
            if domain_admin.role == 0:
                domain = Domain.objects.filter(company=domain_admin.company)
            else:
                domain = Domain.objects.filter(pk=domain_admin.domain.pk)

            context = {"domains": domain, "hunt_form": HuntForm()}
            return render(request, self.template_name, context)
        except:
            return HttpResponseRedirect("/")

    @method_decorator(login_required)
    def post(self, request, *args, **kwargs):
        try:
            domain_admin = CompanyAdmin.objects.get(user=request.user)
            if (
                domain_admin.role == 1
                and (
                    str(domain_admin.domain.pk)
                    == ((request.POST["domain"]).split("-"))[0].replace(" ", "")
                )
            ) or domain_admin.role == 0:
                wallet, created = Wallet.objects.get_or_create(user=request.user)
                total_amount = (
                    Decimal(request.POST["prize_winner"])
                    + Decimal(request.POST["prize_runner"])
                    + Decimal(request.POST["prize_second_runner"])
                )
                if total_amount > wallet.current_balance:
                    return HttpResponse("failed")
                hunt = Hunt()
                hunt.domain = Domain.objects.get(
                    pk=(request.POST["domain"]).split("-")[0].replace(" ", "")
                )
                data = {}
                data["content"] = request.POST["content"]
                data["start_date"] = request.POST["start_date"]
                data["end_date"] = request.POST["end_date"]
                form = HuntForm(data)
                if not form.is_valid():
                    return HttpResponse("failed")
                if not domain_admin.is_active:
                    return HttpResponse("failed")
                if domain_admin.role == 1:
                    if hunt.domain != domain_admin.domain:
                        return HttpResponse("failed")
                hunt.domain = Domain.objects.get(
                    pk=(request.POST["domain"]).split("-")[0].replace(" ", "")
                )
                tzsign = 1
                offset = request.POST["tzoffset"]
                if int(offset) < 0:
                    offset = int(offset) * (-1)
                    tzsign = -1
                start_date = form.cleaned_data["start_date"]
                end_date = form.cleaned_data["end_date"]
                if tzsign > 0:
                    start_date = start_date + timedelta(
                        hours=int(int(offset) / 60), minutes=int(int(offset) % 60)
                    )
                    end_date = end_date + timedelta(
                        hours=int(int(offset) / 60), minutes=int(int(offset) % 60)
                    )
                else:
                    start_date = start_date - (
                        timedelta(hours=int(int(offset) / 60), minutes=int(int(offset) % 60))
                    )
                    end_date = end_date - (
                        timedelta(hours=int(int(offset) / 60), minutes=int(int(offset) % 60))
                    )
                hunt.starts_on = start_date
                hunt.prize_winner = Decimal(request.POST["prize_winner"])
                hunt.prize_runner = Decimal(request.POST["prize_runner"])
                hunt.prize_second_runner = Decimal(request.POST["prize_second_runner"])
                hunt.end_on = end_date
                hunt.name = request.POST["name"]
                hunt.description = request.POST["content"]
                wallet.withdraw(total_amount)
                wallet.save()
                try:
                    is_published = request.POST["publish"]
                    hunt.is_published = True
                except:
                    hunt.is_published = False
                hunt.save()
                return HttpResponse("success")
            else:
                return HttpResponse("failed")
        except:
            return HttpResponse("failed")


@login_required
def user_sizzle_report(request, username):
    user = get_object_or_404(User, username=username)
    time_logs = TimeLog.objects.filter(user=user).order_by("-start_time")

    grouped_logs = defaultdict(list)
    for log in time_logs:
        date_str = log.created.strftime("%Y-%m-%d")
        grouped_logs[date_str].append(log)

    response_data = []
    for date, logs in grouped_logs.items():
        first_log = logs[0]
        total_duration = sum((log.duration for log in logs if log.duration), timedelta())

        total_duration_seconds = total_duration.total_seconds()
        formatted_duration = (
            f"{int(total_duration_seconds // 60)} min {int(total_duration_seconds % 60)} sec"
        )

        issue_title = get_github_issue_title(first_log.github_issue_url)

        start_time = first_log.start_time.strftime("%I:%M %p")
        formatted_date = first_log.created.strftime("%d %B %Y")

        day_data = {
            "issue_title": issue_title,
            "duration": formatted_duration,
            "start_time": start_time,
            "date": formatted_date,
        }

        response_data.append(day_data)

    return render(
        request, "sizzle/user_sizzle_report.html", {"response_data": response_data, "user": user}
    )


@login_required
def sizzle_daily_log(request):
    try:
        if request.method == "GET":
            reports = DailyStatusReport.objects.filter(user=request.user).order_by("-date")
            return render(request, "sizzle/sizzle_daily_status.html", {"reports": reports})

        if request.method == "POST":
            previous_work = request.POST.get("previous_work")
            next_plan = request.POST.get("next_plan")
            blockers = request.POST.get("blockers")
            print(previous_work, next_plan, blockers)

            DailyStatusReport.objects.create(
                user=request.user,
                date=now().date(),
                previous_work=previous_work,
                next_plan=next_plan,
                blockers=blockers,
            )

            messages.success(request, "Daily status report submitted successfully.")
            return redirect("sizzle")

    except Exception as e:
        messages.error(request, f"An error occurred: {e}")
        return redirect("sizzle")

    return HttpResponseBadRequest("Invalid request method.")


@login_required
def TimeLogListView(request):
    time_logs = TimeLog.objects.filter(user=request.user).order_by("-start_time")
    active_time_log = time_logs.filter(end_time__isnull=True).first()
    # print the all details of the active time log
    token, created = Token.objects.get_or_create(user=request.user)
    return render(
        request,
        "sizzle/time_logs.html",
        {"time_logs": time_logs, "active_time_log": active_time_log, "token": token.key},
    )


def TimeLogListAPIView(request):
    if not request.user.is_authenticated:
        return JsonResponse({"error": "Unauthorized"}, status=status.HTTP_401_UNAUTHORIZED)

    start_date_str = request.GET.get("start_date")
    end_date_str = request.GET.get("end_date")

    if not start_date_str or not end_date_str:
        return JsonResponse(
            {"error": "Both start_date and end_date are required."},
            status=status.HTTP_400_BAD_REQUEST,
        )

    start_date = parse_datetime(start_date_str)
    end_date = parse_datetime(end_date_str)

    if not start_date or not end_date:
        return JsonResponse({"error": "Invalid date format."}, status=status.HTTP_400_BAD_REQUEST)

    time_logs = TimeLog.objects.filter(
        user=request.user, created__range=[start_date, end_date]
    ).order_by("created")

    grouped_logs = defaultdict(list)
    for log in time_logs:
        date_str = log.created.strftime("%Y-%m-%d")
        grouped_logs[date_str].append(log)

    response_data = []
    for date, logs in grouped_logs.items():
        first_log = logs[0]
        total_duration = sum((log.duration for log in logs if log.duration), timedelta())

        total_duration_seconds = total_duration.total_seconds()
        formatted_duration = (
            f"{int(total_duration_seconds // 60)} min {int(total_duration_seconds % 60)} sec"
        )

        issue_title = get_github_issue_title(first_log.github_issue_url)

        start_time = first_log.start_time.strftime("%I:%M %p")
        formatted_date = first_log.created.strftime("%d %B %Y")

        day_data = {
            "issue_title": issue_title,
            "duration": formatted_duration,
            "start_time": start_time,
            "date": formatted_date,
        }

        response_data.append(day_data)

    return JsonResponse(response_data, safe=False, status=status.HTTP_200_OK)


def sizzle_docs(request):
    return render(request, "sizzle/sizzle_docs.html")


def sizzle(request):
    # Aggregate leaderboard data: username and total_duration
    leaderboard_qs = (
        TimeLog.objects.values("user__username")
        .annotate(total_duration=Sum("duration"))
        .order_by("-total_duration")
    )

    # Process leaderboard to include formatted_duration
    leaderboard = []
    for entry in leaderboard_qs:
        username = entry["user__username"]
        total_duration = entry["total_duration"] or timedelta()  # Handle None
        formatted_duration = format_timedelta(total_duration)
        leaderboard.append(
            {
                "username": username,
                "formatted_duration": formatted_duration,
            }
        )

    # Initialize sizzle_data
    sizzle_data = None

    if request.user.is_authenticated:
        last_data = TimeLog.objects.filter(user=request.user).order_by("-created").first()

        if last_data:
            all_data = TimeLog.objects.filter(
                user=request.user, created__date=last_data.created.date()
            ).order_by("created")

            total_duration = sum(
                (entry.duration for entry in all_data if entry.duration), timedelta()
            )

            formatted_duration = format_timedelta(total_duration)

            github_issue_url = all_data.first().github_issue_url
            issue_title = get_github_issue_title(github_issue_url)

            start_time = all_data.first().start_time.strftime("%I:%M %p")
            date = last_data.created.strftime("%d %B %Y")

            sizzle_data = {
                "issue_title": issue_title,
                "duration": formatted_duration,
                "start_time": start_time,
                "date": date,
            }

    return render(
        request, "sizzle/sizzle.html", {"sizzle_data": sizzle_data, "leaderboard": leaderboard}
    )


def trademark_detailview(request, slug):
    if settings.USPTO_API is None:
        return HttpResponse("API KEY NOT SETUP")

    trademark_available_url = "https://uspto-trademark.p.rapidapi.com/v1/trademarkAvailable/%s" % (
        slug
    )
    headers = {
        "x-rapidapi-host": "uspto-trademark.p.rapidapi.com",
        "x-rapidapi-key": settings.USPTO_API,
    }
    trademark_available_response = requests.get(trademark_available_url, headers=headers)
    ta_data = trademark_available_response.json()

    if ta_data[0]["available"] == "no":
        trademark_search_url = (
            "https://uspto-trademark.p.rapidapi.com/v1/trademarkSearch/%s/active" % (slug)
        )
        trademark_search_response = requests.get(trademark_search_url, headers=headers)
        ts_data = trademark_search_response.json()
        context = {"count": ts_data["count"], "items": ts_data["items"], "query": slug}

    else:
        context = {"available": ta_data[0]["available"]}

    return render(request, "trademark_detailview.html", context)


def trademark_search(request, **kwargs):
    if request.method == "POST":
        slug = request.POST.get("query")
        return redirect("trademark_detailview", slug=slug)
    return render(request, "trademark_search.html")


@login_required(login_url="/accounts/login")
def view_hunt(request, pk, template="view_hunt.html"):
    hunt = get_object_or_404(Hunt, pk=pk)
    time_remaining = None
    if ((hunt.starts_on - datetime.now(timezone.utc)).total_seconds()) > 0:
        hunt_active = False
        hunt_completed = False
        time_remaining = humanize.naturaltime(datetime.now(timezone.utc) - hunt.starts_on)
    elif ((hunt.end_on - datetime.now(timezone.utc)).total_seconds()) < 0:
        hunt_active = False
        hunt_completed = True
    else:
        hunt_active = True
        hunt_completed = False
    return render(
        request,
        template,
        {
            "hunt": hunt,
            "hunt_completed": hunt_completed,
            "time_remaining": time_remaining,
            "hunt_active": hunt_active,
        },
    )


@login_required(login_url="/accounts/login")
def company_dashboard_hunt_edit(request, pk, template="company_dashboard_hunt_edit.html"):
    if request.method == "GET":
        hunt = get_object_or_404(Hunt, pk=pk)
        domain_admin = CompanyAdmin.objects.get(user=request.user)
        if not domain_admin.is_active:
            return HttpResponseRedirect("/")
        if domain_admin.role == 1:
            if hunt.domain != domain_admin.domain:
                return HttpResponseRedirect("/")
        domain = []
        if domain_admin.role == 0:
            domain = Domain.objects.filter(company=domain_admin.company)
        else:
            domain = Domain.objects.filter(pk=domain_admin.domain.pk)
        initial = {"content": hunt.description}
        context = {"hunt": hunt, "domains": domain, "hunt_form": HuntForm(initial)}
        return render(request, template, context)
    else:
        data = {}
        data["content"] = request.POST["content"]
        data["start_date"] = request.POST["start_date"]
        data["end_date"] = request.POST["end_date"]
        form = HuntForm(data)
        if not form.is_valid():
            return HttpResponse("failed")
        hunt = get_object_or_404(Hunt, pk=pk)
        domain_admin = CompanyAdmin.objects.get(user=request.user)
        if not domain_admin.is_active:
            return HttpResponse("failed")
        if domain_admin.role == 1:
            if hunt.domain != domain_admin.domain:
                return HttpResponse("failed")
        hunt.domain = Domain.objects.get(pk=(request.POST["domain"]).split("-")[0].replace(" ", ""))
        tzsign = 1
        offset = request.POST["tzoffset"]
        if int(offset) < 0:
            offset = int(offset) * (-1)
            tzsign = -1
        start_date = form.cleaned_data["start_date"]
        end_date = form.cleaned_data["end_date"]
        if tzsign > 0:
            start_date = start_date + timedelta(
                hours=int(int(offset) / 60), minutes=int(int(offset) % 60)
            )
            end_date = end_date + timedelta(
                hours=int(int(offset) / 60), minutes=int(int(offset) % 60)
            )
        else:
            start_date = start_date - (
                timedelta(hours=int(int(offset) / 60), minutes=int(int(offset) % 60))
            )
            end_date = end_date - (
                timedelta(hours=int(int(offset) / 60), minutes=int(int(offset) % 60))
            )
        hunt.starts_on = start_date
        hunt.end_on = end_date

        hunt.name = request.POST["name"]
        hunt.description = form.cleaned_data["content"]
        try:
            is_published = request.POST["publish"]
            hunt.is_published = True
        except:
            hunt.is_published = False
        hunt.save()
        return HttpResponse("success")


@login_required(login_url="/accounts/login")
def company_dashboard_hunt_detail(request, pk, template="company_dashboard_hunt_detail.html"):
    hunt = get_object_or_404(Hunt, pk=pk)
    return render(request, template, {"hunt": hunt})


@login_required(login_url="/accounts/login")
def hunt_results(request, pk, template="hunt_results.html"):
    hunt = get_object_or_404(Hunt, pk=pk)
    return render(request, template, {"hunt": hunt})


@login_required(login_url="/accounts/login")
def company_dashboard_domain_detail(request, pk, template="company_dashboard_domain_detail.html"):
    user = request.user
    domain_admin = CompanyAdmin.objects.get(user=request.user)
    try:
        if (Domain.objects.get(pk=pk)) == domain_admin.domain:
            if not user.is_active:
                return HttpResponseRedirect("/")
            domain = get_object_or_404(Domain, pk=pk)
            return render(request, template, {"domain": domain})
        else:
            return redirect("/")
    except:
        return redirect("/")


@login_required(login_url="/accounts/login")
def add_or_update_domain(request):
    if request.method == "POST":
        company_admin = CompanyAdmin.objects.get(user=request.user)
        subscription = company_admin.company.subscription
        count_domain = Domain.objects.filter(company=company_admin.company).count()
        try:
            try:
                domain_pk = request.POST["id"]
                domain = Domain.objects.get(pk=domain_pk)
                domain.name = request.POST["name"]
                domain.email = request.POST["email"]
                domain.github = request.POST["github"]
                try:
                    domain.logo = request.FILES["logo"]
                except:
                    pass
                domain.save()
                return HttpResponse("Domain Updated")
            except:
                if count_domain == subscription.number_of_domains:
                    return HttpResponse("Domains Reached Limit")
                else:
                    if company_admin.role == 0:
                        domain = Domain()
                        domain.name = request.POST["name"]
                        domain.url = request.POST["url"]
                        domain.email = request.POST["email"]
                        domain.github = request.POST["github"]
                        try:
                            domain.logo = request.FILES["logo"]
                        except:
                            pass
                        domain.company = company_admin.company
                        domain.save()
                        return HttpResponse("Domain Created")
                    else:
                        return HttpResponse("failed")
        except:
            return HttpResponse("failed")


@login_required(login_url="/accounts/login")
def add_or_update_company(request):
    user = request.user
    if user.is_superuser:
        if not user.is_active:
            return HttpResponseRedirect("/")
        if request.method == "POST":
            domain_pk = request.POST["id"]
            company = Company.objects.get(pk=domain_pk)
            user = company.admin
            if user != User.objects.get(email=request.POST["admin"]):
                try:
                    admin = CompanyAdmin.objects.get(user=user, company=company)
                    admin.user = User.objects.get(email=request.POST["admin"])
                    admin.save()
                except:
                    admin = CompanyAdmin()
                    admin.user = User.objects.get(email=request.POST["admin"])
                    admin.role = 0
                    admin.company = company
                    admin.is_active = True
                    admin.save()
            company.name = request.POST["name"]
            company.email = request.POST["email"]
            company.url = request.POST["url"]
            company.admin = User.objects.get(email=request.POST["admin"])
            company.github = request.POST["github"]
            try:
                is_verified = request.POST["verify"]
                if is_verified == "on":
                    company.is_active = True
                else:
                    company.is_active = False
            except:
                company.is_active = False
            try:
                company.subscription = Subscription.objects.get(name=request.POST["subscription"])
            except:
                pass
            try:
                company.logo = request.FILES["logo"]
            except:
                pass
            company.save()
            return HttpResponse("success")

        else:
            return HttpResponse("failed")
    else:
        return HttpResponse("no access")


@login_required(login_url="/accounts/login")
def add_role(request):
    if request.method == "POST":
        domain_admin = CompanyAdmin.objects.get(user=request.user)
        if domain_admin.role == 0 and domain_admin.is_active:
            email = request.POST["email"]
            user = User.objects.get(email=email)
            if request.user == user:
                return HttpResponse("success")
            try:
                admin = CompanyAdmin.objects.get(user=user)
                if admin.company == domain_admin.company:
                    admin.is_active = True
                    admin.save()
                    return HttpResponse("success")
                else:
                    return HttpResponse("already admin of another domain")
            except:
                try:
                    admin = CompanyAdmin()
                    admin.user = user
                    admin.role = 1
                    admin.company = domain_admin.company
                    admin.is_active = True
                    admin.save()
                    return HttpResponse("success")
                except:
                    return HttpResponse("failed")
        else:
            return HttpResponse("failed")
    else:
        return HttpResponse("failed")


@login_required(login_url="/accounts/login")
def update_role(request):
    if request.method == "POST":
        domain_admin = CompanyAdmin.objects.get(user=request.user)
        if domain_admin.role == 0 and domain_admin.is_active:
            for key, value in request.POST.items():
                if key.startswith("user@"):
                    user = User.objects.get(username=value)
                    if domain_admin.company.admin == request.user:
                        pass
                    domain_admin = CompanyAdmin.objects.get(user=user)
                    if request.POST["role@" + value] != "9":
                        domain_admin.role = request.POST["role@" + value]
                    elif request.POST["role@" + value] == "9":
                        domain_admin.is_active = False
                    if request.POST["domain@" + value] != "":
                        domain_admin.domain = Domain.objects.get(pk=request.POST["domain@" + value])
                    else:
                        domain_admin.domain = None
                    domain_admin.save()
            return HttpResponse("success")
        elif domain_admin.role == 1 and domain_admin.is_active:
            for key, value in request.POST.items():
                if key.startswith("user@"):
                    user = User.objects.get(username=value)
                    if domain_admin.company.admin == request.user:
                        pass
                    domain_admin = CompanyAdmin.objects.get(user=user)
                    if request.POST["role@" + value] == "1":
                        domain_admin.role = request.POST["role@" + value]
                    elif request.POST["role@" + value] == "9":
                        domain_admin.is_active = False
                    domain_admin.save()
            return HttpResponse("success")
        else:
            return HttpResponse("failed")
    else:
        return HttpResponse("failed")


def get_scoreboard(request):
    scoreboard = []
    temp_domain = Domain.objects.all()
    for each in temp_domain:
        temp = {}
        temp["name"] = each.name
        temp["open"] = len(each.open_issues)
        temp["closed"] = len(each.closed_issues)
        temp["modified"] = each.modified
        temp["logo"] = each.logo
        if each.top_tester is None:
            temp["top"] = "None"
        else:
            temp["top"] = each.top_tester.username
        scoreboard.append(temp)
    paginator = Paginator(scoreboard, 10)
    domain_list = []
    for data in scoreboard:
        domain_list.append(data)
    count = (Paginator(scoreboard, 10).count) % 10
    for i in range(10 - count):
        domain_list.append(None)
    temp = {}
    temp["name"] = None
    domain_list.append(temp)
    paginator = Paginator(domain_list, 10)
    page = request.GET.get("page")
    try:
        domain = paginator.page(page)
    except PageNotAnInteger:
        domain = paginator.page(1)
    except EmptyPage:
        domain = paginator.page(paginator.num_pages)
    return HttpResponse(
        json.dumps(domain.object_list, default=str), content_type="application/json"
    )


<<<<<<< HEAD
class ReportIpView(FormView):
    template_name = "report_ip.html"
    form_class = IpReportForm
    captcha = CaptchaForm()

    def is_valid_ip(self, ip_address, ip_type):
        """
        Validates an IP address format based on the specified type (IPv4 or IPv6).
        """
        try:
            if ip_type == "ipv4":
                ipaddress.IPv4Address(ip_address)
                return True
            elif ip_type == "ipv6":
                ipaddress.IPv6Address(ip_address)
                return True
            else:
                return False
        except ValueError:
            return False

    def post(self, request, *args, **kwargs):
        # Check CAPTCHA
        captcha_form = CaptchaForm(request.POST)
        if not captcha_form.is_valid():
            messages.error(request, "Invalid CAPTCHA. Please try again.")
            return render(
                request,
                self.template_name,
                {
                    "form": self.get_form(),
                    "captcha_form": captcha_form,
                },
            )

        # Process form and duplicate IP check
        form = self.get_form()
        if form.is_valid():
            ip_address = form.cleaned_data.get("ip_address")
            ip_type = form.cleaned_data.get("ip_type")
            print(ip_address + " " + ip_type)

            if not self.is_valid_ip(ip_address, ip_type):
                messages.error(request, f"Invalid {ip_type} address format.")
                return render(
                    request,
                    self.template_name,
                    {
                        "form": form,
                        "captcha_form": captcha_form,
                    },
                )
            if IpReport.objects.filter(ip_address=ip_address, ip_type=ip_type).exists():
                messages.error(request, "This IP address has already been reported.")
                return render(
                    request,
                    self.template_name,
                    {
                        "form": form,
                        "captcha_form": captcha_form,
                    },
                )

            return self.form_valid(form)
        else:
            return self.form_invalid(form)

    def form_valid(self, form):
        # Check daily report limit per IP
        reporter_ip = get_client_ip(self.request)
        limit = 50 if self.request.user.is_authenticated else 30
        today = now().date()
        recent_reports_count = IpReport.objects.filter(
            reporter_ip_address=reporter_ip, created=today
        ).count()

        if recent_reports_count >= limit:
            messages.error(self.request, "You have reached the daily limit for IP reports.")
            return render(
                self.request,
                self.template_name,
                {
                    "form": self.get_form(),
                    "captcha_form": CaptchaForm(),
                },
            )

        form.instance.reporter_ip_address = reporter_ip
        form.instance.user = self.request.user if self.request.user.is_authenticated else None
        form.save()
        messages.success(self.request, "IP report successfully submitted.")

        return redirect("reported_ips_list")

    def get_context_data(self, **kwargs):
        context = super().get_context_data(**kwargs)
        context["captcha_form"] = CaptchaForm()
        return context


class ReportedIpListView(ListView):
    model = IpReport
    template_name = "reported_ips_list.html"
    context_object_name = "reported_ips"
    paginate_by = 10

    def get_queryset(self):
        return IpReport.objects.all().order_by("-created")
=======
@require_POST
@login_required
def delete_time_entry(request):
    entry_id = request.POST.get("id")
    try:
        time_entry = TimeLog.objects.get(id=entry_id, user=request.user)
        time_entry.delete()
        return JsonResponse({"success": True})
    except TimeLog.DoesNotExist:
        return JsonResponse({"success": False, "error": "Time entry not found"})
>>>>>>> e656d454
<|MERGE_RESOLUTION|>--- conflicted
+++ resolved
@@ -23,12 +23,8 @@
 from django.utils.dateparse import parse_datetime
 from django.utils.decorators import method_decorator
 from django.utils.timezone import now
-<<<<<<< HEAD
+from django.views.decorators.http import require_POST
 from django.views.generic import FormView, ListView, TemplateView, View
-=======
-from django.views.decorators.http import require_POST
-from django.views.generic import ListView, TemplateView, View
->>>>>>> e656d454
 from django.views.generic.edit import CreateView
 from rest_framework import status
 from rest_framework.authtoken.models import Token
@@ -1438,7 +1434,18 @@
     )
 
 
-<<<<<<< HEAD
+@require_POST
+@login_required
+def delete_time_entry(request):
+    entry_id = request.POST.get("id")
+    try:
+        time_entry = TimeLog.objects.get(id=entry_id, user=request.user)
+        time_entry.delete()
+        return JsonResponse({"success": True})
+    except TimeLog.DoesNotExist:
+        return JsonResponse({"success": False, "error": "Time entry not found"})
+
+
 class ReportIpView(FormView):
     template_name = "report_ip.html"
     form_class = IpReportForm
@@ -1546,16 +1553,4 @@
     paginate_by = 10
 
     def get_queryset(self):
-        return IpReport.objects.all().order_by("-created")
-=======
-@require_POST
-@login_required
-def delete_time_entry(request):
-    entry_id = request.POST.get("id")
-    try:
-        time_entry = TimeLog.objects.get(id=entry_id, user=request.user)
-        time_entry.delete()
-        return JsonResponse({"success": True})
-    except TimeLog.DoesNotExist:
-        return JsonResponse({"success": False, "error": "Time entry not found"})
->>>>>>> e656d454
+        return IpReport.objects.all().order_by("-created")