--- conflicted
+++ resolved
@@ -27,16 +27,6 @@
     app = None
     handler = None
 else:
-<<<<<<< HEAD
-    try:
-        app = App(token=SLACK_BOT_TOKEN, signing_secret=SLACK_SIGNING_SECRET)
-        handler = SlackRequestHandler(app)
-    except Exception as e:
-        logger.warning("Failed to initialize Slack app. Slack integration disabled.")
-        logger.debug(f"Slack initialization error details: {e}", exc_info=True)
-        app = None
-        handler = None
-=======
     # Check if tokens are placeholder values
     # Note: Empty strings are handled separately, not included in substring check
     # because "" in "any_string" always returns True in Python
@@ -65,7 +55,6 @@
             logger.warning(f"Failed to initialize Slack integration: {str(e)}. Slack integration disabled.")
             app = None
             handler = None
->>>>>>> 679ce849
 
 pagination_data = {}
 
