--- conflicted
+++ resolved
@@ -833,16 +833,10 @@
     Weekly Activity view that highlights streak and challenge completions.
     This view displays contributor statistics with enhanced highlights for user achievements.
     """
-<<<<<<< HEAD
-    from datetime import timedelta
-
-    from django.core.paginator import EmptyPage, PageNotAnInteger, Paginator
-=======
     from datetime import datetime, timedelta
 
     from django.core.paginator import EmptyPage, PageNotAnInteger, Paginator
     from django.db.models import Q
->>>>>>> 5cdf2d8d
 
     # Calculate the date range for the current week
     end_date = timezone.now().date()
