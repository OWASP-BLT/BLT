--- conflicted
+++ resolved
@@ -539,15 +539,9 @@
                 leader["github_username"] = github_username
         context["pr_leaderboard"] = pr_leaderboard
 
-<<<<<<< HEAD
-        # Reviewed PR Leaderboard - fixed to properly count reviews per reviewer
-        reviewed_pr_leaderboard = (
-            GitHubReview.objects.filter(pull_request__type="pull_request")
-=======
         # Reviewed PR Leaderboard - Fixed query to properly count reviews
         reviewed_pr_leaderboard = (
             GitHubReview.objects.filter(reviewer__user__isnull=False)
->>>>>>> e704419b
             .values(
                 "reviewer__user__username",
                 "reviewer__user__email",
