import json
import os
from datetime import datetime, timezone
from decimal import Decimal

import requests
import stripe
from allauth.account.signals import user_signed_up
from django.conf import settings
from django.contrib import messages
from django.contrib.auth import get_user_model, logout
from django.contrib.auth.decorators import login_required
from django.contrib.auth.mixins import LoginRequiredMixin
from django.contrib.auth.models import User
from django.contrib.sites.shortcuts import get_current_site
from django.core.mail import send_mail
from django.db.models import Count, F, Q, Sum
from django.db.models.functions import ExtractMonth
from django.dispatch import receiver
from django.http import (
    Http404,
    HttpResponse,
    HttpResponseNotFound,
    HttpResponseRedirect,
    JsonResponse,
)
from django.shortcuts import get_object_or_404, redirect, render
from django.template.loader import render_to_string
from django.urls import reverse
from django.utils.decorators import method_decorator
from django.views.decorators.csrf import csrf_exempt
from django.views.generic import DetailView, ListView, TemplateView, View
from rest_framework.authtoken.models import Token
from rest_framework.authtoken.views import ObtainAuthToken
from rest_framework.response import Response

from blt import settings
from website.forms import MonitorForm, UserDeleteForm, UserProfileForm
from website.models import (
    IP,
    Badge,
    Challenge,
    Domain,
    Hunt,
    InviteFriend,
    Issue,
    IssueScreenshot,
    Monitor,
    Payment,
    Points,
    Tag,
    User,
    UserBadge,
    UserProfile,
    Wallet,
)
from website.utils import is_valid_https_url, rebuild_safe_url


@receiver(user_signed_up)
def handle_user_signup(request, user, **kwargs):
    referral_token = request.session.get("ref")
    if referral_token:
        try:
            invite = InviteFriend.objects.get(referral_code=referral_token)
            invite.recipients.add(user)
            invite.point_by_referral += 2
            invite.save()
            reward_sender_with_points(invite.sender)
            del request.session["ref"]
        except InviteFriend.DoesNotExist:
            pass


def update_bch_address(request):
    if request.method == "POST":
        selected_crypto = request.POST.get("selected_crypto")
        new_address = request.POST.get("new_address")
        if selected_crypto and new_address:
            try:
                user_profile = request.user.userprofile
                match selected_crypto:
                    case "Bitcoin":
                        user_profile.btc_address = new_address
                    case "Ethereum":
                        user_profile.eth_address = new_address
                    case "BitcoinCash":
                        user_profile.bch_address = new_address
                    case _:
                        messages.error(request, f"Invalid crypto selected: {selected_crypto}")
                        return redirect(reverse("profile", args=[request.user.username]))
                user_profile.save()
                messages.success(request, f"{selected_crypto} Address updated successfully.")
            except Exception as e:
                messages.error(request, f"Failed to update {selected_crypto} Address.")
        else:
            messages.error(request, f"Please provide a valid {selected_crypto}  Address.")
    else:
        messages.error(request, "Invalid request method.")

    username = request.user.username if request.user.username else "default_username"
    return redirect(reverse("profile", args=[username]))


@login_required
def profile_edit(request):
    user_profile, created = UserProfile.objects.get_or_create(user=request.user)

    if request.method == "POST":
        form = UserProfileForm(request.POST, request.FILES, instance=user_profile)
        if form.is_valid():
            # Check if email is unique
            new_email = form.cleaned_data["email"]
            if User.objects.exclude(pk=request.user.pk).filter(email=new_email).exists():
                form.add_error("email", "This email is already in use")
                return render(request, "profile_edit.html", {"form": form})

            form.save()
            messages.success(request, "Profile updated successfully!")
            return redirect("profile", slug=request.user.username)
        else:
            messages.error(request, "Please correct the errors below.")
    else:
        form = UserProfileForm(instance=user_profile)

    return render(request, "profile_edit.html", {"form": form})


@login_required(login_url="/accounts/login")
def user_dashboard(request, template="index_user.html"):
    hunts = Hunt.objects.filter(is_published=True)
    upcoming_hunt = []
    ongoing_hunt = []
    previous_hunt = []
    for hunt in hunts:
        if ((hunt.starts_on - datetime.now(timezone.utc)).total_seconds()) > 0:
            upcoming_hunt.append(hunt)
        elif ((hunt.end_on - datetime.now(timezone.utc)).total_seconds()) < 0:
            previous_hunt.append(hunt)
        else:
            ongoing_hunt.append(hunt)
    context = {
        "upcoming_hunts": upcoming_hunt,
        "ongoing_hunt": ongoing_hunt,
        "previous_hunt": previous_hunt,
    }
    return render(request, template, context)


class UserDeleteView(LoginRequiredMixin, View):
    """
    Deletes the currently signed-in user and all associated data.
    """

    def get(self, request, *args, **kwargs):
        form = UserDeleteForm()
        return render(request, "user_deletion.html", {"form": form})

    def post(self, request, *args, **kwargs):
        form = UserDeleteForm(request.POST)
        if form.is_valid():
            user = request.user
            logout(request)
            user.delete()
            messages.success(request, "Account successfully deleted")
            return redirect(reverse("home"))
        return render(request, "user_deletion.html", {"form": form})


class InviteCreate(TemplateView):
    template_name = "invite.html"

    def post(self, request, *args, **kwargs):
        email = request.POST.get("email")
        exists = False
        domain = None
        if email:
            domain = email.split("@")[-1]
            try:
                full_url_domain = "https://" + domain + "/favicon.ico"
                if is_valid_https_url(full_url_domain):
                    safe_url = rebuild_safe_url(full_url_domain)
                    response = requests.get(safe_url, timeout=5)
                    if response.status_code == 200:
                        exists = "exists"
            except:
                pass
        context = {
            "exists": exists,
            "domain": domain,
            "email": email,
        }
        return render(request, "invite.html", context)


class UserProfileDetailView(DetailView):
    model = get_user_model()
    slug_field = "username"
    template_name = "profile.html"

    def get(self, request, *args, **kwargs):
        try:
            self.object = self.get_object()
        except Http404:
            messages.error(self.request, "That user was not found.")
            return redirect("/")

        # Update the view count and save the model
        self.object.userprofile.visit_count = len(IP.objects.filter(path=request.path))
        self.object.userprofile.save()

        return super(UserProfileDetailView, self).get(request, *args, **kwargs)

    def get_context_data(self, **kwargs):
        # if userprofile does not exist, create it
        if not UserProfile.objects.filter(user=self.object).exists():
            UserProfile.objects.create(user=self.object)

        user = self.object
        context = super(UserProfileDetailView, self).get_context_data(**kwargs)
        milestones = [7, 15, 30, 100, 180, 365]
        base_milestone = 0
        next_milestone = 0
        for milestone in milestones:
            if user.userprofile.current_streak >= milestone:
                base_milestone = milestone
            elif user.userprofile.current_streak < milestone:
                next_milestone = milestone
                break
        context["base_milestone"] = base_milestone
        context["next_milestone"] = next_milestone
        # Fetch badges
        user_badges = UserBadge.objects.filter(user=user).select_related("badge")
        context["user_badges"] = user_badges  # Add badges to context
        context["is_mentor"] = UserBadge.objects.filter(user=user, badge__title="Mentor").exists()
        context["available_badges"] = Badge.objects.all()

        user_points = Points.objects.filter(user=self.object)
        context["user_points"] = user_points
        context["my_score"] = list(user_points.aggregate(total_score=Sum("score")).values())[0]
        context["websites"] = (
            Domain.objects.filter(issue__user=self.object)
            .annotate(total=Count("issue"))
            .order_by("-total")
        )
        context["activities"] = Issue.objects.filter(user=self.object, hunt=None).exclude(
            Q(is_hidden=True) & ~Q(user_id=self.request.user.id)
        )[0:3]
        context["activity_screenshots"] = {}
        for activity in context["activities"]:
            context["activity_screenshots"][activity] = IssueScreenshot.objects.filter(
                issue=activity.pk
            ).first()
        context["profile_form"] = UserProfileForm()
        context["total_open"] = Issue.objects.filter(user=self.object, status="open").count()
        context["total_closed"] = Issue.objects.filter(user=self.object, status="closed").count()
        context["current_month"] = datetime.now().month
        if self.request.user.is_authenticated:
            context["wallet"] = Wallet.objects.get(user=self.request.user)
        context["graph"] = (
            Issue.objects.filter(user=self.object)
            .filter(
                created__month__gte=(datetime.now().month - 6),
                created__month__lte=datetime.now().month,
            )
            .annotate(month=ExtractMonth("created"))
            .values("month")
            .annotate(c=Count("id"))
            .order_by()
        )
        context["total_bugs"] = Issue.objects.filter(user=self.object, hunt=None).count()
        for i in range(0, 7):
            context["bug_type_" + str(i)] = Issue.objects.filter(
                user=self.object, hunt=None, label=str(i)
            )

        arr = []
        allFollowers = user.userprofile.follower.all()
        for userprofile in allFollowers:
            arr.append(User.objects.get(username=str(userprofile.user)))
        context["followers"] = arr

        arr = []
        allFollowing = user.userprofile.follows.all()
        for userprofile in allFollowing:
            arr.append(User.objects.get(username=str(userprofile.user)))
        context["following"] = arr

        context["followers_list"] = [
            str(prof.user.email) for prof in user.userprofile.follower.all()
        ]
        context["bookmarks"] = user.userprofile.issue_saved.all()
        # tags
        context["user_related_tags"] = (
            UserProfile.objects.filter(user=self.object).first().tags.all()
        )
        context["issues_hidden"] = "checked" if user.userprofile.issues_hidden else "!checked"
        return context

    @method_decorator(login_required)
    def post(self, request, *args, **kwargs):
        form = UserProfileForm(request.POST, request.FILES, instance=request.user.userprofile)
        if request.FILES.get("user_avatar") and form.is_valid():
            form.save()
        else:
            hide = True if request.POST.get("issues_hidden") == "on" else False
            user_issues = Issue.objects.filter(user=request.user)
            user_issues.update(is_hidden=hide)
            request.user.userprofile.issues_hidden = hide
            request.user.userprofile.save()
        return redirect(reverse("profile", kwargs={"slug": kwargs.get("slug")}))


class UserProfileDetailsView(DetailView):
    model = get_user_model()
    slug_field = "username"
    template_name = "dashboard_profile.html"

    def get(self, request, *args, **kwargs):
        try:
            if request.user.is_authenticated:
                self.object = self.get_object()
            else:
                return redirect("/accounts/login")
        except Http404:
            messages.error(self.request, "That user was not found.")
            return redirect("/")
        return super(UserProfileDetailsView, self).get(request, *args, **kwargs)

    def get_context_data(self, **kwargs):
        user = self.object
        context = super(UserProfileDetailsView, self).get_context_data(**kwargs)
        context["my_score"] = list(
            Points.objects.filter(user=self.object).aggregate(total_score=Sum("score")).values()
        )[0]
        context["websites"] = (
            Domain.objects.filter(issue__user=self.object)
            .annotate(total=Count("issue"))
            .order_by("-total")
        )
        if self.request.user.is_authenticated:
            context["wallet"] = Wallet.objects.get(user=self.request.user)
        context["activities"] = Issue.objects.filter(user=self.object, hunt=None).exclude(
            Q(is_hidden=True) & ~Q(user_id=self.request.user.id)
        )[0:10]
        context["profile_form"] = UserProfileForm()
        context["total_open"] = Issue.objects.filter(user=self.object, status="open").count()
        context["user_details"] = UserProfile.objects.get(user=self.object)
        context["total_closed"] = Issue.objects.filter(user=self.object, status="closed").count()
        context["current_month"] = datetime.now().month
        context["graph"] = (
            Issue.objects.filter(user=self.object, hunt=None)
            .filter(
                created__month__gte=(datetime.now().month - 6),
                created__month__lte=datetime.now().month,
            )
            .annotate(month=ExtractMonth("created"))
            .values("month")
            .annotate(c=Count("id"))
            .order_by()
        )
        context["total_bugs"] = Issue.objects.filter(user=self.object).count()
        for i in range(0, 7):
            context["bug_type_" + str(i)] = Issue.objects.filter(
                user=self.object, hunt=None, label=str(i)
            ).exclude(Q(is_hidden=True) & ~Q(user_id=self.request.user.id))

        arr = []
        allFollowers = user.userprofile.follower.all()
        for userprofile in allFollowers:
            arr.append(User.objects.get(username=str(userprofile.user)))
        context["followers"] = arr

        arr = []
        allFollowing = user.userprofile.follows.all()
        for userprofile in allFollowing:
            arr.append(User.objects.get(username=str(userprofile.user)))
        context["following"] = arr

        context["followers_list"] = [
            str(prof.user.email) for prof in user.userprofile.follower.all()
        ]
        context["bookmarks"] = user.userprofile.issue_saved.all()
        return context

    @method_decorator(login_required)
    def post(self, request, *args, **kwargs):
        form = UserProfileForm(request.POST, request.FILES, instance=request.user.userprofile)
        if form.is_valid():
            form.save()
        return redirect(reverse("profile", kwargs={"slug": kwargs.get("slug")}))


class LeaderboardBase:
    def get_leaderboard(self, month=None, year=None, api=False):
        data = User.objects

        if year and not month:
            data = data.filter(points__created__year=year)

        if year and month:
            data = data.filter(Q(points__created__year=year) & Q(points__created__month=month))

        data = (
            data.annotate(total_score=Sum("points__score"))
            .order_by("-total_score")
            .filter(
                total_score__gt=0,
            )
        )
        if api:
            return data.values("id", "username", "total_score")

        return data

    def current_month_leaderboard(self, api=False):
        """
        leaderboard which includes current month users scores
        """
        return self.get_leaderboard(
            month=int(datetime.now().month), year=int(datetime.now().year), api=api
        )

    def monthly_year_leaderboard(self, year, api=False):
        """
        leaderboard which includes current year top user from each month
        """

        monthly_winner = []

        # iterating over months 1-12
        for month in range(1, 13):
            month_winner = self.get_leaderboard(month, year, api).first()
            monthly_winner.append(month_winner)

        return monthly_winner


class GlobalLeaderboardView(LeaderboardBase, ListView):
    """
    Returns: All users:score data in descending order
    """

    model = User
    template_name = "leaderboard_global.html"

    def get_context_data(self, *args, **kwargs):
        context = super(GlobalLeaderboardView, self).get_context_data(*args, **kwargs)

        user_related_tags = Tag.objects.filter(userprofile__isnull=False).distinct()
        context["user_related_tags"] = user_related_tags

        if self.request.user.is_authenticated:
            context["wallet"] = Wallet.objects.get(user=self.request.user)
        context["leaderboard"] = self.get_leaderboard()
        return context


class EachmonthLeaderboardView(LeaderboardBase, ListView):
    """
    Returns: Grouped user:score data in months for current year
    """

    model = User
    template_name = "leaderboard_eachmonth.html"

    def get_context_data(self, *args, **kwargs):
        context = super(EachmonthLeaderboardView, self).get_context_data(*args, **kwargs)

        if self.request.user.is_authenticated:
            context["wallet"] = Wallet.objects.get(user=self.request.user)

        year = self.request.GET.get("year")

        if not year:
            year = datetime.now().year

        if isinstance(year, str) and not year.isdigit():
            raise Http404(f"Invalid query passed | Year:{year}")

        year = int(year)

        leaderboard = self.monthly_year_leaderboard(year)
        month_winners = []

        months = [
            "January",
            "February",
            "March",
            "April",
            "May",
            "June",
            "July",
            "August",
            "September",
            "October",
            "Novermber",
            "December",
        ]

        for month_indx, usr in enumerate(leaderboard):
            month_winner = {"user": usr, "month": months[month_indx]}
            month_winners.append(month_winner)

        context["leaderboard"] = month_winners

        return context


class SpecificMonthLeaderboardView(LeaderboardBase, ListView):
    """
    Returns: leaderboard for filtered month and year requested in the query
    """

    model = User
    template_name = "leaderboard_specific_month.html"

    def get_context_data(self, *args, **kwargs):
        context = super(SpecificMonthLeaderboardView, self).get_context_data(*args, **kwargs)

        if self.request.user.is_authenticated:
            context["wallet"] = Wallet.objects.get(user=self.request.user)

        month = self.request.GET.get("month")
        year = self.request.GET.get("year")

        if not month:
            month = datetime.now().month
        if not year:
            year = datetime.now().year

        if isinstance(month, str) and not month.isdigit():
            raise Http404(f"Invalid query passed | Month:{month}")
        if isinstance(year, str) and not year.isdigit():
            raise Http404(f"Invalid query passed | Year:{year}")

        month = int(month)
        year = int(year)

        if not (month >= 1 and month <= 12):
            raise Http404(f"Invalid query passed | Month:{month}")

        context["leaderboard"] = self.get_leaderboard(month, year, api=False)
        return context


class CustomObtainAuthToken(ObtainAuthToken):
    def post(self, request, *args, **kwargs):
        response = super(CustomObtainAuthToken, self).post(request, *args, **kwargs)
        token = Token.objects.get(key=response.data["token"])
        return Response({"token": token.key, "id": token.user_id})


def invite_friend(request):
    if not request.user.is_authenticated:
        return redirect("account_login")
    current_site = get_current_site(request)
    referral_code, created = InviteFriend.objects.get_or_create(sender=request.user)
    referral_link = f"https://{current_site.domain}/referral/?ref={referral_code.referral_code}"
    context = {
        "referral_link": referral_link,
    }
    return render(request, "invite_friend.html", context)


def referral_signup(request):
    referral_token = request.GET.get("ref")
    if referral_token:
        try:
            invite = InviteFriend.objects.get(referral_code=referral_token)
            request.session["ref"] = referral_token
        except InviteFriend.DoesNotExist:
            messages.error(request, "Invalid referral token")
            return redirect("account_signup")
    return redirect("account_signup")


def contributors_view(request, *args, **kwargs):
    contributors_file_path = os.path.join(settings.BASE_DIR, "contributors.json")

    with open(contributors_file_path, "r", encoding="utf-8") as file:
        content = file.read()

    contributors = json.loads(content)

    contributor_id = request.GET.get("contributor", None)

    if contributor_id:
        contributor = None
        for i in contributors:
            if str(i["id"]) == contributor_id:
                contributor = i

        if contributor is None:
            return HttpResponseNotFound("Contributor not found")

        return render(request, "contributors_detail.html", context={"contributor": contributor})

    context = {"contributors": contributors}

    return render(request, "contributors.html", context=context)


def users_view(request, *args, **kwargs):
    context = {}

    context["user_related_tags"] = Tag.objects.filter(userprofile__isnull=False).distinct()

    context["tags"] = Tag.objects.all()

    tag_name = request.GET.get("tag")
    if tag_name:
        if context["user_related_tags"].filter(name=tag_name).exists():
            context["tag"] = tag_name
            context["users"] = UserProfile.objects.filter(tags__name=tag_name)
        else:
            context["users"] = UserProfile.objects.none()  # No users if the tag isn't found
    else:
        context["tag"] = "BLT Contributors"
        context["users"] = UserProfile.objects.filter(tags__name="BLT Contributors")

    return render(request, "users.html", context=context)


@login_required(login_url="/accounts/login")
def stripe_connected(request, username):
    user = User.objects.get(username=username)
    wallet, created = Wallet.objects.get_or_create(user=user)
    from django.conf import settings

    stripe.api_key = settings.STRIPE_TEST_SECRET_KEY
    account = stripe.Account.retrieve(wallet.account_id)
    if account.payouts_enabled:
        payment = Payment.objects.get(wallet=wallet, active=True)
        balance = stripe.Balance.retrieve()
        if balance.available[0].amount > payment.value * 100:
            stripe.Transfer.create(
                amount=payment.value * 100,
                currency="usd",
                destination="000123456789",
                transfer_group="ORDER_95",
            )
            wallet.withdraw(Decimal(request.POST["amount"]))
            wallet.save()
            payment.active = False
            payment.save()
            return HttpResponseRedirect("/dashboard/user/profile/" + username)
        else:
            return HttpResponse("ERROR")
    else:
        wallet.account_id = None
        wallet.save()
    return HttpResponse("error")


@login_required(login_url="/accounts/login")
def addbalance(request):
    if request.method == "POST":
        if request.user.is_authenticated:
            wallet, created = Wallet.objects.get_or_create(user=request.user)
            from django.conf import settings

            stripe.api_key = settings.STRIPE_TEST_SECRET_KEY
            charge = stripe.Charge.create(
                amount=int(Decimal(request.POST["amount"]) * 100),
                currency="usd",
                description="Example charge",
                source=request.POST["stripeToken"],
            )
            wallet.deposit(request.POST["amount"])
        return HttpResponse("success")


@login_required(login_url="/accounts/login")
def withdraw(request):
    if request.method == "POST":
        if request.user.is_authenticated:
            wallet, created = Wallet.objects.get_or_create(user=request.user)
            if wallet.current_balance < Decimal(request.POST["amount"]):
                return HttpResponse("msg : amount greater than wallet balance")
            else:
                amount = Decimal(request.POST["amount"])
            payments = Payment.objects.filter(wallet=wallet)
            for payment in payments:
                payment.active = False
            payment = Payment()
            payment.wallet = wallet
            payment.value = Decimal(request.POST["amount"])
            payment.save()
            from django.conf import settings

            stripe.api_key = settings.STRIPE_TEST_SECRET_KEY
            if wallet.account_id:
                account = stripe.Account.retrieve(wallet.account_id)
                if account.payouts_enabled:
                    balance = stripe.Balance.retrieve()
                    if balance.available[0].amount > payment.value * 100:
                        stripe.Transfer.create(
                            amount=Decimal(request.POST["amount"]) * 100,
                            currency="usd",
                            destination=wallet.account_id,
                            transfer_group="ORDER_95",
                        )
                        wallet.withdraw(Decimal(request.POST["amount"]))
                        wallet.save()
                        payment.active = False
                        payment.save()
                        return HttpResponseRedirect(
                            "/dashboard/user/profile/" + request.user.username
                        )
                    else:
                        return HttpResponse("INSUFFICIENT BALANCE")
                else:
                    wallet.account_id = None
                    wallet.save()
                    account = stripe.Account.create(
                        type="express",
                    )
                    wallet.account_id = account.id
                    wallet.save()
                    account_links = stripe.AccountLink.create(
                        account=account,
                        return_url=f"http://{settings.DOMAIN_NAME}:{settings.PORT}/dashboard/user/stripe/connected/"
                        + request.user.username,
                        refresh_url=f"http://{settings.DOMAIN_NAME}:{settings.PORT}/dashboard/user/profile/"
                        + request.user.username,
                        type="account_onboarding",
                    )
                    return JsonResponse({"redirect": account_links.url, "status": "success"})
            else:
                account = stripe.Account.create(
                    type="express",
                )
                wallet.account_id = account.id
                wallet.save()
                account_links = stripe.AccountLink.create(
                    account=account,
                    return_url=f"http://{settings.DOMAIN_NAME}:{settings.PORT}/dashboard/user/stripe/connected/"
                    + request.user.username,
                    refresh_url=f"http://{settings.DOMAIN_NAME}:{settings.PORT}/dashboard/user/profile/"
                    + request.user.username,
                    type="account_onboarding",
                )
                return JsonResponse({"redirect": account_links.url, "status": "success"})
        return JsonResponse({"status": "error"})


def contributors(request):
    contributors_file_path = os.path.join(settings.BASE_DIR, "contributors.json")

    with open(contributors_file_path, "r", encoding="utf-8", errors="replace") as file:
        content = file.read()

    contributors_data = json.loads(content)
    return JsonResponse({"contributors": contributors_data})


def create_wallet(request):
    for user in User.objects.all():
        Wallet.objects.get_or_create(user=user)
    return JsonResponse("Created", safe=False)


def create_tokens(request):
    for user in User.objects.all():
        Token.objects.get_or_create(user=user)
    return JsonResponse("Created", safe=False)


def get_score(request):
    users = []
    temp_users = (
        User.objects.annotate(total_score=Sum("points__score"))
        .order_by("-total_score")
        .filter(total_score__gt=0)
    )
    rank_user = 1
    for each in temp_users.all():
        temp = {}
        temp["rank"] = rank_user
        temp["id"] = each.id
        temp["User"] = each.username
        temp["score"] = Points.objects.filter(user=each.id).aggregate(total_score=Sum("score"))
        temp["image"] = list(UserProfile.objects.filter(user=each.id).values("user_avatar"))[0]
        temp["title_type"] = list(UserProfile.objects.filter(user=each.id).values("title"))[0]
        temp["follows"] = list(UserProfile.objects.filter(user=each.id).values("follows"))[0]
        temp["savedissue"] = list(UserProfile.objects.filter(user=each.id).values("issue_saved"))[0]
        rank_user = rank_user + 1
        users.append(temp)
    return JsonResponse(users, safe=False)


@login_required(login_url="/accounts/login")
def follow_user(request, user):
    if request.method == "GET":
        userx = User.objects.get(username=user)
        flag = 0
        list_userfrof = request.user.userprofile.follows.all()
        for prof in list_userfrof:
            if str(prof) == (userx.email):
                request.user.userprofile.follows.remove(userx.userprofile)
                flag = 1
        if flag != 1:
            request.user.userprofile.follows.add(userx.userprofile)
            msg_plain = render_to_string(
                "email/follow_user.txt", {"follower": request.user, "followed": userx}
            )
            msg_html = render_to_string(
                "email/follow_user.txt", {"follower": request.user, "followed": userx}
            )

            send_mail(
                "You got a new follower!!",
                msg_plain,
                settings.EMAIL_TO_STRING,
                [userx.email],
                html_message=msg_html,
            )
        return HttpResponse("Success")


# get issue and comment id from url
def monitor_create_view(request):
    if request.method == "POST":
        form = MonitorForm(request.POST)
        if form.is_valid():
            monitor = form.save(commit=False)
            monitor.user = request.user
            monitor.save()
    else:
        form = MonitorForm()
    return render(request, "Moniter.html", {"form": form})


def reward_sender_with_points(sender):
    points, created = Points.objects.get_or_create(user=sender, defaults={"score": 0})
    points.score += 2
    points.save()


@login_required
def deletions(request):
    if request.method == "POST":
        form = MonitorForm(request.POST)
        if form.is_valid():
            monitor = form.save(commit=False)
            monitor.user = request.user
            monitor.save()
            messages.success(request, "Form submitted successfully!")
        else:
            messages.error(request, "Form submission failed. Please correct the errors.")
    else:
        form = MonitorForm()

    return render(
        request,
        "monitor.html",
        {"form": form, "monitors": Monitor.objects.filter(user=request.user)},
    )


def profile(request):
    try:
        return redirect("/profile/" + request.user.username)
    except Exception:
        return redirect("/")


@login_required
def assign_badge(request, username):
    if not UserBadge.objects.filter(user=request.user, badge__title="Mentor").exists():
        messages.error(request, "You don't have permission to assign badges.")
        return redirect("profile", slug=username)

    user = get_object_or_404(get_user_model(), username=username)
    badge_id = request.POST.get("badge")
    reason = request.POST.get("reason", "")
    badge = get_object_or_404(Badge, id=badge_id)

    # Check if the user already has this badge
    if UserBadge.objects.filter(user=user, badge=badge).exists():
        messages.warning(request, "This user already has this badge.")
        return redirect("profile", slug=username)

    # Assign the badge to user
    UserBadge.objects.create(user=user, badge=badge, awarded_by=request.user, reason=reason)
    messages.success(request, f"{badge.title} badge assigned to {user.username}.")
    return redirect("profile", slug=username)


def badge_user_list(request, badge_id):
    badge = get_object_or_404(Badge, id=badge_id)

    profiles = (
        UserProfile.objects.filter(user__userbadge__badge=badge)
        .select_related("user")
        .distinct()
        .annotate(awarded_at=F("user__userbadge__awarded_at"))
    )

    return render(
        request,
        "badge_user_list.html",
        {
            "badge": badge,
            "profiles": profiles,
        },
    )


@csrf_exempt
def github_webhook(request):
    if request.method == "POST":
        # Validate GitHub signature
        # this doesn't seem to work?
        # signature = request.headers.get("X-Hub-Signature-256")
        # if not validate_signature(request.body, signature):
        #    return JsonResponse({"status": "error", "message": "Unauthorized request"}, status=403)

        payload = json.loads(request.body)
        event_type = request.headers.get("X-GitHub-Event", "")

        event_handlers = {
            "pull_request": handle_pull_request_event,
            "push": handle_push_event,
            "pull_request_review": handle_review_event,
            "issues": handle_issue_event,
            "status": handle_status_event,
            "fork": handle_fork_event,
            "create": handle_create_event,
        }

        handler = event_handlers.get(event_type)
        if handler:
            return handler(payload)
        else:
            return JsonResponse({"status": "error", "message": "Unhandled event type"}, status=400)
    else:
        return JsonResponse({"status": "error", "message": "Invalid method"}, status=400)


def handle_pull_request_event(payload):
    if payload["action"] == "closed" and payload["pull_request"]["merged"]:
        pr_user_profile = UserProfile.objects.filter(
            github_url=payload["pull_request"]["user"]["html_url"]
        ).first()
        if pr_user_profile:
            pr_user_instance = pr_user_profile.user
            assign_github_badge(pr_user_instance, "First PR Merged")
    return JsonResponse({"status": "success"}, status=200)


def handle_push_event(payload):
    pusher_profile = UserProfile.objects.filter(github_url=payload["sender"]["html_url"]).first()
    if pusher_profile:
        pusher_user = pusher_profile.user
        if payload.get("commits"):
            assign_github_badge(pusher_user, "First Commit")
    return JsonResponse({"status": "success"}, status=200)


def handle_review_event(payload):
    reviewer_profile = UserProfile.objects.filter(github_url=payload["sender"]["html_url"]).first()
    if reviewer_profile:
        reviewer_user = reviewer_profile.user
        assign_github_badge(reviewer_user, "First Code Review")
    return JsonResponse({"status": "success"}, status=200)


def handle_issue_event(payload):
    print("issue closed")
    if payload["action"] == "closed":
        closer_profile = UserProfile.objects.filter(
            github_url=payload["sender"]["html_url"]
        ).first()
        if closer_profile:
            closer_user = closer_profile.user
            assign_github_badge(closer_user, "First Issue Closed")
    return JsonResponse({"status": "success"}, status=200)


def handle_status_event(payload):
    user_profile = UserProfile.objects.filter(github_url=payload["sender"]["html_url"]).first()
    if user_profile:
        user = user_profile.user
        build_status = payload["state"]
        if build_status == "success":
            assign_github_badge(user, "First CI Build Passed")
        elif build_status == "failure":
            assign_github_badge(user, "First CI Build Failed")
    return JsonResponse({"status": "success"}, status=200)


def handle_fork_event(payload):
    user_profile = UserProfile.objects.filter(github_url=payload["sender"]["html_url"]).first()
    if user_profile:
        user = user_profile.user
        assign_github_badge(user, "First Fork Created")
    return JsonResponse({"status": "success"}, status=200)


def handle_create_event(payload):
    if payload["ref_type"] == "branch":
        user_profile = UserProfile.objects.filter(github_url=payload["sender"]["html_url"]).first()
        if user_profile:
            user = user_profile.user
            assign_github_badge(user, "First Branch Created")
    return JsonResponse({"status": "success"}, status=200)


def assign_github_badge(user, action_title):
    try:
        badge, created = Badge.objects.get_or_create(title=action_title, type="automatic")
        if not UserBadge.objects.filter(user=user, badge=badge).exists():
            UserBadge.objects.create(user=user, badge=badge)
            print(f"Assigned '{action_title}' badge to {user.username}")
        else:
            print(f"{user.username} already has the '{action_title}' badge.")
    except Badge.DoesNotExist:
        print(f"Badge '{action_title}' does not exist.")


# def validate_signature(payload, signature):
#     if not signature:
#         return False

#     secret = bytes(os.environ.get("GITHUB_ACCESS_TOKEN", ""), "utf-8")
#     computed_hmac = hmac.new(secret, payload, hashlib.sha256)
#     computed_signature = f"sha256={computed_hmac.hexdigest()}"

<<<<<<< HEAD
    return hmac.compare_digest(computed_signature, signature)


@method_decorator(login_required, name="dispatch")
class UserChallengeListView(View):
    """View to display all challenges and handle updates inline."""

    def get(self, request):
        challenges = Challenge.objects.filter(challenge_type="single")  # All single-user challenges
        user_challenges = challenges.filter(
            participants=request.user
        )  # Challenges the user is participating in

        for challenge in challenges:
            if challenge in user_challenges:
                # If the user is participating, show their progress
                challenge.progress = challenge.progress
            else:
                # If the user is not participating, set progress to 0
                challenge.progress = 0

        return render(
            request,
            "user_challenges.html",
            {"challenges": challenges, "user_challenges": user_challenges},
        )
=======
#     return hmac.compare_digest(computed_signature, signature)
>>>>>>> f6dcd312
<|MERGE_RESOLUTION|>--- conflicted
+++ resolved
@@ -1028,8 +1028,7 @@
 #     computed_hmac = hmac.new(secret, payload, hashlib.sha256)
 #     computed_signature = f"sha256={computed_hmac.hexdigest()}"
 
-<<<<<<< HEAD
-    return hmac.compare_digest(computed_signature, signature)
+#     return hmac.compare_digest(computed_signature, signature)
 
 
 @method_decorator(login_required, name="dispatch")
@@ -1054,7 +1053,4 @@
             request,
             "user_challenges.html",
             {"challenges": challenges, "user_challenges": user_challenges},
-        )
-=======
-#     return hmac.compare_digest(computed_signature, signature)
->>>>>>> f6dcd312
+        )