import json
import logging
import os
import uuid
from datetime import datetime, timezone

from allauth.account.signals import user_signed_up
from django.conf import settings
from django.contrib import messages
from django.contrib.auth import get_user_model, logout
from django.contrib.auth.decorators import login_required
from django.contrib.auth.mixins import LoginRequiredMixin
from django.contrib.auth.models import User
from django.contrib.contenttypes.models import ContentType
from django.contrib.sites.shortcuts import get_current_site
from django.core.mail import send_mail
from django.core.paginator import Paginator
from django.db.models import Count, F, Q, Sum
from django.db.models.functions import ExtractMonth
from django.dispatch import receiver
from django.http import Http404, HttpResponse, HttpResponseNotFound, JsonResponse
from django.shortcuts import get_object_or_404, redirect, render
from django.template.loader import render_to_string
from django.urls import reverse
from django.utils import timezone
from django.utils.decorators import method_decorator
from django.views.decorators.csrf import csrf_exempt
from django.views.decorators.http import require_http_methods, require_POST
from django.views.generic import DetailView, ListView, TemplateView, View
from rest_framework.authtoken.models import Token
from rest_framework.authtoken.views import ObtainAuthToken
from rest_framework.response import Response

from blt import settings
from website.forms import MonitorForm, UserDeleteForm, UserProfileForm
from website.models import (
    IP,
    Activity,
    Badge,
    Challenge,
    Contributor,
    Domain,
    GitHubIssue,
    Hunt,
    InviteFriend,
    Issue,
    IssueScreenshot,
    Monitor,
<<<<<<< HEAD
    Newsletter,
    NewsletterSubscriber,
=======
    Notification,
>>>>>>> 3475f489
    Points,
    Tag,
    Thread,
    User,
    UserBadge,
    UserProfile,
    Wallet,
)

logger = logging.getLogger(__name__)


@receiver(user_signed_up)
def handle_user_signup(request, user, **kwargs):
    referral_token = request.session.get("ref")
    if referral_token:
        try:
            invite = InviteFriend.objects.get(referral_code=referral_token)
            invite.recipients.add(user)
            invite.point_by_referral += 2
            invite.save()
            reward_sender_with_points(invite.sender)
            del request.session["ref"]
        except InviteFriend.DoesNotExist:
            pass


def update_bch_address(request):
    if request.method == "POST":
        selected_crypto = request.POST.get("selected_crypto")
        new_address = request.POST.get("new_address")
        if selected_crypto and new_address:
            try:
                user_profile = request.user.userprofile
                if selected_crypto == "Bitcoin":
                    user_profile.btc_address = new_address
                elif selected_crypto == "Ethereum":
                    user_profile.eth_address = new_address
                elif selected_crypto == "BitcoinCash":
                    user_profile.bch_address = new_address
                else:
                    messages.error(request, f"Invalid crypto selected: {selected_crypto}")
                    return redirect(reverse("profile", args=[request.user.username]))
                user_profile.save()
                messages.success(request, f"{selected_crypto} Address updated successfully.")
            except Exception as e:
                messages.error(request, f"Failed to update {selected_crypto} Address.")
        else:
            messages.error(request, f"Please provide a valid {selected_crypto} Address.")
    else:
        messages.error(request, "Invalid request method.")

        username = request.user.username if request.user.username else "default_username"
        return redirect(reverse("profile", args=[username]))


@login_required
def profile_edit(request):
    Tag.objects.get_or_create(name="GSOC")
    user_profile, created = UserProfile.objects.get_or_create(user=request.user)

    if request.method == "POST":
        form = UserProfileForm(request.POST, request.FILES, instance=user_profile)
        if form.is_valid():
            # Check if email is unique
            new_email = form.cleaned_data["email"]
            if User.objects.exclude(pk=request.user.pk).filter(email=new_email).exists():
                form.add_error("email", "This email is already in use")
                return render(request, "profile_edit.html", {"form": form})

            # Save the form
            form.save()

            # Update the User model's email
            request.user.email = new_email
            request.user.save()

            messages.success(request, "Profile updated successfully!")
            return redirect("profile", slug=request.user.username)
        else:
            messages.error(request, "Please correct the errors below.")
    else:
        # Initialize the form with the user's current email
        form = UserProfileForm(instance=user_profile, initial={"email": request.user.email})

    return render(request, "profile_edit.html", {"form": form})


@login_required(login_url="/accounts/login")
def user_dashboard(request, template="index_user.html"):
    hunts = Hunt.objects.filter(is_published=True)
    upcoming_hunt = []
    ongoing_hunt = []
    previous_hunt = []
    for hunt in hunts:
        if ((hunt.starts_on - datetime.now(timezone.utc)).total_seconds()) > 0:
            upcoming_hunt.append(hunt)
        elif ((hunt.end_on - datetime.now(timezone.utc)).total_seconds()) < 0:
            previous_hunt.append(hunt)
        else:
            ongoing_hunt.append(hunt)
    context = {
        "upcoming_hunts": upcoming_hunt,
        "ongoing_hunt": ongoing_hunt,
        "previous_hunt": previous_hunt,
    }
    return render(request, template, context)


class UserDeleteView(LoginRequiredMixin, View):
    """
    Deletes the currently signed-in user and all associated data.
    """

    def get(self, request, *args, **kwargs):
        form = UserDeleteForm()
        return render(request, "user_deletion.html", {"form": form})

    def post(self, request, *args, **kwargs):
        form = UserDeleteForm(request.POST)
        if form.is_valid():
            user = request.user
            logout(request)
            user.delete()
            messages.success(request, "Account successfully deleted")
            return redirect(reverse("home"))
        return render(request, "user_deletion.html", {"form": form})


class InviteCreate(TemplateView):
    template_name = "invite.html"

    def post(self, request, *args, **kwargs):
        email = request.POST.get("email")
        exists = False
        domain = None
        if email:
            domain = email.split("@")[-1]
        context = {
            "domain": domain,
            "email": email,
        }
        return render(request, "invite.html", context)


def get_github_stats(user_profile):
    # Get all PRs with repo info
    user_prs = (
        GitHubIssue.objects.filter(
            Q(user_profile=user_profile) | Q(reviews__reviewer=user_profile), type="pull_request"
        )
        .select_related("repo")
        .distinct()
        .order_by("-created_at")
    )

    # Calculate reviewed PRs
    reviewed_count = GitHubIssue.objects.filter(
        reviews__reviewer=user_profile,
    ).count()

    print(f"Total PRs found: {user_prs.count()}")

    # Overall stats
    merged_count = user_prs.filter(is_merged=True).count()
    open_count = user_prs.filter(state="open").count()
    closed_count = user_prs.filter(state="closed", is_merged=False).count()

    users_with_github = UserProfile.objects.exclude(github_url="").exclude(github_url=None)
    contributor_count = users_with_github.count()

    # Group PRs by repo
    repos_with_prs = {}
    for pr in user_prs:
        repo_name = pr.repo.name if pr.repo else "Other"
        repo_id = pr.repo.id if pr.repo else None
        repo_url = pr.repo.repo_url if pr.repo else None

        repos_with_prs.setdefault(
            repo_name,
            {
                "repo_name": repo_name,
                "repo_id": repo_id,
                "repo_url": repo_url,
                "pull_requests": [],
                "stats": {"merged_count": 0, "open_count": 0, "closed_count": 0, "reviewed_count": 0},
            },
        )

        repos_with_prs[repo_name]["pull_requests"].append(pr)

        # Track authored vs reviewed contributions
        if pr.user_profile == user_profile:
            if pr.is_merged:
                repos_with_prs[repo_name]["stats"]["merged_count"] += 1
            elif pr.state == "open":
                repos_with_prs[repo_name]["stats"]["open_count"] += 1
            elif pr.state == "closed" and not pr.is_merged:
                repos_with_prs[repo_name]["stats"]["closed_count"] += 1
        elif pr.reviews.filter(reviewer=user_profile).exists():
            repos_with_prs[repo_name]["stats"]["reviewed_count"] += 1

    # Get review ranking
    all_reviewers = (
        UserProfile.objects.annotate(review_count=Count("reviews_made"))
        .filter(review_count__gt=0)
        .order_by("-review_count")
    )

    review_rank = None
    total_reviewers = all_reviewers.count()
    for i, reviewer in enumerate(all_reviewers, 1):
        if reviewer.id == user_profile.id:
            review_rank = f"#{i} out of {total_reviewers}"
            break

    return {
        "overall_stats": {
            "merged_count": merged_count,
            "open_count": open_count,
            "closed_count": closed_count,
            "reviewed_count": reviewed_count,
            "user_rank": f"#{user_profile.contribution_rank} out of {contributor_count}",
            "review_rank": review_rank,
        },
        "repos_with_prs": repos_with_prs,
    }


class UserProfileDetailView(DetailView):
    model = get_user_model()
    slug_field = "username"
    template_name = "profile.html"

    def get(self, request, *args, **kwargs):
        try:
            self.object = self.get_object()
        except Http404:
            messages.error(self.request, "That user was not found.")
            return redirect("/")

        # Update the view count and save the model
        self.object.userprofile.visit_count = len(IP.objects.filter(path=request.path))
        self.object.userprofile.save()

        return super(UserProfileDetailView, self).get(request, *args, **kwargs)

    def get_context_data(self, **kwargs):
        # if userprofile does not exist, create it
        if not UserProfile.objects.filter(user=self.object).exists():
            UserProfile.objects.create(user=self.object)

        user = self.object
        context = super(UserProfileDetailView, self).get_context_data(**kwargs)
        milestones = [7, 15, 30, 100, 180, 365]
        base_milestone = 0
        next_milestone = 0
        for milestone in milestones:
            if user.userprofile.current_streak >= milestone:
                base_milestone = milestone
            elif user.userprofile.current_streak < milestone:
                next_milestone = milestone
                break
        context["base_milestone"] = base_milestone
        context["next_milestone"] = next_milestone
        # Fetch badges
        user_badges = UserBadge.objects.filter(user=user).select_related("badge")
        context["user_badges"] = user_badges  # Add badges to context
        context["is_mentor"] = UserBadge.objects.filter(user=user, badge__title="Mentor").exists()
        context["available_badges"] = Badge.objects.all()

        user_points = Points.objects.filter(user=self.object).order_by("id")
        context["user_points"] = user_points
        context["my_score"] = list(user_points.aggregate(total_score=Sum("score")).values())[0]
        context["websites"] = (
            Domain.objects.filter(issue__user=self.object).annotate(total=Count("issue")).order_by("-total")
        )
        context["activities"] = Issue.objects.filter(user=self.object, hunt=None).exclude(
            Q(is_hidden=True) & ~Q(user_id=self.request.user.id)
        )[0:3]
        context["activity_screenshots"] = {}
        for activity in context["activities"]:
            context["activity_screenshots"][activity] = IssueScreenshot.objects.filter(issue=activity.pk).first()
        context["profile_form"] = UserProfileForm()
        context["total_open"] = Issue.objects.filter(user=self.object, status="open").count()
        context["total_closed"] = Issue.objects.filter(user=self.object, status="closed").count()
        context["current_month"] = datetime.now().month
        if self.request.user.is_authenticated:
            context["wallet"] = Wallet.objects.get(user=self.request.user)
        context["graph"] = (
            Issue.objects.filter(user=self.object)
            .filter(
                created__month__gte=(datetime.now().month - 6),
                created__month__lte=datetime.now().month,
            )
            .annotate(month=ExtractMonth("created"))
            .values("month")
            .annotate(c=Count("id"))
            .order_by()
        )
        context["total_bugs"] = Issue.objects.filter(user=self.object, hunt=None).count()
        for i in range(0, 7):
            context["bug_type_" + str(i)] = Issue.objects.filter(user=self.object, hunt=None, label=str(i))

        arr = []
        allFollowers = user.userprofile.follower.all()
        for userprofile in allFollowers:
            arr.append(User.objects.get(username=str(userprofile.user)))
        context["followers"] = arr

        arr = []
        allFollowing = user.userprofile.follows.all()
        for userprofile in allFollowing:
            arr.append(User.objects.get(username=str(userprofile.user)))
        context["following"] = arr

        context["followers_list"] = [str(prof.user.email) for prof in user.userprofile.follower.all()]
        context["bookmarks"] = user.userprofile.issue_saved.all()
        # tags
        context["user_related_tags"] = UserProfile.objects.filter(user=self.object).first().tags.all()
        context["issues_hidden"] = "checked" if user.userprofile.issues_hidden else "!checked"
        # pull request info
        stats = get_github_stats(user.userprofile)
        context.update(
            {
                "overall_stats": stats["overall_stats"],
                "repos_with_prs": stats["repos_with_prs"],
            }
        )

        return context

    @method_decorator(login_required)
    def post(self, request, *args, **kwargs):
        form = UserProfileForm(request.POST, request.FILES, instance=request.user.userprofile)
        if request.FILES.get("user_avatar") and form.is_valid():
            form.save()
        else:
            hide = True if request.POST.get("issues_hidden") == "on" else False
            user_issues = Issue.objects.filter(user=request.user)
            user_issues.update(is_hidden=hide)
            request.user.userprofile.issues_hidden = hide
            request.user.userprofile.save()
        return redirect(reverse("profile", kwargs={"slug": kwargs.get("slug")}))


class UserProfileDetailsView(DetailView):
    model = get_user_model()
    slug_field = "username"
    template_name = "dashboard_profile.html"

    def get(self, request, *args, **kwargs):
        try:
            if request.user.is_authenticated:
                self.object = self.get_object()
            else:
                return redirect("/accounts/login")
        except Http404:
            messages.error(self.request, "That user was not found.")
            return redirect("/")
        return super(UserProfileDetailsView, self).get(request, *args, **kwargs)

    def get_context_data(self, **kwargs):
        user = self.object
        context = super(UserProfileDetailsView, self).get_context_data(**kwargs)
        context["my_score"] = list(
            Points.objects.filter(user=self.object).aggregate(total_score=Sum("score")).values()
        )[0]
        context["websites"] = (
            Domain.objects.filter(issue__user=self.object).annotate(total=Count("issue")).order_by("-total")
        )
        if self.request.user.is_authenticated:
            context["wallet"] = Wallet.objects.get(user=self.request.user)
        context["activities"] = Issue.objects.filter(user=self.object, hunt=None).exclude(
            Q(is_hidden=True) & ~Q(user_id=self.request.user.id)
        )[0:10]
        context["profile_form"] = UserProfileForm()
        context["total_open"] = Issue.objects.filter(user=self.object, status="open").count()
        context["user_details"] = UserProfile.objects.get(user=self.object)
        context["total_closed"] = Issue.objects.filter(user=self.object, status="closed").count()
        context["current_month"] = datetime.now().month
        context["graph"] = (
            Issue.objects.filter(user=self.object, hunt=None)
            .filter(
                created__month__gte=(datetime.now().month - 6),
                created__month__lte=datetime.now().month,
            )
            .annotate(month=ExtractMonth("created"))
            .values("month")
            .annotate(c=Count("id"))
            .order_by()
        )
        context["total_bugs"] = Issue.objects.filter(user=self.object).count()
        for i in range(0, 7):
            context["bug_type_" + str(i)] = Issue.objects.filter(user=self.object, hunt=None, label=str(i)).exclude(
                Q(is_hidden=True) & ~Q(user_id=self.request.user.id)
            )

        arr = []
        allFollowers = user.userprofile.follower.all()
        for userprofile in allFollowers:
            arr.append(User.objects.get(username=str(userprofile.user)))
        context["followers"] = arr

        arr = []
        allFollowing = user.userprofile.follows.all()
        for userprofile in allFollowing:
            arr.append(User.objects.get(username=str(userprofile.user)))
        context["following"] = arr

        context["followers_list"] = [str(prof.user.email) for prof in user.userprofile.follower.all()]
        context["bookmarks"] = user.userprofile.issue_saved.all()
        return context

    @method_decorator(login_required)
    def post(self, request, *args, **kwargs):
        form = UserProfileForm(request.POST, request.FILES, instance=request.user.userprofile)
        if form.is_valid():
            form.save()
        return redirect(reverse("profile", kwargs={"slug": kwargs.get("slug")}))


class LeaderboardBase:
    def get_leaderboard(self, month=None, year=None, api=False):
        data = User.objects

        if year and not month:
            data = data.filter(points__created__year=year)

        if year and month:
            data = data.filter(Q(points__created__year=year) & Q(points__created__month=month))

        data = (
            data.annotate(total_score=Sum("points__score"))
            .order_by("-total_score")
            .filter(
                total_score__gt=0,
            )
        )
        if api:
            return data.values("id", "username", "total_score")

        return data

    def current_month_leaderboard(self, api=False):
        """
        leaderboard which includes current month users scores
        """
        return self.get_leaderboard(month=int(datetime.now().month), year=int(datetime.now().year), api=api)

    def monthly_year_leaderboard(self, year, api=False):
        """
        leaderboard which includes current year top user from each month
        """

        monthly_winner = []

        # iterating over months 1-12
        for month in range(1, 13):
            month_winner = self.get_leaderboard(month, year, api).first()
            monthly_winner.append(month_winner)

        return monthly_winner


class GlobalLeaderboardView(LeaderboardBase, ListView):
    """
    Returns: All users:score data in descending order,
    including pull requests, code reviews, top visitors, and top streakers
    """

    model = User
    template_name = "leaderboard_global.html"

    def get_context_data(self, *args, **kwargs):
        context = super(GlobalLeaderboardView, self).get_context_data(*args, **kwargs)

        user_related_tags = Tag.objects.filter(userprofile__isnull=False).distinct()
        context["user_related_tags"] = user_related_tags

        if self.request.user.is_authenticated:
            context["wallet"] = Wallet.objects.get(user=self.request.user)

        context["leaderboard"] = self.get_leaderboard()[:10]  # Limit to 10 entries

        # Pull Request Leaderboard
        pr_leaderboard = (
            GitHubIssue.objects.filter(type="pull_request", is_merged=True)
            .values(
                "user_profile__user__username",
                "user_profile__user__email",
                "user_profile__github_url",
            )
            .annotate(total_prs=Count("id"))
            .order_by("-total_prs")[:10]
        )
        context["pr_leaderboard"] = pr_leaderboard

        # Reviewed PR Leaderboard
        reviewed_pr_leaderboard = (
            GitHubIssue.objects.filter(type="pull_request")
            .values(
                "reviews__reviewer__user__username",
                "reviews__reviewer__user__email",
                "user_profile__github_url",
            )
            .annotate(total_reviews=Count("id"))
            .order_by("-total_reviews")[:10]
        )
        context["code_review_leaderboard"] = reviewed_pr_leaderboard

        # Top visitors leaderboard
        top_visitors = (
            UserProfile.objects.select_related("user")
            .filter(daily_visit_count__gt=0)
            .order_by("-daily_visit_count")[:10]
        )

        context["top_visitors"] = top_visitors

        return context


class EachmonthLeaderboardView(LeaderboardBase, ListView):
    """
    Returns: Grouped user:score data in months for current year
    """

    model = User
    template_name = "leaderboard_eachmonth.html"

    def get_context_data(self, *args, **kwargs):
        context = super(EachmonthLeaderboardView, self).get_context_data(*args, **kwargs)

        if self.request.user.is_authenticated:
            context["wallet"] = Wallet.objects.get(user=self.request.user)

        year = self.request.GET.get("year")

        if not year:
            year = datetime.now().year

        if isinstance(year, str) and not year.isdigit():
            raise Http404(f"Invalid query passed | Year:{year}")

        year = int(year)

        leaderboard = self.monthly_year_leaderboard(year)
        month_winners = []

        months = [
            "January",
            "February",
            "March",
            "April",
            "May",
            "June",
            "July",
            "August",
            "September",
            "October",
            "Novermber",
            "December",
        ]

        for month_indx, usr in enumerate(leaderboard):
            month_winner = {"user": usr, "month": months[month_indx]}
            month_winners.append(month_winner)

        context["leaderboard"] = month_winners

        return context


class SpecificMonthLeaderboardView(LeaderboardBase, ListView):
    """
    Returns: leaderboard for filtered month and year requested in the query
    """

    model = User
    template_name = "leaderboard_specific_month.html"

    def get_context_data(self, *args, **kwargs):
        context = super(SpecificMonthLeaderboardView, self).get_context_data(*args, **kwargs)

        if self.request.user.is_authenticated:
            context["wallet"] = Wallet.objects.get(user=self.request.user)

        month = self.request.GET.get("month")
        year = self.request.GET.get("year")

        if not month:
            month = datetime.now().month
        if not year:
            year = datetime.now().year

        if isinstance(month, str) and not month.isdigit():
            raise Http404(f"Invalid query passed | Month:{month}")
        if isinstance(year, str) and not year.isdigit():
            raise Http404(f"Invalid query passed | Year:{year}")

        month = int(month)
        year = int(year)

        if not (month >= 1 and month <= 12):
            raise Http404(f"Invalid query passed | Month:{month}")

        context["leaderboard"] = self.get_leaderboard(month, year, api=False)
        return context


class CustomObtainAuthToken(ObtainAuthToken):
    def post(self, request, *args, **kwargs):
        response = super(CustomObtainAuthToken, self).post(request, *args, **kwargs)
        token = Token.objects.get(key=response.data["token"])
        return Response({"key": token.key, "id": token.user_id})


def invite_friend(request):
    if not request.user.is_authenticated:
        return redirect("account_login")
    current_site = get_current_site(request)
    referral_code, created = InviteFriend.objects.get_or_create(sender=request.user)
    referral_link = f"https://{current_site.domain}/referral/?ref={referral_code.referral_code}"
    context = {
        "referral_link": referral_link,
    }
    return render(request, "invite_friend.html", context)


def referral_signup(request):
    referral_token = request.GET.get("ref")
    if referral_token:
        try:
            invite = InviteFriend.objects.get(referral_code=referral_token)
            request.session["ref"] = referral_token
        except InviteFriend.DoesNotExist:
            messages.error(request, "Invalid referral token")
            return redirect("account_signup")
    return redirect("account_signup")


def contributors_view(request, *args, **kwargs):
    contributors_file_path = os.path.join(settings.BASE_DIR, "contributors.json")

    with open(contributors_file_path, "r", encoding="utf-8") as file:
        content = file.read()

    contributors = json.loads(content)

    contributor_id = request.GET.get("contributor", None)

    if contributor_id:
        contributor = None
        for i in contributors:
            if str(i["id"]) == contributor_id:
                contributor = i

        if contributor is None:
            return HttpResponseNotFound("Contributor not found")

        return render(request, "contributors_detail.html", context={"contributor": contributor})

    context = {"contributors": contributors}

    return render(request, "contributors.html", context=context)


def users_view(request, *args, **kwargs):
    context = {}

    # Get total count of users with GitHub profiles
    context["users_with_github_count"] = (
        UserProfile.objects.exclude(github_url="").exclude(github_url__isnull=True).count()
    )

    # Get contributors from database
    context["contributors"] = Contributor.objects.all().order_by("-contributions")
    context["contributors_count"] = context["contributors"].count()

    context["tags_with_counts"] = (
        Tag.objects.filter(userprofile__isnull=False).annotate(user_count=Count("userprofile")).order_by("-user_count")
    )

    tag_name = request.GET.get("tag")
    show_githubbers = request.GET.get("githubbers") == "true"
    show_contributors = request.GET.get("contributors") == "true"

    if show_contributors:
        context["show_contributors"] = True
        context["users"] = []
    elif show_githubbers:
        context["githubbers"] = True
        context["users"] = UserProfile.objects.exclude(github_url="").exclude(github_url__isnull=True)
        context["user_count"] = context["users"].count()
    elif tag_name:
        if context["tags_with_counts"].filter(name=tag_name).exists():
            context["tag"] = tag_name
            context["users"] = UserProfile.objects.filter(tags__name=tag_name)
            context["user_count"] = context["users"].count()
        else:
            context["users"] = UserProfile.objects.none()
            context["user_count"] = 0
    else:
        context["tag"] = "BLT Contributors"
        context["users"] = UserProfile.objects.filter(tags__name="BLT Contributors")
        context["user_count"] = context["users"].count()

    return render(request, "users.html", context=context)


def contributors(request):
    contributors_file_path = os.path.join(settings.BASE_DIR, "contributors.json")

    with open(contributors_file_path, "r", encoding="utf-8", errors="replace") as file:
        content = file.read()

    contributors_data = json.loads(content)
    return JsonResponse({"contributors": contributors_data})


def create_wallet(request):
    for user in User.objects.all():
        Wallet.objects.get_or_create(user=user)
    return JsonResponse("Created", safe=False)


def create_tokens(request):
    for user in User.objects.all():
        Token.objects.get_or_create(user=user)
    return JsonResponse("Created", safe=False)


def get_score(request):
    users = []
    temp_users = (
        User.objects.annotate(total_score=Sum("points__score")).order_by("-total_score").filter(total_score__gt=0)
    )
    rank_user = 1
    for each in temp_users.all():
        temp = {}
        temp["rank"] = rank_user
        temp["id"] = each.id
        temp["User"] = each.username
        temp["score"] = Points.objects.filter(user=each.id).aggregate(total_score=Sum("score"))
        temp["image"] = list(UserProfile.objects.filter(user=each.id).values("user_avatar"))[0]
        temp["title_type"] = list(UserProfile.objects.filter(user=each.id).values("title"))[0]
        temp["follows"] = list(UserProfile.objects.filter(user=each.id).values("follows"))[0]
        temp["savedissue"] = list(UserProfile.objects.filter(user=each.id).values("issue_saved"))[0]
        rank_user = rank_user + 1
        users.append(temp)
    return JsonResponse(users, safe=False)


@login_required(login_url="/accounts/login")
def follow_user(request, user):
    if request.method == "GET":
        try:
            userx = User.objects.get(username=user)
            flag = 0
            list_userfrof = request.user.userprofile.follows.all()
            for prof in list_userfrof:
                if str(prof) == (userx.email):
                    request.user.userprofile.follows.remove(userx.userprofile)
                    flag = 1
            if flag != 1:
                request.user.userprofile.follows.add(userx.userprofile)
                msg_plain = render_to_string("email/follow_user.html", {"follower": request.user, "followed": userx})
                msg_html = render_to_string("email/follow_user.html", {"follower": request.user, "followed": userx})

                send_mail(
                    "You got a new follower!!",
                    msg_plain,
                    settings.EMAIL_TO_STRING,
                    [userx.email],
                    html_message=msg_html,
                )
            return HttpResponse("Success")
        except User.DoesNotExist:
            return HttpResponse(f"User {user} not found", status=404)


# get issue and comment id from url
def monitor_create_view(request):
    if request.method == "POST":
        form = MonitorForm(request.POST)
        if form.is_valid():
            monitor = form.save(commit=False)
            monitor.user = request.user
            monitor.save()
    else:
        form = MonitorForm()
    return render(request, "Moniter.html", {"form": form})


def reward_sender_with_points(sender):
    points, created = Points.objects.get_or_create(user=sender, defaults={"score": 0})
    points.score += 2
    points.save()


@login_required
def deletions(request):
    if request.method == "POST":
        form = MonitorForm(request.POST)
        if form.is_valid():
            monitor = form.save(commit=False)
            monitor.user = request.user
            monitor.save()
            messages.success(request, "Form submitted successfully!")
        else:
            messages.error(request, "Form submission failed. Please correct the errors.")
    else:
        form = MonitorForm()

    return render(
        request,
        "monitor.html",
        {"form": form, "monitors": Monitor.objects.filter(user=request.user)},
    )


def profile(request):
    try:
        return redirect("/profile/" + request.user.username)
    except Exception:
        return redirect("/")


@login_required
def assign_badge(request, username):
    if not UserBadge.objects.filter(user=request.user, badge__title="Mentor").exists():
        messages.error(request, "You don't have permission to assign badges.")
        return redirect("profile", slug=username)

    user = get_object_or_404(get_user_model(), username=username)
    badge_id = request.POST.get("badge")
    reason = request.POST.get("reason", "")
    badge = get_object_or_404(Badge, id=badge_id)

    # Check if the user already has this badge
    if UserBadge.objects.filter(user=user, badge=badge).exists():
        messages.warning(request, "This user already has this badge.")
        return redirect("profile", slug=username)

    # Assign the badge to user
    UserBadge.objects.create(user=user, badge=badge, awarded_by=request.user, reason=reason)
    messages.success(request, f"{badge.title} badge assigned to {user.username}.")
    return redirect("profile", slug=username)


def badge_user_list(request, badge_id):
    badge = get_object_or_404(Badge, id=badge_id)

    profiles = (
        UserProfile.objects.filter(user__userbadge__badge=badge)
        .select_related("user")
        .distinct()
        .annotate(awarded_at=F("user__userbadge__awarded_at"))
        .order_by("-awarded_at")
    )

    return render(
        request,
        "badge_user_list.html",
        {
            "badge": badge,
            "profiles": profiles,
        },
    )


@csrf_exempt
def github_webhook(request):
    if request.method == "POST":
        # Validate GitHub signature
        # this doesn't seem to work?
        # signature = request.headers.get("X-Hub-Signature-256")
        # if not validate_signature(request.body, signature):
        #    return JsonResponse({"status": "error", "message": "Unauthorized request"}, status=403)

        payload = json.loads(request.body)
        event_type = request.headers.get("X-GitHub-Event", "")

        event_handlers = {
            "pull_request": handle_pull_request_event,
            "push": handle_push_event,
            "pull_request_review": handle_review_event,
            "issues": handle_issue_event,
            "status": handle_status_event,
            "fork": handle_fork_event,
            "create": handle_create_event,
        }

        handler = event_handlers.get(event_type)
        if handler:
            return handler(payload)
        else:
            return JsonResponse({"status": "error", "message": "Unhandled event type"}, status=400)
    else:
        return JsonResponse({"status": "error", "message": "Invalid method"}, status=400)


def handle_pull_request_event(payload):
    if payload["action"] == "closed" and payload["pull_request"]["merged"]:
        pr_user_profile = UserProfile.objects.filter(github_url=payload["pull_request"]["user"]["html_url"]).first()
        if pr_user_profile:
            pr_user_instance = pr_user_profile.user
            assign_github_badge(pr_user_instance, "First PR Merged")
    return JsonResponse({"status": "success"}, status=200)


def handle_push_event(payload):
    pusher_profile = UserProfile.objects.filter(github_url=payload["sender"]["html_url"]).first()
    if pusher_profile:
        pusher_user = pusher_profile.user
        if payload.get("commits"):
            assign_github_badge(pusher_user, "First Commit")
    return JsonResponse({"status": "success"}, status=200)


def handle_review_event(payload):
    reviewer_profile = UserProfile.objects.filter(github_url=payload["sender"]["html_url"]).first()
    if reviewer_profile:
        reviewer_user = reviewer_profile.user
        assign_github_badge(reviewer_user, "First Code Review")
    return JsonResponse({"status": "success"}, status=200)


def handle_issue_event(payload):
    print("issue closed")
    if payload["action"] == "closed":
        closer_profile = UserProfile.objects.filter(github_url=payload["sender"]["html_url"]).first()
        if closer_profile:
            closer_user = closer_profile.user
            assign_github_badge(closer_user, "First Issue Closed")
    return JsonResponse({"status": "success"}, status=200)


def handle_status_event(payload):
    user_profile = UserProfile.objects.filter(github_url=payload["sender"]["html_url"]).first()
    if user_profile:
        user = user_profile.user
        build_status = payload["state"]
        if build_status == "success":
            assign_github_badge(user, "First CI Build Passed")
        elif build_status == "failure":
            assign_github_badge(user, "First CI Build Failed")
    return JsonResponse({"status": "success"}, status=200)


def handle_fork_event(payload):
    user_profile = UserProfile.objects.filter(github_url=payload["sender"]["html_url"]).first()
    if user_profile:
        user = user_profile.user
        assign_github_badge(user, "First Fork Created")
    return JsonResponse({"status": "success"}, status=200)


def handle_create_event(payload):
    if payload["ref_type"] == "branch":
        user_profile = UserProfile.objects.filter(github_url=payload["sender"]["html_url"]).first()
        if user_profile:
            user = user_profile.user
            assign_github_badge(user, "First Branch Created")
    return JsonResponse({"status": "success"}, status=200)


def assign_github_badge(user, action_title):
    try:
        badge, created = Badge.objects.get_or_create(title=action_title, type="automatic")
        if not UserBadge.objects.filter(user=user, badge=badge).exists():
            UserBadge.objects.create(user=user, badge=badge)

    except Badge.DoesNotExist:
        print(f"Badge '{action_title}' does not exist.")


@method_decorator(login_required, name="dispatch")
class UserChallengeListView(View):
    """View to display all challenges and handle updates inline."""

    def get(self, request):
        challenges = Challenge.objects.filter(challenge_type="single")  # All single-user challenges
        user_challenges = challenges.filter(participants=request.user)  # Challenges the user is participating in

        for challenge in challenges:
            if challenge in user_challenges:
                # If the user is participating, show their progress
                challenge.progress = challenge.progress
            else:
                # If the user is not participating, set progress to 0
                challenge.progress = 0

        return render(
            request,
            "user_challenges.html",
            {"challenges": challenges, "user_challenges": user_challenges},
        )


@login_required
def messaging_home(request):
    threads = Thread.objects.filter(participants=request.user).order_by("-updated_at")
    return render(request, "messaging.html", {"threads": threads})


@login_required
def start_thread(request, user_id):
    if request.method == "POST":
        other_user = get_object_or_404(User, id=user_id)

        # Check if a thread already exists between the two users
        thread = Thread.objects.filter(participants=request.user).filter(participants=other_user).first()

        if not thread:
            # Create a new thread
            thread = Thread.objects.create()
            thread.participants.set([request.user, other_user])  # Use set() for ManyToManyField

        return JsonResponse({"success": True, "thread_id": thread.id})

    return JsonResponse({"success": False, "error": "Invalid request"}, status=400)


@login_required
def view_thread(request, thread_id):
    thread = get_object_or_404(Thread, id=thread_id)
    messages = thread.messages.all().order_by("timestamp")
    # Convert the QuerySet to a list of dictionaries using values()
    data = list(messages.values("username", "content", "timestamp"))
    return JsonResponse(data, safe=False)


@login_required
@require_http_methods(["GET"])
def get_public_key(request, thread_id):
    # Get the thread
    thread = get_object_or_404(Thread, id=thread_id)

    # Get the other participant in the thread (exclude the logged-in user)
    other_participants = thread.participants.exclude(id=request.user.id)
    if not other_participants.exists():
        return JsonResponse({"error": "No other participant found"}, status=404)

    other_user = other_participants.first()
    # Access the public_key from the UserProfile
    try:
        public_key = other_user.userprofile.public_key
    except Exception:
        return JsonResponse({"error": "User profile not found"}, status=404)

    if not public_key:
        return JsonResponse({"error": "User has not provided a public key"}, status=404)

    return JsonResponse({"public_key": public_key})


@login_required
@require_http_methods(["POST"])
def set_public_key(request):
    try:
        data = json.loads(request.body)
    except json.JSONDecodeError:
        return JsonResponse({"error": "Invalid JSON"}, status=400)

    public_key = data.get("public_key")
    if not public_key:
        return JsonResponse({"error": "Public key is required"}, status=400)

    # Update the public_key on the user's profile
    profile = request.user.userprofile
    profile.public_key = public_key
    profile.save()

    return JsonResponse({"success": True, "public_key": profile.public_key})


<<<<<<< HEAD
def newsletter_home(request):
    """View for displaying list of published newsletters"""
    newsletters = Newsletter.objects.filter(status="published").order_by("-published_at")

    paginator = Paginator(newsletters, 10)
    page = request.GET.get("page")
    newsletters = paginator.get_page(page)

    featured_newsletter = Newsletter.objects.filter(status="published").order_by("-published_at").first()

    if request.user.is_authenticated:
        Activity.objects.create(
            user=request.user,
            action_type="view",
            title="Viewed newsletters",
            content_type=ContentType.objects.get_for_model(Newsletter),
            object_id=1,
        )

    return render(
        request,
        "newsletter/home.html",
        {
            "newsletters": newsletters,
            "featured_newsletter": featured_newsletter,
        },
    )


def newsletter_detail(request, slug):
    """View for displaying a specific newsletter"""
    newsletter = get_object_or_404(Newsletter, slug=slug, status="published")

    newsletter.increment_view_count()

    recent_newsletters = (
        Newsletter.objects.filter(status="published").exclude(id=newsletter.id).order_by("-published_at")[:5]
    )

    if request.user.is_authenticated:
        Activity.objects.create(
            user=request.user,
            action_type="view",
            title=f"Read newsletter: {newsletter.title}",
            content_type=ContentType.objects.get_for_model(Newsletter),
            object_id=newsletter.id,
        )

    context = {
        "newsletter": newsletter,
        "recent_newsletters": recent_newsletters,
        "recent_bugs": newsletter.get_recent_bugs(),
        "leaderboard": newsletter.get_leaderboard_updates(),
        "reported_ips": newsletter.get_reported_ips(),
    }

    return render(request, "newsletter/detail.html", context)


def newsletter_subscribe(request):
    """View for newsletter subscription"""
    if request.method == "POST":
        email = request.POST.get("email")
        name = request.POST.get("name", "")

        if not email:
            messages.error(request, "Email address is required.")
            return redirect("newsletter_subscribe")

        try:
            NewsletterSubscriber.objects.filter(email=email).exclude(is_active=False).update(is_active=False)

            subscriber, created = NewsletterSubscriber.objects.get_or_create(
                email=email,
                defaults={
                    "name": name,
                    "user": request.user if request.user.is_authenticated else None,
                    "is_active": True,
                    "confirmed": False,
                },
            )

            if not created:
                subscriber.is_active = True
                subscriber.name = name if name else subscriber.name
                subscriber.confirmation_token = uuid.uuid4()
                subscriber.save()

            send_confirmation_email(subscriber)

            if created:
                logger.info(f"New subscription created for {email}")
                messages.success(
                    request, "Thanks for subscribing! Please check your email to confirm your subscription."
                )
            else:
                logger.info(f"Subscription reactivated for {email}")
                messages.success(request, "Your subscription has been reactivated. Please confirm your email.")

        except Exception as e:
            logger.error(f"Error in newsletter subscription: {str(e)}")
            messages.error(request, "There was an error processing your subscription. Please try again later.")

        return redirect("newsletter_home")

    return render(request, "newsletter/subscribe.html")


def send_confirmation_email(subscriber):
    """Send confirmation email to new subscribers"""
    scheme = "https" if not settings.DEBUG else "http"

    domain = settings.DOMAIN_NAME

    if settings.DEBUG:
        domain = "localhost:8000"
        logger.info(f"Using development domain: {domain}")

    token_path = reverse("newsletter_confirm", args=[subscriber.confirmation_token])
    confirm_url = f"{scheme}://{domain}{token_path}"

    logger.info(f"Generated confirmation URL: {confirm_url}")

    context = {"name": subscriber.name or "there", "confirm_url": confirm_url, "project_name": settings.PROJECT_NAME}

    subject = f"Confirm your {settings.PROJECT_NAME} newsletter subscription"
    html_message = render_to_string("newsletter/email/confirmation_email.html", context)

    # Send the email
    try:
        send_mail(
            subject=subject,
            message=f"Please confirm your subscription: {confirm_url}",
            from_email=settings.DEFAULT_FROM_EMAIL,
            recipient_list=[subscriber.email],
            html_message=html_message,
            fail_silently=False,
        )
        logger.info(f"Confirmation email sent to: {subscriber.email}")
    except Exception as e:
        logger.error(f"Failed to send confirmation email to {subscriber.email}: {str(e)}")
        raise


def newsletter_confirm(request, token):
    """View to confirm newsletter subscription"""
    try:
        logger.info(f"Newsletter confirmation attempt with token: {token}")

        subscriber = get_object_or_404(NewsletterSubscriber, confirmation_token=token)
        logger.info(f"Found subscriber with email: {subscriber.email}")

        try:
            token_expired = subscriber.is_token_expired()
            if token_expired:
                subscriber.refresh_token()
                send_confirmation_email(subscriber)
                messages.warning(
                    request, "Your confirmation link has expired. We've sent a new confirmation email to your address."
                )
                return redirect("newsletter_home")
        except (AttributeError, Exception) as e:
            logger.warning(f"Error checking token expiration for subscriber {subscriber.id}: {str(e)}")

        if not subscriber.confirmed:
            subscriber.confirmed = True
            subscriber.save()
            messages.success(request, "Thank you! Your newsletter subscription has been confirmed.")
        else:
            messages.info(request, "Your subscription is already confirmed.")

        return redirect("newsletter_home")
    except Exception as e:
        logger.error(f"Error in newsletter confirmation: {str(e)}")
        messages.error(request, "There was an error confirming your subscription. Please try again or contact support.")
        return redirect("newsletter_home")


def newsletter_unsubscribe(request, token):
    """View to unsubscribe from newsletter"""
    subscriber = get_object_or_404(NewsletterSubscriber, confirmation_token=token)

    if subscriber.is_active:
        subscriber.is_active = False
        subscriber.save()
        messages.success(request, "You have been unsubscribed from the newsletter.")

        # Log the unsubscribe action
        logger.info(f"User unsubscribed from newsletter: {subscriber.email}")

        # Create activity record if user is authenticated
        if subscriber.user and hasattr(subscriber.user, "id"):
            Activity.objects.create(
                user=subscriber.user,
                action_type="update",
                title="Unsubscribed from newsletter",
                description="User unsubscribed from the newsletter",
                content_type=ContentType.objects.get_for_model(NewsletterSubscriber),
                object_id=subscriber.id,
            )
    else:
        messages.info(request, "You are already unsubscribed.")

    return redirect("home")


@login_required
def newsletter_preferences(request):
    """View to update newsletter preferences"""
    try:
        subscriber = NewsletterSubscriber.objects.get(user=request.user)
    except NewsletterSubscriber.DoesNotExist:
        # If no subscription exists but user wants to manage preferences,
        # create one with their email from their user account
        subscriber = NewsletterSubscriber(
            user=request.user,
            email=request.user.email,
            name=request.user.get_full_name(),
            confirmed=True,  # Auto-confirm for logged-in users
        )
        subscriber.save()

    if request.method == "POST":
        subscriber.wants_bug_reports = "wants_bug_reports" in request.POST
        subscriber.wants_leaderboard_updates = "wants_leaderboard_updates" in request.POST
        subscriber.wants_security_news = "wants_security_news" in request.POST
        subscriber.save()

        messages.success(request, "Your newsletter preferences have been updated.")
        return redirect("newsletter_preferences")

    # Get recent newsletters for the sidebar
    recent_newsletters = Newsletter.objects.filter(status="published").order_by("-published_at")[:3]

    return render(
        request, "newsletter/preferences.html", {"subscriber": subscriber, "recent_newsletters": recent_newsletters}
    )


@require_POST
def newsletter_resend_confirmation(request):
    """AJAX view to resend newsletter confirmation email"""
    try:
        data = json.loads(request.body)
        email = data.get("email")

        if not email:
            return JsonResponse({"success": False, "error": "Email is required"})

        subscriber = get_object_or_404(NewsletterSubscriber, email=email, is_active=True, confirmed=False)
        send_confirmation_email(subscriber)

        return JsonResponse({"success": True})
    except Exception as e:
        return JsonResponse({"success": False, "error": str(e)})
=======
@login_required
def fetch_notifications(request):
    notifications = Notification.objects.filter(user=request.user, is_deleted=False).order_by("is_read", "-created_at")

    notifications_data = [
        {
            "id": notification.id,
            "message": notification.message,
            "created_at": notification.created_at,
            "is_read": notification.is_read,
            "notification_type": notification.notification_type,
            "link": notification.link,
        }
        for notification in notifications
    ]

    return JsonResponse({"notifications": notifications_data}, safe=False)


@login_required
def mark_as_read(request):
    if request.method == "PATCH":
        try:
            if request.body and request.content_type == "application/json":
                try:
                    json.loads(request.body)
                except json.JSONDecodeError:
                    return JsonResponse({"status": "error", "message": "Invalid JSON in request body"}, status=400)

            notifications = Notification.objects.filter(user=request.user, is_read=False)
            notifications.update(is_read=True)
            return JsonResponse({"status": "success"})
        except Exception as e:
            logger.error(f"Error marking notifications as read: {e}")
            return JsonResponse(
                {"status": "error", "message": "An error occured while marking notifications as read"}, status=400
            )


@login_required
def delete_notification(request, notification_id):
    if request.method == "DELETE":
        try:
            notification = get_object_or_404(Notification, id=notification_id, user=request.user)

            notification.is_deleted = True
            notification.save()

            return JsonResponse({"status": "success", "message": "Notification deleted successfully"})
        except Exception as e:
            logger.error(f"Error deleting notification: {e}")
            return JsonResponse(
                {"status": "error", "message": "An error occured while deleting notification, please try again."},
                status=400,
            )
    else:
        return JsonResponse({"status": "error", "message": "Invalid request method"}, status=405)
>>>>>>> 3475f489
<|MERGE_RESOLUTION|>--- conflicted
+++ resolved
@@ -46,12 +46,9 @@
     Issue,
     IssueScreenshot,
     Monitor,
-<<<<<<< HEAD
+    Notification,
     Newsletter,
     NewsletterSubscriber,
-=======
-    Notification,
->>>>>>> 3475f489
     Points,
     Tag,
     Thread,
@@ -1130,7 +1127,65 @@
     return JsonResponse({"success": True, "public_key": profile.public_key})
 
 
-<<<<<<< HEAD
+@login_required
+def fetch_notifications(request):
+    notifications = Notification.objects.filter(user=request.user, is_deleted=False).order_by("is_read", "-created_at")
+
+    notifications_data = [
+        {
+            "id": notification.id,
+            "message": notification.message,
+            "created_at": notification.created_at,
+            "is_read": notification.is_read,
+            "notification_type": notification.notification_type,
+            "link": notification.link,
+        }
+        for notification in notifications
+    ]
+
+    return JsonResponse({"notifications": notifications_data}, safe=False)
+
+
+@login_required
+def mark_as_read(request):
+    if request.method == "PATCH":
+        try:
+            if request.body and request.content_type == "application/json":
+                try:
+                    json.loads(request.body)
+                except json.JSONDecodeError:
+                    return JsonResponse({"status": "error", "message": "Invalid JSON in request body"}, status=400)
+
+            notifications = Notification.objects.filter(user=request.user, is_read=False)
+            notifications.update(is_read=True)
+            return JsonResponse({"status": "success"})
+        except Exception as e:
+            logger.error(f"Error marking notifications as read: {e}")
+            return JsonResponse(
+                {"status": "error", "message": "An error occured while marking notifications as read"}, status=400
+            )
+
+
+@login_required
+def delete_notification(request, notification_id):
+    if request.method == "DELETE":
+        try:
+            notification = get_object_or_404(Notification, id=notification_id, user=request.user)
+
+            notification.is_deleted = True
+            notification.save()
+
+            return JsonResponse({"status": "success", "message": "Notification deleted successfully"})
+        except Exception as e:
+            logger.error(f"Error deleting notification: {e}")
+            return JsonResponse(
+                {"status": "error", "message": "An error occured while deleting notification, please try again."},
+                status=400,
+            )
+    else:
+        return JsonResponse({"status": "error", "message": "Invalid request method"}, status=405)
+
+ 
 def newsletter_home(request):
     """View for displaying list of published newsletters"""
     newsletters = Newsletter.objects.filter(status="published").order_by("-published_at")
@@ -1385,63 +1440,4 @@
 
         return JsonResponse({"success": True})
     except Exception as e:
-        return JsonResponse({"success": False, "error": str(e)})
-=======
-@login_required
-def fetch_notifications(request):
-    notifications = Notification.objects.filter(user=request.user, is_deleted=False).order_by("is_read", "-created_at")
-
-    notifications_data = [
-        {
-            "id": notification.id,
-            "message": notification.message,
-            "created_at": notification.created_at,
-            "is_read": notification.is_read,
-            "notification_type": notification.notification_type,
-            "link": notification.link,
-        }
-        for notification in notifications
-    ]
-
-    return JsonResponse({"notifications": notifications_data}, safe=False)
-
-
-@login_required
-def mark_as_read(request):
-    if request.method == "PATCH":
-        try:
-            if request.body and request.content_type == "application/json":
-                try:
-                    json.loads(request.body)
-                except json.JSONDecodeError:
-                    return JsonResponse({"status": "error", "message": "Invalid JSON in request body"}, status=400)
-
-            notifications = Notification.objects.filter(user=request.user, is_read=False)
-            notifications.update(is_read=True)
-            return JsonResponse({"status": "success"})
-        except Exception as e:
-            logger.error(f"Error marking notifications as read: {e}")
-            return JsonResponse(
-                {"status": "error", "message": "An error occured while marking notifications as read"}, status=400
-            )
-
-
-@login_required
-def delete_notification(request, notification_id):
-    if request.method == "DELETE":
-        try:
-            notification = get_object_or_404(Notification, id=notification_id, user=request.user)
-
-            notification.is_deleted = True
-            notification.save()
-
-            return JsonResponse({"status": "success", "message": "Notification deleted successfully"})
-        except Exception as e:
-            logger.error(f"Error deleting notification: {e}")
-            return JsonResponse(
-                {"status": "error", "message": "An error occured while deleting notification, please try again."},
-                status=400,
-            )
-    else:
-        return JsonResponse({"status": "error", "message": "Invalid request method"}, status=405)
->>>>>>> 3475f489
+        return JsonResponse({"success": False, "error": str(e)})