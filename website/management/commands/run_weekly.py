--- conflicted
+++ resolved
@@ -14,7 +14,6 @@
         try:
             logger.info(f"Starting weekly scheduled tasks at {timezone.now()}")
 
-<<<<<<< HEAD
             # Send weekly Slack reports to organizations with Slack integration
             try:
                 call_command("slack_weekly_report")
@@ -22,21 +21,11 @@
                 logger.error("Error sending weekly Slack reports", exc_info=True)
 
             # Add other weekly commands here
-            # try:
-            #     call_command('another_weekly_command')
-            # except Exception as e:
-            #     logger.error("Error in another weekly command", exc_info=True)
-=======
-            # Add commands to be executed weekly
-            # management.call_command('weekly_command1')
-            # management.call_command('weekly_command2')
+            try:
+                call_command('cleanup_sample_invites', days=7)
+            except Exception as e:
+                logger.error("Error in sample invites cleanup", exc_info=True)
 
-            # Clean up old sample invite records (older than 7 days)
-            from django.core import management
-
-            management.call_command("cleanup_sample_invites", days=7)
-            logger.info("Completed sample invites cleanup")
->>>>>>> e41e8b79
         except Exception as e:
             logger.error("Error in weekly tasks", exc_info=True)
             raise