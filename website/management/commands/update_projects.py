import requests
from django.core.exceptions import MultipleObjectsReturned
from django.core.management.base import BaseCommand
from django.utils.dateparse import parse_datetime

from website.models import Contributor, Project


class Command(BaseCommand):
    help = "Update projects with their contributors and latest release from GitHub"

    def add_arguments(self, parser):
        parser.add_argument(
            "--project_id",
            type=int,
            help="Specify a project ID to update only that project",
        )

    def handle(self, *args, **kwargs):
        project_id = kwargs.get("project_id")
        if project_id:
            projects = Project.objects.filter(id=project_id).prefetch_related("contributors")
        else:
            projects = Project.objects.prefetch_related("contributors").all()

        for project in projects:
            owner_repo = project.github_url.rstrip("/").split("/")[-2:]
            repo_name = f"{owner_repo[0]}/{owner_repo[1]}"
            contributors = []

            page = 1
            while True:
                url = f"https://api.github.com/repos/{repo_name}/contributors?per_page=100&page={page}"
                print(f"Fetching contributors from URL: {url}")
                response = requests.get(url, headers={"Content-Type": "application/json"})

                if response.status_code != 200:
                    break

                contributors_data = response.json()
                if not contributors_data:
                    break

                for c in contributors_data:
                    try:
                        contributor, created = Contributor.objects.get_or_create(
                            github_id=c["id"],
                            defaults={
                                "name": c["login"],
                                "github_url": c["html_url"],
                                "avatar_url": c["avatar_url"],
                                "contributor_type": c["type"],
                                "contributions": c["contributions"],
                            },
                        )
                        contributors.append(contributor)
                    except MultipleObjectsReturned:
                        contributor = Contributor.objects.filter(github_id=c["id"]).first()
                        contributors.append(contributor)

                page += 1

            # Fetch stars, forks, and issues count
            url = f"https://api.github.com/repos/{repo_name}"
            response = requests.get(url, headers={"Content-Type": "application/json"})
            if response.status_code == 200:
                repo_data = response.json()
                project.stars = repo_data.get("stargazers_count", 0)
                project.forks = repo_data.get("forks_count", 0)
                project.total_issues = repo_data.get(
                    "open_issues_count", 0
                )  # Directly use open_issues_count

                # Fetch last commit date
                commits_url = f"https://api.github.com/repos/{repo_name}/commits"
                commits_response = requests.get(
                    commits_url, headers={"Content-Type": "application/json"}
                )
                if commits_response.status_code == 200:
                    commits_data = commits_response.json()
                    if commits_data:
                        last_commit_date = (
                            commits_data[0].get("commit", {}).get("committer", {}).get("date")
                        )
                        project.last_updated = parse_datetime(last_commit_date)

            # Fetch latest release
            url = f"https://api.github.com/repos/{repo_name}/releases/latest"
            response = requests.get(url, headers={"Content-Type": "application/json"})
            if response.status_code == 200:
                release_data = response.json()
                project.release_name = release_data.get("name") or release_data.get("tag_name")
                project.release_datetime = parse_datetime(release_data.get("published_at"))

            project.contributors.set(contributors)
<<<<<<< HEAD

            # Fetch and update stars, forks, and external links
            stars, forks = project.fetch_stars_and_forks()
            project.stars = stars
            project.forks = forks
            project.external_links = project.fetch_external_links()
=======
            project.contributor_count = len(contributors)
>>>>>>> 24a243f4
            project.save()

        self.stdout.write(self.style.SUCCESS(f"Successfully updated {len(projects)} projects"))<|MERGE_RESOLUTION|>--- conflicted
+++ resolved
@@ -93,16 +93,16 @@
                 project.release_datetime = parse_datetime(release_data.get("published_at"))
 
             project.contributors.set(contributors)
-<<<<<<< HEAD
+
 
             # Fetch and update stars, forks, and external links
             stars, forks = project.fetch_stars_and_forks()
             project.stars = stars
             project.forks = forks
             project.external_links = project.fetch_external_links()
-=======
+
             project.contributor_count = len(contributors)
->>>>>>> 24a243f4
+
             project.save()
 
         self.stdout.write(self.style.SUCCESS(f"Successfully updated {len(projects)} projects"))