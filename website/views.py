--- conflicted
+++ resolved
@@ -64,15 +64,10 @@
 from django.views.decorators.http import require_GET
 from django.views.generic import DetailView, ListView, TemplateView, View
 from django.views.generic.edit import CreateView
-<<<<<<< HEAD
 from django.core import serializers
 from django.conf import settings
 from django.contrib.auth.mixins import UserPassesTestMixin , LoginRequiredMixin
-
-
 from user_agents import parse
-=======
->>>>>>> 2f036064
 from rest_framework.authtoken.models import Token
 from rest_framework.authtoken.views import ObtainAuthToken
 from rest_framework.response import Response
@@ -92,18 +87,14 @@
     Payment,
     Points,
     Subscription,
-<<<<<<< HEAD
     Company,
     IssueScreenshot,
-    RequestIssueAccess
-=======
+    RequestIssueAccess,
     UserProfile,
     Wallet,
     Winner,
->>>>>>> 2f036064
 )
 
-<<<<<<< HEAD
 from decimal import Decimal
 from django.conf import settings
 from comments.models import Comment
@@ -114,10 +105,8 @@
 )
 from django.http import HttpRequest
 from django.utils.timezone import now
-=======
 from .forms import CaptchaForm, FormInviteFriend, HuntForm, QuickIssueForm, UserProfileForm
 
->>>>>>> 2f036064
 
 
 def is_valid_https_url(url):
@@ -1214,7 +1203,6 @@
             Q(is_hidden=True) & ~Q(user_id=self.request.user.id)
         )[0:10]
         context["profile_form"] = UserProfileForm()
-<<<<<<< HEAD
         context["total_open"] = Issue.objects.filter(
             user=self.object, status="open"
         ).count()
@@ -1222,10 +1210,6 @@
             user=self.object, status="closed"
         ).count()
         context["private_issue"] = Issue.objects.filter(user=self.object , is_hidden=True).count()
-=======
-        context["total_open"] = Issue.objects.filter(user=self.object, status="open").count()
-        context["total_closed"] = Issue.objects.filter(user=self.object, status="closed").count()
->>>>>>> 2f036064
         context["current_month"] = datetime.now().month
         if self.request.user.is_authenticated:
             context["wallet"] = Wallet.objects.get(user=self.request.user)
@@ -1262,12 +1246,8 @@
             str(prof.user.email) for prof in user.userprofile.follower.all()
         ]
         context["bookmarks"] = user.userprofile.issue_saved.all()
-<<<<<<< HEAD
         context['issues_hidden'] = "checked" if user.userprofile.issues_hidden else "!checked"
         context['user_pk'] = user.id
-=======
-        context["issues_hidden"] = "checked" if user.userprofile.issues_hidden else "!checked"
->>>>>>> 2f036064
         return context
 
     @method_decorator(login_required)
@@ -1967,12 +1947,8 @@
             )
         return "https://www.paypal.com/cgi-bin/webscr?cmd=_s-xclick&hosted_button_id=HH7MNY6KJGZFW"
 
-<<<<<<< HEAD
+      
 class IssueView(authenticate_handling ,DetailView):
-=======
-
-class IssueView(DetailView):
->>>>>>> 2f036064
     model = Issue
     slug_field = "id"
     template_name = "issue.html"
@@ -3881,16 +3857,12 @@
         context["screenshots"] = IssueScreenshot.objects.filter(issue=self.object).all()
 
         return context
-<<<<<<< HEAD
         
     def handle_no_permission(self) :
         try :
             return super(IssueView2 , self).handle_no_permission()
         except :
             return redirect("request_access/")
-=======
-
->>>>>>> 2f036064
 
 # class CreateIssue(CronJobBase):
 #     RUN_EVERY_MINS = 1
