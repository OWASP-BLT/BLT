--- conflicted
+++ resolved
@@ -616,1472 +616,6 @@
             )[0:20],
         }
 
-<<<<<<< HEAD
-        if created:
-            try:
-                email_to = get_email_from_domain(domain)
-            except:
-                email_to = "support@" + domain.name
-
-            domain.email = email_to
-            domain.save()
-
-            name = email_to.split("@")[0]
-
-            msg_plain = render_to_string(
-                "email/domain_added.txt", {"domain": domain.name, "name": name}
-            )
-            msg_html = render_to_string(
-                "email/domain_added.txt", {"domain": domain.name, "name": name}
-            )
-
-            send_mail(
-                domain.name + " added to " + settings.PROJECT_NAME,
-                msg_plain,
-                settings.EMAIL_TO_STRING,
-                [email_to],
-                html_message=msg_html,
-            )
-
-        else:
-            email_to = domain.email
-            try:
-                name = email_to.split("@")[0]
-            except:
-                email_to = "support@" + domain.name
-                name = "support"
-                domain.email = email_to
-                domain.save()
-            if not tokenauth:
-                msg_plain = render_to_string(
-                    "email/bug_added.txt",
-                    {
-                        "domain": domain.name,
-                        "name": name,
-                        "username": self.request.user,
-                        "id": obj.id,
-                        "description": obj.description,
-                        "label": obj.get_label_display,
-                    },
-                )
-                msg_html = render_to_string(
-                    "email/bug_added.txt",
-                    {
-                        "domain": domain.name,
-                        "name": name,
-                        "username": self.request.user,
-                        "id": obj.id,
-                        "description": obj.description,
-                        "label": obj.get_label_display,
-                    },
-                )
-            else:
-                msg_plain = render_to_string(
-                    "email/bug_added.txt",
-                    {
-                        "domain": domain.name,
-                        "name": name,
-                        "username": user,
-                        "id": obj.id,
-                        "description": obj.description,
-                        "label": obj.get_label_display,
-                    },
-                )
-                msg_html = render_to_string(
-                    "email/bug_added.txt",
-                    {
-                        "domain": domain.name,
-                        "name": name,
-                        "username": user,
-                        "id": obj.id,
-                        "description": obj.description,
-                        "label": obj.get_label_display,
-                    },
-                )
-            send_mail(
-                "Bug found on " + domain.name,
-                msg_plain,
-                settings.EMAIL_TO_STRING,
-                [email_to],
-                html_message=msg_html,
-            )
-        return HttpResponseRedirect("/")
-
-
-def get_client_ip(request):
-    """Extract the client's IP address from the request."""
-    x_forwarded_for = request.META.get("HTTP_X_FORWARDED_FOR")
-    if x_forwarded_for:
-        ip = x_forwarded_for.split(",")[0]
-    else:
-        ip = request.META.get("REMOTE_ADDR")
-    return ip
-
-
-class IssueCreate(IssueBaseCreate, CreateView):
-    model = Issue
-    fields = [
-        "url",
-        "description",
-        "domain",
-        "label",
-        "markdown_description",
-        "cve_id",
-        "infringing_domain_name",
-        "infringing_domain_url",
-        "registration_number",
-        "serial_number",
-        "contact_information",
-    ]
-
-    template_name = "report.html"
-
-    def get_initial(self):
-        print("processing post for ip address: ", get_client_ip(self.request))
-        try:
-            json_data = json.loads(self.request.body)
-            if not self.request.GET._mutable:
-                self.request.POST._mutable = True
-            self.request.POST["url"] = json_data["url"]
-            self.request.POST["description"] = json_data["description"]
-            self.request.POST["markdown_description"] = json_data["markdown_description"]
-            self.request.POST["file"] = json_data["file"]
-            self.request.POST["label"] = json_data["label"]
-            self.request.POST["token"] = json_data["token"]
-            self.request.POST["type"] = json_data["type"]
-            self.request.POST["cve_id"] = json_data["cve_id"]
-            self.request.POST["cve_score"] = json_data["cve_score"]
-            self.request.POST["infringing_domain_name"] = json_data["infringing_domain_name"]
-            self.request.POST["infringing_domain_url"] = json_data["infringing_domain_url"]
-            self.request.POST["registration_number"] = json_data["registration_number"]
-            self.request.POST["serial_number"] = json_data["serial_number"]
-            self.request.POST["contact_information"] = json_data["contact_information"]
-
-            if self.request.POST.get("file"):
-                if isinstance(self.request.POST.get("file"), six.string_types):
-                    import imghdr
-
-                    # Check if the base64 string is in the "data:" format
-                    data = (
-                        "data:image/"
-                        + self.request.POST.get("type")
-                        + ";base64,"
-                        + self.request.POST.get("file")
-                    )
-                    data = data.replace(" ", "")
-                    data += "=" * ((4 - len(data) % 4) % 4)
-                    if "data:" in data and ";base64," in data:
-                        # Break out the header from the base64 content
-                        header, data = data.split(";base64,")
-
-                    # Try to decode the file. Return validation error if it fails.
-                    try:
-                        decoded_file = base64.b64decode(data)
-                    except TypeError:
-                        TypeError("invalid_image")
-
-                    # Generate file name:
-                    file_name = str(uuid.uuid4())[:12]  # 12 characters are more than enough.
-                    # Get the file name extension:
-                    extension = imghdr.what(file_name, decoded_file)
-                    extension = "jpg" if extension == "jpeg" else extension
-                    file_extension = extension
-
-                    complete_file_name = "%s.%s" % (
-                        file_name,
-                        file_extension,
-                    )
-
-                    self.request.FILES["screenshot"] = ContentFile(
-                        decoded_file, name=complete_file_name
-                    )
-        except:
-            tokenauth = False
-        initial = super(IssueCreate, self).get_initial()
-        if self.request.POST.get("screenshot-hash"):
-            initial["screenshot"] = "uploads\/" + self.request.POST.get("screenshot-hash") + ".png"
-        return initial
-
-    # def get(self, request, *args, **kwargs):
-    #     print("processing get for ip address: ", get_client_ip(request))
-
-    #     captcha_form = CaptchaForm()
-    #     return render(
-    #         request,
-    #         self.template_name,
-    #         {"form": self.get_form(), "captcha_form": captcha_form},
-    #     )
-
-    def post(self, request, *args, **kwargs):
-        print("processing post for ip address: ", get_client_ip(request))
-        # resolve domain
-        url = request.POST.get("url").replace("www.", "").replace("https://", "")
-
-        request.POST._mutable = True
-        request.POST.update(url=url)  # only domain.com will be stored in db
-        request.POST._mutable = False
-
-        # disable domain search on testing
-        if not settings.IS_TEST:
-            try:
-                if settings.DOMAIN_NAME in url:
-                    print("Web site exists")
-
-                # skip domain validation check if bugreport server down
-                elif request.POST["label"] == "7":
-                    pass
-
-                else:
-                    full_url = "https://" + url
-                    if is_valid_https_url(full_url):
-                        safe_url = rebuild_safe_url(full_url)
-                        try:
-                            response = requests.get(safe_url, timeout=5)
-                            if response.status_code == 200:
-                                print("Web site exists")
-                            else:
-                                raise Exception
-                        except Exception:
-                            raise Exception
-                    else:
-                        raise Exception
-            except:
-                # TODO: it could be that the site is down so we can consider logging this differently
-                messages.error(request, "Domain does not exist")
-
-                captcha_form = CaptchaForm(request.POST)
-                return render(
-                    self.request,
-                    "report.html",
-                    {"form": self.get_form(), "captcha_form": captcha_form},
-                )
-        # if not request.FILES.get("screenshots"):
-        #     messages.error(request, "Screenshot is required")
-        #     captcha_form = CaptchaForm(request.POST)
-        #     return render(
-        #         self.request,
-        #         "report.html",
-        #         {"form": self.get_form(), "captcha_form": captcha_form},
-        #     )
-
-        screenshot = request.FILES.get("screenshots")
-        if not screenshot:
-            messages.error(request, "Screenshot is required")
-            captcha_form = CaptchaForm(request.POST)
-            return render(
-                request,
-                "report.html",
-                {"form": self.get_form(), "captcha_form": captcha_form},
-            )
-
-        try:
-            # Attempt to open the image to validate if it's a correct format
-            img = Image.open(screenshot)
-            img.verify()  # Verify that it is, in fact, an image
-        except (IOError, ValueError):
-            messages.error(request, "Invalid image file.")
-            captcha_form = CaptchaForm(request.POST)
-            return render(
-                request,
-                "report.html",
-                {"form": self.get_form(), "captcha_form": captcha_form},
-            )
-
-        return super().post(request, *args, **kwargs)
-
-    def form_valid(self, form):
-        print(
-            "processing form_valid in IssueCreate for ip address: ",
-            get_client_ip(self.request),
-        )
-        reporter_ip = get_client_ip(self.request)
-        form.instance.reporter_ip_address = reporter_ip
-
-        # implement rate limit
-        limit = 50 if self.request.user.is_authenticated else 30
-        today = now().date()
-        recent_issues_count = Issue.objects.filter(
-            reporter_ip_address=reporter_ip, created__date=today
-        ).count()
-
-        if recent_issues_count >= limit:
-            messages.error(self.request, "You have reached your issue creation limit for today.")
-            return render(self.request, "report.html", {"form": self.get_form()})
-        form.instance.reporter_ip_address = reporter_ip
-
-        @atomic
-        def create_issue(self, form):
-            tokenauth = False
-            obj = form.save(commit=False)
-            if self.request.user.is_authenticated:
-                obj.user = self.request.user
-            if not self.request.user.is_authenticated:
-                for token in Token.objects.all():
-                    if self.request.POST.get("token") == token.key:
-                        obj.user = User.objects.get(id=token.user_id)
-                        tokenauth = True
-
-            captcha_form = CaptchaForm(self.request.POST)
-            if not captcha_form.is_valid() and not settings.TESTING:
-                messages.error(self.request, "Invalid Captcha!")
-
-                return render(
-                    self.request,
-                    "report.html",
-                    {"form": self.get_form(), "captcha_form": captcha_form},
-                )
-            parsed_url = urlparse(obj.url)
-            clean_domain = parsed_url.netloc
-            domain = Domain.objects.filter(url=clean_domain).first()
-
-            domain_exists = False if domain is None else True
-
-            if not domain_exists:
-                domain = Domain.objects.filter(name=clean_domain).first()
-                if domain is None:
-                    domain = Domain.objects.create(name=clean_domain, url=clean_domain)
-                    domain.save()
-
-            hunt = self.request.POST.get("hunt", None)
-            if hunt is not None and hunt != "None":
-                hunt = Hunt.objects.filter(id=hunt).first()
-                obj.hunt = hunt
-
-            obj.domain = domain
-            # obj.is_hidden = bool(self.request.POST.get("private", False))
-            obj.cve_score = obj.get_cve_score()
-            obj.infringing_domain_name = self.request.POST.get("infringing_domain_name")
-            obj.infringing_domain_url = self.request.POST.get("infringing_domain_url")
-            obj.registration_number = self.request.POST.get("registration_number")
-            obj.serial_number = self.request.POST.get("serial_number")
-            obj.contact_information = self.request.POST.get("contact_information")
-
-            obj.save()
-
-            if not domain_exists and (self.request.user.is_authenticated or tokenauth):
-                p = Points.objects.create(user=self.request.user, domain=domain, score=1)
-                messages.success(self.request, "Domain added! + 1")
-
-            if self.request.POST.get("screenshot-hash"):
-                reopen = default_storage.open(
-                    "uploads\/" + self.request.POST.get("screenshot-hash") + ".png",
-                    "rb",
-                )
-                django_file = File(reopen)
-                obj.screenshot.save(
-                    self.request.POST.get("screenshot-hash") + ".png",
-                    django_file,
-                    save=True,
-                )
-            obj.user_agent = self.request.META.get("HTTP_USER_AGENT")
-
-            if len(self.request.FILES.getlist("screenshots")) > 5:
-                messages.error(self.request, "Max limit of 5 images!")
-                obj.delete()
-                return render(
-                    self.request,
-                    "report.html",
-                    {"form": self.get_form(), "captcha_form": captcha_form},
-                )
-            for screenshot in self.request.FILES.getlist("screenshots"):
-                img_valid = image_validator(screenshot)
-                if img_valid is True:
-                    filename = screenshot.name
-                    extension = filename.split(".")[-1]
-                    screenshot.name = (filename[:10] + str(uuid.uuid4()))[:40] + "." + extension
-                    default_storage.save(f"screenshots/{screenshot.name}", screenshot)
-                    IssueScreenshot.objects.create(
-                        image=f"screenshots/{screenshot.name}", issue=obj
-                    )
-                else:
-                    messages.error(self.request, img_valid)
-                    return render(
-                        self.request,
-                        "report.html",
-                        {"form": self.get_form(), "captcha_form": captcha_form},
-                    )
-
-            obj_screenshots = IssueScreenshot.objects.filter(issue_id=obj.id)
-            screenshot_text = ""
-            for screenshot in obj_screenshots:
-                screenshot_text += "![0](" + screenshot.image.url + ") "
-
-            team_members_id = [
-                member["id"]
-                for member in User.objects.values("id").filter(
-                    email__in=self.request.POST.getlist("team_members")
-                )
-            ] + [self.request.user.id]
-            for member_id in team_members_id:
-                if member_id is None:
-                    team_members_id.remove(member_id)  # remove None values if user not exists
-            obj.team_members.set(team_members_id)
-
-            obj.save()
-
-            if self.request.user.is_authenticated:
-                total_issues = Issue.objects.filter(user=self.request.user).count()
-                user_prof = UserProfile.objects.get(user=self.request.user)
-                if total_issues <= 10:
-                    user_prof.title = 1
-                elif total_issues <= 50:
-                    user_prof.title = 2
-                elif total_issues <= 200:
-                    user_prof.title = 3
-                else:
-                    user_prof.title = 4
-
-                user_prof.save()
-
-            if tokenauth:
-                total_issues = Issue.objects.filter(user=User.objects.get(id=token.user_id)).count()
-                user_prof = UserProfile.objects.get(user=User.objects.get(id=token.user_id))
-                if total_issues <= 10:
-                    user_prof.title = 1
-                elif total_issues <= 50:
-                    user_prof.title = 2
-                elif total_issues <= 200:
-                    user_prof.title = 3
-                else:
-                    user_prof.title = 4
-
-                user_prof.save()
-
-            redirect_url = "/report"
-
-            if domain.github and os.environ.get("GITHUB_ACCESS_TOKEN"):
-                import json
-
-                import requests
-                from giturlparse import parse
-
-                github_url = domain.github.replace("https", "git").replace("http", "git") + ".git"
-                p = parse(github_url)
-
-                url = "https://api.github.com/repos/%s/%s/issues" % (p.owner, p.repo)
-
-                if not obj.user:
-                    the_user = "Anonymous"
-                else:
-                    the_user = obj.user
-                issue = {
-                    "title": obj.description,
-                    "body": obj.markdown_description
-                    + "\n\n"
-                    + screenshot_text
-                    + "https://"
-                    + settings.FQDN
-                    + "/issue/"
-                    + str(obj.id)
-                    + " found by "
-                    + str(the_user)
-                    + " at url: "
-                    + obj.url,
-                    "labels": ["bug", settings.PROJECT_NAME_LOWER],
-                }
-                r = requests.post(
-                    url,
-                    json.dumps(issue),
-                    headers={"Authorization": "token " + os.environ.get("GITHUB_ACCESS_TOKEN")},
-                )
-                response = r.json()
-                try:
-                    obj.github_url = response["html_url"]
-                except Exception as e:
-                    send_mail(
-                        "Error in github issue creation for "
-                        + str(domain.name)
-                        + ", check your github settings",
-                        "Error in github issue creation, check your github settings\n"
-                        + " your current settings are: "
-                        + str(domain.github)
-                        + " and the error is: "
-                        + str(e),
-                        settings.EMAIL_TO_STRING,
-                        [domain.email],
-                        fail_silently=True,
-                    )
-                    pass
-                obj.save()
-
-            if not (self.request.user.is_authenticated or tokenauth):
-                self.request.session["issue"] = obj.id
-                self.request.session["created"] = domain_exists
-                self.request.session["domain"] = domain.id
-                messages.success(self.request, "Bug added!")
-                return HttpResponseRedirect("/")
-
-            if tokenauth:
-                self.process_issue(
-                    User.objects.get(id=token.user_id), obj, domain_exists, domain, True
-                )
-                return JsonResponse("Created", safe=False)
-            else:
-                self.process_issue(self.request.user, obj, domain_exists, domain)
-                return HttpResponseRedirect("/")
-
-        return create_issue(self, form)
-
-    def get_context_data(self, **kwargs):
-        # if self.request is a get, clear out the form data
-        if self.request.method == "GET":
-            self.request.POST = {}
-            self.request.GET = {}
-
-        print("processing get_context_data for ip address: ", get_client_ip(self.request))
-        context = super(IssueCreate, self).get_context_data(**kwargs)
-        context["activities"] = Issue.objects.exclude(
-            Q(is_hidden=True) & ~Q(user_id=self.request.user.id)
-        )[0:10]
-        context["captcha_form"] = CaptchaForm()
-        if self.request.user.is_authenticated:
-            context["wallet"] = Wallet.objects.get(user=self.request.user)
-        context["leaderboard"] = (
-            User.objects.filter(
-                points__created__month=datetime.now().month,
-                points__created__year=datetime.now().year,
-            )
-            .annotate(total_score=Sum("points__score"))
-            .order_by("-total_score")[:10],
-        )
-
-        # automatically add specified hunt to dropdown of Bugreport
-        report_on_hunt = self.request.GET.get("hunt", None)
-        if report_on_hunt:
-            context["hunts"] = Hunt.objects.values("id", "name").filter(
-                id=report_on_hunt, is_published=True, result_published=False
-            )
-            context["report_on_hunt"] = True
-        else:
-            context["hunts"] = Hunt.objects.values("id", "name").filter(
-                is_published=True, result_published=False
-            )
-            context["report_on_hunt"] = False
-
-        context["top_domains"] = (
-            Issue.objects.values("domain__name")
-            .annotate(count=Count("domain__name"))
-            .order_by("-count")[:30]
-        )
-        context["infringing_domain_name"] = Issue.objects.values("infringing_domain_name")
-        context["infringing_domain_url"] = Issue.objects.values("infringing_domain_url")
-        context["registration_number"] = Issue.objects.values("registration_number")
-        context["serial_number"] = Issue.objects.values("serial_number")
-        context["contact_information"] = Issue.objects.values("contact_information")
-
-        return context
-
-
-class UploadCreate(View):
-    template_name = "index.html"
-
-    @method_decorator(csrf_exempt)
-    def dispatch(self, request, *args, **kwargs):
-        return super(UploadCreate, self).dispatch(request, *args, **kwargs)
-
-    def post(self, request, *args, **kwargs):
-        data = request.FILES.get("image")
-        result = default_storage.save(
-            "uploads\/" + self.kwargs["hash"] + ".png", ContentFile(data.read())
-        )
-        return JsonResponse({"status": result})
-
-
-class InviteCreate(TemplateView):
-    template_name = "invite.html"
-
-    def post(self, request, *args, **kwargs):
-        email = request.POST.get("email")
-        exists = False
-        domain = None
-        if email:
-            domain = email.split("@")[-1]
-            try:
-                full_url_domain = "https://" + domain + "/favicon.ico"
-                if is_valid_https_url(full_url_domain):
-                    safe_url = rebuild_safe_url(full_url_domain)
-                    response = requests.get(safe_url, timeout=5)
-                    if response.status_code == 200:
-                        exists = "exists"
-            except:
-                pass
-        context = {
-            "exists": exists,
-            "domain": domain,
-            "email": email,
-        }
-        return render(request, "invite.html", context)
-
-
-def profile(request):
-    try:
-        return redirect("/profile/" + request.user.username)
-    except Exception:
-        return redirect("/")
-
-
-class UserProfileDetailView(DetailView):
-    model = get_user_model()
-    slug_field = "username"
-    template_name = "profile.html"
-
-    def get(self, request, *args, **kwargs):
-        try:
-            self.object = self.get_object()
-        except Http404:
-            messages.error(self.request, "That user was not found.")
-            return redirect("/")
-        return super(UserProfileDetailView, self).get(request, *args, **kwargs)
-
-    def get_context_data(self, **kwargs):
-        user = self.object
-        context = super(UserProfileDetailView, self).get_context_data(**kwargs)
-        context["my_score"] = list(
-            Points.objects.filter(user=self.object).aggregate(total_score=Sum("score")).values()
-        )[0]
-        context["websites"] = (
-            Domain.objects.filter(issue__user=self.object)
-            .annotate(total=Count("issue"))
-            .order_by("-total")
-        )
-        context["activities"] = Issue.objects.filter(user=self.object, hunt=None).exclude(
-            Q(is_hidden=True) & ~Q(user_id=self.request.user.id)
-        )[0:3]
-        context["activity_screenshots"] = {}
-        for activity in context["activities"]:
-            context["activity_screenshots"][activity] = IssueScreenshot.objects.filter(
-                issue=activity.pk
-            ).first()
-        context["profile_form"] = UserProfileForm()
-        context["total_open"] = Issue.objects.filter(user=self.object, status="open").count()
-        context["total_closed"] = Issue.objects.filter(user=self.object, status="closed").count()
-        context["current_month"] = datetime.now().month
-        if self.request.user.is_authenticated:
-            context["wallet"] = Wallet.objects.get(user=self.request.user)
-        context["graph"] = (
-            Issue.objects.filter(user=self.object)
-            .filter(
-                created__month__gte=(datetime.now().month - 6),
-                created__month__lte=datetime.now().month,
-            )
-            .annotate(month=ExtractMonth("created"))
-            .values("month")
-            .annotate(c=Count("id"))
-            .order_by()
-        )
-        context["total_bugs"] = Issue.objects.filter(user=self.object, hunt=None).count()
-        for i in range(0, 7):
-            context["bug_type_" + str(i)] = Issue.objects.filter(
-                user=self.object, hunt=None, label=str(i)
-            )
-
-        arr = []
-        allFollowers = user.userprofile.follower.all()
-        for userprofile in allFollowers:
-            arr.append(User.objects.get(username=str(userprofile.user)))
-        context["followers"] = arr
-
-        arr = []
-        allFollowing = user.userprofile.follows.all()
-        for userprofile in allFollowing:
-            arr.append(User.objects.get(username=str(userprofile.user)))
-        context["following"] = arr
-
-        context["followers_list"] = [
-            str(prof.user.email) for prof in user.userprofile.follower.all()
-        ]
-        context["bookmarks"] = user.userprofile.issue_saved.all()
-        # tags
-        context["user_related_tags"] = (
-            UserProfile.objects.filter(user=self.object).first().tags.all()
-        )
-        context["issues_hidden"] = "checked" if user.userprofile.issues_hidden else "!checked"
-        return context
-
-    @method_decorator(login_required)
-    def post(self, request, *args, **kwargs):
-        form = UserProfileForm(request.POST, request.FILES, instance=request.user.userprofile)
-        if request.FILES.get("user_avatar") and form.is_valid():
-            form.save()
-        else:
-            hide = True if request.POST.get("issues_hidden") == "on" else False
-            user_issues = Issue.objects.filter(user=request.user)
-            user_issues.update(is_hidden=hide)
-            request.user.userprofile.issues_hidden = hide
-            request.user.userprofile.save()
-        return redirect(reverse("profile", kwargs={"slug": kwargs.get("slug")}))
-
-
-class UserProfileDetailsView(DetailView):
-    model = get_user_model()
-    slug_field = "username"
-    template_name = "dashboard_profile.html"
-
-    def get(self, request, *args, **kwargs):
-        try:
-            if request.user.is_authenticated:
-                self.object = self.get_object()
-            else:
-                return redirect("/accounts/login")
-        except Http404:
-            messages.error(self.request, "That user was not found.")
-            return redirect("/")
-        return super(UserProfileDetailsView, self).get(request, *args, **kwargs)
-
-    def get_context_data(self, **kwargs):
-        user = self.object
-        context = super(UserProfileDetailsView, self).get_context_data(**kwargs)
-        context["my_score"] = list(
-            Points.objects.filter(user=self.object).aggregate(total_score=Sum("score")).values()
-        )[0]
-        context["websites"] = (
-            Domain.objects.filter(issue__user=self.object)
-            .annotate(total=Count("issue"))
-            .order_by("-total")
-        )
-        if self.request.user.is_authenticated:
-            context["wallet"] = Wallet.objects.get(user=self.request.user)
-        context["activities"] = Issue.objects.filter(user=self.object, hunt=None).exclude(
-            Q(is_hidden=True) & ~Q(user_id=self.request.user.id)
-        )[0:10]
-        context["profile_form"] = UserProfileForm()
-        context["total_open"] = Issue.objects.filter(user=self.object, status="open").count()
-        context["user_details"] = UserProfile.objects.get(user=self.object)
-        context["total_closed"] = Issue.objects.filter(user=self.object, status="closed").count()
-        context["current_month"] = datetime.now().month
-        context["graph"] = (
-            Issue.objects.filter(user=self.object, hunt=None)
-            .filter(
-                created__month__gte=(datetime.now().month - 6),
-                created__month__lte=datetime.now().month,
-            )
-            .annotate(month=ExtractMonth("created"))
-            .values("month")
-            .annotate(c=Count("id"))
-            .order_by()
-        )
-        context["total_bugs"] = Issue.objects.filter(user=self.object).count()
-        for i in range(0, 7):
-            context["bug_type_" + str(i)] = Issue.objects.filter(
-                user=self.object, hunt=None, label=str(i)
-            ).exclude(Q(is_hidden=True) & ~Q(user_id=self.request.user.id))
-
-        arr = []
-        allFollowers = user.userprofile.follower.all()
-        for userprofile in allFollowers:
-            arr.append(User.objects.get(username=str(userprofile.user)))
-        context["followers"] = arr
-
-        arr = []
-        allFollowing = user.userprofile.follows.all()
-        for userprofile in allFollowing:
-            arr.append(User.objects.get(username=str(userprofile.user)))
-        context["following"] = arr
-
-        context["followers_list"] = [
-            str(prof.user.email) for prof in user.userprofile.follower.all()
-        ]
-        context["bookmarks"] = user.userprofile.issue_saved.all()
-        return context
-
-    @method_decorator(login_required)
-    def post(self, request, *args, **kwargs):
-        form = UserProfileForm(request.POST, request.FILES, instance=request.user.userprofile)
-        if form.is_valid():
-            form.save()
-        return redirect(reverse("profile", kwargs={"slug": kwargs.get("slug")}))
-
-
-def delete_issue(request, id):
-    try:
-        # TODO: Refactor this for a direct query instead of looping through all tokens
-        for token in Token.objects.all():
-            if request.POST["token"] == token.key:
-                request.user = User.objects.get(id=token.user_id)
-                tokenauth = True
-    except:
-        tokenauth = False
-    issue = Issue.objects.get(id=id)
-    if request.user.is_superuser or request.user == issue.user or tokenauth:
-        screenshots = issue.screenshots.all()
-        for screenshot in screenshots:
-            screenshot.delete()
-    if request.user.is_superuser or request.user == issue.user:
-        issue.delete()
-        messages.success(request, "Issue deleted")
-    if tokenauth:
-        return JsonResponse("Deleted", safe=False)
-    else:
-        return redirect("/")
-
-
-def remove_user_from_issue(request, id):
-    tokenauth = False
-    try:
-        for token in Token.objects.all():
-            if request.POST["token"] == token.key:
-                request.user = User.objects.get(id=token.user_id)
-                tokenauth = True
-    except:
-        pass
-
-    issue = Issue.objects.get(id=id)
-    if request.user.is_superuser or request.user == issue.user:
-        issue.remove_user()
-        messages.success(request, "User removed from the issue")
-        if tokenauth:
-            return JsonResponse("User removed from the issue", safe=False)
-        else:
-            return safe_redirect(request)
-    else:
-        messages.error(request, "Permission denied")
-        return safe_redirect(request)
-
-
-class DomainDetailView(ListView):
-    template_name = "domain.html"
-    model = Issue
-
-    def get_context_data(self, *args, **kwargs):
-        context = super(DomainDetailView, self).get_context_data(*args, **kwargs)
-        # remove any arguments from the slug
-        self.kwargs["slug"] = self.kwargs["slug"].split("?")[0]
-        domain = get_object_or_404(Domain, name=self.kwargs["slug"])
-        context["domain"] = domain
-
-        parsed_url = urlparse("http://" + self.kwargs["slug"])
-
-        open_issue = (
-            Issue.objects.filter(domain__name__contains=self.kwargs["slug"])
-            .filter(status="open", hunt=None)
-            .exclude(Q(is_hidden=True) & ~Q(user_id=self.request.user.id))
-        )
-        close_issue = (
-            Issue.objects.filter(domain__name__contains=self.kwargs["slug"])
-            .filter(status="closed", hunt=None)
-            .exclude(Q(is_hidden=True) & ~Q(user_id=self.request.user.id))
-        )
-        if self.request.user.is_authenticated:
-            context["wallet"] = Wallet.objects.get(user=self.request.user)
-
-        context["name"] = parsed_url.netloc.split(".")[-2:][0].title()
-
-        paginator = Paginator(open_issue, 3)
-        page = self.request.GET.get("open")
-        try:
-            openissue_paginated = paginator.page(page)
-        except PageNotAnInteger:
-            openissue_paginated = paginator.page(1)
-        except EmptyPage:
-            openissue_paginated = paginator.page(paginator.num_pages)
-
-        paginator = Paginator(close_issue, 3)
-        page = self.request.GET.get("close")
-        try:
-            closeissue_paginated = paginator.page(page)
-        except PageNotAnInteger:
-            closeissue_paginated = paginator.page(1)
-        except EmptyPage:
-            closeissue_paginated = paginator.page(paginator.num_pages)
-
-        context["opened_net"] = open_issue
-        context["opened"] = openissue_paginated
-        context["closed_net"] = close_issue
-        context["closed"] = closeissue_paginated
-        context["leaderboard"] = (
-            User.objects.filter(issue__url__contains=self.kwargs["slug"])
-            .annotate(total=Count("issue"))
-            .order_by("-total")
-        )
-        context["current_month"] = datetime.now().month
-        context["domain_graph"] = (
-            Issue.objects.filter(domain=context["domain"], hunt=None)
-            .filter(
-                created__month__gte=(datetime.now().month - 6),
-                created__month__lte=datetime.now().month,
-            )
-            .annotate(month=ExtractMonth("created"))
-            .values("month")
-            .annotate(c=Count("id"))
-            .order_by()
-        )
-        for i in range(0, 7):
-            context["bug_type_" + str(i)] = Issue.objects.filter(
-                domain=context["domain"], hunt=None, label=str(i)
-            )
-        context["total_bugs"] = Issue.objects.filter(domain=context["domain"], hunt=None).count()
-        context["pie_chart"] = (
-            Issue.objects.filter(domain=context["domain"], hunt=None)
-            .values("label")
-            .annotate(c=Count("label"))
-            .order_by()
-        )
-        context["activities"] = Issue.objects.filter(domain=context["domain"], hunt=None).exclude(
-            Q(is_hidden=True) & ~Q(user_id=self.request.user.id)
-        )[0:3]
-        context["activity_screenshots"] = {}
-        for activity in context["activities"]:
-            context["activity_screenshots"][activity] = IssueScreenshot.objects.filter(
-                issue=activity.pk
-            ).first()
-        context["twitter_url"] = "https://twitter.com/%s" % domain.get_or_set_x_url(domain.get_name)
-
-        return context
-
-
-import requests
-from bs4 import BeautifulSoup
-from django.db.models.functions import ExtractMonth
-from django.views.generic import TemplateView
-
-from .models import (
-    IP,
-    BaconToken,
-    Bid,
-    ChatBotLog,
-    Company,
-    CompanyAdmin,
-    Contribution,
-    Contributor,
-    ContributorStats,
-    Domain,
-    Hunt,
-    HuntPrize,
-    InviteFriend,
-    Issue,
-    IssueScreenshot,
-    Monitor,
-    Payment,
-    Points,
-    Project,
-    Subscription,
-    Suggestion,
-    SuggestionVotes,
-    Transaction,
-    User,
-    UserProfile,
-    Wallet,
-    Winner,
-)
-
-
-class StatsDetailView(TemplateView):
-    template_name = "stats.html"
-
-    def get_context_data(self, *args, **kwargs):
-        context = super(StatsDetailView, self).get_context_data(*args, **kwargs)
-
-        response = requests.get(settings.EXTENSION_URL)
-        soup = BeautifulSoup(response.text, "html.parser")
-
-        stats = ""
-        for item in soup.findAll("span", {"class": "e-f-ih"}):
-            stats = item.attrs["title"]
-        if self.request.user.is_authenticated:
-            context["wallet"] = Wallet.objects.get(user=self.request.user)
-        context["extension_users"] = stats.replace(" users", "") or "0"
-
-        # Prepare stats data for display
-        context["stats"] = [
-            {"label": "Bugs", "count": Issue.objects.all().count(), "icon": "fas fa-bug"},
-            {"label": "Users", "count": User.objects.all().count(), "icon": "fas fa-users"},
-            {"label": "Hunts", "count": Hunt.objects.all().count(), "icon": "fas fa-crosshairs"},
-            {"label": "Domains", "count": Domain.objects.all().count(), "icon": "fas fa-globe"},
-            {
-                "label": "Extension Users",
-                "count": int(context["extension_users"].replace(",", "")),
-                "icon": "fas fa-puzzle-piece",
-            },
-            {
-                "label": "Subscriptions",
-                "count": Subscription.objects.all().count(),
-                "icon": "fas fa-envelope",
-            },
-            {
-                "label": "Companies",
-                "count": Company.objects.all().count(),
-                "icon": "fas fa-building",
-            },
-            {
-                "label": "Hunt Prizes",
-                "count": HuntPrize.objects.all().count(),
-                "icon": "fas fa-gift",
-            },
-            {
-                "label": "Screenshots",
-                "count": IssueScreenshot.objects.all().count(),
-                "icon": "fas fa-camera",
-            },
-            {"label": "Winners", "count": Winner.objects.all().count(), "icon": "fas fa-trophy"},
-            {"label": "Points", "count": Points.objects.all().count(), "icon": "fas fa-star"},
-            {
-                "label": "Invitations",
-                "count": InviteFriend.objects.all().count(),
-                "icon": "fas fa-envelope-open",
-            },
-            {
-                "label": "User Profiles",
-                "count": UserProfile.objects.all().count(),
-                "icon": "fas fa-id-badge",
-            },
-            {"label": "IPs", "count": IP.objects.all().count(), "icon": "fas fa-network-wired"},
-            {
-                "label": "Company Admins",
-                "count": CompanyAdmin.objects.all().count(),
-                "icon": "fas fa-user-tie",
-            },
-            {
-                "label": "Transactions",
-                "count": Transaction.objects.all().count(),
-                "icon": "fas fa-exchange-alt",
-            },
-            {
-                "label": "Payments",
-                "count": Payment.objects.all().count(),
-                "icon": "fas fa-credit-card",
-            },
-            {
-                "label": "Contributor Stats",
-                "count": ContributorStats.objects.all().count(),
-                "icon": "fas fa-chart-bar",
-            },
-            {"label": "Monitors", "count": Monitor.objects.all().count(), "icon": "fas fa-desktop"},
-            {"label": "Bids", "count": Bid.objects.all().count(), "icon": "fas fa-gavel"},
-            {
-                "label": "Chatbot Logs",
-                "count": ChatBotLog.objects.all().count(),
-                "icon": "fas fa-robot",
-            },
-            {
-                "label": "Suggestions",
-                "count": Suggestion.objects.all().count(),
-                "icon": "fas fa-lightbulb",
-            },
-            {
-                "label": "Suggestion Votes",
-                "count": SuggestionVotes.objects.all().count(),
-                "icon": "fas fa-thumbs-up",
-            },
-            {
-                "label": "Contributors",
-                "count": Contributor.objects.all().count(),
-                "icon": "fas fa-user-friends",
-            },
-            {
-                "label": "Projects",
-                "count": Project.objects.all().count(),
-                "icon": "fas fa-project-diagram",
-            },
-            {
-                "label": "Contributions",
-                "count": Contribution.objects.all().count(),
-                "icon": "fas fa-hand-holding-heart",
-            },
-            {
-                "label": "Bacon Tokens",
-                "count": BaconToken.objects.all().count(),
-                "icon": "fas fa-coins",
-            },
-        ]
-        context["stats"] = sorted(context["stats"], key=lambda x: int(x["count"]), reverse=True)
-
-        def get_cumulative_data(queryset, date_field="created"):
-            data = list(
-                queryset.annotate(month=ExtractMonth(date_field))
-                .values("month")
-                .annotate(count=Count("id"))
-                .order_by("month")
-                .values_list("count", flat=True)
-            )
-
-            cumulative_data = []
-            cumulative_sum = 0
-            for count in data:
-                cumulative_sum += count
-                cumulative_data.append(cumulative_sum)
-
-            return cumulative_data
-
-        # Prepare cumulative sparklines data
-        context["sparklines_data"] = [
-            get_cumulative_data(Issue.objects),  # Uses "created"
-            get_cumulative_data(User.objects, date_field="date_joined"),  # Uses "date_joined"
-            get_cumulative_data(Hunt.objects),  # Uses "created"
-            get_cumulative_data(Domain.objects),  # Uses "created"
-            get_cumulative_data(Subscription.objects),  # Uses "created"
-            get_cumulative_data(Company.objects),  # Uses "created"
-            get_cumulative_data(HuntPrize.objects),  # Uses "created"
-            get_cumulative_data(IssueScreenshot.objects),  # Uses "created"
-            get_cumulative_data(Winner.objects),  # Uses "created"
-            get_cumulative_data(Points.objects),  # Uses "created"
-            get_cumulative_data(InviteFriend.objects),  # Uses "created"
-            get_cumulative_data(UserProfile.objects),  # Uses "created"
-            get_cumulative_data(IP.objects),  # Uses "created"
-            get_cumulative_data(CompanyAdmin.objects),  # Uses "created"
-            get_cumulative_data(Transaction.objects),  # Uses "created"
-            get_cumulative_data(Payment.objects),  # Uses "created"
-            get_cumulative_data(ContributorStats.objects),  # Uses "created"
-            get_cumulative_data(Monitor.objects),  # Uses "created"
-            get_cumulative_data(Bid.objects),  # Uses "created"
-            get_cumulative_data(ChatBotLog.objects),  # Uses "created"
-            get_cumulative_data(Suggestion.objects),  # Uses "created"
-            get_cumulative_data(SuggestionVotes.objects),  # Uses "created"
-            get_cumulative_data(Contributor.objects),  # Uses "created"
-            get_cumulative_data(Project.objects),  # Uses "created"
-            get_cumulative_data(Contribution.objects),  # Uses "created"
-            get_cumulative_data(BaconToken.objects),  # Uses "created"
-        ]
-
-        return context
-
-
-class AllIssuesView(ListView):
-    paginate_by = 20
-    template_name = "list_view.html"
-
-    def get_queryset(self):
-        username = self.request.GET.get("user")
-        if username is None:
-            self.activities = Issue.objects.filter(hunt=None).exclude(
-                Q(is_hidden=True) & ~Q(user_id=self.request.user.id)
-            )
-        else:
-            self.activities = Issue.objects.filter(user__username=username, hunt=None).exclude(
-                Q(is_hidden=True) & ~Q(user_id=self.request.user.id)
-            )
-        return self.activities
-
-    def get_context_data(self, *args, **kwargs):
-        context = super(AllIssuesView, self).get_context_data(*args, **kwargs)
-        paginator = Paginator(self.activities, self.paginate_by)
-        page = self.request.GET.get("page")
-
-        if self.request.user.is_authenticated:
-            context["wallet"] = Wallet.objects.get(user=self.request.user)
-        try:
-            activities_paginated = paginator.page(page)
-        except PageNotAnInteger:
-            activities_paginated = paginator.page(1)
-        except EmptyPage:
-            activities_paginated = paginator.page(paginator.num_pages)
-
-        context["activities"] = activities_paginated
-        context["user"] = self.request.GET.get("user")
-        context["activity_screenshots"] = {}
-        for activity in self.activities:
-            context["activity_screenshots"][activity] = IssueScreenshot.objects.filter(
-                issue=activity
-            ).first()
-        return context
-
-
-class SpecificIssuesView(ListView):
-    paginate_by = 20
-    template_name = "list_view.html"
-
-    def get_queryset(self):
-        username = self.request.GET.get("user")
-        label = self.request.GET.get("label")
-        query = 0
-        statu = "none"
-
-        if label == "General":
-            query = 0
-        elif label == "Number":
-            query = 1
-        elif label == "Functional":
-            query = 2
-        elif label == "Performance":
-            query = 3
-        elif label == "Security":
-            query = 4
-        elif label == "Typo":
-            query = 5
-        elif label == "Design":
-            query = 6
-        elif label == "open":
-            statu = "open"
-        elif label == "closed":
-            statu = "closed"
-
-        if username is None:
-            self.activities = Issue.objects.filter(hunt=None).exclude(
-                Q(is_hidden=True) & ~Q(user_id=self.request.user.id)
-            )
-        elif statu != "none":
-            self.activities = Issue.objects.filter(
-                user__username=username, status=statu, hunt=None
-            ).exclude(Q(is_hidden=True) & ~Q(user_id=self.request.user.id))
-        else:
-            self.activities = Issue.objects.filter(
-                user__username=username, label=query, hunt=None
-            ).exclude(Q(is_hidden=True) & ~Q(user_id=self.request.user.id))
-        return self.activities
-
-    def get_context_data(self, *args, **kwargs):
-        context = super(SpecificIssuesView, self).get_context_data(*args, **kwargs)
-        paginator = Paginator(self.activities, self.paginate_by)
-        page = self.request.GET.get("page")
-
-        if self.request.user.is_authenticated:
-            context["wallet"] = Wallet.objects.get(user=self.request.user)
-        try:
-            activities_paginated = paginator.page(page)
-        except PageNotAnInteger:
-            activities_paginated = paginator.page(1)
-        except EmptyPage:
-            activities_paginated = paginator.page(paginator.num_pages)
-
-        context["activities"] = activities_paginated
-        context["user"] = self.request.GET.get("user")
-        context["label"] = self.request.GET.get("label")
-        return context
-
-
-class LeaderboardBase:
-    """
-    get:
-        1) ?monthly=true will give list of winners for current month
-        2) ?year=2022 will give list of winner of every month from month 1-12 else None
-
-    """
-
-    def get_leaderboard(self, month=None, year=None, api=False):
-        """
-        all user scores for specified month and year
-        """
-
-        data = User.objects
-
-        if year and not month:
-            data = data.filter(points__created__year=year)
-
-        if year and month:
-            data = data.filter(Q(points__created__year=year) & Q(points__created__month=month))
-
-        data = (
-            data.annotate(total_score=Sum("points__score"))
-            .order_by("-total_score")
-            .filter(
-                total_score__gt=0,
-            )
-        )
-        if api:
-            return data.values("id", "username", "total_score")
-
-        return data
-
-    def current_month_leaderboard(self, api=False):
-        """
-        leaderboard which includes current month users scores
-        """
-        return self.get_leaderboard(
-            month=int(datetime.now().month), year=int(datetime.now().year), api=api
-        )
-
-    def monthly_year_leaderboard(self, year, api=False):
-        """
-        leaderboard which includes current year top user from each month
-        """
-
-        monthly_winner = []
-
-        # iterating over months 1-12
-        for month in range(1, 13):
-            month_winner = self.get_leaderboard(month, year, api).first()
-            monthly_winner.append(month_winner)
-
-        return monthly_winner
-
-
-class GlobalLeaderboardView(LeaderboardBase, ListView):
-    """
-    Returns: All users:score data in descending order
-    """
-
-    model = User
-    template_name = "leaderboard_global.html"
-
-    def get_context_data(self, *args, **kwargs):
-        context = super(GlobalLeaderboardView, self).get_context_data(*args, **kwargs)
-
-        user_related_tags = Tag.objects.filter(userprofile__isnull=False).distinct()
-        context["user_related_tags"] = user_related_tags
-
-        if self.request.user.is_authenticated:
-            context["wallet"] = Wallet.objects.get(user=self.request.user)
-        context["leaderboard"] = self.get_leaderboard()
-        return context
-
-
-class EachmonthLeaderboardView(LeaderboardBase, ListView):
-    """
-    Returns: Grouped user:score data in months for current year
-    """
-
-    model = User
-    template_name = "leaderboard_eachmonth.html"
-
-    def get_context_data(self, *args, **kwargs):
-        context = super(EachmonthLeaderboardView, self).get_context_data(*args, **kwargs)
-
-        if self.request.user.is_authenticated:
-            context["wallet"] = Wallet.objects.get(user=self.request.user)
-
-        year = self.request.GET.get("year")
-
-        if not year:
-            year = datetime.now().year
-
-        if isinstance(year, str) and not year.isdigit():
-            raise Http404(f"Invalid query passed | Year:{year}")
-
-        year = int(year)
-
-        leaderboard = self.monthly_year_leaderboard(year)
-        month_winners = []
-
-        months = [
-            "January",
-            "February",
-            "March",
-            "April",
-            "May",
-            "June",
-            "July",
-            "August",
-            "September",
-            "October",
-            "Novermber",
-            "December",
-        ]
-
-        for month_indx, usr in enumerate(leaderboard):
-            month_winner = {"user": usr, "month": months[month_indx]}
-            month_winners.append(month_winner)
-
-        context["leaderboard"] = month_winners
-
-        return context
-
-
-class SpecificMonthLeaderboardView(LeaderboardBase, ListView):
-    """
-    Returns: leaderboard for filtered month and year requested in the query
-    """
-
-    model = User
-    template_name = "leaderboard_specific_month.html"
-
-    def get_context_data(self, *args, **kwargs):
-        context = super(SpecificMonthLeaderboardView, self).get_context_data(*args, **kwargs)
-
-        if self.request.user.is_authenticated:
-            context["wallet"] = Wallet.objects.get(user=self.request.user)
-
-        month = self.request.GET.get("month")
-        year = self.request.GET.get("year")
-
-        if not month:
-            month = datetime.now().month
-        if not year:
-            year = datetime.now().year
-
-        if isinstance(month, str) and not month.isdigit():
-            raise Http404(f"Invalid query passed | Month:{month}")
-        if isinstance(year, str) and not year.isdigit():
-            raise Http404(f"Invalid query passed | Year:{year}")
-
-        month = int(month)
-        year = int(year)
-
-        if not (month >= 1 and month <= 12):
-            raise Http404(f"Invalid query passed | Month:{month}")
-
-        context["leaderboard"] = self.get_leaderboard(month, year, api=False)
-        return context
-
-
-class ScoreboardView(ListView):
-    model = Domain
-    template_name = "scoreboard.html"
-    paginate_by = 20
-
-    def get_context_data(self, *args, **kwargs):
-        context = super().get_context_data(*args, **kwargs)
-
-        # Annotate each domain with the count of open issues
-        annotated_domains = Domain.objects.annotate(
-            open_issues_count=Count("issue", filter=Q(issue__status="open"))
-        ).order_by("-open_issues_count")
-
-        paginator = Paginator(annotated_domains, self.paginate_by)
-        page = self.request.GET.get("page")
-
-        try:
-            scoreboard_paginated = paginator.page(page)
-        except PageNotAnInteger:
-            scoreboard_paginated = paginator.page(1)
-        except EmptyPage:
-            scoreboard_paginated = paginator.page(paginator.num_pages)
-
-        context["scoreboard"] = scoreboard_paginated
-        context["user"] = self.request.GET.get("user")
-        return context
-
-
-def search(request, template="search.html"):
-    query = request.GET.get("query")
-    stype = request.GET.get("type")
-    context = None
-    if query is None:
-        return render(request, template)
-    query = query.strip()
-    if query[:6] == "issue:":
-        stype = "issue"
-        query = query[6:]
-    elif query[:7] == "domain:":
-        stype = "domain"
-        query = query[7:]
-    elif query[:5] == "user:":
-        stype = "user"
-        query = query[5:]
-    elif query[:6] == "label:":
-        stype = "label"
-        query = query[6:]
-    if stype == "issue" or stype is None:
-        context = {
-            "query": query,
-            "type": stype,
-            "issues": Issue.objects.filter(Q(description__icontains=query), hunt=None).exclude(
-                Q(is_hidden=True) & ~Q(user_id=request.user.id)
-            )[0:20],
-        }
-    elif stype == "domain":
-        context = {
-            "query": query,
-            "type": stype,
-            "domains": Domain.objects.filter(Q(url__icontains=query), hunt=None)[0:20],
-        }
-    elif stype == "user":
-        context = {
-            "query": query,
-            "type": stype,
-            "users": UserProfile.objects.filter(Q(user__username__icontains=query))
-            .annotate(total_score=Sum("user__points__score"))
-            .order_by("-total_score")[0:20],
-        }
-    elif stype == "label":
-        context = {
-            "query": query,
-            "type": stype,
-            "issues": Issue.objects.filter(Q(label__icontains=query), hunt=None).exclude(
-                Q(is_hidden=True) & ~Q(user_id=request.user.id)
-            )[0:20],
-        }
-
-=======
->>>>>>> 848d0e01
     if request.user.is_authenticated:
         context["wallet"] = Wallet.objects.get(user=request.user)
     return render(request, template, context)
@@ -2154,120 +688,6 @@
     return HttpResponse(json.dumps({"issues": issues}), content_type="application/json")
 
 
-<<<<<<< HEAD
-class HuntCreate(CreateView):
-    model = Hunt
-    fields = ["url", "logo", "name", "description", "prize", "plan"]
-    template_name = "hunt.html"
-
-    def form_valid(self, form):
-        self.object = form.save(commit=False)
-        self.object.user = self.request.user
-
-        domain, created = Domain.objects.get_or_create(
-            name=self.request.POST.get("url").replace("www.", ""),
-            defaults={"url": "http://" + self.request.POST.get("url").replace("www.", "")},
-        )
-        self.object.domain = domain
-
-        self.object.save()
-        return super(HuntCreate, self).form_valid(form)
-
-
-class IssueView(DetailView):
-    model = Issue
-    slug_field = "id"
-    template_name = "issue.html"
-
-    def get(self, request, *args, **kwargs):
-        print("getting issue id: ", self.kwargs["slug"])
-        print("getting issue id: ", self.kwargs)
-        ipdetails = IP()
-        try:
-            id = int(self.kwargs["slug"])
-        except ValueError:
-            return HttpResponseNotFound("Invalid ID: ID must be an integer")
-
-        self.object = get_object_or_404(Issue, id=self.kwargs["slug"])
-        ipdetails.user = self.request.user
-        ipdetails.address = get_client_ip(request)
-        ipdetails.issuenumber = self.object.id
-        ipdetails.path = request.path
-        ipdetails.agent = request.META["HTTP_USER_AGENT"]
-        ipdetails.referer = request.META.get("HTTP_REFERER", None)
-
-        print("IP Address: ", ipdetails.address)
-        print("Issue Number: ", ipdetails.issuenumber)
-
-        try:
-            if self.request.user.is_authenticated:
-                try:
-                    objectget = IP.objects.get(user=self.request.user, issuenumber=self.object.id)
-                    self.object.save()
-                except:
-                    ipdetails.save()
-                    self.object.views = (self.object.views or 0) + 1
-                    self.object.save()
-            else:
-                try:
-                    objectget = IP.objects.get(
-                        address=get_client_ip(request), issuenumber=self.object.id
-                    )
-                    self.object.save()
-                except Exception as e:
-                    pass  # pass this temporarly to avoid error
-                    # print(e)
-                    # messages.error(self.request, "That issue was not found 2." + str(e))
-                    # ipdetails.save()
-                    # self.object.views = (self.object.views or 0) + 1
-                    # self.object.save()
-        except Exception as e:
-            pass  # pass this temporarly to avoid error
-            # print(e)
-            # messages.error(self.request, "That issue was not found 1." + str(e))
-            # return redirect("/")
-        return super(IssueView, self).get(request, *args, **kwargs)
-
-    def get_context_data(self, **kwargs):
-        print("getting context data")
-        context = super(IssueView, self).get_context_data(**kwargs)
-        if self.object.user_agent:
-            user_agent = parse(self.object.user_agent)
-            context["browser_family"] = user_agent.browser.family
-            context["browser_version"] = user_agent.browser.version_string
-            context["os_family"] = user_agent.os.family
-            context["os_version"] = user_agent.os.version_string
-        context["users_score"] = list(
-            Points.objects.filter(user=self.object.user)
-            .aggregate(total_score=Sum("score"))
-            .values()
-        )[0]
-
-        if self.request.user.is_authenticated:
-            context["wallet"] = Wallet.objects.get(user=self.request.user)
-        context["issue_count"] = Issue.objects.filter(url__contains=self.object.domain_name).count()
-        context["all_comment"] = self.object.comments.all
-        context["all_users"] = User.objects.all()
-        context["likes"] = UserProfile.objects.filter(issue_upvoted=self.object).count()
-        context["likers"] = UserProfile.objects.filter(issue_upvoted=self.object)
-        context["dislikes"] = UserProfile.objects.filter(issue_downvoted=self.object).count()
-        context["dislikers"] = UserProfile.objects.filter(issue_downvoted=self.object)
-
-        context["flags"] = UserProfile.objects.filter(issue_flaged=self.object).count()
-        context["flagers"] = UserProfile.objects.filter(issue_flaged=self.object)
-
-        context["screenshots"] = IssueScreenshot.objects.filter(issue=self.object).all()
-        context["infringing_domain_name"] = self.object.infringing_domain_name
-        context["infringing_domain_url"] = self.object.infringing_domain_url
-        context["registration_number"] = self.object.registration_no
-        context["serial_number"] = self.object.serial_no
-        context["contact_information"] = self.object.contact_info
-
-        return context
-
-
-=======
->>>>>>> 848d0e01
 @login_required(login_url="/accounts/login")
 def flag_issue(request, issue_pk):
     context = {}
@@ -3401,126 +1821,7 @@
         return JsonResponse("SUBSCRIBED", safe=False)
 
 
-<<<<<<< HEAD
-class IssueView(DetailView):
-    model = Issue
-    slug_field = "id"
-    template_name = "issue.html"
-
-    def get(self, request, *args, **kwargs):
-        ipdetails = IP()
-        try:
-            id = int(self.kwargs["slug"])
-        except ValueError:
-            return HttpResponseNotFound("Invalid ID: ID must be an integer")
-
-        self.object = get_object_or_404(Issue, id=self.kwargs["slug"])
-        ipdetails.user = self.request.user
-        ipdetails.address = get_client_ip(request)
-        ipdetails.issuenumber = self.object.id
-        ipdetails.path = request.get_full_path()
-        ipdetails.referer = request.META.get("HTTP_REFERER")
-        ipdetails.agent = request.META.get("HTTP_USER_AGENT")
-
-        try:
-            if self.request.user.is_authenticated:
-                try:
-                    objectget = IP.objects.get(user=self.request.user, issuenumber=self.object.id)
-                    self.object.save()
-                except:
-                    ipdetails.save()
-                    self.object.views = (self.object.views or 0) + 1
-                    self.object.save()
-            else:
-                try:
-                    objectget = IP.objects.get(
-                        address=get_client_ip(request), issuenumber=self.object.id
-                    )
-                    self.object.save()
-                except:
-                    ipdetails.save()
-                    self.object.views = (self.object.views or 0) + 1
-                    self.object.save()
-        except Exception as e:
-            print(e)
-            # TODO: this is only an error for ipv6 currently and doesn't require us to redirect the user - we'll sort this out later
-            # messages.error(self.request, "That issue was not found."+str(e))
-            # return redirect("/")
-        return super(IssueView, self).get(request, *args, **kwargs)
-
-    def get_context_data(self, **kwargs):
-        context = super(IssueView, self).get_context_data(**kwargs)
-        if self.object.user_agent:
-            user_agent = parse(self.object.user_agent)
-            context["browser_family"] = user_agent.browser.family
-            context["browser_version"] = user_agent.browser.version_string
-            context["os_family"] = user_agent.os.family
-            context["os_version"] = user_agent.os.version_string
-        context["users_score"] = list(
-            Points.objects.filter(user=self.object.user)
-            .aggregate(total_score=Sum("score"))
-            .values()
-        )[0]
-
-        if self.request.user.is_authenticated:
-            context["wallet"] = Wallet.objects.get(user=self.request.user)
-            context["isLiked"] = UserProfile.objects.filter(
-                issue_upvoted=self.object, user=self.request.user
-            ).exists()
-            context["isDisliked"] = UserProfile.objects.filter(
-                issue_downvoted=self.object, user=self.request.user
-            ).exists()
-            context["isFlagged"] = UserProfile.objects.filter(
-                issue_flaged=self.object, user=self.request.user
-            ).exists()
-        context["issue_count"] = Issue.objects.filter(url__contains=self.object.domain_name).count()
-        context["all_comment"] = self.object.comments.all().order_by("-created_date")
-        context["all_users"] = User.objects.all()
-        context["likes"] = UserProfile.objects.filter(issue_upvoted=self.object).count()
-        context["dislikes"] = UserProfile.objects.filter(issue_downvoted=self.object).count()
-        context["likers"] = UserProfile.objects.filter(issue_upvoted=self.object).all()
-        context["flags"] = UserProfile.objects.filter(issue_flaged=self.object).count()
-        context["flagers"] = UserProfile.objects.filter(issue_flaged=self.object)
-        context["more_issues"] = (
-            Issue.objects.filter(user=self.object.user)
-            .exclude(id=self.object.id)
-            .values("id", "description", "markdown_description", "screenshots__image")
-            .order_by("views")[:4]
-        )
-        # TODO test if email works
-        if isinstance(self.request.user, User):
-            context["subscribed_to_domain"] = self.object.domain.user_subscribed_domains.filter(
-                pk=self.request.user.userprofile.id
-            ).exists()
-        else:
-            context["subscribed_to_domain"] = False
-
-        if isinstance(self.request.user, User):
-            context["bookmarked"] = self.request.user.userprofile.issue_saved.filter(
-                pk=self.object.id
-            ).exists()
-        context["screenshots"] = IssueScreenshot.objects.filter(issue=self.object).all()
-        context["status"] = Issue.objects.filter(id=self.object.id).get().status
-        context["infringing_domain_name"] = self.object.infringing_domain_name
-        context["infringing_domain_url"] = self.object.infringing_domain_url
-        context["registration_number"] = self.object.registration_number
-        context["serial_number"] = self.object.serial_number
-        context["contact_information"] = self.object.contact_information
-        context["github_issues_url"] = (
-            str(Issue.objects.filter(id=self.object.id).get().domain.github) + "/issues"
-        )
-        context["email_clicks"] = Issue.objects.filter(id=self.object.id).get().domain.clicks
-        context["email_events"] = Issue.objects.filter(id=self.object.id).get().domain.email_event
-        if not self.object.github_url:
-            context["github_link"] = "empty"
-        else:
-            context["github_link"] = self.object.github_url
-
-        return context
-
-
-=======
->>>>>>> 848d0e01
+
 def create_github_issue(request, id):
     issue = get_object_or_404(Issue, id=id)
     screenshot_all = IssueScreenshot.objects.filter(issue=issue)
