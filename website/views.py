from allauth.account.signals import user_logged_in
from django.dispatch import receiver
from django.shortcuts import render
from django.http import HttpResponse
from django.views.generic import DetailView, TemplateView, ListView, UpdateView, CreateView
from django.views.decorators.csrf import csrf_exempt
from django.utils.decorators import method_decorator
from django.views.generic.edit import CreateView, FormView
from django.contrib.auth import get_user_model
from django.shortcuts import render, redirect, get_object_or_404
from django.http import HttpResponseRedirect
from django.contrib import messages
from django.http import Http404
from django.contrib.auth.models import User
from django.http import JsonResponse
from website.models import Issue, Points, Hunt, Domain, InviteFriend, UserProfile
from django.core.files import File
from django.core.urlresolvers import reverse, reverse_lazy
from django.db.models import Sum, Count, Q
from django.core.urlresolvers import reverse
from django.core.files.storage import default_storage
from django.views.generic import View
from django.core.files.base import ContentFile
from django.db.models.functions import ExtractMonth
from urlparse import urlparse
import urllib2
from selenium.webdriver import PhantomJS
import time
from bs4 import BeautifulSoup
import requests
import requests.exceptions
from django.core.mail import send_mail
from django.template.loader import render_to_string
from urlparse import urlsplit
from datetime import datetime
from collections import deque
import re
import os
import json
from user_agents import parse
from .forms import FormInviteFriend, UserProfileForm
import random
from django.contrib.auth.decorators import login_required
from django.utils.decorators import method_decorator
from django.core.paginator import Paginator, EmptyPage, PageNotAnInteger
from allauth.account.models import EmailAddress

def index(request, template="index.html"):
    try:
        domains = random.sample(Domain.objects.all(), 3)
    except:
        domains = None
    try:
        show_message = ''
        if not EmailAddress.objects.get(email=request.user.email).verified:
            show_message = 'Please verify your email address'
    except:
        show_message = ''
    open_issue_owasp = Domain.objects.get(name='owasp.org').open_issues.count()
    closed_issue_owasp = Domain.objects.get(name='owasp.org').closed_issues.count()
    context = {
        'activities': Issue.objects.all()[0:10],
        'domains': domains,
        'hunts': Hunt.objects.exclude(txn_id__isnull=True)[:4],
        'leaderboard': User.objects.filter(points__created__month=datetime.now().month).annotate(
            total_score=Sum('points__score')).order_by('-total_score')[:10],
        'not_verified': show_message,
        'open_issue_owasp': open_issue_owasp,
        'closed_issue_owasp': closed_issue_owasp,
    }
    return render(request, template, context)


def find_key(request, token):
    if token == os.environ.get("ACME_TOKEN"):
        return HttpResponse(os.environ.get("ACME_KEY"))
    for k, v in os.environ.items():  # os.environ.iteritems() in Python 2
        if v == token and k.startswith("ACME_TOKEN_"):
            n = k.replace("ACME_TOKEN_", "")
            return HttpResponse(os.environ.get("ACME_KEY_%s" % n))
    raise Http404("Token or key does not exist")

@csrf_exempt
def domain_check(request):
    if request.method =="POST":
        domain_url = request.POST.get('dom_url')
        #the steps below parse the url to get its domain name in the way we store it in db
        str1 = "www."
        if "www." in domain_url:
            k = domain_url.index(str1)
            k=k+4
            t=k
            while k<len(domain_url):
                if (domain_url[k]!="/"):
                    k=k+1       
                elif (domain_url[k]=="/"):
                    break
        
        elif "http://" in domain_url:
            k=7
            t=k
            while k<len(domain_url):
                if (domain_url[k]!="/"):
                    k=k+1       
                elif (domain_url[k]=="/"):
                    break
            
        elif "https://" in domain_url:
            k=8
            t=k
            while k<len(domain_url):
                if (domain_url[k]!="/"):
                    k=k+1       
                elif (domain_url[k]=="/"):
                    break
                    
        else:
            return HttpResponse('Nothing passed')

        url_parsed = domain_url[t:k]        
        
        if Domain.objects.filter(name=url_parsed).exists():
            a =  url_parsed
            return HttpResponse(a)   
        else:
            return HttpResponse('There are no bugs on this domain')

class IssueBaseCreate(object):
    def form_valid(self, form):
        score = 3
        obj = form.save(commit=False)
        obj.user = self.request.user
        domain, created = Domain.objects.get_or_create(name=obj.domain_name.replace("www.", ""), defaults={
            'url': "http://" + obj.domain_name.replace("www.", "")})
        obj.domain = domain
        if self.request.POST.get('screenshot-hash'):
            reopen = default_storage.open('uploads\/' + self.request.POST.get('screenshot-hash') + '.png', 'rb')
            django_file = File(reopen)
            obj.screenshot.save(self.request.POST.get('screenshot-hash') + '.png', django_file, save=True)
        obj.user_agent = self.request.META.get('HTTP_USER_AGENT')
        obj.save()
        p = Points.objects.create(user=self.request.user, issue=obj, score=score)        

    def process_issue(self, user, obj, created, domain, score=3):
        p = Points.objects.create(user=user, issue=obj, score=score)
        messages.success(self.request, 'Bug added! +' + str(score))

        if created:
            try:
                email_to = get_email_from_domain(domain)
            except:
                email_to = "support@" + domain.name

            domain.email = email_to
            domain.save()

            name = email_to.split("@")[0]

            msg_plain = render_to_string('email/domain_added.txt', {'domain': domain.name, 'name': name})
            msg_html = render_to_string('email/domain_added.txt', {'domain': domain.name, 'name': name})

            send_mail(
                domain.name + ' added to Bugheist',
                msg_plain,
                'Bugheist <support@bugheist.com>',
                [email_to],
                html_message=msg_html,
            )
        else:
            email_to = domain.email
            try:
                name = email_to.split("@")[0]
            except:
                email_to = "support@" + domain.name
                name = "support"
                domain.email = email_to
                domain.save()

            msg_plain = render_to_string('email/bug_added.txt', {
                'domain': domain.name,
                'name': name,
                'username': self.request.user,
                'id': obj.id,
            })
            msg_html = render_to_string('email/bug_added.txt', {
                'domain': domain.name,
                'name': name,
                'username': self.request.user,
                'id': obj.id,
            })
            send_mail(
                'Bug found on ' + domain.name,
                msg_plain,
                'Bugheist <support@bugheist.com>',
                [email_to],
                html_message=msg_html,
            )

        return HttpResponseRedirect("/")


class IssueCreate(IssueBaseCreate, CreateView):
    model = Issue
    fields = ['url', 'description', 'screenshot', 'domain', 'label']
    template_name = "report.html"

    def get_initial(self):
        initial = super(IssueCreate, self).get_initial()
        if self.request.POST.get('screenshot-hash'):
            initial['screenshot'] = 'uploads\/' + self.request.POST.get('screenshot-hash') + '.png'
        return initial

    def form_valid(self, form):
        obj = form.save(commit=False)
        if self.request.user.is_authenticated():
            obj.user = self.request.user
        domain, created = Domain.objects.get_or_create(name=obj.domain_name.replace("www.", ""), defaults={
            'url': "http://" + obj.domain_name.replace("www.", "")})
        obj.domain = domain
        if created and self.request.user.is_authenticated():
            p = Points.objects.create(user=self.request.user, domain=domain, score=1)
            messages.success(self.request, 'Domain added! + 1')

        if self.request.POST.get('screenshot-hash'):
            reopen = default_storage.open('uploads\/' + self.request.POST.get('screenshot-hash') + '.png', 'rb')
            django_file = File(reopen)
            obj.screenshot.save(self.request.POST.get('screenshot-hash') + '.png', django_file, save=True)
        obj.user_agent = self.request.META.get('HTTP_USER_AGENT')
        obj.save()

        if self.request.user.is_authenticated():
            total_issues = Issue.objects.filter(user=self.request.user).count()
            user_prof = UserProfile.objects.get(user=self.request.user)
            if total_issues <= 10:
                user_prof.title = 1
            elif total_issues <= 50:
                user_prof.title = 2
            elif total_issues <= 200:
                user_prof.title = 3
            else:
                user_prof.title = 4

            user_prof.save()

        if domain.github and os.environ.get("GITHUB_PASSWORD"):
            from giturlparse import parse
            from requests.auth import HTTPBasicAuth
            import json
            import requests
            github_url = domain.github.replace("https", "git").replace("http", "git") + ".git"
            p = parse(github_url)

            url = 'https://api.github.com/repos/%s/%s/issues' % (p.owner, p.repo)

            auth = HTTPBasicAuth(os.environ.get("GITHUB_USERNAME"), os.environ.get("GITHUB_PASSWORD"))
            issue = {'title': obj.description,
                     'body': "![0](" + obj.screenshot.url + ") http://bugheist.com/issue/" + str(obj.id),
                     'labels': ['bug', 'bugheist']}
            r = requests.post(url, json.dumps(issue), auth=auth)
            response = r.json()
            obj.github_url = response['html_url']
            obj.save()

        redirect_url = '/report'
        # redirect users to login
        if not self.request.user.is_authenticated():
            # we store the issue id on the user session to assign it as soon as he login/register
            self.request.session['issue'] = obj.id
            self.request.session['created'] = created
            self.request.session['domain'] = domain.id
            login_url = reverse('account_login')
            return HttpResponseRedirect(u'{}?next={}'.format(login_url, redirect_url))

        # assign issue
        self.process_issue(self.request.user, obj, created, domain)
        return HttpResponseRedirect(self.request.META.get('HTTP_REFERER'))

    def get_context_data(self, **kwargs):
        context = super(IssueCreate, self).get_context_data(**kwargs)
        context['activities'] = Issue.objects.all()[0:10]
        context['hunts'] = Hunt.objects.exclude(plan="Free")[:4]
        context['leaderboard'] = User.objects.filter(points__created__month=datetime.now().month).annotate(
            total_score=Sum('points__score')).order_by('-total_score')[:10],
        return context


class UploadCreate(View):
    template_name = "index.html"

    @method_decorator(csrf_exempt)
    def dispatch(self, request, *args, **kwargs):
        return super(UploadCreate, self).dispatch(request, *args, **kwargs)

    def post(self, request, *args, **kwargs):
        data = request.FILES.get('image')
        result = default_storage.save("uploads\/" + self.kwargs['hash'] + '.png', ContentFile(data.read()))
        return JsonResponse({'status': result})


class InviteCreate(TemplateView):
    template_name = "invite.html"

    def post(self, request, *args, **kwargs):
        email = request.POST.get('email')
        exists = False
        domain = None
        if email:
            domain = email.split("@")[-1]
            try:
                ret = urllib2.urlopen('http://' + domain + '/favicon.ico')
                if ret.code == 200:
                    exists = "exists"
            except:
                pass
        context = {
            'exists': exists,
            'domain': domain,
            'email': email,
        }
        return render(request, "invite.html", context)


def profile(request):
    try:
        return redirect('/profile/' + request.user.username)
    except Exception:
        return redirect('/')


class UserProfileDetailView(DetailView):
    model = get_user_model()
    slug_field = "username"
    template_name = "profile.html"

    def get(self, request, *args, **kwargs):
        try:
            self.object = self.get_object()
        except Http404:
            messages.error(self.request, 'That user was not found.')
            return redirect("/")
        return super(UserProfileDetailView, self).get(request, *args, **kwargs)

    def get_context_data(self, **kwargs):
        context = super(UserProfileDetailView, self).get_context_data(**kwargs)
        context['my_score'] = Points.objects.filter(user=self.object).aggregate(total_score=Sum('score')).values()[0]
        context['websites'] = Domain.objects.filter(issue__user=self.object).annotate(total=Count('issue')).order_by(
            '-total')
        context['activities'] = Issue.objects.filter(user=self.object)[0:10]
        context['profile_form'] = UserProfileForm()
        context['total_open'] = Issue.objects.filter(user=self.object,status="open").count()
        context['total_closed'] = Issue.objects.filter(user=self.object,status="closed").count()
        context['current_month'] = datetime.now().month
        context['graph'] = Issue.objects.filter(user=self.object).filter(created__month__gte=(datetime.now().month-6), created__month__lte=datetime.now().month) \
                        .annotate(month=ExtractMonth('created')).values('month').annotate(c=Count('id')).order_by()
        context['total_bugs'] = Issue.objects.filter(user=self.object).count()
        for i in range(0,7):
            context['bug_type_'+str(i)] = Issue.objects.filter(user=self.object,label=str(i))
        return context

    @method_decorator(login_required)
    def post(self, request, *args, **kwargs):
        form = UserProfileForm(request.POST, request.FILES, instance=request.user.userprofile)
        if form.is_valid():
            form.save()
        return redirect(reverse('profile', kwargs={'slug': kwargs.get('slug')}))


def delete_issue(request, id):
    issue = Issue.objects.get(id=id)
    if request.user.is_superuser or request.user == issue.user:
        issue.delete()
        messages.success(request, 'Issue deleted')
    return redirect('/')


class DomainDetailView(TemplateView):
    template_name = "domain.html"

    def get_context_data(self, *args, **kwargs):
        context = super(DomainDetailView, self).get_context_data(*args, **kwargs)
        parsed_url = urlparse("http://" + self.kwargs['slug'])

        context['name'] = parsed_url.netloc.split(".")[-2:][0].title()
        context['domain'] = Domain.objects.get(name=self.kwargs['slug'])
        context['opened'] = Issue.objects.filter(domain__name__contains=self.kwargs['slug']).filter(
            status="open")
        context['closed'] = Issue.objects.filter(domain__name__contains=self.kwargs['slug']).filter(
            status="closed")
        context['leaderboard'] = User.objects.filter(issue__url__contains=self.kwargs['slug']).annotate(
            total=Count('issue')).order_by('-total')
        return context


class StatsDetailView(TemplateView):
    template_name = "stats.html"

    def get_context_data(self, *args, **kwargs):
        context = super(StatsDetailView, self).get_context_data(*args, **kwargs)
        response = requests.get(
            "https://chrome.google.com/webstore/detail/bugheist/bififchikfckcnblimmncopjinfgccme?hl=en")
        soup = BeautifulSoup(response.text)

        for item in soup.findAll("span", {"class": "e-f-ih"}):
            stats = item.attrs['title']
        context['extension_users'] = stats.replace(" users", "")
        context['bug_count'] = Issue.objects.all().count()
        context['user_count'] = User.objects.all().count()
        context['hunt_count'] = Hunt.objects.all().count()
        context['domain_count'] = Domain.objects.all().count()
        return context


class AllIssuesView(ListView):
    paginate_by = 20
    template_name = "list_view.html"

    def get_queryset(self):
        username = self.request.GET.get('user')
        if username is None:
            self.activities = Issue.objects.all()
        else:
            self.activities = Issue.objects.filter(user__username=username)
        return self.activities

    def get_context_data(self, *args, **kwargs):
        context = super(AllIssuesView, self).get_context_data(*args, **kwargs)        
        paginator = Paginator(self.activities, self.paginate_by)
        page = self.request.GET.get('page')

        try:
            activities_paginated = paginator.page(page)
        except PageNotAnInteger:
            activities_paginated = paginator.page(1)
        except EmptyPage:
            activities_paginated = paginator.page(paginator.num_pages)

        context['activities'] = activities_paginated
        context['user'] = self.request.GET.get('user')
        return context


class LeaderboardView(ListView):
    model = User
    template_name = "leaderboard.html"

    def get_context_data(self, *args, **kwargs):
        context = super(LeaderboardView, self).get_context_data(*args, **kwargs)
        context['leaderboard'] = User.objects.annotate(total_score=Sum('points__score')).order_by(
            '-total_score').filter(total_score__gt=0)
        return context


class ScoreboardView(ListView):
    model = Domain
    template_name = "scoreboard.html"

    def get_context_data(self, *args, **kwargs):
        context = super(ScoreboardView, self).get_context_data(*args, **kwargs)
        context['scoreboard'] = Domain.objects.all().order_by('-modified')
        return context


def search(request, template="search.html"):
    query = request.GET.get('query')
    stype = request.GET.get('type')
    if query is None:
        return render(request, template)

    if stype == "issue" or stype is None:
        context = {
            'query': query,
            'type': stype,
            'issues': Issue.objects.filter(Q(description__icontains=query))[0:20]
        }
    elif stype == "domain":
        context = {
            'query': query,
            'type': stype,
            'domains': Domain.objects.filter(Q(url__icontains=query))[0:20]
        }
    elif stype == "user":
        context = {
            'query': query,
            'type': stype,
            'users': User.objects.filter(Q(username__icontains=query))[0:20]
        }
    elif stype == "label":        
        context = {
            'query': query,
            'type': stype,
            'issues': Issue.objects.filter(Q(label__icontains=query))[0:20]
        }
    return render(request, template, context)


class HuntCreate(CreateView):
    model = Hunt
    fields = ['url', 'logo', 'prize', 'plan']
    template_name = "hunt.html"

    def form_valid(self, form):
        self.object = form.save(commit=False)
        self.object.user = self.request.user
        self.object.save()
        return super(HuntCreate, self).form_valid(form)

    def get_success_url(self):
        if self.request.POST.get('plan') == "Ant":
            return "https://www.paypal.com/cgi-bin/webscr?cmd=_s-xclick&hosted_button_id=TSZ84RQZ8RKKC"
        if self.request.POST.get('plan') == "Wasp":
            return "https://www.paypal.com/cgi-bin/webscr?cmd=_s-xclick&hosted_button_id=E3EELQQ6JLXKY"
        if self.request.POST.get('plan') == "Scorpion":
            return "https://www.paypal.com/cgi-bin/webscr?cmd=_s-xclick&hosted_button_id=9R3LPM3ZN8KCC"
        return "https://www.paypal.com/cgi-bin/webscr?cmd=_s-xclick&hosted_button_id=HH7MNY6KJGZFW"


class IssueView(DetailView):
    model = Issue
    slug_field = "id"
    template_name = "issue.html"

    def get(self, request, *args, **kwargs):
        try:
            self.object = self.get_object()
            self.object.views = (self.object.views or 0) + 1
            self.object.save()
        except:
            messages.error(self.request, 'That issue was not found.')
            return redirect("/")
        return super(IssueView, self).get(request, *args, **kwargs)

    def get_context_data(self, **kwargs):
        context = super(IssueView, self).get_context_data(**kwargs)
        if self.object.user_agent:
            user_agent = parse(self.object.user_agent)
            context['browser_family'] = user_agent.browser.family
            context['browser_version'] = user_agent.browser.version_string
            context['os_family'] = user_agent.os.family
            context['os_version'] = user_agent.os.version_string
        context['users_score'] = \
            Points.objects.filter(user=self.object.user).aggregate(total_score=Sum('score')).values()[0]
        context['issue_count'] = Issue.objects.filter(url__contains=self.object.domain_name).count()
        context['all_comment'] = self.object.comments.all
        context['all_users'] = User.objects.all()
        return context


def IssueEdit(request):
    if request.method == "POST":
        issue = Issue.objects.get(pk=request.POST.get('issue_pk'))
        if request.user == issue.user or request.user.is_superuser:
            issue.description = request.POST.get('description')
            issue.label = request.POST.get('label')
            issue.save()
            return HttpResponse("Updated")
        else:
            return HttpResponse("Unauthorised")


class EmailDetailView(TemplateView):
    template_name = "email.html"

    def get_context_data(self, *args, **kwargs):
        context = super(EmailDetailView, self).get_context_data(*args, **kwargs)
        context['emails'] = get_email_from_domain(self.kwargs['slug'])
        return context


def get_email_from_domain(domain_name):
    new_urls = deque(['http://' + domain_name])
    processed_urls = set()
    emails = set()
    emails_out = set()
    t_end = time.time() + 20

    while len(new_urls) and time.time() < t_end:
        url = new_urls.popleft()
        processed_urls.add(url)
        parts = urlsplit(url)
        base_url = "{0.scheme}://{0.netloc}".format(parts)
        path = url[:url.rfind('/') + 1] if '/' in parts.path else url
        try:
            response = requests.get(url)
        except:
            continue
        new_emails = set(re.findall(r"[a-z0-9\.\-+_]+@[a-z0-9\.\-+_]+\.[a-z]+", response.text, re.I))
        if new_emails:
            emails.update(new_emails)
            break
        soup = BeautifulSoup(response.text)
        for anchor in soup.find_all("a"):
            link = anchor.attrs["href"] if "href" in anchor.attrs else ''
            if link.startswith('/'):
                link = base_url + link
            elif not link.startswith('http'):
                link = path + link
            if not link in new_urls and not link in processed_urls and link.find(domain_name) > 0:
                new_urls.append(link)

    for email in emails:
        if email.find(domain_name) > 0:
            emails_out.add(email)
    try:
        return list(emails_out)[0]
    except:
        return False


class InboundParseWebhookView(View):
    def post(self, request, *args, **kwargs):
        data = request.body
        for event in json.loads(data):
            try:
                domain = Domain.objects.get(email__iexact=event.get('email'))
                domain.email_event = event.get('event')
                if event.get('event') == "click":
                    domain.clicks = int(domain.clicks or 0) + 1
                domain.save()
            except Exception, e:
                pass

        return JsonResponse({'detail': 'Inbound Sendgrid Webhook recieved'})


def UpdateIssue(request):
<<<<<<< HEAD
    issue = Issue.objects.get(id=request.POST.get('issue_pk'))
    if request.method == "POST" and request.user.is_superuser or (issue is not None and request.user == issue.user):
=======
    if request.method == "POST":
        issue = Issue.objects.get(id=request.POST.get('issue_pk'))
>>>>>>> 4e0578fd
        if request.POST.get('action') == "close":            
            issue.status = "closed"
            issue.closed_by = request.user
            issue.closed_date = datetime.now()

            msg_plain = msg_html = render_to_string('email/bug_updated.txt', {
                'domain': issue.domain.name,
                'name': issue.user.username,
                'id': issue.id,
                'username': request.user.username,
                'action': "closed",
            })
            subject = issue.domain.name + ' bug # ' + str(issue.id) + ' closed by ' + request.user.username            

        elif request.POST.get('action') == "open":
            issue.status = "open"
            msg_plain = msg_html = render_to_string('email/bug_updated.txt', {
                'domain': issue.domain.name,
                'name': issue.domain.email.split("@")[0],
                'id': issue.id,
                'username': request.user.username,
                'action': "opened",
            })
            subject = issue.domain.name + ' bug # ' + str(issue.id) + ' opened by ' + request.user.username            

        mailer = 'Bugheist <support@bugheist.com>'
        email_to = issue.user.email
        send_mail(subject, msg_plain, mailer, [email_to], html_message=msg_html)
        send_mail(subject, msg_plain, mailer, [issue.domain.email], html_message=msg_html)
        issue.save()
        return HttpResponse("Updated")


@receiver(user_logged_in)
def assign_issue_to_user(request, user, **kwargs):
    # get params from session
    issue_id = request.session.get('issue')
    created = request.session.get('created')
    domain_id = request.session.get('domain')
    if issue_id and domain_id:
        # clean session
        try:
            del request.session['issue']
            del request.session['domain']
            del request.session['created']
        except Exception:
            pass  # ignore errors while cleaning session
        request.session.modified = True
        # get objects using session parameters
        issue = Issue.objects.get(id=issue_id)
        domain = Domain.objects.get(id=domain_id)
        # assing user to issue
        issue.user = user
        issue.save()
        # process issue
        assigner = IssueBaseCreate()
        assigner.request = request
        assigner.process_issue(user, issue, created, domain)


class CreateInviteFriend(CreateView):
    template_name = 'invite_friend.html'
    model = InviteFriend
    form_class = FormInviteFriend
    success_url = reverse_lazy('invite_friend')

    def form_valid(self, form):
        from django.conf import settings
        from django.contrib.sites.shortcuts import get_current_site

        instance = form.save(commit=False)
        instance.sender = self.request.user
        instance.save()

        site = get_current_site(self.request)

        mail_status = send_mail(
            'Inivtation to {site} from {user}'.format(
                site=site.name,
                user=self.request.user.username
            ),
            'You have been invited by {user} to join {site} community.'.format(
                user=self.request.user.username,
                site=site.name
            ),
            settings.DEFAULT_FROM_EMAIL,
            [instance.recipient],
        )

        if mail_status and InviteFriend.objects.filter(sender=self.request.user).count() == 2:
            Points.objects.create(user=self.request.user, score=1)
            InviteFriend.objects.filter(sender=self.request.user).delete()

        messages.success(self.request,
                         'An email has been sent to your friend. Keep inviting your friends and get points!')

        return HttpResponseRedirect(self.success_url)<|MERGE_RESOLUTION|>--- conflicted
+++ resolved
@@ -623,13 +623,8 @@
 
 
 def UpdateIssue(request):
-<<<<<<< HEAD
     issue = Issue.objects.get(id=request.POST.get('issue_pk'))
     if request.method == "POST" and request.user.is_superuser or (issue is not None and request.user == issue.user):
-=======
-    if request.method == "POST":
-        issue = Issue.objects.get(id=request.POST.get('issue_pk'))
->>>>>>> 4e0578fd
         if request.POST.get('action') == "close":            
             issue.status = "closed"
             issue.closed_by = request.user
