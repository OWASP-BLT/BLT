import base64
import json
import os
import random
import re
import time
import urllib.error
import urllib.parse
import urllib.request
import uuid
from collections import deque
from datetime import datetime, timedelta, timezone
from decimal import Decimal
from urllib.parse import urlparse, urlsplit, urlunparse

import humanize
import requests
import requests.exceptions
import six
import stripe
import tweepy

# from django_cron import CronJobBase, Schedule
from allauth.account.models import EmailAddress
from allauth.account.signals import user_logged_in
from allauth.socialaccount.providers.facebook.views import FacebookOAuth2Adapter
from allauth.socialaccount.providers.github.views import GitHubOAuth2Adapter
from allauth.socialaccount.providers.google.views import GoogleOAuth2Adapter
from allauth.socialaccount.providers.oauth2.client import OAuth2Client
from bs4 import BeautifulSoup
from dj_rest_auth.registration.views import SocialConnectView, SocialLoginView
from django.conf import settings
from django.contrib import messages
from django.contrib.auth import get_user_model
from django.contrib.auth.decorators import login_required
from django.contrib.auth.models import User
from django.core import serializers
from django.core.exceptions import ValidationError
from django.core.files import File
from django.core.files.base import ContentFile
from django.core.files.storage import default_storage
from django.core.mail import send_mail
from django.core.paginator import EmptyPage, PageNotAnInteger, Paginator
from django.core.validators import URLValidator
from django.db.models import Count, Q, Sum
from django.db.models.functions import ExtractMonth
from django.db.transaction import atomic
from django.dispatch import receiver
from django.http import (
    Http404,
    HttpRequest,
    HttpResponse,
    HttpResponseBadRequest,
    HttpResponseNotFound,
    HttpResponseRedirect,
    JsonResponse,
)
from django.shortcuts import get_object_or_404, redirect, render
from django.template.loader import render_to_string
from django.urls import reverse, reverse_lazy
from django.utils.decorators import method_decorator
from django.utils.timezone import now
from django.views.decorators.csrf import csrf_exempt
from django.views.decorators.http import require_GET
from django.views.generic import DetailView, ListView, TemplateView, View
from django.views.generic.edit import CreateView
from rest_framework.authtoken.models import Token
from rest_framework.authtoken.views import ObtainAuthToken
from rest_framework.response import Response
from user_agents import parse

from blt import settings
from comments.models import Comment
from website.models import (
    IP,
    Company,
    CompanyAdmin,
    Domain,
    Hunt,
    InviteFriend,
    Issue,
    IssueScreenshot,
    Payment,
    Points,
    Subscription,
    UserProfile,
    Wallet,
    Winner,
)
<<<<<<< HEAD
from .forms import UserProfileForm, HuntForm, CaptchaForm, QuickIssueForm

from decimal import Decimal
from django.conf import settings
from comments.models import Comment
from django.core.validators import URLValidator
from django.core.exceptions import ValidationError
from django.http import HttpRequest
from django.utils.timezone import now
from django.contrib.sites.shortcuts import get_current_site
from allauth.account.signals import user_signed_up
=======

from .forms import CaptchaForm, FormInviteFriend, HuntForm, QuickIssueForm, UserProfileForm

>>>>>>> 2f036064

def is_valid_https_url(url):
    validate = URLValidator(schemes=["https"])  # Only allow HTTPS URLs
    try:
        validate(url)
        return True
    except ValidationError:
        return False


def rebuild_safe_url(url):
    parsed_url = urlparse(url)
    # Rebuild the URL with scheme, netloc, and path only
    return urlunparse((parsed_url.scheme, parsed_url.netloc, parsed_url.path, "", "", ""))


# @cache_page(60 * 60 * 24)
def index(request, template="index.html"):
    try:
        domains = random.sample(Domain.objects.all(), 3)
    except:
        domains = None
    try:
        if not EmailAddress.objects.get(email=request.user.email).verified:
            messages.error(request, "Please verify your email address")
    except:
        pass

    latest_hunts_filter = request.GET.get("latest_hunts", None)

    bug_count = Issue.objects.all().count()
    user_count = User.objects.all().count()
    hunt_count = Hunt.objects.all().count()
    domain_count = Domain.objects.all().count()

    captcha_form = CaptchaForm()

    wallet = None
    if request.user.is_authenticated:
        wallet, created = Wallet.objects.get_or_create(user=request.user)

    activity_screenshots = {}
    for activity in Issue.objects.all():
        activity_screenshots[activity] = IssueScreenshot.objects.filter(issue=activity).first()

    top_companies = (
        Issue.objects.values("domain__name")
        .annotate(count=Count("domain__name"))
        .order_by("-count")[:10]
    )
    top_testers = (
        Issue.objects.values("user__id", "user__username")
        .filter(user__isnull=False)
        .annotate(count=Count("user__username"))
        .order_by("-count")[:10]
    )

    if request.user.is_anonymous:
        activities = Issue.objects.exclude(Q(is_hidden=True))[0:10]
    else:
        activities = Issue.objects.exclude(Q(is_hidden=True) & ~Q(user_id=request.user.id))[0:10]

    top_hunts = Hunt.objects.values(
        "id",
        "name",
        "url",
        "logo",
        "starts_on",
        "starts_on__day",
        "starts_on__month",
        "starts_on__year",
        "end_on",
        "end_on__day",
        "end_on__month",
        "end_on__year",
    ).annotate(total_prize=Sum("huntprize__value"))

    if latest_hunts_filter is not None:
        top_hunts = top_hunts.filter(result_published=True).order_by("-created")[:3]
    else:
        top_hunts = top_hunts.filter(is_published=True, result_published=False).order_by(
            "-created"
        )[:3]

    context = {
        "server_url": request.build_absolute_uri("/"),
        "activities": activities,
        "domains": domains,
        "hunts": Hunt.objects.exclude(txn_id__isnull=True)[:4],
        "leaderboard": User.objects.filter(
            points__created__month=datetime.now().month,
            points__created__year=datetime.now().year,
        )
        .annotate(total_score=Sum("points__score"))
        .order_by("-total_score")[:10],
        "bug_count": bug_count,
        "user_count": user_count,
        "hunt_count": hunt_count,
        "domain_count": domain_count,
        "wallet": wallet,
        "captcha_form": captcha_form,
        "activity_screenshots": activity_screenshots,
        "top_companies": top_companies,
        "top_testers": top_testers,
        "top_hunts": top_hunts,
        "ended_hunts": False if latest_hunts_filter is None else True,
    }
    return render(request, template, context)


# @cache_page(60 * 60 * 24)
def newhome(request, template="new_home.html"):
    if request.method == "POST":
        form = QuickIssueForm(request.POST)
        if form.is_valid():
            query_string = urllib.parse.urlencode(form.cleaned_data)
            redirect_url = f"/report/?{query_string}"
            return HttpResponseRedirect(redirect_url)

    try:
        if not EmailAddress.objects.get(email=request.user.email).verified:
            messages.error(request, "Please verify your email address")
    except:
        pass

    bugs = Issue.objects.exclude(Q(is_hidden=True) & ~Q(user_id=request.user.id)).all()
    bugs_screenshots = {}

    for bug in bugs:
        bugs_screenshots[bug] = IssueScreenshot.objects.filter(issue=bug)[0:3]

    paginator = Paginator(bugs, 9)
    page_number = request.GET.get("page")
    page_obj = paginator.get_page(page_number)

    # latest_hunts_filter = request.GET.get("latest_hunts",None)

    # bug_count = Issue.objects.all().count()
    # user_count = User.objects.all().count()
    # hunt_count = Hunt.objects.all().count()
    # domain_count = Domain.objects.all().count()

    # captcha_form = CaptchaForm()

    # wallet = None
    # if request.user.is_authenticated:
    #     wallet, created = Wallet.objects.get_or_create(user=request.user)

    # activity_screenshots = {}
    # for activity in Issue.objects.all():
    #     activity_screenshots[activity] = IssueScreenshot.objects.filter(issue=activity).first()

    # top_companies = Issue.objects.values("domain__name").annotate(count=Count('domain__name')).order_by("-count")[:10]
    # top_testers = Issue.objects.values("user__id","user__username").filter(user__isnull=False).annotate(count=Count('user__username')).order_by("-count")[:10]
    # activities = Issue.objects.exclude(Q(is_hidden=True) & ~Q(user_id=request.user.id))[0:10]

    # top_hunts = Hunt.objects.values(
    #     'id',
    #     'name',
    #     'url',
    #     'logo',
    #     'starts_on',
    #     'starts_on__day',
    #     'starts_on__month',
    #     'starts_on__year',
    #     'end_on',
    #     'end_on__day',
    #     'end_on__month',
    #     'end_on__year',
    # ).annotate(total_prize=Sum("huntprize__value"))

    # if latest_hunts_filter is not None:
    #     top_hunts = top_hunts.filter(result_published=True).order_by("-created")[:3]
    # else:
    #     top_hunts = top_hunts.filter(is_published=True,result_published=False).order_by("-created")[:3]

    context = {
        "bugs": page_obj,
        "bugs_screenshots": bugs_screenshots,
        # "server_url": request.build_absolute_uri('/'),
        # "activities": activities,
        # "hunts": Hunt.objects.exclude(txn_id__isnull=True)[:4],
        "leaderboard": User.objects.filter(
            points__created__month=datetime.now().month,
            points__created__year=datetime.now().year,
        ),
        # .annotate(total_score=Sum("points__score"))
        # .order_by("-total_score")[:10],
        # "bug_count": bug_count,
        # "user_count": user_count,
        # "hunt_count": hunt_count,
        # "domain_count": domain_count,
        # "wallet": wallet,
        # "captcha_form": captcha_form,
        # "activity_screenshots":activity_screenshots,
        # "top_companies":top_companies,
        # "top_testers":top_testers,
        # "top_hunts": top_hunts,
        # "ended_hunts": False if latest_hunts_filter is None else True
    }
    return render(request, template, context)


def is_safe_url(url, allowed_hosts, allowed_paths=None):
    if not is_valid_https_url(url):
        return False

    parsed_url = urlparse(url)

    if parsed_url.netloc not in allowed_hosts:
        return False

    if allowed_paths and parsed_url.path not in allowed_paths:
        return False

    return True


def safe_redirect(url, allowed_hosts, allowed_paths=None):
    if is_safe_url(url, allowed_hosts, allowed_paths):
        safe_url = rebuild_safe_url(url)
        return redirect(safe_url)
    else:
        return HttpResponseBadRequest("Invalid redirection URL.")


def github_callback(request):
    ALLOWED_HOSTS = ["github.com"]
    params = urllib.parse.urlencode(request.GET)
    url = f"{settings.CALLBACK_URL_FOR_GITHUB}?{params}"

    return safe_redirect(url, ALLOWED_HOSTS)


def google_callback(request):
    ALLOWED_HOSTS = ["accounts.google.com"]
    params = urllib.parse.urlencode(request.GET)
    url = f"{settings.CALLBACK_URL_FOR_GOOGLE}?{params}"

    return safe_redirect(url, ALLOWED_HOSTS)


def facebook_callback(request):
    ALLOWED_HOSTS = ["www.facebook.com"]
    params = urllib.parse.urlencode(request.GET)
    url = f"{settings.CALLBACK_URL_FOR_FACEBOOK}?{params}"

    return safe_redirect(url, ALLOWED_HOSTS)


class FacebookLogin(SocialLoginView):
    adapter_class = FacebookOAuth2Adapter
    client_class = OAuth2Client

    @property
    def callback_url(self):
        # use the same callback url as defined in your Facebook app, this url
        # must be absolute:
        return self.request.build_absolute_uri(reverse("facebook_callback"))


class GoogleLogin(SocialLoginView):
    adapter_class = GoogleOAuth2Adapter
    client_class = OAuth2Client

    @property
    def callback_url(self):
        # use the same callback url as defined in your Google app, this url
        # must be absolute:
        return self.request.build_absolute_uri(reverse("google_callback"))


class GithubLogin(SocialLoginView):
    adapter_class = GitHubOAuth2Adapter
    client_class = OAuth2Client

    @property
    def callback_url(self):
        # use the same callback url as defined in your GitHub app, this url
        # must be absolute:
        return self.request.build_absolute_uri(reverse("github_callback"))


class FacebookConnect(SocialConnectView):
    adapter_class = FacebookOAuth2Adapter
    client_class = OAuth2Client

    @property
    def callback_url(self):
        # use the same callback url as defined in your Facebook app, this url
        # must be absolute:
        return self.request.build_absolute_uri(reverse("facebook_callback"))


class GithubConnect(SocialConnectView):
    adapter_class = GitHubOAuth2Adapter
    client_class = OAuth2Client

    @property
    def callback_url(self):
        # use the same callback url as defined in your GitHub app, this url
        # must be absolute:
        return self.request.build_absolute_uri(reverse("github_callback"))


class GoogleConnect(SocialConnectView):
    adapter_class = GoogleOAuth2Adapter
    client_class = OAuth2Client

    @property
    def callback_url(self):
        # use the same callback url as defined in your Google app, this url
        # must be absolute:
        return self.request.build_absolute_uri(reverse("google_callback"))


@login_required(login_url="/accounts/login")
def company_dashboard(request, template="index_company.html"):
    try:
        company_admin = CompanyAdmin.objects.get(user=request.user)
        if not company_admin.is_active:
            return HttpResponseRedirect("/")
        hunts = Hunt.objects.filter(is_published=True, domain=company_admin.domain)
        upcoming_hunt = []
        ongoing_hunt = []
        previous_hunt = []
        for hunt in hunts:
            if ((hunt.starts_on - datetime.now(timezone.utc)).total_seconds()) > 0:
                upcoming_hunt.append(hunt)
            elif ((hunt.end_on - datetime.now(timezone.utc)).total_seconds()) < 0:
                previous_hunt.append(hunt)
            else:
                ongoing_hunt.append(hunt)
        context = {
            "upcoming_hunts": upcoming_hunt,
            "ongoing_hunt": ongoing_hunt,
            "previous_hunt": previous_hunt,
        }
        return render(request, template, context)
    except:
        return redirect("/")


@login_required(login_url="/accounts/login")
def admin_company_dashboard(request, template="admin_dashboard_company.html"):
    user = request.user
    if user.is_superuser:
        if not user.is_active:
            return HttpResponseRedirect("/")
        company = Company.objects.all()
        context = {"companys": company}
        return render(request, template, context)
    else:
        return redirect("/")


@login_required(login_url="/accounts/login")
def admin_company_dashboard_detail(request, pk, template="admin_dashboard_company_detail.html"):
    user = request.user
    if user.is_superuser:
        if not user.is_active:
            return HttpResponseRedirect("/")
        company = get_object_or_404(Company, pk=pk)
        return render(request, template, {"company": company})
    else:
        return redirect("/")


@login_required(login_url="/accounts/login")
def admin_dashboard(request, template="admin_home.html"):
    user = request.user
    if user.is_superuser:
        if not user.is_active:
            return HttpResponseRedirect("/")
        return render(request, template)
    else:
        return redirect("/")


@login_required(login_url="/accounts/login")
def user_dashboard(request, template="index_user.html"):
    hunts = Hunt.objects.filter(is_published=True)
    upcoming_hunt = []
    ongoing_hunt = []
    previous_hunt = []
    for hunt in hunts:
        if ((hunt.starts_on - datetime.now(timezone.utc)).total_seconds()) > 0:
            upcoming_hunt.append(hunt)
        elif ((hunt.end_on - datetime.now(timezone.utc)).total_seconds()) < 0:
            previous_hunt.append(hunt)
        else:
            ongoing_hunt.append(hunt)
    context = {
        "upcoming_hunts": upcoming_hunt,
        "ongoing_hunt": ongoing_hunt,
        "previous_hunt": previous_hunt,
    }
    return render(request, template, context)


def find_key(request, token):
    if token == os.environ.get("ACME_TOKEN"):
        return HttpResponse(os.environ.get("ACME_KEY"))
    for k, v in list(os.environ.items()):
        if v == token and k.startswith("ACME_TOKEN_"):
            n = k.replace("ACME_TOKEN_", "")
            return HttpResponse(os.environ.get("ACME_KEY_%s" % n))
    raise Http404("Token or key does not exist")


class IssueBaseCreate(object):
    def form_valid(self, form):
        score = 3
        obj = form.save(commit=False)
        obj.user = self.request.user
        domain, created = Domain.objects.get_or_create(
            name=obj.domain_name.replace("www.", ""),
            defaults={"url": "http://" + obj.domain_name.replace("www.", "")},
        )
        obj.domain = domain
        if self.request.POST.get("screenshot-hash"):
            filename = self.request.POST.get("screenshot-hash")
            extension = filename.split(".")[-1]
            self.request.POST["screenshot-hash"] = (
                filename[:99] + str(uuid.uuid4()) + "." + extension
            )

            reopen = default_storage.open(
                "uploads\/" + self.request.POST.get("screenshot-hash") + ".png", "rb"
            )
            django_file = File(reopen)
            obj.screenshot.save(
                self.request.POST.get("screenshot-hash") + ".png",
                django_file,
                save=True,
            )

        obj.user_agent = self.request.META.get("HTTP_USER_AGENT")
        obj.save()
        p = Points.objects.create(user=self.request.user, issue=obj, score=score)

    def process_issue(self, user, obj, created, domain, tokenauth=False, score=3):
        p = Points.objects.create(user=user, issue=obj, score=score)
        messages.success(self.request, "Bug added ! +" + str(score))

        if created:
            try:
                email_to = get_email_from_domain(domain)
            except:
                email_to = "support@" + domain.name

            domain.email = email_to
            domain.save()

            name = email_to.split("@")[0]

            msg_plain = render_to_string(
                "email/domain_added.txt", {"domain": domain.name, "name": name}
            )
            msg_html = render_to_string(
                "email/domain_added.txt", {"domain": domain.name, "name": name}
            )

            send_mail(
                domain.name + " added to " + settings.PROJECT_NAME,
                msg_plain,
                settings.EMAIL_TO_STRING,
                [email_to],
                html_message=msg_html,
            )
            try:
                auth = tweepy.Client(
                    settings.BEARER_TOKEN,
                    settings.APP_KEY,
                    settings.APP_KEY_SECRET,
                    settings.ACCESS_TOKEN,
                    settings.ACCESS_TOKEN_SECRET,
                )
                if obj.is_hidden:
                    pass
                else:
                    blt_url = "https://" + "%s/issue/%d" % (settings.DOMAIN_NAME, obj.id)
                    auth.create_tweet(
                        text='An Issue "%s" has been reported on %s by %s on %s.\n Have look here %s'
                        % (obj.description, domain, user, settings.PROJECT_NAME, blt_url)
                    )
            except Exception as e:
                print(e)

        else:
            email_to = domain.email
            try:
                name = email_to.split("@")[0]
            except:
                email_to = "support@" + domain.name
                name = "support"
                domain.email = email_to
                domain.save()
            if not tokenauth:
                msg_plain = render_to_string(
                    "email/bug_added.txt",
                    {
                        "domain": domain.name,
                        "name": name,
                        "username": self.request.user,
                        "id": obj.id,
                        "description": obj.description,
                        "label": obj.get_label_display,
                    },
                )
                msg_html = render_to_string(
                    "email/bug_added.txt",
                    {
                        "domain": domain.name,
                        "name": name,
                        "username": self.request.user,
                        "id": obj.id,
                        "description": obj.description,
                        "label": obj.get_label_display,
                    },
                )
            else:
                msg_plain = render_to_string(
                    "email/bug_added.txt",
                    {
                        "domain": domain.name,
                        "name": name,
                        "username": user,
                        "id": obj.id,
                        "description": obj.description,
                        "label": obj.get_label_display,
                    },
                )
                msg_html = render_to_string(
                    "email/bug_added.txt",
                    {
                        "domain": domain.name,
                        "name": name,
                        "username": user,
                        "id": obj.id,
                        "description": obj.description,
                        "label": obj.get_label_display,
                    },
                )
            send_mail(
                "Bug found on " + domain.name,
                msg_plain,
                settings.EMAIL_TO_STRING,
                [email_to],
                html_message=msg_html,
            )

        return HttpResponseRedirect("/")


def get_client_ip(request):
    """Extract the client's IP address from the request."""
    x_forwarded_for = request.META.get("HTTP_X_FORWARDED_FOR")
    if x_forwarded_for:
        ip = x_forwarded_for.split(",")[0]
    else:
        ip = request.META.get("REMOTE_ADDR")
    return ip


class IssueCreate(IssueBaseCreate, CreateView):
    model = Issue
    fields = ["url", "description", "domain", "label", "markdown_description"]
    template_name = "report.html"

    def get_initial(self):
        try:
            json_data = json.loads(self.request.body)
            if not self.request.GET._mutable:
                self.request.POST._mutable = True
            self.request.POST["url"] = json_data["url"]
            self.request.POST["description"] = json_data["description"]
            self.request.POST["markdown_description"] = json_data["markdown_description"]
            self.request.POST["file"] = json_data["file"]
            self.request.POST["label"] = json_data["label"]
            self.request.POST["token"] = json_data["token"]
            self.request.POST["type"] = json_data["type"]

            if self.request.POST.get("file"):
                if isinstance(self.request.POST.get("file"), six.string_types):
                    import imghdr

                    # Check if the base64 string is in the "data:" format
                    data = (
                        "data:image/"
                        + self.request.POST.get("type")
                        + ";base64,"
                        + self.request.POST.get("file")
                    )
                    data = data.replace(" ", "")
                    data += "=" * ((4 - len(data) % 4) % 4)
                    if "data:" in data and ";base64," in data:
                        # Break out the header from the base64 content
                        header, data = data.split(";base64,")

                    # Try to decode the file. Return validation error if it fails.
                    try:
                        decoded_file = base64.b64decode(data)
                    except TypeError:
                        TypeError("invalid_image")

                    # Generate file name:
                    file_name = str(uuid.uuid4())[:12]  # 12 characters are more than enough.
                    # Get the file name extension:
                    extension = imghdr.what(file_name, decoded_file)
                    extension = "jpg" if extension == "jpeg" else extension
                    file_extension = extension

                    complete_file_name = "%s.%s" % (
                        file_name,
                        file_extension,
                    )

                    self.request.FILES["screenshot"] = ContentFile(
                        decoded_file, name=complete_file_name
                    )
        except:
            tokenauth = False
        initial = super(IssueCreate, self).get_initial()
        if self.request.POST.get("screenshot-hash"):
            initial["screenshot"] = "uploads\/" + self.request.POST.get("screenshot-hash") + ".png"
        return initial

    def post(self, request, *args, **kwargs):
        # resolve domain
        url = request.POST.get("url").replace("www.", "").replace("https://", "")

        request.POST._mutable = True
        request.POST.update(url=url)  # only domain.com will be stored in db
        request.POST._mutable = False

        # disable domain search on testing
        if not settings.IS_TEST:
            try:
                if settings.DOMAIN_NAME in url:
                    print("Web site exists")

                # skip domain validation check if bugreport server down
                elif request.POST["label"] == "7":
                    pass

                else:
                    full_url = "https://" + url
                    if is_valid_https_url(full_url):
                        safe_url = rebuild_safe_url(full_url)
                        try:
                            response = requests.get(safe_url, timeout=5)
                            if response.status_code == 200:
                                print("Web site exists")
                            else:
                                raise Exception
                        except Exception:
                            raise Exception
                    else:
                        raise Exception
            except:
                messages.error(request, "Domain does not exist")
                return HttpResponseRedirect("/report/")

        return super().post(request, *args, **kwargs)

    def form_valid(self, form):
        reporter_ip = get_client_ip(self.request)
        form.instance.reporter_ip_address = reporter_ip

        # implement rate limit
        limit = 50 if self.request.user.is_authenticated else 30
        today = now().date()
        recent_issues_count = Issue.objects.filter(
            reporter_ip_address=reporter_ip, created__date=today
        ).count()

        if recent_issues_count >= limit:
            messages.error(self.request, "You have reached your issue creation limit for today.")
            return HttpResponseRedirect("/report/")
        form.instance.reporter_ip_address = reporter_ip

        @atomic
        def create_issue(self, form):
            tokenauth = False
            obj = form.save(commit=False)
            if self.request.user.is_authenticated:
                obj.user = self.request.user
            if not self.request.user.is_authenticated:
                for token in Token.objects.all():
                    if self.request.POST.get("token") == token.key:
                        obj.user = User.objects.get(id=token.user_id)
                        tokenauth = True

            captcha_form = CaptchaForm(self.request.POST)
            if not captcha_form.is_valid() and not settings.TESTING:
                messages.error(self.request, "Invalid Captcha!")
                return HttpResponseRedirect("/report/")

            clean_domain = (
                obj.domain_name.replace("www.", "").replace("https://", "").replace("http://", "")
            )
            domain = Domain.objects.filter(name=clean_domain).first()

            domain_exists = False if domain is None else True

            if not domain_exists:
                domain = Domain.objects.create(name=clean_domain, url=clean_domain)
                domain.save()

            hunt = self.request.POST.get("hunt", None)
            if hunt is not None and hunt != "None":
                hunt = Hunt.objects.filter(id=hunt).first()
                obj.hunt = hunt

            obj.domain = domain
            obj.is_hidden = bool(self.request.POST.get("private", False))
            obj.save()

            if not domain_exists and (self.request.user.is_authenticated or tokenauth):
                p = Points.objects.create(user=self.request.user, domain=domain, score=1)
                messages.success(self.request, "Domain added! + 1")

            if self.request.POST.get("screenshot-hash"):
                reopen = default_storage.open(
                    "uploads\/" + self.request.POST.get("screenshot-hash") + ".png", "rb"
                )
                django_file = File(reopen)
                obj.screenshot.save(
                    self.request.POST.get("screenshot-hash") + ".png",
                    django_file,
                    save=True,
                )
            obj.user_agent = self.request.META.get("HTTP_USER_AGENT")

            if len(self.request.FILES.getlist("screenshots")) > 5:
                messages.error(self.request, "Max limit of 5 images!")
                obj.delete()
                return HttpResponseRedirect("/report/")
            for screenshot in self.request.FILES.getlist("screenshots"):
                filename = screenshot.name
                extension = filename.split(".")[-1]
                screenshot.name = (filename + str(uuid.uuid4()))[:90] + "." + extension
                default_storage.save(f"screenshots/{screenshot.name}", screenshot)
                IssueScreenshot.objects.create(image=f"screenshots/{screenshot.name}", issue=obj)

            obj_screenshots = IssueScreenshot.objects.filter(issue_id=obj.id)
            screenshot_text = ""
            for screenshot in obj_screenshots:
                screenshot_text += "![0](" + screenshot.image.url + ") "

            team_members_id = [
                member["id"]
                for member in User.objects.values("id").filter(
                    email__in=self.request.POST.getlist("team_members")
                )
            ] + [self.request.user.id]
            for member_id in team_members_id:
                if member_id is None:
                    team_members_id.remove(member_id)  # remove None values if user not exists
            obj.team_members.set(team_members_id)

            obj.save()

            if self.request.user.is_authenticated:
                total_issues = Issue.objects.filter(user=self.request.user).count()
                user_prof = UserProfile.objects.get(user=self.request.user)
                if total_issues <= 10:
                    user_prof.title = 1
                elif total_issues <= 50:
                    user_prof.title = 2
                elif total_issues <= 200:
                    user_prof.title = 3
                else:
                    user_prof.title = 4

                user_prof.save()

            if tokenauth:
                total_issues = Issue.objects.filter(user=User.objects.get(id=token.user_id)).count()
                user_prof = UserProfile.objects.get(user=User.objects.get(id=token.user_id))
                if total_issues <= 10:
                    user_prof.title = 1
                elif total_issues <= 50:
                    user_prof.title = 2
                elif total_issues <= 200:
                    user_prof.title = 3
                else:
                    user_prof.title = 4

                user_prof.save()

            redirect_url = "/report"

            if domain.github and os.environ.get("GITHUB_ACCESS_TOKEN"):
                import json

                import requests
                from giturlparse import parse

                github_url = domain.github.replace("https", "git").replace("http", "git") + ".git"
                p = parse(github_url)

                url = "https://api.github.com/repos/%s/%s/issues" % (p.owner, p.repo)

                if not obj.user:
                    the_user = "Anonymous"
                else:
                    the_user = obj.user
                issue = {
                    "title": obj.description,
                    "body": obj.markdown_description
                    + "\n\n"
                    + screenshot_text
                    + "https://"
                    + settings.FQDN
                    + "/issue/"
                    + str(obj.id)
                    + " found by "
                    + str(the_user)
                    + " at url: "
                    + obj.url,
                    "labels": ["bug", settings.PROJECT_NAME_LOWER],
                }
                r = requests.post(
                    url,
                    json.dumps(issue),
                    headers={"Authorization": "token " + os.environ.get("GITHUB_ACCESS_TOKEN")},
                )
                response = r.json()
                obj.github_url = response["html_url"]
                obj.save()

            if not (self.request.user.is_authenticated or tokenauth):
                self.request.session["issue"] = obj.id
                self.request.session["created"] = domain_exists
                self.request.session["domain"] = domain.id
                login_url = reverse("account_login")
                messages.success(self.request, "Bug added!")
                return HttpResponseRedirect("{}?next={}".format(login_url, redirect_url))

            if tokenauth:
                self.process_issue(
                    User.objects.get(id=token.user_id), obj, domain_exists, domain, True
                )
                return JsonResponse("Created", safe=False)
            else:
                self.process_issue(self.request.user, obj, domain_exists, domain)
                return HttpResponseRedirect(redirect_url + "/")

        return create_issue(self, form)

    def get_context_data(self, **kwargs):
        context = super(IssueCreate, self).get_context_data(**kwargs)
        context["activities"] = Issue.objects.exclude(
            Q(is_hidden=True) & ~Q(user_id=self.request.user.id)
        )[0:10]
        context["captcha_form"] = CaptchaForm()
        if self.request.user.is_authenticated:
            context["wallet"] = Wallet.objects.get(user=self.request.user)
        context["leaderboard"] = (
            User.objects.filter(
                points__created__month=datetime.now().month,
                points__created__year=datetime.now().year,
            )
            .annotate(total_score=Sum("points__score"))
            .order_by("-total_score")[:10],
        )

        # automatically add specified hunt to dropdown of Bugreport
        report_on_hunt = self.request.GET.get("hunt", None)
        if report_on_hunt:
            context["hunts"] = Hunt.objects.values("id", "name").filter(
                id=report_on_hunt, is_published=True, result_published=False
            )
            context["report_on_hunt"] = True
        else:
            context["hunts"] = Hunt.objects.values("id", "name").filter(
                is_published=True, result_published=False
            )
            context["report_on_hunt"] = False

        context["top_domains"] = (
            Issue.objects.values("domain__name")
            .annotate(count=Count("domain__name"))
            .order_by("-count")[:30]
        )

        return context


class UploadCreate(View):
    template_name = "index.html"

    @method_decorator(csrf_exempt)
    def dispatch(self, request, *args, **kwargs):
        return super(UploadCreate, self).dispatch(request, *args, **kwargs)

    def post(self, request, *args, **kwargs):
        data = request.FILES.get("image")
        result = default_storage.save(
            "uploads\/" + self.kwargs["hash"] + ".png", ContentFile(data.read())
        )
        return JsonResponse({"status": result})


class InviteCreate(TemplateView):
    template_name = "invite.html"

    def post(self, request, *args, **kwargs):
        email = request.POST.get("email")
        exists = False
        domain = None
        if email:
            domain = email.split("@")[-1]
            try:
                full_url_domain = "https://" + domain + "/favicon.ico"
                if is_valid_https_url(full_url_domain):
                    safe_url = rebuild_safe_url(full_url_domain)
                    response = requests.get(safe_url, timeout=5)
                    if response.status_code == 200:
                        exists = "exists"
            except:
                pass
        context = {
            "exists": exists,
            "domain": domain,
            "email": email,
        }
        return render(request, "invite.html", context)


def profile(request):
    try:
        return redirect("/profile/" + request.user.username)
    except Exception:
        return redirect("/")


class UserProfileDetailView(DetailView):
    model = get_user_model()
    slug_field = "username"
    template_name = "profile.html"

    def get(self, request, *args, **kwargs):
        try:
            self.object = self.get_object()
        except Http404:
            messages.error(self.request, "That user was not found.")
            return redirect("/")
        return super(UserProfileDetailView, self).get(request, *args, **kwargs)

    def get_context_data(self, **kwargs):
        user = self.object
        context = super(UserProfileDetailView, self).get_context_data(**kwargs)
        context["my_score"] = list(
            Points.objects.filter(user=self.object).aggregate(total_score=Sum("score")).values()
        )[0]
        context["websites"] = (
            Domain.objects.filter(issue__user=self.object)
            .annotate(total=Count("issue"))
            .order_by("-total")
        )
        context["activities"] = Issue.objects.filter(user=self.object, hunt=None).exclude(
            Q(is_hidden=True) & ~Q(user_id=self.request.user.id)
        )[0:10]
        context["profile_form"] = UserProfileForm()
        context["total_open"] = Issue.objects.filter(user=self.object, status="open").count()
        context["total_closed"] = Issue.objects.filter(user=self.object, status="closed").count()
        context["current_month"] = datetime.now().month
        if self.request.user.is_authenticated:
            context["wallet"] = Wallet.objects.get(user=self.request.user)
        context["graph"] = (
            Issue.objects.filter(user=self.object)
            .filter(
                created__month__gte=(datetime.now().month - 6),
                created__month__lte=datetime.now().month,
            )
            .annotate(month=ExtractMonth("created"))
            .values("month")
            .annotate(c=Count("id"))
            .order_by()
        )
        context["total_bugs"] = Issue.objects.filter(user=self.object, hunt=None).count()
        for i in range(0, 7):
            context["bug_type_" + str(i)] = Issue.objects.filter(
                user=self.object, hunt=None, label=str(i)
            )

        arr = []
        allFollowers = user.userprofile.follower.all()
        for userprofile in allFollowers:
            arr.append(User.objects.get(username=str(userprofile.user)))
        context["followers"] = arr

        arr = []
        allFollowing = user.userprofile.follows.all()
        for userprofile in allFollowing:
            arr.append(User.objects.get(username=str(userprofile.user)))
        context["following"] = arr

        context["followers_list"] = [
            str(prof.user.email) for prof in user.userprofile.follower.all()
        ]
        context["bookmarks"] = user.userprofile.issue_saved.all()
        context["issues_hidden"] = "checked" if user.userprofile.issues_hidden else "!checked"
        return context

    @method_decorator(login_required)
    def post(self, request, *args, **kwargs):
        form = UserProfileForm(request.POST, request.FILES, instance=request.user.userprofile)
        if request.FILES.get("user_avatar") and form.is_valid():
            form.save()
        else:
            hide = True if request.POST.get("issues_hidden") == "on" else False
            user_issues = Issue.objects.filter(user=request.user)
            user_issues.update(is_hidden=hide)
            request.user.userprofile.issues_hidden = hide
            request.user.userprofile.save()
        return redirect(reverse("profile", kwargs={"slug": kwargs.get("slug")}))


class UserProfileDetailsView(DetailView):
    model = get_user_model()
    slug_field = "username"
    template_name = "dashboard_profile.html"

    def get(self, request, *args, **kwargs):
        try:
            if request.user.is_authenticated:
                self.object = self.get_object()
            else:
                return redirect("/accounts/login")
        except Http404:
            messages.error(self.request, "That user was not found.")
            return redirect("/")
        return super(UserProfileDetailsView, self).get(request, *args, **kwargs)

    def get_context_data(self, **kwargs):
        user = self.object
        context = super(UserProfileDetailsView, self).get_context_data(**kwargs)
        context["my_score"] = list(
            Points.objects.filter(user=self.object).aggregate(total_score=Sum("score")).values()
        )[0]
        context["websites"] = (
            Domain.objects.filter(issue__user=self.object)
            .annotate(total=Count("issue"))
            .order_by("-total")
        )
        if self.request.user.is_authenticated:
            context["wallet"] = Wallet.objects.get(user=self.request.user)
        context["activities"] = Issue.objects.filter(user=self.object, hunt=None).exclude(
            Q(is_hidden=True) & ~Q(user_id=self.request.user.id)
        )[0:10]
        context["profile_form"] = UserProfileForm()
        context["total_open"] = Issue.objects.filter(user=self.object, status="open").count()
        context["user_details"] = UserProfile.objects.get(user=self.object)
        context["total_closed"] = Issue.objects.filter(user=self.object, status="closed").count()
        context["current_month"] = datetime.now().month
        context["graph"] = (
            Issue.objects.filter(user=self.object, hunt=None)
            .filter(
                created__month__gte=(datetime.now().month - 6),
                created__month__lte=datetime.now().month,
            )
            .annotate(month=ExtractMonth("created"))
            .values("month")
            .annotate(c=Count("id"))
            .order_by()
        )
        context["total_bugs"] = Issue.objects.filter(user=self.object).count()
        for i in range(0, 7):
            context["bug_type_" + str(i)] = Issue.objects.filter(
                user=self.object, hunt=None, label=str(i)
            ).exclude(Q(is_hidden=True) & ~Q(user_id=self.request.user.id))

        arr = []
        allFollowers = user.userprofile.follower.all()
        for userprofile in allFollowers:
            arr.append(User.objects.get(username=str(userprofile.user)))
        context["followers"] = arr

        arr = []
        allFollowing = user.userprofile.follows.all()
        for userprofile in allFollowing:
            arr.append(User.objects.get(username=str(userprofile.user)))
        context["following"] = arr

        context["followers_list"] = [
            str(prof.user.email) for prof in user.userprofile.follower.all()
        ]
        context["bookmarks"] = user.userprofile.issue_saved.all()
        return context

    @method_decorator(login_required)
    def post(self, request, *args, **kwargs):
        form = UserProfileForm(request.POST, request.FILES, instance=request.user.userprofile)
        if form.is_valid():
            form.save()
        return redirect(reverse("profile", kwargs={"slug": kwargs.get("slug")}))


def delete_issue(request, id):
    try:
        for token in Token.objects.all():
            if request.POST["token"] == token.key:
                request.user = User.objects.get(id=token.user_id)
                tokenauth = True
    except:
        tokenauth = False
    issue = Issue.objects.get(id=id)
    if request.user.is_superuser or request.user == issue.user or tokenauth:
        screenshots = issue.screenshots.all()
        for screenshot in screenshots:
            screenshot.delete()
    if request.user.is_superuser or request.user == issue.user:
        issue.delete()
        messages.success(request, "Issue deleted")
    if tokenauth:
        return JsonResponse("Deleted", safe=False)
    else:
        return redirect("/")


def remove_user_from_issue(request, id):
    tokenauth = False
    try:
        for token in Token.objects.all():
            if request.POST["token"] == token.key:
                request.user = User.objects.get(id=token.user_id)
                tokenauth = True
    except:
        pass

    issue = Issue.objects.get(id=id)
    if request.user.is_superuser or request.user == issue.user:
        issue.remove_user()
        messages.success(request, "User removed from the issue")
        if tokenauth:
            return JsonResponse("User removed from the issue", safe=False)
        else:
            return safe_redirect(request)
    else:
        messages.error(request, "Permission denied")
        return safe_redirect(request)


class DomainDetailView(ListView):
    template_name = "domain.html"
    model = Issue

    def get_context_data(self, *args, **kwargs):
        context = super(DomainDetailView, self).get_context_data(*args, **kwargs)
        context["domain"] = get_object_or_404(Domain, name=self.kwargs["slug"])

        parsed_url = urlparse("http://" + self.kwargs["slug"])

        open_issue = (
            Issue.objects.filter(domain__name__contains=self.kwargs["slug"])
            .filter(status="open", hunt=None)
            .exclude(Q(is_hidden=True) & ~Q(user_id=self.request.user.id))
        )
        close_issue = (
            Issue.objects.filter(domain__name__contains=self.kwargs["slug"])
            .filter(status="closed", hunt=None)
            .exclude(Q(is_hidden=True) & ~Q(user_id=self.request.user.id))
        )
        if self.request.user.is_authenticated:
            context["wallet"] = Wallet.objects.get(user=self.request.user)

        context["name"] = parsed_url.netloc.split(".")[-2:][0].title()

        paginator = Paginator(open_issue, 10)
        page = self.request.GET.get("open")
        try:
            openissue_paginated = paginator.page(page)
        except PageNotAnInteger:
            openissue_paginated = paginator.page(1)
        except EmptyPage:
            openissue_paginated = paginator.page(paginator.num_pages)

        paginator = Paginator(close_issue, 10)
        page = self.request.GET.get("close")
        try:
            closeissue_paginated = paginator.page(page)
        except PageNotAnInteger:
            closeissue_paginated = paginator.page(1)
        except EmptyPage:
            closeissue_paginated = paginator.page(paginator.num_pages)

        context["opened_net"] = open_issue
        context["opened"] = openissue_paginated
        context["closed_net"] = close_issue
        context["closed"] = closeissue_paginated
        context["leaderboard"] = (
            User.objects.filter(issue__url__contains=self.kwargs["slug"])
            .annotate(total=Count("issue"))
            .order_by("-total")
        )
        context["current_month"] = datetime.now().month
        context["domain_graph"] = (
            Issue.objects.filter(domain=context["domain"], hunt=None)
            .filter(
                created__month__gte=(datetime.now().month - 6),
                created__month__lte=datetime.now().month,
            )
            .annotate(month=ExtractMonth("created"))
            .values("month")
            .annotate(c=Count("id"))
            .order_by()
        )
        context["pie_chart"] = (
            Issue.objects.filter(domain=context["domain"], hunt=None)
            .values("label")
            .annotate(c=Count("label"))
            .order_by()
        )
        return context


class StatsDetailView(TemplateView):
    template_name = "stats.html"

    def get_context_data(self, *args, **kwargs):
        context = super(StatsDetailView, self).get_context_data(*args, **kwargs)

        response = requests.get(settings.EXTENSION_URL)
        soup = BeautifulSoup(response.text)

        stats = ""
        for item in soup.findAll("span", {"class": "e-f-ih"}):
            stats = item.attrs["title"]
        if self.request.user.is_authenticated:
            context["wallet"] = Wallet.objects.get(user=self.request.user)
        context["extension_users"] = stats.replace(" users", "")
        context["bug_count"] = Issue.objects.all().count()
        context["user_count"] = User.objects.all().count()
        context["hunt_count"] = Hunt.objects.all().count()
        context["domain_count"] = Domain.objects.all().count()
        context["user_graph"] = (
            User.objects.annotate(month=ExtractMonth("date_joined"))
            .values("month")
            .annotate(c=Count("id"))
            .order_by()
        )
        context["graph"] = (
            Issue.objects.annotate(month=ExtractMonth("created"))
            .values("month")
            .annotate(c=Count("id"))
            .order_by()
        )
        context["pie_chart"] = Issue.objects.values("label").annotate(c=Count("label")).order_by()
        return context


class AllIssuesView(ListView):
    paginate_by = 20
    template_name = "list_view.html"

    def get_queryset(self):
        username = self.request.GET.get("user")
        if username is None:
            self.activities = Issue.objects.filter(hunt=None).exclude(
                Q(is_hidden=True) & ~Q(user_id=self.request.user.id)
            )
        else:
            self.activities = Issue.objects.filter(user__username=username, hunt=None).exclude(
                Q(is_hidden=True) & ~Q(user_id=self.request.user.id)
            )
        return self.activities

    def get_context_data(self, *args, **kwargs):
        context = super(AllIssuesView, self).get_context_data(*args, **kwargs)
        paginator = Paginator(self.activities, self.paginate_by)
        page = self.request.GET.get("page")

        if self.request.user.is_authenticated:
            context["wallet"] = Wallet.objects.get(user=self.request.user)
        try:
            activities_paginated = paginator.page(page)
        except PageNotAnInteger:
            activities_paginated = paginator.page(1)
        except EmptyPage:
            activities_paginated = paginator.page(paginator.num_pages)

        context["activities"] = activities_paginated
        context["user"] = self.request.GET.get("user")
        context["activity_screenshots"] = {}
        for activity in self.activities:
            context["activity_screenshots"][activity] = IssueScreenshot.objects.filter(
                issue=activity
            ).first()
        return context


class SpecificIssuesView(ListView):
    paginate_by = 20
    template_name = "list_view.html"

    def get_queryset(self):
        username = self.request.GET.get("user")
        label = self.request.GET.get("label")
        query = 0
        statu = "none"

        if label == "General":
            query = 0
        elif label == "Number":
            query = 1
        elif label == "Functional":
            query = 2
        elif label == "Performance":
            query = 3
        elif label == "Security":
            query = 4
        elif label == "Typo":
            query = 5
        elif label == "Design":
            query = 6
        elif label == "open":
            statu = "open"
        elif label == "closed":
            statu = "closed"

        if username is None:
            self.activities = Issue.objects.filter(hunt=None).exclude(
                Q(is_hidden=True) & ~Q(user_id=self.request.user.id)
            )
        elif statu != "none":
            self.activities = Issue.objects.filter(
                user__username=username, status=statu, hunt=None
            ).exclude(Q(is_hidden=True) & ~Q(user_id=self.request.user.id))
        else:
            self.activities = Issue.objects.filter(
                user__username=username, label=query, hunt=None
            ).exclude(Q(is_hidden=True) & ~Q(user_id=self.request.user.id))
        return self.activities

    def get_context_data(self, *args, **kwargs):
        context = super(SpecificIssuesView, self).get_context_data(*args, **kwargs)
        paginator = Paginator(self.activities, self.paginate_by)
        page = self.request.GET.get("page")

        if self.request.user.is_authenticated:
            context["wallet"] = Wallet.objects.get(user=self.request.user)
        try:
            activities_paginated = paginator.page(page)
        except PageNotAnInteger:
            activities_paginated = paginator.page(1)
        except EmptyPage:
            activities_paginated = paginator.page(paginator.num_pages)

        context["activities"] = activities_paginated
        context["user"] = self.request.GET.get("user")
        context["label"] = self.request.GET.get("label")
        return context


class LeaderboardBase:
    """
    get:
        1) ?monthly=true will give list of winners for current month
        2) ?year=2022 will give list of winner of every month from month 1-12 else None

    """

    def get_leaderboard(self, month=None, year=None, api=False):
        """
        all user scores for specified month and year
        """

        data = User.objects

        if year and not month:
            data = data.filter(points__created__year=year)

        if year and month:
            data = data.filter(Q(points__created__year=year) & Q(points__created__month=month))

        data = (
            data.annotate(total_score=Sum("points__score"))
            .order_by("-total_score")
            .filter(
                total_score__gt=0,
            )
        )
        if api:
            return data.values("id", "username", "total_score")

        return data

    def current_month_leaderboard(self, api=False):
        """
        leaderboard which includes current month users scores
        """
        return self.get_leaderboard(
            month=int(datetime.now().month), year=int(datetime.now().year), api=api
        )

    def monthly_year_leaderboard(self, year, api=False):
        """
        leaderboard which includes current year top user from each month
        """

        monthly_winner = []

        # iterating over months 1-12
        for month in range(1, 13):
            month_winner = self.get_leaderboard(month, year, api).first()
            monthly_winner.append(month_winner)

        return monthly_winner


class GlobalLeaderboardView(LeaderboardBase, ListView):

    """
    Returns: All users:score data in descending order
    """

    model = User
    template_name = "leaderboard_global.html"

    def get_context_data(self, *args, **kwargs):
        context = super(GlobalLeaderboardView, self).get_context_data(*args, **kwargs)

        if self.request.user.is_authenticated:
            context["wallet"] = Wallet.objects.get(user=self.request.user)
        context["leaderboard"] = self.get_leaderboard()
        return context


class EachmonthLeaderboardView(LeaderboardBase, ListView):

    """
    Returns: Grouped user:score data in months for current year
    """

    model = User
    template_name = "leaderboard_eachmonth.html"

    def get_context_data(self, *args, **kwargs):
        context = super(EachmonthLeaderboardView, self).get_context_data(*args, **kwargs)

        if self.request.user.is_authenticated:
            context["wallet"] = Wallet.objects.get(user=self.request.user)

        year = self.request.GET.get("year")

        if not year:
            year = datetime.now().year

        if isinstance(year, str) and not year.isdigit():
            raise Http404(f"Invalid query passed | Year:{year}")

        year = int(year)

        leaderboard = self.monthly_year_leaderboard(year)
        month_winners = []

        months = [
            "January",
            "February",
            "March",
            "April",
            "May",
            "June",
            "July",
            "August",
            "September",
            "October",
            "Novermber",
            "December",
        ]

        for month_indx, usr in enumerate(leaderboard):
            month_winner = {"user": usr, "month": months[month_indx]}
            month_winners.append(month_winner)

        context["leaderboard"] = month_winners

        return context


class SpecificMonthLeaderboardView(LeaderboardBase, ListView):

    """
    Returns: leaderboard for filtered month and year requested in the query
    """

    model = User
    template_name = "leaderboard_specific_month.html"

    def get_context_data(self, *args, **kwargs):
        context = super(SpecificMonthLeaderboardView, self).get_context_data(*args, **kwargs)

        if self.request.user.is_authenticated:
            context["wallet"] = Wallet.objects.get(user=self.request.user)

        month = self.request.GET.get("month")
        year = self.request.GET.get("year")

        if not month:
            month = datetime.now().month
        if not year:
            year = datetime.now().year

        if isinstance(month, str) and not month.isdigit():
            raise Http404(f"Invalid query passed | Month:{month}")
        if isinstance(year, str) and not year.isdigit():
            raise Http404(f"Invalid query passed | Year:{year}")

        month = int(month)
        year = int(year)

        if not (month >= 1 and month <= 12):
            raise Http404(f"Invalid query passed | Month:{month}")

        context["leaderboard"] = self.get_leaderboard(month, year, api=False)
        return context


class ScoreboardView(ListView):
    model = Domain
    template_name = "scoreboard.html"
    paginate_by = 20

    def get_context_data(self, *args, **kwargs):
        context = super(ScoreboardView, self).get_context_data(*args, **kwargs)
        companies = sorted(Domain.objects.all(), key=lambda t: t.open_issues.count(), reverse=True)

        # companies = Domain.objects.all().order_by("-open_issues")
        paginator = Paginator(companies, self.paginate_by)
        page = self.request.GET.get("page")

        if self.request.user.is_authenticated:
            context["wallet"] = Wallet.objects.get(user=self.request.user)
        try:
            scoreboard_paginated = paginator.page(page)
        except PageNotAnInteger:
            scoreboard_paginated = paginator.page(1)
        except EmptyPage:
            scoreboard_paginated = paginator.page(paginator.num_pages)
        context["scoreboard"] = scoreboard_paginated
        context["user"] = self.request.GET.get("user")
        return context


def search(request, template="search.html"):
    query = request.GET.get("query")
    stype = request.GET.get("type")
    context = None
    if query is None:
        return render(request, template)
    query = query.strip()
    if query[:6] == "issue:":
        stype = "issue"
        query = query[6:]
    elif query[:7] == "domain:":
        stype = "domain"
        query = query[7:]
    elif query[:5] == "user:":
        stype = "user"
        query = query[5:]
    elif query[:6] == "label:":
        stype = "label"
        query = query[6:]
    if stype == "issue" or stype is None:
        context = {
            "query": query,
            "type": stype,
            "issues": Issue.objects.filter(Q(description__icontains=query), hunt=None).exclude(
                Q(is_hidden=True) & ~Q(user_id=request.user.id)
            )[0:20],
        }
    elif stype == "domain":
        context = {
            "query": query,
            "type": stype,
            "domains": Domain.objects.filter(Q(url__icontains=query), hunt=None)[0:20],
        }
    elif stype == "user":
        context = {
            "query": query,
            "type": stype,
            "users": UserProfile.objects.filter(Q(user__username__icontains=query))
            .annotate(total_score=Sum("user__points__score"))
            .order_by("-total_score")[0:20],
        }
    elif stype == "label":
        context = {
            "query": query,
            "type": stype,
            "issues": Issue.objects.filter(Q(label__icontains=query), hunt=None).exclude(
                Q(is_hidden=True) & ~Q(user_id=request.user.id)
            )[0:20],
        }

    if request.user.is_authenticated:
        context["wallet"] = Wallet.objects.get(user=request.user)
    return render(request, template, context)


def search_issues(request, template="search.html"):
    query = request.GET.get("query")
    stype = request.GET.get("type")
    context = None
    if query is None:
        return render(request, template)
    query = query.strip()
    if query[:6] == "issue:":
        stype = "issue"
        query = query[6:]
    elif query[:7] == "domain:":
        stype = "domain"
        query = query[7:]
    elif query[:5] == "user:":
        stype = "user"
        query = query[5:]
    elif query[:6] == "label:":
        stype = "label"
        query = query[6:]
    if stype == "issue" or stype is None:
        if request.user.is_anonymous:
            issues = Issue.objects.filter(Q(description__icontains=query), hunt=None).exclude(
                Q(is_hidden=True)
            )[0:20]
        else:
            issues = Issue.objects.filter(Q(description__icontains=query), hunt=None).exclude(
                Q(is_hidden=True) & ~Q(user_id=request.user.id)
            )[0:20]

        context = {
            "query": query,
            "type": stype,
            "issues": issues,
        }
    if stype == "domain" or stype is None:
        context = {
            "query": query,
            "type": stype,
            "issues": Issue.objects.filter(Q(domain__name__icontains=query), hunt=None).exclude(
                Q(is_hidden=True) & ~Q(user_id=request.user.id)
            )[0:20],
        }
    if stype == "user" or stype is None:
        context = {
            "query": query,
            "type": stype,
            "issues": Issue.objects.filter(Q(user__username__icontains=query), hunt=None).exclude(
                Q(is_hidden=True) & ~Q(user_id=request.user.id)
            )[0:20],
        }

    if stype == "label" or stype is None:
        context = {
            "query": query,
            "type": stype,
            "issues": Issue.objects.filter(Q(label__icontains=query), hunt=None).exclude(
                Q(is_hidden=True) & ~Q(user_id=request.user.id)
            )[0:20],
        }

    if request.user.is_authenticated:
        context["wallet"] = Wallet.objects.get(user=request.user)
    issues = serializers.serialize("json", context["issues"])
    issues = json.loads(issues)
    return HttpResponse(json.dumps({"issues": issues}), content_type="application/json")


class HuntCreate(CreateView):
    model = Hunt
    fields = ["url", "logo", "name", "description", "prize", "plan"]
    template_name = "hunt.html"

    def form_valid(self, form):
        self.object = form.save(commit=False)
        self.object.user = self.request.user

        domain, created = Domain.objects.get_or_create(
            name=self.request.POST.get("url").replace("www.", ""),
            defaults={"url": "http://" + self.request.POST.get("url").replace("www.", "")},
        )
        self.object.domain = domain

        self.object.save()
        return super(HuntCreate, self).form_valid(form)

    def get_success_url(self):
        # return reverse('start_hunt')

        if self.request.POST.get("plan") == "Ant":
            return (
                "https://www.paypal.com/cgi-bin/webscr?cmd=_s-xclick&hosted_button_id=TSZ84RQZ8RKKC"
            )
        if self.request.POST.get("plan") == "Wasp":
            return (
                "https://www.paypal.com/cgi-bin/webscr?cmd=_s-xclick&hosted_button_id=E3EELQQ6JLXKY"
            )
        if self.request.POST.get("plan") == "Scorpion":
            return (
                "https://www.paypal.com/cgi-bin/webscr?cmd=_s-xclick&hosted_button_id=9R3LPM3ZN8KCC"
            )
        return "https://www.paypal.com/cgi-bin/webscr?cmd=_s-xclick&hosted_button_id=HH7MNY6KJGZFW"


class IssueView(DetailView):
    model = Issue
    slug_field = "id"
    template_name = "issue.html"

    def get(self, request, *args, **kwargs):
        ipdetails = IP()
        try:
            id = int(self.kwargs["slug"])
        except ValueError:
            return HttpResponseNotFound("Invalid ID: ID must be an integer")

        self.object = get_object_or_404(Issue, id=self.kwargs["slug"])
        ipdetails.user = self.request.user
        ipdetails.address = get_client_ip(request)
        ipdetails.issuenumber = self.object.id
        try:
            if self.request.user.is_authenticated:
                try:
                    objectget = IP.objects.get(user=self.request.user, issuenumber=self.object.id)
                    self.object.save()
                except:
                    ipdetails.save()
                    self.object.views = (self.object.views or 0) + 1
                    self.object.save()
            else:
                try:
                    objectget = IP.objects.get(
                        address=get_client_ip(request), issuenumber=self.object.id
                    )
                    self.object.save()
                except Exception as e:
                    print(e)
                    messages.error(self.request, "That issue was not found 2." + str(e))
                    ipdetails.save()
                    self.object.views = (self.object.views or 0) + 1
                    self.object.save()
        except Exception as e:
            print(e)
            messages.error(self.request, "That issue was not found 1." + str(e))
            return redirect("/")
        return super(IssueView, self).get(request, *args, **kwargs)

    def get_context_data(self, **kwargs):
        context = super(IssueView, self).get_context_data(**kwargs)
        if self.object.user_agent:
            user_agent = parse(self.object.user_agent)
            context["browser_family"] = user_agent.browser.family
            context["browser_version"] = user_agent.browser.version_string
            context["os_family"] = user_agent.os.family
            context["os_version"] = user_agent.os.version_string
        context["users_score"] = list(
            Points.objects.filter(user=self.object.user)
            .aggregate(total_score=Sum("score"))
            .values()
        )[0]

        if self.request.user.is_authenticated:
            context["wallet"] = Wallet.objects.get(user=self.request.user)
        context["issue_count"] = Issue.objects.filter(url__contains=self.object.domain_name).count()
        context["all_comment"] = self.object.comments.all
        context["all_users"] = User.objects.all()
        context["likes"] = UserProfile.objects.filter(issue_upvoted=self.object).count()
        context["likers"] = UserProfile.objects.filter(issue_upvoted=self.object)
        context["dislikes"] = UserProfile.objects.filter(issue_downvoted=self.object).count()
        context["dislikers"] = UserProfile.objects.filter(issue_downvoted=self.object)

        context["flags"] = UserProfile.objects.filter(issue_flaged=self.object).count()
        context["flagers"] = UserProfile.objects.filter(issue_flaged=self.object)

        context["screenshots"] = IssueScreenshot.objects.filter(issue=self.object).all()

        return context


@login_required(login_url="/accounts/login")
def flag_issue(request, issue_pk):
    context = {}
    issue_pk = int(issue_pk)
    issue = Issue.objects.get(pk=issue_pk)
    userprof = UserProfile.objects.get(user=request.user)
    if userprof in UserProfile.objects.filter(issue_flaged=issue):
        userprof.issue_flaged.remove(issue)
    else:
        userprof.issue_flaged.add(issue)
        issue_pk = issue.pk

    userprof.save()
    total_flag_votes = UserProfile.objects.filter(issue_flaged=issue).count()
    context["object"] = issue
    context["flags"] = total_flag_votes
    return render(request, "_flags.html", context)


def IssueEdit(request):
    if request.method == "POST":
        issue = Issue.objects.get(pk=request.POST.get("issue_pk"))
        uri = request.POST.get("domain")
        link = uri.replace("www.", "")
        if request.user == issue.user or request.user.is_superuser:
            domain, created = Domain.objects.get_or_create(
                name=link, defaults={"url": "http://" + link}
            )
            issue.domain = domain
            if uri[:4] != "http" and uri[:5] != "https":
                uri = "https://" + uri
            issue.url = uri
            issue.description = request.POST.get("description")
            issue.label = request.POST.get("label")
            issue.save()
            if created:
                return HttpResponse("Domain Created")
            else:
                return HttpResponse("Updated")
        else:
            return HttpResponse("Unauthorised")
    else:
        return HttpResponse("POST ONLY")


def get_email_from_domain(domain_name):
    new_urls = deque(["http://" + domain_name])
    processed_urls = set()
    emails = set()
    emails_out = set()
    t_end = time.time() + 20

    while len(new_urls) and time.time() < t_end:
        url = new_urls.popleft()
        processed_urls.add(url)
        parts = urlsplit(url)
        base_url = "{0.scheme}://{0.netloc}".format(parts)
        path = url[: url.rfind("/") + 1] if "/" in parts.path else url
        try:
            response = requests.get(url)
        except:
            continue
        new_emails = set(
            re.findall(r"[a-z0-9\.\-+_]+@[a-z0-9\.\-+_]+\.[a-z]+", response.text, re.I)
        )
        if new_emails:
            emails.update(new_emails)
            break
        soup = BeautifulSoup(response.text)
        for anchor in soup.find_all("a"):
            link = anchor.attrs["href"] if "href" in anchor.attrs else ""
            if link.startswith("/"):
                link = base_url + link
            elif not link.startswith("http"):
                link = path + link
            if link not in new_urls and link not in processed_urls and link.find(domain_name) > 0:
                new_urls.append(link)

    for email in emails:
        if email.find(domain_name) > 0:
            emails_out.add(email)
    try:
        return list(emails_out)[0]
    except:
        return False


class InboundParseWebhookView(View):
    def post(self, request, *args, **kwargs):
        data = request.body
        for event in json.loads(data):
            try:
                domain = Domain.objects.get(email__iexact=event.get("email"))
                domain.email_event = event.get("event")
                if event.get("event") == "click":
                    domain.clicks = int(domain.clicks or 0) + 1
                domain.save()
            except Exception:
                pass

        return JsonResponse({"detail": "Inbound Sendgrid Webhook recieved"})


def UpdateIssue(request):
    if not request.POST.get("issue_pk"):
        return HttpResponse("Missing issue ID")
    issue = get_object_or_404(Issue, pk=request.POST.get("issue_pk"))
    try:
        for token in Token.objects.all():
            if request.POST["token"] == token.key:
                request.user = User.objects.get(id=token.user_id)
                tokenauth = True
    except:
        tokenauth = False
    if (
        request.method == "POST"
        and request.user.is_superuser
        or (issue is not None and request.user == issue.user)
    ):
        if request.POST.get("action") == "close":
            issue.status = "closed"
            issue.closed_by = request.user
            issue.closed_date = datetime.now()

            msg_plain = msg_html = render_to_string(
                "email/bug_updated.txt",
                {
                    "domain": issue.domain.name,
                    "name": issue.user.username,
                    "id": issue.id,
                    "username": request.user.username,
                    "action": "closed",
                },
            )
            subject = (
                issue.domain.name
                + " bug # "
                + str(issue.id)
                + " closed by "
                + request.user.username
            )

        elif request.POST.get("action") == "open":
            issue.status = "open"
            issue.closed_by = None
            issue.closed_date = None
            msg_plain = msg_html = render_to_string(
                "email/bug_updated.txt",
                {
                    "domain": issue.domain.name,
                    "name": issue.domain.email.split("@")[0],
                    "id": issue.id,
                    "username": request.user.username,
                    "action": "opened",
                },
            )
            subject = (
                issue.domain.name
                + " bug # "
                + str(issue.id)
                + " opened by "
                + request.user.username
            )

        mailer = settings.EMAIL_TO_STRING
        email_to = issue.user.email
        send_mail(subject, msg_plain, mailer, [email_to], html_message=msg_html)
        send_mail(subject, msg_plain, mailer, [issue.domain.email], html_message=msg_html)
        issue.save()
        return HttpResponse("Updated")

    elif request.method == "POST":
        return HttpResponse("invalid")


@receiver(user_logged_in)
def assign_issue_to_user(request, user, **kwargs):
    issue_id = request.session.get("issue")
    created = request.session.get("created")
    domain_id = request.session.get("domain")
    if issue_id and domain_id:
        try:
            del request.session["issue"]
            del request.session["domain"]
            del request.session["created"]
        except Exception:
            pass
        request.session.modified = True

        issue = Issue.objects.get(id=issue_id)
        domain = Domain.objects.get(id=domain_id)

        issue.user = user
        issue.save()

        assigner = IssueBaseCreate()
        assigner.request = request
        assigner.process_issue(user, issue, created, domain)

<<<<<<< HEAD
=======

class CreateInviteFriend(CreateView):
    template_name = "invite_friend.html"
    model = InviteFriend
    form_class = FormInviteFriend
    success_url = reverse_lazy("invite_friend")

    def form_valid(self, form):
        from django.conf import settings
        from django.contrib.sites.shortcuts import get_current_site

        instance = form.save(commit=False)
        instance.sender = self.request.user
        instance.save()

        site = get_current_site(self.request)

        mail_status = send_mail(
            "Inivtation to {site} from {user}".format(
                site=site.name, user=self.request.user.username
            ),
            "You have been invited by {user} to join {site} community.".format(
                user=self.request.user.username, site=site.name
            ),
            settings.DEFAULT_FROM_EMAIL,
            [instance.recipient],
        )

        if mail_status and InviteFriend.objects.filter(sender=self.request.user).count() == 2:
            Points.objects.create(user=self.request.user, score=1)
            InviteFriend.objects.filter(sender=self.request.user).delete()

        messages.success(
            self.request,
            "An email has been sent to your friend. Keep inviting your friends and get points!",
        )
        return HttpResponseRedirect(self.success_url)


>>>>>>> 2f036064
@login_required(login_url="/accounts/login")
def follow_user(request, user):
    if request.method == "GET":
        userx = User.objects.get(username=user)
        flag = 0
        list_userfrof = request.user.userprofile.follows.all()
        for prof in list_userfrof:
            if str(prof) == (userx.email):
                request.user.userprofile.follows.remove(userx.userprofile)
                flag = 1
        if flag != 1:
            request.user.userprofile.follows.add(userx.userprofile)
            msg_plain = render_to_string(
                "email/follow_user.txt", {"follower": request.user, "followed": userx}
            )
            msg_html = render_to_string(
                "email/follow_user.txt", {"follower": request.user, "followed": userx}
            )

            send_mail(
                "You got a new follower!!",
                msg_plain,
                settings.EMAIL_TO_STRING,
                [userx.email],
                html_message=msg_html,
            )
        return HttpResponse("Success")


@login_required(login_url="/accounts/login")
def like_issue(request, issue_pk):
    context = {}
    issue_pk = int(issue_pk)
    issue = Issue.objects.get(pk=issue_pk)
    userprof = UserProfile.objects.get(user=request.user)

    if userprof in UserProfile.objects.filter(issue_downvoted=issue):
        userprof.issue_downvoted.remove(issue)

    if userprof in UserProfile.objects.filter(issue_upvoted=issue):
        userprof.issue_upvoted.remove(issue)
    else:
        userprof.issue_upvoted.add(issue)
        liked_user = issue.user
        liker_user = request.user
        issue_pk = issue.pk
        msg_plain = render_to_string(
            "email/issue_liked.txt",
            {
                "liker_user": liker_user.username,
                "liked_user": liked_user.username,
                "issue_pk": issue_pk,
            },
        )
        msg_html = render_to_string(
            "email/issue_liked.txt",
            {
                "liker_user": liker_user.username,
                "liked_user": liked_user.username,
                "issue_pk": issue_pk,
            },
        )

        send_mail(
            "Your issue got an upvote!!",
            msg_plain,
            settings.EMAIL_TO_STRING,
            [liked_user.email],
            html_message=msg_html,
        )

    userprof.save()
    total_votes = UserProfile.objects.filter(issue_upvoted=issue).count()
    context["object"] = issue
    context["likes"] = total_votes
    context["likers"] = UserProfile.objects.filter(issue_upvoted=issue)
    context["dislikes"] = UserProfile.objects.filter(issue_downvoted=issue).count()
    context["dislikers"] = UserProfile.objects.filter(issue_downvoted=issue)

    return render(request, "_likes_and_dislikes.html", context)


@login_required(login_url="/accounts/login")
def dislike_issue(request, issue_pk):
    context = {}
    issue_pk = int(issue_pk)
    issue = Issue.objects.get(pk=issue_pk)
    userprof = UserProfile.objects.get(user=request.user)

    if userprof in UserProfile.objects.filter(issue_upvoted=issue):
        userprof.issue_upvoted.remove(issue)

    if userprof in UserProfile.objects.filter(issue_downvoted=issue):
        userprof.issue_downvoted.remove(issue)
    else:
        userprof.issue_downvoted.add(issue)

    userprof.save()
    total_downvotes = UserProfile.objects.filter(issue_downvoted=issue).count()
    context["object"] = issue
    context["likes"] = UserProfile.objects.filter(issue_upvoted=issue).count()
    context["likers"] = UserProfile.objects.filter(issue_upvoted=issue)
    context["dislikes"] = total_downvotes
    context["dislikers"] = UserProfile.objects.filter(issue_downvoted=issue)

    return render(request, "_likes_and_dislikes.html", context)


@login_required(login_url="/accounts/login")
def save_issue(request, issue_pk):
    issue_pk = int(issue_pk)
    issue = Issue.objects.get(pk=issue_pk)
    userprof = UserProfile.objects.get(user=request.user)

    already_saved = userprof.issue_saved.filter(pk=issue_pk).exists()

    if already_saved:
        userprof.issue_saved.remove(issue)
        return HttpResponse("REMOVED")

    else:
        userprof.issue_saved.add(issue)
        return HttpResponse("OK")


@login_required(login_url="/accounts/login")
def unsave_issue(request, issue_pk):
    issue_pk = int(issue_pk)
    issue = Issue.objects.get(pk=issue_pk)
    userprof = UserProfile.objects.get(user=request.user)
    userprof.issue_saved.remove(issue)
    return HttpResponse("OK")


def get_client_ip(request):
    x_forwarded_for = request.META.get("HTTP_X_FORWARDED_FOR")
    if x_forwarded_for:
        ip = x_forwarded_for.split(",")[0]
    else:
        ip = request.META.get("REMOTE_ADDR")
    return ip


def get_score(request):
    users = []
    temp_users = (
        User.objects.annotate(total_score=Sum("points__score"))
        .order_by("-total_score")
        .filter(total_score__gt=0)
    )
    rank_user = 1
    for each in temp_users.all():
        temp = {}
        temp["rank"] = rank_user
        temp["id"] = each.id
        temp["User"] = each.username
        temp["score"] = Points.objects.filter(user=each.id).aggregate(total_score=Sum("score"))
        temp["image"] = list(UserProfile.objects.filter(user=each.id).values("user_avatar"))[0]
        temp["title_type"] = list(UserProfile.objects.filter(user=each.id).values("title"))[0]
        temp["follows"] = list(UserProfile.objects.filter(user=each.id).values("follows"))[0]
        temp["savedissue"] = list(UserProfile.objects.filter(user=each.id).values("issue_saved"))[0]
        rank_user = rank_user + 1
        users.append(temp)
    return JsonResponse(users, safe=False)


def comment_on_issue(request, issue_pk):
    try:
        issue_pk = int(issue_pk)
    except ValueError:
        raise Http404("Issue does not exist")
    issue = Issue.objects.filter(pk=issue_pk).first()

    if request.method == "POST" and isinstance(request.user, User):
        comment = request.POST.get("comment", "")
        replying_to_input = request.POST.get("replying_to_input", "").split("#")

        if issue is None:
            Http404("Issue does not exist, cannot comment")

        if len(replying_to_input) == 2:
            replying_to_user = replying_to_input[0]
            replying_to_comment_id = replying_to_input[1]

            parent_comment = Comment.objects.filter(pk=replying_to_comment_id).first()

            if parent_comment is None:
                messages.error(request, "Parent comment doesn't exist.")
                return redirect(f"/issue2/{issue_pk}")

            Comment.objects.create(
                parent=parent_comment,
                issue=issue,
                author=request.user.username,
                author_fk=request.user.userprofile,
                author_url=f"profile/{request.user.username}/",
                text=comment,
            )

        else:
            Comment.objects.create(
                issue=issue,
                author=request.user.username,
                author_fk=request.user.userprofile,
                author_url=f"profile/{request.user.username}/",
                text=comment,
            )

    context = {
        "all_comment": Comment.objects.filter(issue__id=issue_pk).order_by("-created_date"),
        "object": issue,
    }

    return render(request, "comments2.html", context)


# get issue and comment id from url
def update_comment(request, issue_pk, comment_pk):
    issue = Issue.objects.filter(pk=issue_pk).first()
    comment = Comment.objects.filter(pk=comment_pk).first()
    if request.method == "POST" and isinstance(request.user, User):
        comment.text = request.POST.get("comment", "")
        comment.save()

    context = {
        "all_comment": Comment.objects.filter(issue__id=issue_pk).order_by("-created_date"),
        "object": issue,
    }
    return render(request, "comments2.html", context)


def delete_comment(request):
    int_issue_pk = int(request.POST["issue_pk"])
    issue = Issue.objects.get(pk=int_issue_pk)
    all_comment = Comment.objects.filter(issue=issue)
    if request.method == "POST":
        comment = Comment.objects.get(
            pk=int(request.POST["comment_pk"]), author=request.user.username
        )
        comment.delete()
    context = {
        "all_comment": Comment.objects.filter(issue__id=int_issue_pk).order_by("-created_date"),
        "object": issue,
    }
    return render(request, "comments2.html", context)


class CustomObtainAuthToken(ObtainAuthToken):
    def post(self, request, *args, **kwargs):
        response = super(CustomObtainAuthToken, self).post(request, *args, **kwargs)
        token = Token.objects.get(key=response.data["token"])
        return Response({"token": token.key, "id": token.user_id})


def create_tokens(request):
    for user in User.objects.all():
        Token.objects.get_or_create(user=user)
    return JsonResponse("Created", safe=False)


def create_wallet(request):
    for user in User.objects.all():
        Wallet.objects.get_or_create(user=user)
    return JsonResponse("Created", safe=False)


def issue_count(request):
    open_issue = Issue.objects.filter(status="open").count()
    close_issue = Issue.objects.filter(status="closed").count()
    return JsonResponse({"open": open_issue, "closed": close_issue}, safe=False)


def contributors(request):
    contributors_file_path = os.path.join(settings.BASE_DIR, "contributors.json")

    with open(contributors_file_path, "r") as file:
        content = file.read()

    contributors_data = json.loads(content)
    return JsonResponse({"contributors": contributors_data})


def get_scoreboard(request):
    scoreboard = []
    temp_domain = Domain.objects.all()
    for each in temp_domain:
        temp = {}
        temp["name"] = each.name
        temp["open"] = len(each.open_issues)
        temp["closed"] = len(each.closed_issues)
        temp["modified"] = each.modified
        temp["logo"] = each.logo
        if each.top_tester is None:
            temp["top"] = "None"
        else:
            temp["top"] = each.top_tester.username
        scoreboard.append(temp)
    paginator = Paginator(scoreboard, 10)
    domain_list = []
    for data in scoreboard:
        domain_list.append(data)
    count = (Paginator(scoreboard, 10).count) % 10
    for i in range(10 - count):
        domain_list.append(None)
    temp = {}
    temp["name"] = None
    domain_list.append(temp)
    paginator = Paginator(domain_list, 10)
    page = request.GET.get("page")
    try:
        domain = paginator.page(page)
    except PageNotAnInteger:
        domain = paginator.page(1)
    except EmptyPage:
        domain = paginator.page(paginator.num_pages)
    return HttpResponse(
        json.dumps(domain.object_list, default=str), content_type="application/json"
    )


def throw_error(request):
    raise ValueError("error")


@require_GET
def robots_txt(request):
    lines = [
        "User-Agent: *",
        "Allow: /",
    ]
    return HttpResponse("\n".join(lines), content_type="text/plain")


@require_GET
def ads_txt(request):
    lines = [
        "google.com, pub-6468204154139130, DIRECT, f08c47fec0942fa0",
    ]
    return HttpResponse("\n".join(lines), content_type="text/plain")


class CreateHunt(TemplateView):
    model = Hunt
    fields = ["url", "logo", "domain", "plan", "prize", "txn_id"]
    template_name = "create_hunt.html"

    @method_decorator(login_required)
    def get(self, request, *args, **kwargs):
        try:
            domain_admin = CompanyAdmin.objects.get(user=request.user)
            if not domain_admin.is_active:
                return HttpResponseRedirect("/")
            domain = []
            if domain_admin.role == 0:
                domain = Domain.objects.filter(company=domain_admin.company)
            else:
                domain = Domain.objects.filter(pk=domain_admin.domain.pk)

            context = {"domains": domain, "hunt_form": HuntForm()}
            return render(request, self.template_name, context)
        except:
            return HttpResponseRedirect("/")

    @method_decorator(login_required)
    def post(self, request, *args, **kwargs):
        try:
            domain_admin = CompanyAdmin.objects.get(user=request.user)
            if (
                domain_admin.role == 1
                and (
                    str(domain_admin.domain.pk)
                    == ((request.POST["domain"]).split("-"))[0].replace(" ", "")
                )
            ) or domain_admin.role == 0:
                wallet, created = Wallet.objects.get_or_create(user=request.user)
                total_amount = (
                    Decimal(request.POST["prize_winner"])
                    + Decimal(request.POST["prize_runner"])
                    + Decimal(request.POST["prize_second_runner"])
                )
                if total_amount > wallet.current_balance:
                    return HttpResponse("failed")
                hunt = Hunt()
                hunt.domain = Domain.objects.get(
                    pk=(request.POST["domain"]).split("-")[0].replace(" ", "")
                )
                data = {}
                data["content"] = request.POST["content"]
                data["start_date"] = request.POST["start_date"]
                data["end_date"] = request.POST["end_date"]
                form = HuntForm(data)
                if not form.is_valid():
                    return HttpResponse("failed")
                if not domain_admin.is_active:
                    return HttpResponse("failed")
                if domain_admin.role == 1:
                    if hunt.domain != domain_admin.domain:
                        return HttpResponse("failed")
                hunt.domain = Domain.objects.get(
                    pk=(request.POST["domain"]).split("-")[0].replace(" ", "")
                )
                tzsign = 1
                offset = request.POST["tzoffset"]
                if int(offset) < 0:
                    offset = int(offset) * (-1)
                    tzsign = -1
                start_date = form.cleaned_data["start_date"]
                end_date = form.cleaned_data["end_date"]
                if tzsign > 0:
                    start_date = start_date + timedelta(
                        hours=int(int(offset) / 60), minutes=int(int(offset) % 60)
                    )
                    end_date = end_date + timedelta(
                        hours=int(int(offset) / 60), minutes=int(int(offset) % 60)
                    )
                else:
                    start_date = start_date - (
                        timedelta(hours=int(int(offset) / 60), minutes=int(int(offset) % 60))
                    )
                    end_date = end_date - (
                        timedelta(hours=int(int(offset) / 60), minutes=int(int(offset) % 60))
                    )
                hunt.starts_on = start_date
                hunt.prize_winner = Decimal(request.POST["prize_winner"])
                hunt.prize_runner = Decimal(request.POST["prize_runner"])
                hunt.prize_second_runner = Decimal(request.POST["prize_second_runner"])
                hunt.end_on = end_date
                hunt.name = request.POST["name"]
                hunt.description = request.POST["content"]
                wallet.withdraw(total_amount)
                wallet.save()
                try:
                    is_published = request.POST["publish"]
                    hunt.is_published = True
                except:
                    hunt.is_published = False
                hunt.save()
                return HttpResponse("success")
            else:
                return HttpResponse("failed")
        except:
            return HttpResponse("failed")


class ListHunts(TemplateView):
    model = Hunt
    template_name = "hunt_list.html"

    def get(self, request, *args, **kwargs):
        search = request.GET.get("search", "")
        start_date = request.GET.get("start_date", None)
        end_date = request.GET.get("end_date", None)
        domain = request.GET.get("domain", None)
        hunt_type = request.GET.get("hunt_type", "all")

        hunts = (
            Hunt.objects.values(
                "id",
                "name",
                "url",
                "logo",
                "starts_on",
                "starts_on__day",
                "starts_on__month",
                "starts_on__year",
                "end_on",
                "end_on__day",
                "end_on__month",
                "end_on__year",
            )
            .annotate(total_prize=Sum("huntprize__value"))
            .all()
        )

        filtered_bughunts = {
            "all": hunts,
            "ongoing": hunts.filter(result_published=False, is_published=True),
            "ended": hunts.filter(result_published=True),
            "draft": hunts.filter(result_published=False, is_published=False),
        }

        hunts = filtered_bughunts.get(hunt_type, hunts)

        if search.strip() != "":
            hunts = hunts.filter(Q(name__icontains=search))

        if start_date != "" and start_date is not None:
            start_date = datetime.strptime(start_date, "%m/%d/%Y").strftime("%Y-%m-%d %H:%M")
            hunts = hunts.filter(starts_on__gte=start_date)

        if end_date != "" and end_date is not None:
            end_date = datetime.strptime(end_date, "%m/%d/%Y").strftime("%Y-%m-%d %H:%M")
            hunts = hunts.filter(end_on__gte=end_date)

        if domain != "Select Domain" and domain is not None:
            domain = Domain.objects.filter(id=domain).first()
            hunts = hunts.filter(domain=domain)

        context = {"hunts": hunts, "domains": Domain.objects.values("id", "name").all()}

        return render(request, self.template_name, context)

    def post(self, request, *args, **kwargs):
        request.GET.search = request.GET.get("search", "")
        request.GET.start_date = request.GET.get("start_date", "")
        request.GET.end_date = request.GET.get("end_date", "")
        request.GET.domain = request.GET.get("domain", "Select Domain")
        request.GET.hunt_type = request.GET.get("type", "all")

        return self.get(request)


class DraftHunts(TemplateView):
    model = Hunt
    fields = ["url", "logo", "domain", "plan", "prize", "txn_id"]
    template_name = "hunt_drafts.html"

    @method_decorator(login_required)
    def get(self, request, *args, **kwargs):
        try:
            domain_admin = CompanyAdmin.objects.get(user=request.user)
            if not domain_admin.is_active:
                return HttpResponseRedirect("/")
            if domain_admin.role == 0:
                hunt = self.model.objects.filter(is_published=False)
            else:
                hunt = self.model.objects.filter(is_published=False, domain=domain_admin.domain)
            context = {"hunts": hunt}
            return render(request, self.template_name, context)
        except:
            return HttpResponseRedirect("/")


class UpcomingHunts(TemplateView):
    model = Hunt
    fields = ["url", "logo", "domain", "plan", "prize", "txn_id"]
    template_name = "hunt_upcoming.html"

    @method_decorator(login_required)
    def get(self, request, *args, **kwargs):
        try:
            domain_admin = CompanyAdmin.objects.get(user=request.user)
            if not domain_admin.is_active:
                return HttpResponseRedirect("/")

            if domain_admin.role == 0:
                hunts = self.model.objects.filter(is_published=True)
            else:
                hunts = self.model.objects.filter(is_published=True, domain=domain_admin.domain)
            new_hunt = []
            for hunt in hunts:
                if ((hunt.starts_on - datetime.now(timezone.utc)).total_seconds()) > 0:
                    new_hunt.append(hunt)
            context = {"hunts": new_hunt}
            return render(request, self.template_name, context)
        except:
            return HttpResponseRedirect("/")


class OngoingHunts(TemplateView):
    model = Hunt
    fields = ["url", "logo", "domain", "plan", "prize", "txn_id"]
    template_name = "hunt_ongoing.html"

    @method_decorator(login_required)
    def get(self, request, *args, **kwargs):
        try:
            domain_admin = CompanyAdmin.objects.get(user=request.user)
            if not domain_admin.is_active:
                return HttpResponseRedirect("/")
            if domain_admin.role == 0:
                hunts = self.model.objects.filter(is_published=True)
            else:
                hunts = self.model.objects.filter(is_published=True, domain=domain_admin.domain)
            new_hunt = []
            for hunt in hunts:
                if ((hunt.starts_on - datetime.now(timezone.utc)).total_seconds()) > 0:
                    new_hunt.append(hunt)
            context = {"hunts": new_hunt}
            return render(request, self.template_name, context)
        except:
            return HttpResponseRedirect("/")


class PreviousHunts(TemplateView):
    model = Hunt
    fields = ["url", "logo", "domain", "plan", "prize", "txn_id"]
    template_name = "hunt_previous.html"

    @method_decorator(login_required)
    def get(self, request, *args, **kwargs):
        try:
            domain_admin = CompanyAdmin.objects.get(user=request.user)
            if not domain_admin.is_active:
                return HttpResponseRedirect("/")
            if domain_admin.role == 0:
                hunts = self.model.objects.filter(is_published=True)
            else:
                hunts = self.model.objects.filter(is_published=True, domain=domain_admin.domain)
            new_hunt = []
            for hunt in hunts:
                if ((hunt.starts_on - datetime.now(timezone.utc)).total_seconds()) > 0:
                    pass
                elif ((hunt.end_on - datetime.now(timezone.utc)).total_seconds()) < 0:
                    new_hunt.append(hunt)
                else:
                    pass
            context = {"hunts": new_hunt}
            return render(request, self.template_name, context)
        except:
            return HttpResponseRedirect("/")

    @method_decorator(login_required)
    def post(self, request, *args, **kwargs):
        form = UserProfileForm(request.POST, request.FILES, instance=request.user.userprofile)
        if form.is_valid():
            form.save()
        return redirect(reverse("profile", kwargs={"slug": kwargs.get("slug")}))


class CompanySettings(TemplateView):
    model = CompanyAdmin
    fields = ["user", "domain", "role", "is_active"]
    template_name = "company_settings.html"

    @method_decorator(login_required)
    def get(self, request, *args, **kwargs):
        try:
            domain_admin = CompanyAdmin.objects.get(user=request.user)
            if not domain_admin.is_active:
                return HttpResponseRedirect("/")
            domain_admins = []
            domain_list = Domain.objects.filter(company=domain_admin.company)
            if domain_admin.role == 0:
                domain_admins = CompanyAdmin.objects.filter(
                    company=domain_admin.company, is_active=True
                )
            else:
                domain_admins = CompanyAdmin.objects.filter(
                    domain=domain_admin.domain, is_active=True
                )
            context = {
                "admins": domain_admins,
                "user": domain_admin,
                "domain_list": domain_list,
            }
            return render(request, self.template_name, context)
        except:
            return HttpResponseRedirect("/")

    @method_decorator(login_required)
    def post(self, request, *args, **kwargs):
        form = UserProfileForm(request.POST, request.FILES, instance=request.user.userprofile)
        if form.is_valid():
            form.save()
        return redirect(reverse("profile", kwargs={"slug": kwargs.get("slug")}))


@login_required(login_url="/accounts/login")
def update_role(request):
    if request.method == "POST":
        domain_admin = CompanyAdmin.objects.get(user=request.user)
        if domain_admin.role == 0 and domain_admin.is_active:
            for key, value in request.POST.items():
                if key.startswith("user@"):
                    user = User.objects.get(username=value)
                    if domain_admin.company.admin == request.user:
                        pass
                    domain_admin = CompanyAdmin.objects.get(user=user)
                    if request.POST["role@" + value] != "9":
                        domain_admin.role = request.POST["role@" + value]
                    elif request.POST["role@" + value] == "9":
                        domain_admin.is_active = False
                    if request.POST["domain@" + value] != "":
                        domain_admin.domain = Domain.objects.get(pk=request.POST["domain@" + value])
                    else:
                        domain_admin.domain = None
                    domain_admin.save()
            return HttpResponse("success")
        elif domain_admin.role == 1 and domain_admin.is_active:
            for key, value in request.POST.items():
                if key.startswith("user@"):
                    user = User.objects.get(username=value)
                    if domain_admin.company.admin == request.user:
                        pass
                    domain_admin = CompanyAdmin.objects.get(user=user)
                    if request.POST["role@" + value] == "1":
                        domain_admin.role = request.POST["role@" + value]
                    elif request.POST["role@" + value] == "9":
                        domain_admin.is_active = False
                    domain_admin.save()
            return HttpResponse("success")
        else:
            return HttpResponse("failed")
    else:
        return HttpResponse("failed")


@login_required(login_url="/accounts/login")
def add_role(request):
    if request.method == "POST":
        domain_admin = CompanyAdmin.objects.get(user=request.user)
        if domain_admin.role == 0 and domain_admin.is_active:
            email = request.POST["email"]
            user = User.objects.get(email=email)
            if request.user == user:
                return HttpResponse("success")
            try:
                admin = CompanyAdmin.objects.get(user=user)
                if admin.company == domain_admin.company:
                    admin.is_active = True
                    admin.save()
                    return HttpResponse("success")
                else:
                    return HttpResponse("already admin of another domain")
            except:
                try:
                    admin = CompanyAdmin()
                    admin.user = user
                    admin.role = 1
                    admin.company = domain_admin.company
                    admin.is_active = True
                    admin.save()
                    return HttpResponse("success")
                except:
                    return HttpResponse("failed")
        else:
            return HttpResponse("failed")
    else:
        return HttpResponse("failed")


@login_required(login_url="/accounts/login")
def add_or_update_company(request):
    user = request.user
    if user.is_superuser:
        if not user.is_active:
            return HttpResponseRedirect("/")
        if request.method == "POST":
            domain_pk = request.POST["id"]
            company = Company.objects.get(pk=domain_pk)
            user = company.admin
            if user != User.objects.get(email=request.POST["admin"]):
                try:
                    admin = CompanyAdmin.objects.get(user=user, company=company)
                    admin.user = User.objects.get(email=request.POST["admin"])
                    admin.save()
                except:
                    admin = CompanyAdmin()
                    admin.user = User.objects.get(email=request.POST["admin"])
                    admin.role = 0
                    admin.company = company
                    admin.is_active = True
                    admin.save()
            company.name = request.POST["name"]
            company.email = request.POST["email"]
            company.url = request.POST["url"]
            company.admin = User.objects.get(email=request.POST["admin"])
            company.github = request.POST["github"]
            try:
                is_verified = request.POST["verify"]
                if is_verified == "on":
                    company.is_active = True
                else:
                    company.is_active = False
            except:
                company.is_active = False
            try:
                company.subscription = Subscription.objects.get(name=request.POST["subscription"])
            except:
                pass
            try:
                company.logo = request.FILES["logo"]
            except:
                pass
            company.save()
            return HttpResponse("success")

        else:
            return HttpResponse("failed")
    else:
        return HttpResponse("no access")


class DomainList(TemplateView):
    model = Domain
    template_name = "company_domain_lists.html"

    @method_decorator(login_required)
    def get(self, request, *args, **kwargs):
        domain_admin = CompanyAdmin.objects.get(user=request.user)
        if not domain_admin.is_active:
            return HttpResponseRedirect("/")
        domain = []
        if domain_admin.role == 0:
            domain = self.model.objects.filter(company=domain_admin.company)
        else:
            domain = self.model.objects.filter(pk=domain_admin.domain.pk)
        context = {"domains": domain}
        return render(request, self.template_name, context)


@login_required(login_url="/accounts/login")
def add_or_update_domain(request):
    if request.method == "POST":
        company_admin = CompanyAdmin.objects.get(user=request.user)
        subscription = company_admin.company.subscription
        count_domain = Domain.objects.filter(company=company_admin.company).count()
        try:
            try:
                domain_pk = request.POST["id"]
                domain = Domain.objects.get(pk=domain_pk)
                domain.name = request.POST["name"]
                domain.email = request.POST["email"]
                domain.github = request.POST["github"]
                try:
                    domain.logo = request.FILES["logo"]
                except:
                    pass
                domain.save()
                return HttpResponse("Domain Updated")
            except:
                if count_domain == subscription.number_of_domains:
                    return HttpResponse("Domains Reached Limit")
                else:
                    if company_admin.role == 0:
                        domain = Domain()
                        domain.name = request.POST["name"]
                        domain.url = request.POST["url"]
                        domain.email = request.POST["email"]
                        domain.github = request.POST["github"]
                        try:
                            domain.logo = request.FILES["logo"]
                        except:
                            pass
                        domain.company = company_admin.company
                        domain.save()
                        return HttpResponse("Domain Created")
                    else:
                        return HttpResponse("failed")
        except:
            return HttpResponse("failed")


@login_required(login_url="/accounts/login")
def company_dashboard_domain_detail(request, pk, template="company_dashboard_domain_detail.html"):
    user = request.user
    domain_admin = CompanyAdmin.objects.get(user=request.user)
    try:
        if (Domain.objects.get(pk=pk)) == domain_admin.domain:
            if not user.is_active:
                return HttpResponseRedirect("/")
            domain = get_object_or_404(Domain, pk=pk)
            return render(request, template, {"domain": domain})
        else:
            return redirect("/")
    except:
        return redirect("/")


@login_required(login_url="/accounts/login")
def company_dashboard_hunt_detail(request, pk, template="company_dashboard_hunt_detail.html"):
    hunt = get_object_or_404(Hunt, pk=pk)
    return render(request, template, {"hunt": hunt})


@login_required(login_url="/accounts/login")
def company_dashboard_hunt_edit(request, pk, template="company_dashboard_hunt_edit.html"):
    if request.method == "GET":
        hunt = get_object_or_404(Hunt, pk=pk)
        domain_admin = CompanyAdmin.objects.get(user=request.user)
        if not domain_admin.is_active:
            return HttpResponseRedirect("/")
        if domain_admin.role == 1:
            if hunt.domain != domain_admin.domain:
                return HttpResponseRedirect("/")
        domain = []
        if domain_admin.role == 0:
            domain = Domain.objects.filter(company=domain_admin.company)
        else:
            domain = Domain.objects.filter(pk=domain_admin.domain.pk)
        initial = {"content": hunt.description}
        context = {"hunt": hunt, "domains": domain, "hunt_form": HuntForm(initial)}
        return render(request, template, context)
    else:
        data = {}
        data["content"] = request.POST["content"]
        data["start_date"] = request.POST["start_date"]
        data["end_date"] = request.POST["end_date"]
        form = HuntForm(data)
        if not form.is_valid():
            return HttpResponse("failed")
        hunt = get_object_or_404(Hunt, pk=pk)
        domain_admin = CompanyAdmin.objects.get(user=request.user)
        if not domain_admin.is_active:
            return HttpResponse("failed")
        if domain_admin.role == 1:
            if hunt.domain != domain_admin.domain:
                return HttpResponse("failed")
        hunt.domain = Domain.objects.get(pk=(request.POST["domain"]).split("-")[0].replace(" ", ""))
        tzsign = 1
        offset = request.POST["tzoffset"]
        if int(offset) < 0:
            offset = int(offset) * (-1)
            tzsign = -1
        start_date = form.cleaned_data["start_date"]
        end_date = form.cleaned_data["end_date"]
        if tzsign > 0:
            start_date = start_date + timedelta(
                hours=int(int(offset) / 60), minutes=int(int(offset) % 60)
            )
            end_date = end_date + timedelta(
                hours=int(int(offset) / 60), minutes=int(int(offset) % 60)
            )
        else:
            start_date = start_date - (
                timedelta(hours=int(int(offset) / 60), minutes=int(int(offset) % 60))
            )
            end_date = end_date - (
                timedelta(hours=int(int(offset) / 60), minutes=int(int(offset) % 60))
            )
        hunt.starts_on = start_date
        hunt.end_on = end_date

        hunt.name = request.POST["name"]
        hunt.description = form.cleaned_data["content"]
        try:
            is_published = request.POST["publish"]
            hunt.is_published = True
        except:
            hunt.is_published = False
        hunt.save()
        return HttpResponse("success")


@login_required(login_url="/accounts/login")
def withdraw(request):
    if request.method == "POST":
        if request.user.is_authenticated:
            wallet, created = Wallet.objects.get_or_create(user=request.user)
            if wallet.current_balance < Decimal(request.POST["amount"]):
                return HttpResponse("msg : amount greater than wallet balance")
            else:
                amount = Decimal(request.POST["amount"])
            payments = Payment.objects.filter(wallet=wallet)
            for payment in payments:
                payment.active = False
            payment = Payment()
            payment.wallet = wallet
            payment.value = Decimal(request.POST["amount"])
            payment.save()
            from django.conf import settings

            stripe.api_key = settings.STRIPE_TEST_SECRET_KEY
            if wallet.account_id:
                account = stripe.Account.retrieve(wallet.account_id)
                if account.payouts_enabled:
                    balance = stripe.Balance.retrieve()
                    if balance.available[0].amount > payment.value * 100:
                        stripe.Transfer.create(
                            amount=Decimal(request.POST["amount"]) * 100,
                            currency="usd",
                            destination=wallet.account_id,
                            transfer_group="ORDER_95",
                        )
                        wallet.withdraw(Decimal(request.POST["amount"]))
                        wallet.save()
                        payment.active = False
                        payment.save()
                        return HttpResponseRedirect(
                            "/dashboard/user/profile/" + request.user.username
                        )
                    else:
                        return HttpResponse("INSUFFICIENT BALANCE")
                else:
                    wallet.account_id = None
                    wallet.save()
                    account = stripe.Account.create(
                        type="express",
                    )
                    wallet.account_id = account.id
                    wallet.save()
                    account_links = stripe.AccountLink.create(
                        account=account,
                        return_url=f"http://{settings.DOMAIN_NAME}:{settings.PORT}/dashboard/user/stripe/connected/"
                        + request.user.username,
                        refresh_url=f"http://{settings.DOMAIN_NAME}:{settings.PORT}/dashboard/user/profile/"
                        + request.user.username,
                        type="account_onboarding",
                    )
                    return JsonResponse({"redirect": account_links.url, "status": "success"})
            else:
                account = stripe.Account.create(
                    type="express",
                )
                wallet.account_id = account.id
                wallet.save()
                account_links = stripe.AccountLink.create(
                    account=account,
                    return_url=f"http://{settings.DOMAIN_NAME}:{settings.PORT}/dashboard/user/stripe/connected/"
                    + request.user.username,
                    refresh_url=f"http://{settings.DOMAIN_NAME}:{settings.PORT}/dashboard/user/profile/"
                    + request.user.username,
                    type="account_onboarding",
                )
                return JsonResponse({"redirect": account_links.url, "status": "success"})
        return JsonResponse({"status": "error"})


@login_required(login_url="/accounts/login")
def addbalance(request):
    if request.method == "POST":
        if request.user.is_authenticated:
            wallet, created = Wallet.objects.get_or_create(user=request.user)
            from django.conf import settings

            stripe.api_key = settings.STRIPE_TEST_SECRET_KEY
            charge = stripe.Charge.create(
                amount=int(Decimal(request.POST["amount"]) * 100),
                currency="usd",
                description="Example charge",
                source=request.POST["stripeToken"],
            )
            wallet.deposit(request.POST["amount"])
        return HttpResponse("success")


@login_required(login_url="/accounts/login")
def stripe_connected(request, username):
    user = User.objects.get(username=username)
    wallet, created = Wallet.objects.get_or_create(user=user)
    from django.conf import settings

    stripe.api_key = settings.STRIPE_TEST_SECRET_KEY
    account = stripe.Account.retrieve(wallet.account_id)
    if account.payouts_enabled:
        payment = Payment.objects.get(wallet=wallet, active=True)
        balance = stripe.Balance.retrieve()
        if balance.available[0].amount > payment.value * 100:
            stripe.Transfer.create(
                amount=payment.value * 100,
                currency="usd",
                destination="000123456789",
                transfer_group="ORDER_95",
            )
            wallet.withdraw(Decimal(request.POST["amount"]))
            wallet.save()
            payment.active = False
            payment.save()
            return HttpResponseRedirect("/dashboard/user/profile/" + username)
        else:
            return HttpResponse("ERROR")
    else:
        wallet.account_id = None
        wallet.save()
    return HttpResponse("error")


class JoinCompany(TemplateView):
    model = Company
    template_name = "join.html"

    @method_decorator(login_required)
    def get(self, request, *args, **kwargs):
        wallet, created = Wallet.objects.get_or_create(user=request.user)
        context = {"wallet": wallet}
        return render(request, self.template_name, context)

    def post(self, request, *args, **kwargs):
        name = request.POST["company"]
        try:
            company_exists = Company.objects.get(name=name)
            return JsonResponse({"status": "There was some error"})
        except:
            pass
        url = request.POST["url"]
        email = request.POST["email"]
        product = request.POST["product"]
        sub = Subscription.objects.get(name=product)
        if name == "" or url == "" or email == "" or product == "":
            return JsonResponse({"error": "Empty Fields"})
        paymentType = request.POST["paymentType"]
        if paymentType == "wallet":
            wallet, created = Wallet.objects.get_or_create(user=request.user)
            if wallet.current_balance < sub.charge_per_month:
                return JsonResponse({"error": "insufficient balance in Wallet"})
            wallet.withdraw(sub.charge_per_month)
            company = Company()
            company.admin = request.user
            company.name = name
            company.url = url
            company.email = email
            company.subscription = sub
            company.save()
            admin = CompanyAdmin()
            admin.user = request.user
            admin.role = 0
            admin.company = company
            admin.is_active = True
            admin.save()
            return JsonResponse({"status": "Success"})
            # company.subscription =
        elif paymentType == "card":
            from django.conf import settings

            stripe.api_key = settings.STRIPE_TEST_SECRET_KEY
            charge = stripe.Charge.create(
                amount=int(Decimal(sub.charge_per_month) * 100),
                currency="usd",
                description="Example charge",
                source=request.POST["stripeToken"],
            )
            company = Company()
            company.admin = request.user
            company.name = name
            company.url = url
            company.email = email
            company.subscription = sub
            company.save()
            admin = CompanyAdmin()
            admin.user = request.user
            admin.role = 0
            admin.company = company
            admin.is_active = True
            admin.save()
            return JsonResponse({"status": "Success"})
        else:
            return JsonResponse({"status": "There was some error"})


@login_required(login_url="/accounts/login")
def view_hunt(request, pk, template="view_hunt.html"):
    hunt = get_object_or_404(Hunt, pk=pk)
    time_remaining = None
    if ((hunt.starts_on - datetime.now(timezone.utc)).total_seconds()) > 0:
        hunt_active = False
        hunt_completed = False
        time_remaining = humanize.naturaltime(datetime.now(timezone.utc) - hunt.starts_on)
    elif ((hunt.end_on - datetime.now(timezone.utc)).total_seconds()) < 0:
        hunt_active = False
        hunt_completed = True
    else:
        hunt_active = True
        hunt_completed = False
    return render(
        request,
        template,
        {
            "hunt": hunt,
            "hunt_completed": hunt_completed,
            "time_remaining": time_remaining,
            "hunt_active": hunt_active,
        },
    )


@login_required(login_url="/accounts/login")
def submit_bug(request, pk, template="hunt_submittion.html"):
    hunt = get_object_or_404(Hunt, pk=pk)
    time_remaining = None
    if request.method == "GET":
        if ((hunt.starts_on - datetime.now(timezone.utc)).total_seconds()) > 0:
            return redirect("/dashboard/user/hunt/" + str(pk) + "/")
        elif ((hunt.end_on - datetime.now(timezone.utc)).total_seconds()) < 0:
            return redirect("/dashboard/user/hunt/" + str(pk) + "/")
        else:
            return render(request, template, {"hunt": hunt})
    elif request.method == "POST":
        if ((hunt.starts_on - datetime.now(timezone.utc)).total_seconds()) > 0:
            return redirect("/dashboard/user/hunt/" + str(pk) + "/")
        elif ((hunt.end_on - datetime.now(timezone.utc)).total_seconds()) < 0:
            return redirect("/dashboard/user/hunt/" + str(pk) + "/")
        else:
            url = request.POST["url"]
            description = request.POST["description"]
            if url == "" or description == "":
                issue_list = Issue.objects.filter(user=request.user, hunt=hunt).exclude(
                    Q(is_hidden=True) & ~Q(user_id=request.user.id)
                )
                return render(request, template, {"hunt": hunt, "issue_list": issue_list})
            parsed_url = urlparse(url)
            if parsed_url.scheme == "":
                url = "https://" + url
            parsed_url = urlparse(url)
            if parsed_url.netloc == "":
                issue_list = Issue.objects.filter(user=request.user, hunt=hunt).exclude(
                    Q(is_hidden=True) & ~Q(user_id=request.user.id)
                )
                return render(request, template, {"hunt": hunt, "issue_list": issue_list})
            label = request.POST["label"]
            if request.POST.get("file"):
                if isinstance(request.POST.get("file"), six.string_types):
                    import imghdr

                    # Check if the base64 string is in the "data:" format
                    data = (
                        "data:image/"
                        + request.POST.get("type")
                        + ";base64,"
                        + request.POST.get("file")
                    )
                    data = data.replace(" ", "")
                    data += "=" * ((4 - len(data) % 4) % 4)
                    if "data:" in data and ";base64," in data:
                        header, data = data.split(";base64,")

                    try:
                        decoded_file = base64.b64decode(data)
                    except TypeError:
                        TypeError("invalid_image")

                    file_name = str(uuid.uuid4())[:12]
                    extension = imghdr.what(file_name, decoded_file)
                    extension = "jpg" if extension == "jpeg" else extension
                    file_extension = extension

                    complete_file_name = "%s.%s" % (
                        file_name,
                        file_extension,
                    )

                    request.FILES["screenshot"] = ContentFile(decoded_file, name=complete_file_name)
            issue = Issue()
            issue.label = label
            issue.url = url
            issue.user = request.user
            issue.description = description
            try:
                issue.screenshot = request.FILES["screenshot"]
            except:
                issue_list = Issue.objects.filter(user=request.user, hunt=hunt).exclude(
                    Q(is_hidden=True) & ~Q(user_id=request.user.id)
                )
                return render(request, template, {"hunt": hunt, "issue_list": issue_list})
            issue.hunt = hunt
            issue.save()
            issue_list = Issue.objects.filter(user=request.user, hunt=hunt).exclude(
                Q(is_hidden=True) & ~Q(user_id=request.user.id)
            )
            return render(request, template, {"hunt": hunt, "issue_list": issue_list})


@login_required(login_url="/accounts/login")
def hunt_results(request, pk, template="hunt_results.html"):
    hunt = get_object_or_404(Hunt, pk=pk)
    return render(request, template, {"hunt": hunt})


@login_required(login_url="/accounts/login")
def company_hunt_results(request, pk, template="company_hunt_results.html"):
    hunt = get_object_or_404(Hunt, pk=pk)
    issues = Issue.objects.filter(hunt=hunt).exclude(
        Q(is_hidden=True) & ~Q(user_id=request.user.id)
    )
    context = {}
    if request.method == "GET":
        context["hunt"] = get_object_or_404(Hunt, pk=pk)
        context["issues"] = Issue.objects.filter(hunt=hunt).exclude(
            Q(is_hidden=True) & ~Q(user_id=request.user.id)
        )
        if hunt.result_published:
            context["winner"] = Winner.objects.get(hunt=hunt)
        return render(request, template, context)
    else:
        for issue in issues:
            issue.verified = False
            issue.score = 0
            issue.save()
        for key, value in request.POST.items():
            if key != "csrfmiddlewaretoken" and key != "submit" and key != "checkAll":
                submit_type = key.split("_")[0]
                issue_id = key.split("_")[1]
                issue = Issue.objects.get(pk=issue_id)
                if issue.hunt == hunt and submit_type == "item":
                    if value == "on":
                        issue.verified = True
                elif issue.hunt == hunt and submit_type == "value":
                    if value != "":
                        issue.score = int(value)
                try:
                    if request.POST["checkAll"]:
                        issue.verified = True
                except:
                    pass
                issue.save()
        if request.POST["submit"] == "save":
            pass
        if request.POST["submit"] == "publish":
            issue.save()
            index = 1
            winner = Winner()
            issue_with_score = (
                Issue.objects.filter(hunt=hunt, verified=True)
                .values("user")
                .order_by("user")
                .annotate(total_score=Sum("score"))
            )
            for obj in issue_with_score:
                user = User.objects.get(pk=obj["user"])
                if index == 1:
                    winner.winner = user
                if index == 2:
                    winner.runner = user
                if index == 3:
                    winner.second_runner = user
                if index == 4:
                    break
                index = index + 1
            total_amount = (
                Decimal(hunt.prize_winner)
                + Decimal(hunt.prize_runner)
                + Decimal(hunt.prize_second_runner)
            )
            from django.conf import settings

            stripe.api_key = settings.STRIPE_TEST_SECRET_KEY
            balance = stripe.Balance.retrieve()
            if balance.available[0].amount > total_amount * 100:
                if winner.winner:
                    wallet, created = Wallet.objects.get_or_create(user=winner.winner)
                    wallet.deposit(hunt.prize_winner)
                    wallet.save()
                if winner.runner:
                    wallet, created = Wallet.objects.get_or_create(user=winner.runner)
                    wallet.deposit(hunt.prize_runner)
                    wallet.save()
                if winner.second_runner:
                    wallet, created = Wallet.objects.get_or_create(user=winner.second_runner)
                    wallet.deposit(hunt.prize_second_runner)
                    wallet.save()
            winner.prize_distributed = True
            winner.hunt = hunt
            winner.save()
            hunt.result_published = True
            hunt.save()
            context["winner"] = winner
        context["hunt"] = get_object_or_404(Hunt, pk=pk)
        context["issues"] = Issue.objects.filter(hunt=hunt).exclude(
            Q(is_hidden=True) & ~Q(user_id=request.user.id)
        )
        return render(request, template, context)


def handler404(request, exception):
    return render(request, "404.html", {}, status=404)


def handler500(request, exception=None):
    return render(request, "500.html", {}, status=500)


def contributors_view(request, *args, **kwargs):
    contributors_file_path = os.path.join(settings.BASE_DIR, "contributors.json")

    with open(contributors_file_path, "r") as file:
        content = file.read()

    contributors = json.loads(content)

    contributor_id = request.GET.get("contributor", None)

    if contributor_id:
        contributor = None
        for i in contributors:
            if str(i["id"]) == contributor_id:
                contributor = i

        if contributor is None:
            return HttpResponseNotFound("Contributor not found")

        return render(request, "contributors_detail.html", context={"contributor": contributor})

    context = {"contributors": contributors}

    return render(request, "contributors.html", context=context)


def sponsor_view(request):
    return render(request, "sponsor.html")


def safe_redirect(request: HttpRequest):
    http_referer = request.META.get("HTTP_REFERER")
    if http_referer:
        referer_url = urlparse(http_referer)
        # Check if the referer URL's host is the same as the site's host
        if referer_url.netloc == request.get_host():
            # Build a 'safe' version of the referer URL (without query string or fragment)
            safe_url = urlunparse(
                (referer_url.scheme, referer_url.netloc, referer_url.path, "", "", "")
            )
            return redirect(safe_url)
    # Redirect to the fallback path if 'HTTP_REFERER' is not provided or is not safe
    # Build the fallback URL using the request's scheme and host
    fallback_url = f"{request.scheme}://{request.get_host()}/"
    return redirect(fallback_url)


class DomainListView(ListView):
    model = Domain
    paginate_by = 20
    template_name = "domain_list.html"

    def get_context_data(self, **kwargs):
        context = super().get_context_data(**kwargs)
        domain = Domain.objects.all()

        paginator = Paginator(domain, self.paginate_by)
        page = self.request.GET.get("page")

        try:
            domain_paginated = paginator.page(page)
        except PageNotAnInteger:
            domain_paginated = paginator.page(1)
        except EmptyPage:
            domain_paginated = paginator.page(paginator.num_pages)

        context["domain"] = domain_paginated
        return context


@login_required(login_url="/accounts/login")
def flag_issue2(request, issue_pk):
    context = {}
    issue_pk = int(issue_pk)
    issue = Issue.objects.get(pk=issue_pk)
    userprof = UserProfile.objects.get(user=request.user)
    if userprof in UserProfile.objects.filter(issue_flaged=issue):
        userprof.issue_flaged.remove(issue)
    else:
        userprof.issue_flaged.add(issue)
        issue_pk = issue.pk

    userprof.save()
    total_flag_votes = UserProfile.objects.filter(issue_flaged=issue).count()
    context["object"] = issue
    context["flags"] = total_flag_votes
    return render(request, "includes/_flags2.html", context)


@login_required(login_url="/accounts/login")
def like_issue2(request, issue_pk):
    context = {}
    issue_pk = int(issue_pk)
    issue = Issue.objects.get(pk=issue_pk)
    userprof = UserProfile.objects.get(user=request.user)
    if userprof in UserProfile.objects.filter(issue_upvoted=issue):
        userprof.issue_upvoted.remove(issue)
    else:
        userprof.issue_upvoted.add(issue)
        liked_user = issue.user
        liker_user = request.user
        issue_pk = issue.pk
        msg_plain = render_to_string(
            "email/issue_liked.txt",
            {
                "liker_user": liker_user.username,
                "liked_user": liked_user.username,
                "issue_pk": issue_pk,
            },
        )
        msg_html = render_to_string(
            "email/issue_liked.txt",
            {
                "liker_user": liker_user.username,
                "liked_user": liked_user.username,
                "issue_pk": issue_pk,
            },
        )

        send_mail(
            "Your issue got an upvote!!",
            msg_plain,
            settings.EMAIL_TO_STRING,
            [liked_user.email],
            html_message=msg_html,
        )

    userprof.save()
    total_votes = UserProfile.objects.filter(issue_upvoted=issue).count()
    context["object"] = issue
    context["likes"] = total_votes
    return render(request, "includes/_likes2.html", context)


@login_required(login_url="/accounts/login")
def subscribe_to_domains(request, pk):
    domain = Domain.objects.filter(pk=pk).first()
    if domain is None:
        return JsonResponse("ERROR", safe=False, status=400)

    already_subscribed = request.user.userprofile.subscribed_domains.filter(pk=domain.id).exists()

    if already_subscribed:
        request.user.userprofile.subscribed_domains.remove(domain)
        request.user.userprofile.save()
        return JsonResponse("UNSUBSCRIBED", safe=False)

    else:
        request.user.userprofile.subscribed_domains.add(domain)
        request.user.userprofile.save()
        return JsonResponse("SUBSCRIBED", safe=False)


class IssueView2(DetailView):
    model = Issue
    slug_field = "id"
    template_name = "issue2.html"

    def get(self, request, *args, **kwargs):
        ipdetails = IP()
        try:
            id = int(self.kwargs["slug"])
        except ValueError:
            return HttpResponseNotFound("Invalid ID: ID must be an integer")

        self.object = get_object_or_404(Issue, id=self.kwargs["slug"])
        ipdetails.user = self.request.user
        ipdetails.address = get_client_ip(request)
        ipdetails.issuenumber = self.object.id
        try:
            if self.request.user.is_authenticated:
                try:
                    objectget = IP.objects.get(user=self.request.user, issuenumber=self.object.id)
                    self.object.save()
                except:
                    ipdetails.save()
                    self.object.views = (self.object.views or 0) + 1
                    self.object.save()
            else:
                try:
                    objectget = IP.objects.get(
                        address=get_client_ip(request), issuenumber=self.object.id
                    )
                    self.object.save()
                except:
                    ipdetails.save()
                    self.object.views = (self.object.views or 0) + 1
                    self.object.save()
        except Exception as e:
            print(e)
            # TODO: this is only an error for ipv6 currently and doesn't require us to redirect the user - we'll sort this out later
            # messages.error(self.request, "That issue was not found."+str(e))
            # return redirect("/")
        return super(IssueView2, self).get(request, *args, **kwargs)

    def get_context_data(self, **kwargs):
        context = super(IssueView2, self).get_context_data(**kwargs)
        if self.object.user_agent:
            user_agent = parse(self.object.user_agent)
            context["browser_family"] = user_agent.browser.family
            context["browser_version"] = user_agent.browser.version_string
            context["os_family"] = user_agent.os.family
            context["os_version"] = user_agent.os.version_string
        context["users_score"] = list(
            Points.objects.filter(user=self.object.user)
            .aggregate(total_score=Sum("score"))
            .values()
        )[0]

        if self.request.user.is_authenticated:
            context["wallet"] = Wallet.objects.get(user=self.request.user)
        context["issue_count"] = Issue.objects.filter(url__contains=self.object.domain_name).count()
        context["all_comment"] = self.object.comments.all().order_by("-created_date")
        context["all_users"] = User.objects.all()
        context["likes"] = UserProfile.objects.filter(issue_upvoted=self.object).count()
        context["likers"] = UserProfile.objects.filter(issue_upvoted=self.object)
        context["flags"] = UserProfile.objects.filter(issue_flaged=self.object).count()
        context["flagers"] = UserProfile.objects.filter(issue_flaged=self.object)
        context["more_issues"] = (
            Issue.objects.filter(user=self.object.user)
            .exclude(id=self.object.id)
            .values("id", "description", "markdown_description", "screenshots__image")
            .order_by("views")[:4]
        )
        context["subscribed_to_domain"] = False

        if isinstance(self.request.user, User):
            context["subscribed_to_domain"] = self.object.domain.user_subscribed_domains.filter(
                pk=self.request.user.userprofile.id
            ).exists()

        if isinstance(self.request.user, User):
            context["bookmarked"] = self.request.user.userprofile.issue_saved.filter(
                pk=self.object.id
            ).exists()

        context["screenshots"] = IssueScreenshot.objects.filter(issue=self.object).all()

        return context
<<<<<<< HEAD
        
@receiver(user_signed_up)
def handle_user_signup(request, user, **kwargs):
    referral_token = request.session.get('ref')
    if referral_token:
        try:
            invite = InviteFriend.objects.get(referral_code=referral_token)
            invite.recipients.add(user)
            invite.point_by_referral += 2
            invite.save()
            reward_sender_with_points(invite.sender)
            del request.session['ref']
        except InviteFriend.DoesNotExist:
            pass

def reward_sender_with_points(sender):
    # Create or update points for the sender
    points, created = Points.objects.get_or_create(user=sender, defaults={'score': 0})
    points.score += 2  # Reward 2 points for each successful referral signup
    points.save()

def referral_signup(request):
    referral_token = request.GET.get('ref')
    # check the referral token is present on invitefriend model or not and if present then set the referral token in the session
    if referral_token:
        try:
            invite = InviteFriend.objects.get(referral_code=referral_token)
            request.session['ref'] = referral_token
        except InviteFriend.DoesNotExist:
            messages.error(request, "Invalid referral token")
            return redirect('account_signup')
    return redirect('account_signup')


def invite_friend(request):
    current_site = get_current_site(request)
    referral_code, created = InviteFriend.objects.get_or_create(sender=request.user)
    referral_link = f"https://{current_site.domain}/referral/?ref={referral_code.referral_code}"
    context = {
        'referral_link': referral_link,
    }
    return render(request, 'invite_friend.html', context)
=======

>>>>>>> 2f036064

# class CreateIssue(CronJobBase):
#     RUN_EVERY_MINS = 1

#     schedule = Schedule(run_every_mins=RUN_EVERY_MINS)
#     code = "blt.create_issue"  # a unique code

#     def do(self):
#         from django.conf import settings
#         import imaplib

#         mail = imaplib.IMAP4_SSL("imap.gmail.com", 993)
#         error = False
#         mail.login(settings.REPORT_EMAIL, settings.REPORT_EMAIL_PASSWORD)
#         mail.list()
#         # Out: list of "folders" aka labels in gmail.
#         mail.select("inbox")  # connect to inbox.
#         typ, data = mail.search(None, "ALL", "UNSEEN")
#         import email

#         for num in data[0].split():
#             image = False
#             screenshot_base64 = ""
#             url = ""
#             label = ""
#             token = "None"
#             typ, data = mail.fetch(num, "(RFC822)")
#             raw_email = (data[0][1]).decode("utf-8")
#             email_message = email.message_from_string(raw_email)
#             maintype = email_message.get_content_maintype()
#             error = False
#             for part in email_message.walk():
#                 if part.get_content_type() == "text/plain":  # ignore attachments/html
#                     body = part.get_payload(decode=True)
#                     body_text = body.decode("utf-8")
#                     words = body_text.split()
#                     flag_word = False
#                     for word in words:
#                         if word.lower() == ":":
#                             continue
#                         if word.lower() == "url":
#                             continue
#                         if word.lower() == "type":
#                             flag_word = True
#                             continue
#                         if not flag_word:
#                             url = word
#                             continue
#                         if flag_word:
#                             label = word
#                 if part.get_content_maintype() == "multipart":
#                     continue
#                 if part.get("Content-Disposition") is None:
#                     continue
#                 image = True
#                 screenshot_base64 = part
#             sender = email_message["From"].split()[-1]
#             address = re.sub(r"[<>]", "", sender)
#             for user in User.objects.all():
#                 if user.email == address:
#                     token = Token.objects.get(user_id=user.id).key
#                     break
#             if label.lower() == "general":
#                 label = 0
#             elif label.lower() == "number error":
#                 label = 1
#             elif label.lower() == "functional":
#                 label = 2
#             elif label.lower() == "performance":
#                 label = 3
#             elif label.lower() == "security":
#                 label = 4
#             elif label.lower() == "typo":
#                 label = 5
#             elif label.lower() == "design":
#                 label = 6
#             else:
#                 error = True
#             if token == "None":
#                 error = "TokenTrue"
#             if not image:
#                 error = True
#             if error:
#                 send_mail(
#                     "Error In Your Report",
#                     "There was something wrong with the mail you sent regarding the issue to be created. Please check the content and try again later !",
#                     settings.EMAIL_TO_STRING,
#                     [address],
#                     fail_silently=False,
#                 )
#             elif error == "TokenTrue":
#                 send_mail(
#                     "You are not a user of " + settings.PROJECT_NAME,
#                     "You are not a Registered user at " + settings.PROJECT_NAME + " .Please first Signup at " + settings.PROJECT_NAME + " and Try Again Later ! .",
#                     settings.EMAIL_TO_STRING,
#                     [address],
#                     fail_silently=False,
#                 )
#             else:
#                 data = {
#                     "url": url,
#                     "description": email_message["Subject"],
#                     "file": str(screenshot_base64.get_payload(decode=False)),
#                     "token": token,
#                     "label": label,
#                     "type": "jpg",
#                 }
#                 headers = {"Content-Type": "application/x-www-form-urlencoded"}
#                 requests.post(
#                     "https://" + settings.FQDN + "/api/v1/createissues/",
#                     data=json.dumps(data),
#                     headers=headers,
#                 )
#         mail.logout()<|MERGE_RESOLUTION|>--- conflicted
+++ resolved
@@ -87,7 +87,6 @@
     Wallet,
     Winner,
 )
-<<<<<<< HEAD
 from .forms import UserProfileForm, HuntForm, CaptchaForm, QuickIssueForm
 
 from decimal import Decimal
@@ -99,11 +98,6 @@
 from django.utils.timezone import now
 from django.contrib.sites.shortcuts import get_current_site
 from allauth.account.signals import user_signed_up
-=======
-
-from .forms import CaptchaForm, FormInviteFriend, HuntForm, QuickIssueForm, UserProfileForm
-
->>>>>>> 2f036064
 
 def is_valid_https_url(url):
     validate = URLValidator(schemes=["https"])  # Only allow HTTPS URLs
@@ -2084,48 +2078,6 @@
         assigner.request = request
         assigner.process_issue(user, issue, created, domain)
 
-<<<<<<< HEAD
-=======
-
-class CreateInviteFriend(CreateView):
-    template_name = "invite_friend.html"
-    model = InviteFriend
-    form_class = FormInviteFriend
-    success_url = reverse_lazy("invite_friend")
-
-    def form_valid(self, form):
-        from django.conf import settings
-        from django.contrib.sites.shortcuts import get_current_site
-
-        instance = form.save(commit=False)
-        instance.sender = self.request.user
-        instance.save()
-
-        site = get_current_site(self.request)
-
-        mail_status = send_mail(
-            "Inivtation to {site} from {user}".format(
-                site=site.name, user=self.request.user.username
-            ),
-            "You have been invited by {user} to join {site} community.".format(
-                user=self.request.user.username, site=site.name
-            ),
-            settings.DEFAULT_FROM_EMAIL,
-            [instance.recipient],
-        )
-
-        if mail_status and InviteFriend.objects.filter(sender=self.request.user).count() == 2:
-            Points.objects.create(user=self.request.user, score=1)
-            InviteFriend.objects.filter(sender=self.request.user).delete()
-
-        messages.success(
-            self.request,
-            "An email has been sent to your friend. Keep inviting your friends and get points!",
-        )
-        return HttpResponseRedirect(self.success_url)
-
-
->>>>>>> 2f036064
 @login_required(login_url="/accounts/login")
 def follow_user(request, user):
     if request.method == "GET":
@@ -3716,7 +3668,6 @@
         context["screenshots"] = IssueScreenshot.objects.filter(issue=self.object).all()
 
         return context
-<<<<<<< HEAD
         
 @receiver(user_signed_up)
 def handle_user_signup(request, user, **kwargs):
@@ -3759,9 +3710,6 @@
         'referral_link': referral_link,
     }
     return render(request, 'invite_friend.html', context)
-=======
-
->>>>>>> 2f036064
 
 # class CreateIssue(CronJobBase):
 #     RUN_EVERY_MINS = 1
