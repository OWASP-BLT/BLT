--- conflicted
+++ resolved
@@ -4548,7 +4548,6 @@
     return render(request, "submit_pr.html")
 
 
-<<<<<<< HEAD
 # Global variable to store the vector store
 vector_store = None
 
@@ -4603,7 +4602,8 @@
     cache.set(rate_limit_key, request_count + 1, timeout=86400)  # Timeout set to one day
     request.session["buffer"] = memory.buffer
     return Response({"answer": response["answer"]}, status=status.HTTP_200_OK)
-=======
+
+
 def AutoLabel(request):
     dotenv_path = Path("blt/.env")
     load_dotenv(dotenv_path=dotenv_path)
@@ -4643,5 +4643,4 @@
         cache.set(rate_limit_key, total_token_used + token_per_prompt, timeout=None)
         return JsonResponse({"label": label})
 
-    return JsonResponse({"error": "Method not allowed"}, status=405)
->>>>>>> 97a46baf
+    return JsonResponse({"error": "Method not allowed"}, status=405)