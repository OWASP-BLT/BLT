import base64
import json
import os
import random
import re
import time
import urllib.error
import urllib.parse
import urllib.request
import uuid
from collections import deque
from datetime import datetime, timedelta, timezone
from decimal import Decimal
from urllib.parse import urlparse, urlsplit, urlunparse

import humanize
import requests
import requests.exceptions
import six
import stripe
import tweepy

# from django_cron import CronJobBase, Schedule
from allauth.account.models import EmailAddress
from allauth.account.signals import user_logged_in, user_signed_up
from allauth.socialaccount.providers.facebook.views import FacebookOAuth2Adapter
from allauth.socialaccount.providers.github.views import GitHubOAuth2Adapter
from allauth.socialaccount.providers.google.views import GoogleOAuth2Adapter
from allauth.socialaccount.providers.oauth2.client import OAuth2Client
from bs4 import BeautifulSoup
from dj_rest_auth.registration.views import SocialConnectView, SocialLoginView
from django.conf import settings
from django.contrib import messages
from django.contrib.auth import get_user_model, logout
from django.contrib.auth.decorators import login_required
from django.contrib.auth.mixins import LoginRequiredMixin
from django.contrib.auth.models import User
from django.contrib.sites.shortcuts import get_current_site
from django.core import serializers
from django.core.exceptions import ValidationError
from django.core.files import File
from django.core.files.base import ContentFile
from django.core.files.storage import default_storage
from django.core.mail import send_mail
from django.core.paginator import EmptyPage, PageNotAnInteger, Paginator
from django.core.validators import URLValidator
from django.db.models import Count, Q, Sum
from django.db.models.functions import ExtractMonth
from django.db.transaction import atomic
from django.dispatch import receiver
from django.http import (
    Http404,
    HttpRequest,
    HttpResponse,
    HttpResponseBadRequest,
    HttpResponseNotFound,
    HttpResponseRedirect,
    JsonResponse,
)
from django.shortcuts import get_object_or_404, redirect, render
from django.template.loader import render_to_string
from django.urls import reverse
from django.utils.decorators import method_decorator
from django.utils.timezone import now
from django.views.decorators.csrf import csrf_exempt
from django.views.decorators.http import require_GET
from django.views.generic import DetailView, ListView, TemplateView, View
from django.views.generic.edit import CreateView
from rest_framework.authtoken.models import Token
from rest_framework.authtoken.views import ObtainAuthToken
from rest_framework.response import Response
from user_agents import parse

from blt import settings
from comments.models import Comment
from website.models import (
    IP,
    Company,
    CompanyAdmin,
    ContributorStats,
    Domain,
    Hunt,
    InviteFriend,
    Issue,
    IssueScreenshot,
    Payment,
    Points,
    Subscription,
    UserProfile,
    Wallet,
    Winner,
)

from .forms import CaptchaForm, HuntForm, QuickIssueForm, UserDeleteForm, UserProfileForm

WHITELISTED_IMAGE_TYPES = {
    "jpeg": "image/jpeg",
    "jpg": "image/jpeg",
    "png": "image/png",
}


def image_validator(img):
    try:
        filesize = img.file.size
    except:
        filesize = img.size

    extension = img.name.split(".")[-1]
    content_type = img.content_type
    megabyte_limit = 3.0
    if not extension or extension.lower() not in WHITELISTED_IMAGE_TYPES.keys():
        error = "Invalid image types"
        return error
    elif filesize > megabyte_limit * 1024 * 1024:
        error = "Max file size is %sMB" % str(megabyte_limit)
        return error

    elif content_type not in WHITELISTED_IMAGE_TYPES.values():
        error = "invalid image content-type"
        return error
    else:
        return True


def is_valid_https_url(url):
    validate = URLValidator(schemes=["https"])  # Only allow HTTPS URLs
    try:
        validate(url)
        return True
    except ValidationError:
        return False


def rebuild_safe_url(url):
    parsed_url = urlparse(url)
    # Rebuild the URL with scheme, netloc, and path only
    return urlunparse((parsed_url.scheme, parsed_url.netloc, parsed_url.path, "", "", ""))


# @cache_page(60 * 60 * 24)
def index(request, template="index.html"):
    try:
        domains = random.sample(Domain.objects.all(), 3)
    except:
        domains = None
    try:
        if not EmailAddress.objects.get(email=request.user.email).verified:
            messages.error(request, "Please verify your email address")
    except:
        pass

    latest_hunts_filter = request.GET.get("latest_hunts", None)

    bug_count = Issue.objects.all().count()
    user_count = User.objects.all().count()
    hunt_count = Hunt.objects.all().count()
    domain_count = Domain.objects.all().count()

    captcha_form = CaptchaForm()

    wallet = None
    if request.user.is_authenticated:
        wallet, created = Wallet.objects.get_or_create(user=request.user)

    activity_screenshots = {}
    for activity in Issue.objects.all():
        activity_screenshots[activity] = IssueScreenshot.objects.filter(issue=activity).first()

    top_companies = (
        Issue.objects.values("domain__name")
        .annotate(count=Count("domain__name"))
        .order_by("-count")[:10]
    )
    top_testers = (
        Issue.objects.values("user__id", "user__username")
        .filter(user__isnull=False)
        .annotate(count=Count("user__username"))
        .order_by("-count")[:10]
    )

    if request.user.is_anonymous:
        activities = Issue.objects.exclude(Q(is_hidden=True))[0:10]
    else:
        activities = Issue.objects.exclude(Q(is_hidden=True) & ~Q(user_id=request.user.id))[0:10]

    top_hunts = Hunt.objects.values(
        "id",
        "name",
        "url",
        "logo",
        "starts_on",
        "starts_on__day",
        "starts_on__month",
        "starts_on__year",
        "end_on",
        "end_on__day",
        "end_on__month",
        "end_on__year",
    ).annotate(total_prize=Sum("huntprize__value"))

    if latest_hunts_filter is not None:
        top_hunts = top_hunts.filter(result_published=True).order_by("-created")[:3]
    else:
        top_hunts = top_hunts.filter(is_published=True, result_published=False).order_by(
            "-created"
        )[:3]

    context = {
        "server_url": request.build_absolute_uri("/"),
        "activities": activities,
        "domains": domains,
        "hunts": Hunt.objects.exclude(txn_id__isnull=True)[:4],
        "leaderboard": User.objects.filter(
            points__created__month=datetime.now().month,
            points__created__year=datetime.now().year,
        )
        .annotate(total_score=Sum("points__score"))
        .order_by("-total_score")[:10],
        "bug_count": bug_count,
        "user_count": user_count,
        "hunt_count": hunt_count,
        "domain_count": domain_count,
        "wallet": wallet,
        "captcha_form": captcha_form,
        "activity_screenshots": activity_screenshots,
        "top_companies": top_companies,
        "top_testers": top_testers,
        "top_hunts": top_hunts,
        "ended_hunts": False if latest_hunts_filter is None else True,
    }
    return render(request, template, context)


# @cache_page(60 * 60 * 24)
def newhome(request, template="new_home.html"):
    if request.method == "POST":
        form = QuickIssueForm(request.POST)
        if form.is_valid():
            query_string = urllib.parse.urlencode(form.cleaned_data)
            redirect_url = f"/report/?{query_string}"
            return HttpResponseRedirect(redirect_url)

    try:
        if not EmailAddress.objects.get(email=request.user.email).verified:
            messages.error(request, "Please verify your email address")
    except:
        pass

    bugs = Issue.objects.exclude(Q(is_hidden=True) & ~Q(user_id=request.user.id)).all()
    bugs_screenshots = {}

    for bug in bugs:
        bugs_screenshots[bug] = IssueScreenshot.objects.filter(issue=bug)[0:3]

    paginator = Paginator(bugs, 9)
    page_number = request.GET.get("page")
    page_obj = paginator.get_page(page_number)

    # latest_hunts_filter = request.GET.get("latest_hunts",None)

    # bug_count = Issue.objects.all().count()
    # user_count = User.objects.all().count()
    # hunt_count = Hunt.objects.all().count()
    # domain_count = Domain.objects.all().count()

    # captcha_form = CaptchaForm()

    # wallet = None
    # if request.user.is_authenticated:
    #     wallet, created = Wallet.objects.get_or_create(user=request.user)

    # activity_screenshots = {}
    # for activity in Issue.objects.all():
    #     activity_screenshots[activity] = IssueScreenshot.objects.filter(issue=activity).first()

    # top_companies = Issue.objects.values("domain__name").annotate(count=Count('domain__name')).order_by("-count")[:10]
    # top_testers = Issue.objects.values("user__id","user__username").filter(user__isnull=False).annotate(count=Count('user__username')).order_by("-count")[:10]
    # activities = Issue.objects.exclude(Q(is_hidden=True) & ~Q(user_id=request.user.id))[0:10]

    # top_hunts = Hunt.objects.values(
    #     'id',
    #     'name',
    #     'url',
    #     'logo',
    #     'starts_on',
    #     'starts_on__day',
    #     'starts_on__month',
    #     'starts_on__year',
    #     'end_on',
    #     'end_on__day',
    #     'end_on__month',
    #     'end_on__year',
    # ).annotate(total_prize=Sum("huntprize__value"))

    # if latest_hunts_filter is not None:
    #     top_hunts = top_hunts.filter(result_published=True).order_by("-created")[:3]
    # else:
    #     top_hunts = top_hunts.filter(is_published=True,result_published=False).order_by("-created")[:3]

    context = {
        "bugs": page_obj,
        "bugs_screenshots": bugs_screenshots,
        # "server_url": request.build_absolute_uri('/'),
        # "activities": activities,
        # "hunts": Hunt.objects.exclude(txn_id__isnull=True)[:4],
        "leaderboard": User.objects.filter(
            points__created__month=datetime.now().month,
            points__created__year=datetime.now().year,
        ),
        # .annotate(total_score=Sum("points__score"))
        # .order_by("-total_score")[:10],
        # "bug_count": bug_count,
        # "user_count": user_count,
        # "hunt_count": hunt_count,
        # "domain_count": domain_count,
        # "wallet": wallet,
        # "captcha_form": captcha_form,
        # "activity_screenshots":activity_screenshots,
        # "top_companies":top_companies,
        # "top_testers":top_testers,
        # "top_hunts": top_hunts,
        # "ended_hunts": False if latest_hunts_filter is None else True
    }
    return render(request, template, context)


def is_safe_url(url, allowed_hosts, allowed_paths=None):
    if not is_valid_https_url(url):
        return False

    parsed_url = urlparse(url)

    if parsed_url.netloc not in allowed_hosts:
        return False

    if allowed_paths and parsed_url.path not in allowed_paths:
        return False

    return True


def safe_redirect(url, allowed_hosts, allowed_paths=None):
    if is_safe_url(url, allowed_hosts, allowed_paths):
        safe_url = rebuild_safe_url(url)
        return redirect(safe_url)
    else:
        return HttpResponseBadRequest("Invalid redirection URL.")


def github_callback(request):
    ALLOWED_HOSTS = ["github.com"]
    params = urllib.parse.urlencode(request.GET)
    url = f"{settings.CALLBACK_URL_FOR_GITHUB}?{params}"

    return safe_redirect(url, ALLOWED_HOSTS)


def google_callback(request):
    ALLOWED_HOSTS = ["accounts.google.com"]
    params = urllib.parse.urlencode(request.GET)
    url = f"{settings.CALLBACK_URL_FOR_GOOGLE}?{params}"

    return safe_redirect(url, ALLOWED_HOSTS)


def facebook_callback(request):
    ALLOWED_HOSTS = ["www.facebook.com"]
    params = urllib.parse.urlencode(request.GET)
    url = f"{settings.CALLBACK_URL_FOR_FACEBOOK}?{params}"

    return safe_redirect(url, ALLOWED_HOSTS)


class FacebookLogin(SocialLoginView):
    adapter_class = FacebookOAuth2Adapter
    client_class = OAuth2Client

    @property
    def callback_url(self):
        # use the same callback url as defined in your Facebook app, this url
        # must be absolute:
        return self.request.build_absolute_uri(reverse("facebook_callback"))


class GoogleLogin(SocialLoginView):
    adapter_class = GoogleOAuth2Adapter
    client_class = OAuth2Client

    @property
    def callback_url(self):
        # use the same callback url as defined in your Google app, this url
        # must be absolute:
        return self.request.build_absolute_uri(reverse("google_callback"))


class GithubLogin(SocialLoginView):
    adapter_class = GitHubOAuth2Adapter
    client_class = OAuth2Client

    @property
    def callback_url(self):
        # use the same callback url as defined in your GitHub app, this url
        # must be absolute:
        return self.request.build_absolute_uri(reverse("github_callback"))


class FacebookConnect(SocialConnectView):
    adapter_class = FacebookOAuth2Adapter
    client_class = OAuth2Client

    @property
    def callback_url(self):
        # use the same callback url as defined in your Facebook app, this url
        # must be absolute:
        return self.request.build_absolute_uri(reverse("facebook_callback"))


class GithubConnect(SocialConnectView):
    adapter_class = GitHubOAuth2Adapter
    client_class = OAuth2Client

    @property
    def callback_url(self):
        # use the same callback url as defined in your GitHub app, this url
        # must be absolute:
        return self.request.build_absolute_uri(reverse("github_callback"))


class GoogleConnect(SocialConnectView):
    adapter_class = GoogleOAuth2Adapter
    client_class = OAuth2Client

    @property
    def callback_url(self):
        # use the same callback url as defined in your Google app, this url
        # must be absolute:
        return self.request.build_absolute_uri(reverse("google_callback"))


@login_required(login_url="/accounts/login")
def company_dashboard(request, template="index_company.html"):
    try:
        company_admin = CompanyAdmin.objects.get(user=request.user)
        if not company_admin.is_active:
            return HttpResponseRedirect("/")
        hunts = Hunt.objects.filter(is_published=True, domain=company_admin.domain)
        upcoming_hunt = []
        ongoing_hunt = []
        previous_hunt = []
        for hunt in hunts:
            if ((hunt.starts_on - datetime.now(timezone.utc)).total_seconds()) > 0:
                upcoming_hunt.append(hunt)
            elif ((hunt.end_on - datetime.now(timezone.utc)).total_seconds()) < 0:
                previous_hunt.append(hunt)
            else:
                ongoing_hunt.append(hunt)
        context = {
            "upcoming_hunts": upcoming_hunt,
            "ongoing_hunt": ongoing_hunt,
            "previous_hunt": previous_hunt,
        }
        return render(request, template, context)
    except:
        return redirect("/")


@login_required(login_url="/accounts/login")
def admin_company_dashboard(request, template="admin_dashboard_company.html"):
    user = request.user
    if user.is_superuser:
        if not user.is_active:
            return HttpResponseRedirect("/")
        company = Company.objects.all()
        context = {"companys": company}
        return render(request, template, context)
    else:
        return redirect("/")


@login_required(login_url="/accounts/login")
def admin_company_dashboard_detail(request, pk, template="admin_dashboard_company_detail.html"):
    user = request.user
    if user.is_superuser:
        if not user.is_active:
            return HttpResponseRedirect("/")
        company = get_object_or_404(Company, pk=pk)
        return render(request, template, {"company": company})
    else:
        return redirect("/")


@login_required(login_url="/accounts/login")
def admin_dashboard(request, template="admin_home.html"):
    user = request.user
    if user.is_superuser:
        if not user.is_active:
            return HttpResponseRedirect("/")
        return render(request, template)
    else:
        return redirect("/")


@login_required(login_url="/accounts/login")
def user_dashboard(request, template="index_user.html"):
    hunts = Hunt.objects.filter(is_published=True)
    upcoming_hunt = []
    ongoing_hunt = []
    previous_hunt = []
    for hunt in hunts:
        if ((hunt.starts_on - datetime.now(timezone.utc)).total_seconds()) > 0:
            upcoming_hunt.append(hunt)
        elif ((hunt.end_on - datetime.now(timezone.utc)).total_seconds()) < 0:
            previous_hunt.append(hunt)
        else:
            ongoing_hunt.append(hunt)
    context = {
        "upcoming_hunts": upcoming_hunt,
        "ongoing_hunt": ongoing_hunt,
        "previous_hunt": previous_hunt,
    }
    return render(request, template, context)


def find_key(request, token):
    if token == os.environ.get("ACME_TOKEN"):
        return HttpResponse(os.environ.get("ACME_KEY"))
    for k, v in list(os.environ.items()):
        if v == token and k.startswith("ACME_TOKEN_"):
            n = k.replace("ACME_TOKEN_", "")
            return HttpResponse(os.environ.get("ACME_KEY_%s" % n))
    raise Http404("Token or key does not exist")


class UserDeleteView(LoginRequiredMixin, View):
    """
    Deletes the currently signed-in user and all associated data.
    """

    def get(self, request, *args, **kwargs):
        form = UserDeleteForm()
        return render(request, "user_deletion.html", {"form": form})

    def post(self, request, *args, **kwargs):
        form = UserDeleteForm(request.POST)
        if form.is_valid():
            user = request.user
            logout(request)
            user.delete()
            messages.success(request, "Account successfully deleted")
            return redirect(reverse("index"))
        return render(request, "user_deletion.html", {"form": form})


class IssueBaseCreate(object):
    def form_valid(self, form):
        score = 3
        obj = form.save(commit=False)
        obj.user = self.request.user
        domain, created = Domain.objects.get_or_create(
            name=obj.domain_name.replace("www.", ""),
            defaults={"url": "http://" + obj.domain_name.replace("www.", "")},
        )
        obj.domain = domain
        if self.request.POST.get("screenshot-hash"):
            filename = self.request.POST.get("screenshot-hash")
            extension = filename.split(".")[-1]
            self.request.POST["screenshot-hash"] = (
                filename[:99] + str(uuid.uuid4()) + "." + extension
            )

            reopen = default_storage.open(
                "uploads\/" + self.request.POST.get("screenshot-hash") + ".png", "rb"
            )
            django_file = File(reopen)
            obj.screenshot.save(
                self.request.POST.get("screenshot-hash") + ".png",
                django_file,
                save=True,
            )

        obj.user_agent = self.request.META.get("HTTP_USER_AGENT")
        obj.save()
        p = Points.objects.create(user=self.request.user, issue=obj, score=score)

    def process_issue(self, user, obj, created, domain, tokenauth=False, score=3):
        p = Points.objects.create(user=user, issue=obj, score=score)
        messages.success(self.request, "Bug added ! +" + str(score))

        if created:
            try:
                email_to = get_email_from_domain(domain)
            except:
                email_to = "support@" + domain.name

            domain.email = email_to
            domain.save()

            name = email_to.split("@")[0]

            msg_plain = render_to_string(
                "email/domain_added.txt", {"domain": domain.name, "name": name}
            )
            msg_html = render_to_string(
                "email/domain_added.txt", {"domain": domain.name, "name": name}
            )

            send_mail(
                domain.name + " added to " + settings.PROJECT_NAME,
                msg_plain,
                settings.EMAIL_TO_STRING,
                [email_to],
                html_message=msg_html,
            )
            try:
                auth = tweepy.Client(
                    settings.BEARER_TOKEN,
                    settings.APP_KEY,
                    settings.APP_KEY_SECRET,
                    settings.ACCESS_TOKEN,
                    settings.ACCESS_TOKEN_SECRET,
                )
                if obj.is_hidden:
                    pass
                else:
                    blt_url = "https://" + "%s/issue/%d" % (
                        settings.DOMAIN_NAME,
                        obj.id,
                    )
                    auth.create_tweet(
                        text='An Issue "%s" has been reported on %s by %s on %s.\n Have look here %s'
                        % (
                            obj.description,
                            domain,
                            user,
                            settings.PROJECT_NAME,
                            blt_url,
                        )
                    )
            except Exception as e:
                print(e)

        else:
            email_to = domain.email
            try:
                name = email_to.split("@")[0]
            except:
                email_to = "support@" + domain.name
                name = "support"
                domain.email = email_to
                domain.save()
            if not tokenauth:
                msg_plain = render_to_string(
                    "email/bug_added.txt",
                    {
                        "domain": domain.name,
                        "name": name,
                        "username": self.request.user,
                        "id": obj.id,
                        "description": obj.description,
                        "label": obj.get_label_display,
                    },
                )
                msg_html = render_to_string(
                    "email/bug_added.txt",
                    {
                        "domain": domain.name,
                        "name": name,
                        "username": self.request.user,
                        "id": obj.id,
                        "description": obj.description,
                        "label": obj.get_label_display,
                    },
                )
            else:
                msg_plain = render_to_string(
                    "email/bug_added.txt",
                    {
                        "domain": domain.name,
                        "name": name,
                        "username": user,
                        "id": obj.id,
                        "description": obj.description,
                        "label": obj.get_label_display,
                    },
                )
                msg_html = render_to_string(
                    "email/bug_added.txt",
                    {
                        "domain": domain.name,
                        "name": name,
                        "username": user,
                        "id": obj.id,
                        "description": obj.description,
                        "label": obj.get_label_display,
                    },
                )
            send_mail(
                "Bug found on " + domain.name,
                msg_plain,
                settings.EMAIL_TO_STRING,
                [email_to],
                html_message=msg_html,
            )

        return HttpResponseRedirect("/")


def get_client_ip(request):
    """Extract the client's IP address from the request."""
    x_forwarded_for = request.META.get("HTTP_X_FORWARDED_FOR")
    if x_forwarded_for:
        ip = x_forwarded_for.split(",")[0]
    else:
        ip = request.META.get("REMOTE_ADDR")
    return ip


class IssueCreate(IssueBaseCreate, CreateView):
    model = Issue
    fields = ["url", "description", "domain", "label", "markdown_description", "cve_id"]
    template_name = "report.html"

    def get_initial(self):
        try:
            json_data = json.loads(self.request.body)
            if not self.request.GET._mutable:
                self.request.POST._mutable = True
            self.request.POST["url"] = json_data["url"]
            self.request.POST["description"] = json_data["description"]
            self.request.POST["markdown_description"] = json_data["markdown_description"]
            self.request.POST["file"] = json_data["file"]
            self.request.POST["label"] = json_data["label"]
            self.request.POST["token"] = json_data["token"]
            self.request.POST["type"] = json_data["type"]
            self.request.POST["cve_id"] = json_data["cve_id"]
            self.request.POST["cve_score"] = json_data["cve_score"]

            if self.request.POST.get("file"):
                if isinstance(self.request.POST.get("file"), six.string_types):
                    import imghdr

                    # Check if the base64 string is in the "data:" format
                    data = (
                        "data:image/"
                        + self.request.POST.get("type")
                        + ";base64,"
                        + self.request.POST.get("file")
                    )
                    data = data.replace(" ", "")
                    data += "=" * ((4 - len(data) % 4) % 4)
                    if "data:" in data and ";base64," in data:
                        # Break out the header from the base64 content
                        header, data = data.split(";base64,")

                    # Try to decode the file. Return validation error if it fails.
                    try:
                        decoded_file = base64.b64decode(data)
                    except TypeError:
                        TypeError("invalid_image")

                    # Generate file name:
                    file_name = str(uuid.uuid4())[:12]  # 12 characters are more than enough.
                    # Get the file name extension:
                    extension = imghdr.what(file_name, decoded_file)
                    extension = "jpg" if extension == "jpeg" else extension
                    file_extension = extension

                    complete_file_name = "%s.%s" % (
                        file_name,
                        file_extension,
                    )

                    self.request.FILES["screenshot"] = ContentFile(
                        decoded_file, name=complete_file_name
                    )
        except:
            tokenauth = False
        initial = super(IssueCreate, self).get_initial()
        if self.request.POST.get("screenshot-hash"):
            initial["screenshot"] = "uploads\/" + self.request.POST.get("screenshot-hash") + ".png"
        return initial

    def post(self, request, *args, **kwargs):
        # resolve domain
        url = request.POST.get("url").replace("www.", "").replace("https://", "")

        request.POST._mutable = True
        request.POST.update(url=url)  # only domain.com will be stored in db
        request.POST._mutable = False

        # disable domain search on testing
        if not settings.IS_TEST:
            try:
                if settings.DOMAIN_NAME in url:
                    print("Web site exists")

                # skip domain validation check if bugreport server down
                elif request.POST["label"] == "7":
                    pass

                else:
                    full_url = "https://" + url
                    if is_valid_https_url(full_url):
                        safe_url = rebuild_safe_url(full_url)
                        try:
                            response = requests.get(safe_url, timeout=5)
                            if response.status_code == 200:
                                print("Web site exists")
                            else:
                                raise Exception
                        except Exception:
                            raise Exception
                    else:
                        raise Exception
            except:
                messages.error(request, "Domain does not exist")

                captcha_form = CaptchaForm(request.POST)
                return render(
                    self.request,
                    "report.html",
                    {"form": self.get_form(), "captcha_form": captcha_form},
                )

        return super().post(request, *args, **kwargs)

    def form_valid(self, form):
        reporter_ip = get_client_ip(self.request)
        form.instance.reporter_ip_address = reporter_ip

        # implement rate limit
        limit = 50 if self.request.user.is_authenticated else 30
        today = now().date()
        recent_issues_count = Issue.objects.filter(
            reporter_ip_address=reporter_ip, created__date=today
        ).count()

        if recent_issues_count >= limit:
            messages.error(self.request, "You have reached your issue creation limit for today.")
            return render(self.request, "report.html", {"form": self.get_form()})
        form.instance.reporter_ip_address = reporter_ip

        @atomic
        def create_issue(self, form):
            tokenauth = False
            obj = form.save(commit=False)
            if self.request.user.is_authenticated:
                obj.user = self.request.user
            if not self.request.user.is_authenticated:
                for token in Token.objects.all():
                    if self.request.POST.get("token") == token.key:
                        obj.user = User.objects.get(id=token.user_id)
                        tokenauth = True

            captcha_form = CaptchaForm(self.request.POST)
            if not captcha_form.is_valid() and not settings.TESTING:
                messages.error(self.request, "Invalid Captcha!")

                return render(
                    self.request,
                    "report.html",
                    {"form": self.get_form(), "captcha_form": captcha_form},
                )

            clean_domain = (
                obj.domain_name.replace("www.", "").replace("https://", "").replace("http://", "")
            )
            domain = Domain.objects.filter(name=clean_domain).first()

            domain_exists = False if domain is None else True

            if not domain_exists:
                domain = Domain.objects.create(name=clean_domain, url=clean_domain)
                domain.save()

            hunt = self.request.POST.get("hunt", None)
            if hunt is not None and hunt != "None":
                hunt = Hunt.objects.filter(id=hunt).first()
                obj.hunt = hunt

            obj.domain = domain
<<<<<<< HEAD
            obj.is_hidden = bool(self.request.POST.get("private", False))
            print("1")
            obj.cve_score = obj.get_cve_score()
            print("2")
=======
            # obj.is_hidden = bool(self.request.POST.get("private", False))
>>>>>>> d0efe7aa
            obj.save()

            if not domain_exists and (self.request.user.is_authenticated or tokenauth):
                p = Points.objects.create(user=self.request.user, domain=domain, score=1)
                messages.success(self.request, "Domain added! + 1")

            if self.request.POST.get("screenshot-hash"):
                reopen = default_storage.open(
                    "uploads\/" + self.request.POST.get("screenshot-hash") + ".png",
                    "rb",
                )
                django_file = File(reopen)
                obj.screenshot.save(
                    self.request.POST.get("screenshot-hash") + ".png",
                    django_file,
                    save=True,
                )
            obj.user_agent = self.request.META.get("HTTP_USER_AGENT")

            if len(self.request.FILES.getlist("screenshots")) > 5:
                messages.error(self.request, "Max limit of 5 images!")
                obj.delete()
                return render(
                    self.request,
                    "report.html",
                    {"form": self.get_form(), "captcha_form": captcha_form},
                )
            for screenshot in self.request.FILES.getlist("screenshots"):
                img_valid = image_validator(screenshot)
                if img_valid is True:
                    filename = screenshot.name
                    extension = filename.split(".")[-1]
                    screenshot.name = (filename[:10] + str(uuid.uuid4()))[:40] + "." + extension
                    default_storage.save(f"screenshots/{screenshot.name}", screenshot)
                    IssueScreenshot.objects.create(
                        image=f"screenshots/{screenshot.name}", issue=obj
                    )
                else:
                    messages.error(self.request, img_valid)
                    return render(
                        self.request,
                        "report.html",
                        {"form": self.get_form(), "captcha_form": captcha_form},
                    )

            obj_screenshots = IssueScreenshot.objects.filter(issue_id=obj.id)
            screenshot_text = ""
            for screenshot in obj_screenshots:
                screenshot_text += "![0](" + screenshot.image.url + ") "

            team_members_id = [
                member["id"]
                for member in User.objects.values("id").filter(
                    email__in=self.request.POST.getlist("team_members")
                )
            ] + [self.request.user.id]
            for member_id in team_members_id:
                if member_id is None:
                    team_members_id.remove(member_id)  # remove None values if user not exists
            obj.team_members.set(team_members_id)

            obj.save()

            if self.request.user.is_authenticated:
                total_issues = Issue.objects.filter(user=self.request.user).count()
                user_prof = UserProfile.objects.get(user=self.request.user)
                if total_issues <= 10:
                    user_prof.title = 1
                elif total_issues <= 50:
                    user_prof.title = 2
                elif total_issues <= 200:
                    user_prof.title = 3
                else:
                    user_prof.title = 4

                user_prof.save()

            if tokenauth:
                total_issues = Issue.objects.filter(user=User.objects.get(id=token.user_id)).count()
                user_prof = UserProfile.objects.get(user=User.objects.get(id=token.user_id))
                if total_issues <= 10:
                    user_prof.title = 1
                elif total_issues <= 50:
                    user_prof.title = 2
                elif total_issues <= 200:
                    user_prof.title = 3
                else:
                    user_prof.title = 4

                user_prof.save()

            redirect_url = "/report"

            if domain.github and os.environ.get("GITHUB_ACCESS_TOKEN"):
                import json

                import requests
                from giturlparse import parse

                github_url = domain.github.replace("https", "git").replace("http", "git") + ".git"
                p = parse(github_url)

                url = "https://api.github.com/repos/%s/%s/issues" % (p.owner, p.repo)

                if not obj.user:
                    the_user = "Anonymous"
                else:
                    the_user = obj.user
                issue = {
                    "title": obj.description,
                    "body": obj.markdown_description
                    + "\n\n"
                    + screenshot_text
                    + "https://"
                    + settings.FQDN
                    + "/issue/"
                    + str(obj.id)
                    + " found by "
                    + str(the_user)
                    + " at url: "
                    + obj.url,
                    "labels": ["bug", settings.PROJECT_NAME_LOWER],
                }
                r = requests.post(
                    url,
                    json.dumps(issue),
                    headers={"Authorization": "token " + os.environ.get("GITHUB_ACCESS_TOKEN")},
                )
                response = r.json()
                try:
                    obj.github_url = response["html_url"]
                except KeyError:
                    send_mail(
                        "Error in github issue creation, check your github settings",
                        "Error in github issue creation, check your github settings",
                        settings.EMAIL_TO_STRING,
                        [domain.email],
                        fail_silently=True,
                    )
                    pass
                obj.save()

            if not (self.request.user.is_authenticated or tokenauth):
                self.request.session["issue"] = obj.id
                self.request.session["created"] = domain_exists
                self.request.session["domain"] = domain.id
                login_url = reverse("account_login")
                messages.success(self.request, "Bug added!")
                return HttpResponseRedirect("{}?next={}".format(login_url, redirect_url))

            if tokenauth:
                self.process_issue(
                    User.objects.get(id=token.user_id), obj, domain_exists, domain, True
                )
                return JsonResponse("Created", safe=False)
            else:
                self.process_issue(self.request.user, obj, domain_exists, domain)
                return HttpResponseRedirect(redirect_url + "/")

        return create_issue(self, form)

    def get_context_data(self, **kwargs):
        context = super(IssueCreate, self).get_context_data(**kwargs)
        context["activities"] = Issue.objects.exclude(
            Q(is_hidden=True) & ~Q(user_id=self.request.user.id)
        )[0:10]
        context["captcha_form"] = CaptchaForm()
        if self.request.user.is_authenticated:
            context["wallet"] = Wallet.objects.get(user=self.request.user)
        context["leaderboard"] = (
            User.objects.filter(
                points__created__month=datetime.now().month,
                points__created__year=datetime.now().year,
            )
            .annotate(total_score=Sum("points__score"))
            .order_by("-total_score")[:10],
        )

        # automatically add specified hunt to dropdown of Bugreport
        report_on_hunt = self.request.GET.get("hunt", None)
        if report_on_hunt:
            context["hunts"] = Hunt.objects.values("id", "name").filter(
                id=report_on_hunt, is_published=True, result_published=False
            )
            context["report_on_hunt"] = True
        else:
            context["hunts"] = Hunt.objects.values("id", "name").filter(
                is_published=True, result_published=False
            )
            context["report_on_hunt"] = False

        context["top_domains"] = (
            Issue.objects.values("domain__name")
            .annotate(count=Count("domain__name"))
            .order_by("-count")[:30]
        )

        return context


class UploadCreate(View):
    template_name = "index.html"

    @method_decorator(csrf_exempt)
    def dispatch(self, request, *args, **kwargs):
        return super(UploadCreate, self).dispatch(request, *args, **kwargs)

    def post(self, request, *args, **kwargs):
        data = request.FILES.get("image")
        result = default_storage.save(
            "uploads\/" + self.kwargs["hash"] + ".png", ContentFile(data.read())
        )
        return JsonResponse({"status": result})


class InviteCreate(TemplateView):
    template_name = "invite.html"

    def post(self, request, *args, **kwargs):
        email = request.POST.get("email")
        exists = False
        domain = None
        if email:
            domain = email.split("@")[-1]
            try:
                full_url_domain = "https://" + domain + "/favicon.ico"
                if is_valid_https_url(full_url_domain):
                    safe_url = rebuild_safe_url(full_url_domain)
                    response = requests.get(safe_url, timeout=5)
                    if response.status_code == 200:
                        exists = "exists"
            except:
                pass
        context = {
            "exists": exists,
            "domain": domain,
            "email": email,
        }
        return render(request, "invite.html", context)


def profile(request):
    try:
        return redirect("/profile/" + request.user.username)
    except Exception:
        return redirect("/")


class UserProfileDetailView(DetailView):
    model = get_user_model()
    slug_field = "username"
    template_name = "profile.html"

    def get(self, request, *args, **kwargs):
        try:
            self.object = self.get_object()
        except Http404:
            messages.error(self.request, "That user was not found.")
            return redirect("/")
        return super(UserProfileDetailView, self).get(request, *args, **kwargs)

    def get_context_data(self, **kwargs):
        user = self.object
        context = super(UserProfileDetailView, self).get_context_data(**kwargs)
        context["my_score"] = list(
            Points.objects.filter(user=self.object).aggregate(total_score=Sum("score")).values()
        )[0]
        context["websites"] = (
            Domain.objects.filter(issue__user=self.object)
            .annotate(total=Count("issue"))
            .order_by("-total")
        )
        context["activities"] = Issue.objects.filter(user=self.object, hunt=None).exclude(
            Q(is_hidden=True) & ~Q(user_id=self.request.user.id)
        )[0:10]
        context["profile_form"] = UserProfileForm()
        context["total_open"] = Issue.objects.filter(user=self.object, status="open").count()
        context["total_closed"] = Issue.objects.filter(user=self.object, status="closed").count()
        context["current_month"] = datetime.now().month
        if self.request.user.is_authenticated:
            context["wallet"] = Wallet.objects.get(user=self.request.user)
        context["graph"] = (
            Issue.objects.filter(user=self.object)
            .filter(
                created__month__gte=(datetime.now().month - 6),
                created__month__lte=datetime.now().month,
            )
            .annotate(month=ExtractMonth("created"))
            .values("month")
            .annotate(c=Count("id"))
            .order_by()
        )
        context["total_bugs"] = Issue.objects.filter(user=self.object, hunt=None).count()
        for i in range(0, 7):
            context["bug_type_" + str(i)] = Issue.objects.filter(
                user=self.object, hunt=None, label=str(i)
            )

        arr = []
        allFollowers = user.userprofile.follower.all()
        for userprofile in allFollowers:
            arr.append(User.objects.get(username=str(userprofile.user)))
        context["followers"] = arr

        arr = []
        allFollowing = user.userprofile.follows.all()
        for userprofile in allFollowing:
            arr.append(User.objects.get(username=str(userprofile.user)))
        context["following"] = arr

        context["followers_list"] = [
            str(prof.user.email) for prof in user.userprofile.follower.all()
        ]
        context["bookmarks"] = user.userprofile.issue_saved.all()
        context["issues_hidden"] = "checked" if user.userprofile.issues_hidden else "!checked"
        return context

    @method_decorator(login_required)
    def post(self, request, *args, **kwargs):
        form = UserProfileForm(request.POST, request.FILES, instance=request.user.userprofile)
        if request.FILES.get("user_avatar") and form.is_valid():
            form.save()
        else:
            hide = True if request.POST.get("issues_hidden") == "on" else False
            user_issues = Issue.objects.filter(user=request.user)
            user_issues.update(is_hidden=hide)
            request.user.userprofile.issues_hidden = hide
            request.user.userprofile.save()
        return redirect(reverse("profile", kwargs={"slug": kwargs.get("slug")}))


class UserProfileDetailsView(DetailView):
    model = get_user_model()
    slug_field = "username"
    template_name = "dashboard_profile.html"

    def get(self, request, *args, **kwargs):
        try:
            if request.user.is_authenticated:
                self.object = self.get_object()
            else:
                return redirect("/accounts/login")
        except Http404:
            messages.error(self.request, "That user was not found.")
            return redirect("/")
        return super(UserProfileDetailsView, self).get(request, *args, **kwargs)

    def get_context_data(self, **kwargs):
        user = self.object
        context = super(UserProfileDetailsView, self).get_context_data(**kwargs)
        context["my_score"] = list(
            Points.objects.filter(user=self.object).aggregate(total_score=Sum("score")).values()
        )[0]
        context["websites"] = (
            Domain.objects.filter(issue__user=self.object)
            .annotate(total=Count("issue"))
            .order_by("-total")
        )
        if self.request.user.is_authenticated:
            context["wallet"] = Wallet.objects.get(user=self.request.user)
        context["activities"] = Issue.objects.filter(user=self.object, hunt=None).exclude(
            Q(is_hidden=True) & ~Q(user_id=self.request.user.id)
        )[0:10]
        context["profile_form"] = UserProfileForm()
        context["total_open"] = Issue.objects.filter(user=self.object, status="open").count()
        context["user_details"] = UserProfile.objects.get(user=self.object)
        context["total_closed"] = Issue.objects.filter(user=self.object, status="closed").count()
        context["current_month"] = datetime.now().month
        context["graph"] = (
            Issue.objects.filter(user=self.object, hunt=None)
            .filter(
                created__month__gte=(datetime.now().month - 6),
                created__month__lte=datetime.now().month,
            )
            .annotate(month=ExtractMonth("created"))
            .values("month")
            .annotate(c=Count("id"))
            .order_by()
        )
        context["total_bugs"] = Issue.objects.filter(user=self.object).count()
        for i in range(0, 7):
            context["bug_type_" + str(i)] = Issue.objects.filter(
                user=self.object, hunt=None, label=str(i)
            ).exclude(Q(is_hidden=True) & ~Q(user_id=self.request.user.id))

        arr = []
        allFollowers = user.userprofile.follower.all()
        for userprofile in allFollowers:
            arr.append(User.objects.get(username=str(userprofile.user)))
        context["followers"] = arr

        arr = []
        allFollowing = user.userprofile.follows.all()
        for userprofile in allFollowing:
            arr.append(User.objects.get(username=str(userprofile.user)))
        context["following"] = arr

        context["followers_list"] = [
            str(prof.user.email) for prof in user.userprofile.follower.all()
        ]
        context["bookmarks"] = user.userprofile.issue_saved.all()
        return context

    @method_decorator(login_required)
    def post(self, request, *args, **kwargs):
        form = UserProfileForm(request.POST, request.FILES, instance=request.user.userprofile)
        if form.is_valid():
            form.save()
        return redirect(reverse("profile", kwargs={"slug": kwargs.get("slug")}))


def delete_issue(request, id):
    try:
        for token in Token.objects.all():
            if request.POST["token"] == token.key:
                request.user = User.objects.get(id=token.user_id)
                tokenauth = True
    except:
        tokenauth = False
    issue = Issue.objects.get(id=id)
    if request.user.is_superuser or request.user == issue.user or tokenauth:
        screenshots = issue.screenshots.all()
        for screenshot in screenshots:
            screenshot.delete()
    if request.user.is_superuser or request.user == issue.user:
        issue.delete()
        messages.success(request, "Issue deleted")
    if tokenauth:
        return JsonResponse("Deleted", safe=False)
    else:
        return redirect("/")


def remove_user_from_issue(request, id):
    tokenauth = False
    try:
        for token in Token.objects.all():
            if request.POST["token"] == token.key:
                request.user = User.objects.get(id=token.user_id)
                tokenauth = True
    except:
        pass

    issue = Issue.objects.get(id=id)
    if request.user.is_superuser or request.user == issue.user:
        issue.remove_user()
        messages.success(request, "User removed from the issue")
        if tokenauth:
            return JsonResponse("User removed from the issue", safe=False)
        else:
            return safe_redirect(request)
    else:
        messages.error(request, "Permission denied")
        return safe_redirect(request)


class DomainDetailView(ListView):
    template_name = "domain.html"
    model = Issue

    def get_context_data(self, *args, **kwargs):
        context = super(DomainDetailView, self).get_context_data(*args, **kwargs)
        # remove any arguments from the slug
        self.kwargs["slug"] = self.kwargs["slug"].split("?")[0]

        context["domain"] = get_object_or_404(Domain, name=self.kwargs["slug"])

        parsed_url = urlparse("http://" + self.kwargs["slug"])

        open_issue = (
            Issue.objects.filter(domain__name__contains=self.kwargs["slug"])
            .filter(status="open", hunt=None)
            .exclude(Q(is_hidden=True) & ~Q(user_id=self.request.user.id))
        )
        close_issue = (
            Issue.objects.filter(domain__name__contains=self.kwargs["slug"])
            .filter(status="closed", hunt=None)
            .exclude(Q(is_hidden=True) & ~Q(user_id=self.request.user.id))
        )
        if self.request.user.is_authenticated:
            context["wallet"] = Wallet.objects.get(user=self.request.user)

        context["name"] = parsed_url.netloc.split(".")[-2:][0].title()

        paginator = Paginator(open_issue, 10)
        page = self.request.GET.get("open")
        try:
            openissue_paginated = paginator.page(page)
        except PageNotAnInteger:
            openissue_paginated = paginator.page(1)
        except EmptyPage:
            openissue_paginated = paginator.page(paginator.num_pages)

        paginator = Paginator(close_issue, 10)
        page = self.request.GET.get("close")
        try:
            closeissue_paginated = paginator.page(page)
        except PageNotAnInteger:
            closeissue_paginated = paginator.page(1)
        except EmptyPage:
            closeissue_paginated = paginator.page(paginator.num_pages)

        context["opened_net"] = open_issue
        context["opened"] = openissue_paginated
        context["closed_net"] = close_issue
        context["closed"] = closeissue_paginated
        context["leaderboard"] = (
            User.objects.filter(issue__url__contains=self.kwargs["slug"])
            .annotate(total=Count("issue"))
            .order_by("-total")
        )
        context["current_month"] = datetime.now().month
        context["domain_graph"] = (
            Issue.objects.filter(domain=context["domain"], hunt=None)
            .filter(
                created__month__gte=(datetime.now().month - 6),
                created__month__lte=datetime.now().month,
            )
            .annotate(month=ExtractMonth("created"))
            .values("month")
            .annotate(c=Count("id"))
            .order_by()
        )
        context["pie_chart"] = (
            Issue.objects.filter(domain=context["domain"], hunt=None)
            .values("label")
            .annotate(c=Count("label"))
            .order_by()
        )
        return context


class StatsDetailView(TemplateView):
    template_name = "stats.html"

    def get_context_data(self, *args, **kwargs):
        context = super(StatsDetailView, self).get_context_data(*args, **kwargs)

        response = requests.get(settings.EXTENSION_URL)
        soup = BeautifulSoup(response.text)

        stats = ""
        for item in soup.findAll("span", {"class": "e-f-ih"}):
            stats = item.attrs["title"]
        if self.request.user.is_authenticated:
            context["wallet"] = Wallet.objects.get(user=self.request.user)
        context["extension_users"] = stats.replace(" users", "")
        context["bug_count"] = Issue.objects.all().count()
        context["user_count"] = User.objects.all().count()
        context["hunt_count"] = Hunt.objects.all().count()
        context["domain_count"] = Domain.objects.all().count()
        context["user_graph"] = (
            User.objects.annotate(month=ExtractMonth("date_joined"))
            .values("month")
            .annotate(c=Count("id"))
            .order_by()
        )
        context["graph"] = (
            Issue.objects.annotate(month=ExtractMonth("created"))
            .values("month")
            .annotate(c=Count("id"))
            .order_by()
        )
        context["pie_chart"] = Issue.objects.values("label").annotate(c=Count("label")).order_by()
        return context


class AllIssuesView(ListView):
    paginate_by = 20
    template_name = "list_view.html"

    def get_queryset(self):
        username = self.request.GET.get("user")
        if username is None:
            self.activities = Issue.objects.filter(hunt=None).exclude(
                Q(is_hidden=True) & ~Q(user_id=self.request.user.id)
            )
        else:
            self.activities = Issue.objects.filter(user__username=username, hunt=None).exclude(
                Q(is_hidden=True) & ~Q(user_id=self.request.user.id)
            )
        return self.activities

    def get_context_data(self, *args, **kwargs):
        context = super(AllIssuesView, self).get_context_data(*args, **kwargs)
        paginator = Paginator(self.activities, self.paginate_by)
        page = self.request.GET.get("page")

        if self.request.user.is_authenticated:
            context["wallet"] = Wallet.objects.get(user=self.request.user)
        try:
            activities_paginated = paginator.page(page)
        except PageNotAnInteger:
            activities_paginated = paginator.page(1)
        except EmptyPage:
            activities_paginated = paginator.page(paginator.num_pages)

        context["activities"] = activities_paginated
        context["user"] = self.request.GET.get("user")
        context["activity_screenshots"] = {}
        for activity in self.activities:
            context["activity_screenshots"][activity] = IssueScreenshot.objects.filter(
                issue=activity
            ).first()
        return context


class SpecificIssuesView(ListView):
    paginate_by = 20
    template_name = "list_view.html"

    def get_queryset(self):
        username = self.request.GET.get("user")
        label = self.request.GET.get("label")
        query = 0
        statu = "none"

        if label == "General":
            query = 0
        elif label == "Number":
            query = 1
        elif label == "Functional":
            query = 2
        elif label == "Performance":
            query = 3
        elif label == "Security":
            query = 4
        elif label == "Typo":
            query = 5
        elif label == "Design":
            query = 6
        elif label == "open":
            statu = "open"
        elif label == "closed":
            statu = "closed"

        if username is None:
            self.activities = Issue.objects.filter(hunt=None).exclude(
                Q(is_hidden=True) & ~Q(user_id=self.request.user.id)
            )
        elif statu != "none":
            self.activities = Issue.objects.filter(
                user__username=username, status=statu, hunt=None
            ).exclude(Q(is_hidden=True) & ~Q(user_id=self.request.user.id))
        else:
            self.activities = Issue.objects.filter(
                user__username=username, label=query, hunt=None
            ).exclude(Q(is_hidden=True) & ~Q(user_id=self.request.user.id))
        return self.activities

    def get_context_data(self, *args, **kwargs):
        context = super(SpecificIssuesView, self).get_context_data(*args, **kwargs)
        paginator = Paginator(self.activities, self.paginate_by)
        page = self.request.GET.get("page")

        if self.request.user.is_authenticated:
            context["wallet"] = Wallet.objects.get(user=self.request.user)
        try:
            activities_paginated = paginator.page(page)
        except PageNotAnInteger:
            activities_paginated = paginator.page(1)
        except EmptyPage:
            activities_paginated = paginator.page(paginator.num_pages)

        context["activities"] = activities_paginated
        context["user"] = self.request.GET.get("user")
        context["label"] = self.request.GET.get("label")
        return context


class LeaderboardBase:
    """
    get:
        1) ?monthly=true will give list of winners for current month
        2) ?year=2022 will give list of winner of every month from month 1-12 else None

    """

    def get_leaderboard(self, month=None, year=None, api=False):
        """
        all user scores for specified month and year
        """

        data = User.objects

        if year and not month:
            data = data.filter(points__created__year=year)

        if year and month:
            data = data.filter(Q(points__created__year=year) & Q(points__created__month=month))

        data = (
            data.annotate(total_score=Sum("points__score"))
            .order_by("-total_score")
            .filter(
                total_score__gt=0,
            )
        )
        if api:
            return data.values("id", "username", "total_score")

        return data

    def current_month_leaderboard(self, api=False):
        """
        leaderboard which includes current month users scores
        """
        return self.get_leaderboard(
            month=int(datetime.now().month), year=int(datetime.now().year), api=api
        )

    def monthly_year_leaderboard(self, year, api=False):
        """
        leaderboard which includes current year top user from each month
        """

        monthly_winner = []

        # iterating over months 1-12
        for month in range(1, 13):
            month_winner = self.get_leaderboard(month, year, api).first()
            monthly_winner.append(month_winner)

        return monthly_winner


class GlobalLeaderboardView(LeaderboardBase, ListView):
    """
    Returns: All users:score data in descending order
    """

    model = User
    template_name = "leaderboard_global.html"

    def get_context_data(self, *args, **kwargs):
        context = super(GlobalLeaderboardView, self).get_context_data(*args, **kwargs)

        if self.request.user.is_authenticated:
            context["wallet"] = Wallet.objects.get(user=self.request.user)
        context["leaderboard"] = self.get_leaderboard()
        return context


class EachmonthLeaderboardView(LeaderboardBase, ListView):
    """
    Returns: Grouped user:score data in months for current year
    """

    model = User
    template_name = "leaderboard_eachmonth.html"

    def get_context_data(self, *args, **kwargs):
        context = super(EachmonthLeaderboardView, self).get_context_data(*args, **kwargs)

        if self.request.user.is_authenticated:
            context["wallet"] = Wallet.objects.get(user=self.request.user)

        year = self.request.GET.get("year")

        if not year:
            year = datetime.now().year

        if isinstance(year, str) and not year.isdigit():
            raise Http404(f"Invalid query passed | Year:{year}")

        year = int(year)

        leaderboard = self.monthly_year_leaderboard(year)
        month_winners = []

        months = [
            "January",
            "February",
            "March",
            "April",
            "May",
            "June",
            "July",
            "August",
            "September",
            "October",
            "Novermber",
            "December",
        ]

        for month_indx, usr in enumerate(leaderboard):
            month_winner = {"user": usr, "month": months[month_indx]}
            month_winners.append(month_winner)

        context["leaderboard"] = month_winners

        return context


class SpecificMonthLeaderboardView(LeaderboardBase, ListView):
    """
    Returns: leaderboard for filtered month and year requested in the query
    """

    model = User
    template_name = "leaderboard_specific_month.html"

    def get_context_data(self, *args, **kwargs):
        context = super(SpecificMonthLeaderboardView, self).get_context_data(*args, **kwargs)

        if self.request.user.is_authenticated:
            context["wallet"] = Wallet.objects.get(user=self.request.user)

        month = self.request.GET.get("month")
        year = self.request.GET.get("year")

        if not month:
            month = datetime.now().month
        if not year:
            year = datetime.now().year

        if isinstance(month, str) and not month.isdigit():
            raise Http404(f"Invalid query passed | Month:{month}")
        if isinstance(year, str) and not year.isdigit():
            raise Http404(f"Invalid query passed | Year:{year}")

        month = int(month)
        year = int(year)

        if not (month >= 1 and month <= 12):
            raise Http404(f"Invalid query passed | Month:{month}")

        context["leaderboard"] = self.get_leaderboard(month, year, api=False)
        return context


class ScoreboardView(ListView):
    model = Domain
    template_name = "scoreboard.html"
    paginate_by = 20

    def get_context_data(self, *args, **kwargs):
        context = super(ScoreboardView, self).get_context_data(*args, **kwargs)
        companies = sorted(Domain.objects.all(), key=lambda t: t.open_issues.count(), reverse=True)

        # companies = Domain.objects.all().order_by("-open_issues")
        paginator = Paginator(companies, self.paginate_by)
        page = self.request.GET.get("page")

        if self.request.user.is_authenticated:
            context["wallet"] = Wallet.objects.get(user=self.request.user)
        try:
            scoreboard_paginated = paginator.page(page)
        except PageNotAnInteger:
            scoreboard_paginated = paginator.page(1)
        except EmptyPage:
            scoreboard_paginated = paginator.page(paginator.num_pages)
        context["scoreboard"] = scoreboard_paginated
        context["user"] = self.request.GET.get("user")
        return context


def search(request, template="search.html"):
    query = request.GET.get("query")
    stype = request.GET.get("type")
    context = None
    if query is None:
        return render(request, template)
    query = query.strip()
    if query[:6] == "issue:":
        stype = "issue"
        query = query[6:]
    elif query[:7] == "domain:":
        stype = "domain"
        query = query[7:]
    elif query[:5] == "user:":
        stype = "user"
        query = query[5:]
    elif query[:6] == "label:":
        stype = "label"
        query = query[6:]
    if stype == "issue" or stype is None:
        context = {
            "query": query,
            "type": stype,
            "issues": Issue.objects.filter(Q(description__icontains=query), hunt=None).exclude(
                Q(is_hidden=True) & ~Q(user_id=request.user.id)
            )[0:20],
        }
    elif stype == "domain":
        context = {
            "query": query,
            "type": stype,
            "domains": Domain.objects.filter(Q(url__icontains=query), hunt=None)[0:20],
        }
    elif stype == "user":
        context = {
            "query": query,
            "type": stype,
            "users": UserProfile.objects.filter(Q(user__username__icontains=query))
            .annotate(total_score=Sum("user__points__score"))
            .order_by("-total_score")[0:20],
        }
    elif stype == "label":
        context = {
            "query": query,
            "type": stype,
            "issues": Issue.objects.filter(Q(label__icontains=query), hunt=None).exclude(
                Q(is_hidden=True) & ~Q(user_id=request.user.id)
            )[0:20],
        }

    if request.user.is_authenticated:
        context["wallet"] = Wallet.objects.get(user=request.user)
    return render(request, template, context)


def search_issues(request, template="search.html"):
    query = request.GET.get("query")
    stype = request.GET.get("type")
    context = None
    if query is None:
        return render(request, template)
    query = query.strip()
    if query[:6] == "issue:":
        stype = "issue"
        query = query[6:]
    elif query[:7] == "domain:":
        stype = "domain"
        query = query[7:]
    elif query[:5] == "user:":
        stype = "user"
        query = query[5:]
    elif query[:6] == "label:":
        stype = "label"
        query = query[6:]
    if stype == "issue" or stype is None:
        if request.user.is_anonymous:
            issues = Issue.objects.filter(Q(description__icontains=query), hunt=None).exclude(
                Q(is_hidden=True)
            )[0:20]
        else:
            issues = Issue.objects.filter(Q(description__icontains=query), hunt=None).exclude(
                Q(is_hidden=True) & ~Q(user_id=request.user.id)
            )[0:20]

        context = {
            "query": query,
            "type": stype,
            "issues": issues,
        }
    if stype == "domain" or stype is None:
        context = {
            "query": query,
            "type": stype,
            "issues": Issue.objects.filter(Q(domain__name__icontains=query), hunt=None).exclude(
                Q(is_hidden=True) & ~Q(user_id=request.user.id)
            )[0:20],
        }
    if stype == "user" or stype is None:
        context = {
            "query": query,
            "type": stype,
            "issues": Issue.objects.filter(Q(user__username__icontains=query), hunt=None).exclude(
                Q(is_hidden=True) & ~Q(user_id=request.user.id)
            )[0:20],
        }

    if stype == "label" or stype is None:
        context = {
            "query": query,
            "type": stype,
            "issues": Issue.objects.filter(Q(label__icontains=query), hunt=None).exclude(
                Q(is_hidden=True) & ~Q(user_id=request.user.id)
            )[0:20],
        }

    if request.user.is_authenticated:
        context["wallet"] = Wallet.objects.get(user=request.user)
    issues = serializers.serialize("json", context["issues"])
    issues = json.loads(issues)
    return HttpResponse(json.dumps({"issues": issues}), content_type="application/json")


class HuntCreate(CreateView):
    model = Hunt
    fields = ["url", "logo", "name", "description", "prize", "plan"]
    template_name = "hunt.html"

    def form_valid(self, form):
        self.object = form.save(commit=False)
        self.object.user = self.request.user

        domain, created = Domain.objects.get_or_create(
            name=self.request.POST.get("url").replace("www.", ""),
            defaults={"url": "http://" + self.request.POST.get("url").replace("www.", "")},
        )
        self.object.domain = domain

        self.object.save()
        return super(HuntCreate, self).form_valid(form)

    def get_success_url(self):
        # return reverse('start_hunt')

        if self.request.POST.get("plan") == "Ant":
            return (
                "https://www.paypal.com/cgi-bin/webscr?cmd=_s-xclick&hosted_button_id=TSZ84RQZ8RKKC"
            )
        if self.request.POST.get("plan") == "Wasp":
            return (
                "https://www.paypal.com/cgi-bin/webscr?cmd=_s-xclick&hosted_button_id=E3EELQQ6JLXKY"
            )
        if self.request.POST.get("plan") == "Scorpion":
            return (
                "https://www.paypal.com/cgi-bin/webscr?cmd=_s-xclick&hosted_button_id=9R3LPM3ZN8KCC"
            )
        return "https://www.paypal.com/cgi-bin/webscr?cmd=_s-xclick&hosted_button_id=HH7MNY6KJGZFW"


class IssueView(DetailView):
    model = Issue
    slug_field = "id"
    template_name = "issue.html"

    def get(self, request, *args, **kwargs):
        ipdetails = IP()
        try:
            id = int(self.kwargs["slug"])
        except ValueError:
            return HttpResponseNotFound("Invalid ID: ID must be an integer")

        self.object = get_object_or_404(Issue, id=self.kwargs["slug"])
        ipdetails.user = self.request.user
        ipdetails.address = get_client_ip(request)
        ipdetails.issuenumber = self.object.id
        try:
            if self.request.user.is_authenticated:
                try:
                    objectget = IP.objects.get(user=self.request.user, issuenumber=self.object.id)
                    self.object.save()
                except:
                    ipdetails.save()
                    self.object.views = (self.object.views or 0) + 1
                    self.object.save()
            else:
                try:
                    objectget = IP.objects.get(
                        address=get_client_ip(request), issuenumber=self.object.id
                    )
                    self.object.save()
                except Exception as e:
                    print(e)
                    messages.error(self.request, "That issue was not found 2." + str(e))
                    ipdetails.save()
                    self.object.views = (self.object.views or 0) + 1
                    self.object.save()
        except Exception as e:
            print(e)
            messages.error(self.request, "That issue was not found 1." + str(e))
            return redirect("/")
        return super(IssueView, self).get(request, *args, **kwargs)

    def get_context_data(self, **kwargs):
        context = super(IssueView, self).get_context_data(**kwargs)
        if self.object.user_agent:
            user_agent = parse(self.object.user_agent)
            context["browser_family"] = user_agent.browser.family
            context["browser_version"] = user_agent.browser.version_string
            context["os_family"] = user_agent.os.family
            context["os_version"] = user_agent.os.version_string
        context["users_score"] = list(
            Points.objects.filter(user=self.object.user)
            .aggregate(total_score=Sum("score"))
            .values()
        )[0]

        if self.request.user.is_authenticated:
            context["wallet"] = Wallet.objects.get(user=self.request.user)
        context["issue_count"] = Issue.objects.filter(url__contains=self.object.domain_name).count()
        context["all_comment"] = self.object.comments.all
        context["all_users"] = User.objects.all()
        context["likes"] = UserProfile.objects.filter(issue_upvoted=self.object).count()
        context["likers"] = UserProfile.objects.filter(issue_upvoted=self.object)
        context["dislikes"] = UserProfile.objects.filter(issue_downvoted=self.object).count()
        context["dislikers"] = UserProfile.objects.filter(issue_downvoted=self.object)

        context["flags"] = UserProfile.objects.filter(issue_flaged=self.object).count()
        context["flagers"] = UserProfile.objects.filter(issue_flaged=self.object)

        context["screenshots"] = IssueScreenshot.objects.filter(issue=self.object).all()

        return context


@login_required(login_url="/accounts/login")
def flag_issue(request, issue_pk):
    context = {}
    issue_pk = int(issue_pk)
    issue = Issue.objects.get(pk=issue_pk)
    userprof = UserProfile.objects.get(user=request.user)
    if userprof in UserProfile.objects.filter(issue_flaged=issue):
        userprof.issue_flaged.remove(issue)
    else:
        userprof.issue_flaged.add(issue)
        issue_pk = issue.pk

    userprof.save()
    total_flag_votes = UserProfile.objects.filter(issue_flaged=issue).count()
    context["object"] = issue
    context["flags"] = total_flag_votes
    return render(request, "_flags.html", context)


def IssueEdit(request):
    if request.method == "POST":
        issue = Issue.objects.get(pk=request.POST.get("issue_pk"))
        uri = request.POST.get("domain")
        link = uri.replace("www.", "")
        if request.user == issue.user or request.user.is_superuser:
            domain, created = Domain.objects.get_or_create(
                name=link, defaults={"url": "http://" + link}
            )
            issue.domain = domain
            if uri[:4] != "http" and uri[:5] != "https":
                uri = "https://" + uri
            issue.url = uri
            issue.description = request.POST.get("description")
            issue.label = request.POST.get("label")
            issue.save()
            if created:
                return HttpResponse("Domain Created")
            else:
                return HttpResponse("Updated")
        else:
            return HttpResponse("Unauthorised")
    else:
        return HttpResponse("POST ONLY")


def get_email_from_domain(domain_name):
    new_urls = deque(["http://" + domain_name])
    processed_urls = set()
    emails = set()
    emails_out = set()
    t_end = time.time() + 20

    while len(new_urls) and time.time() < t_end:
        url = new_urls.popleft()
        processed_urls.add(url)
        parts = urlsplit(url)
        base_url = "{0.scheme}://{0.netloc}".format(parts)
        path = url[: url.rfind("/") + 1] if "/" in parts.path else url
        try:
            response = requests.get(url)
        except:
            continue
        new_emails = set(
            re.findall(r"[a-z0-9\.\-+_]+@[a-z0-9\.\-+_]+\.[a-z]+", response.text, re.I)
        )
        if new_emails:
            emails.update(new_emails)
            break
        soup = BeautifulSoup(response.text)
        for anchor in soup.find_all("a"):
            link = anchor.attrs["href"] if "href" in anchor.attrs else ""
            if link.startswith("/"):
                link = base_url + link
            elif not link.startswith("http"):
                link = path + link
            if link not in new_urls and link not in processed_urls and link.find(domain_name) > 0:
                new_urls.append(link)

    for email in emails:
        if email.find(domain_name) > 0:
            emails_out.add(email)
    try:
        return list(emails_out)[0]
    except:
        return False


class InboundParseWebhookView(View):
    def post(self, request, *args, **kwargs):
        data = request.body
        for event in json.loads(data):
            try:
                domain = Domain.objects.get(email__iexact=event.get("email"))
                domain.email_event = event.get("event")
                if event.get("event") == "click":
                    domain.clicks = int(domain.clicks or 0) + 1
                domain.save()
            except Exception:
                pass

        return JsonResponse({"detail": "Inbound Sendgrid Webhook recieved"})


def UpdateIssue(request):
    if not request.POST.get("issue_pk"):
        return HttpResponse("Missing issue ID")
    issue = get_object_or_404(Issue, pk=request.POST.get("issue_pk"))
    try:
        for token in Token.objects.all():
            if request.POST["token"] == token.key:
                request.user = User.objects.get(id=token.user_id)
                tokenauth = True
    except:
        tokenauth = False
    if (
        request.method == "POST"
        and request.user.is_superuser
        or (issue is not None and request.user == issue.user)
    ):
        if request.POST.get("action") == "close":
            issue.status = "closed"
            issue.closed_by = request.user
            issue.closed_date = datetime.now()

            msg_plain = msg_html = render_to_string(
                "email/bug_updated.txt",
                {
                    "domain": issue.domain.name,
                    "name": issue.user.username,
                    "id": issue.id,
                    "username": request.user.username,
                    "action": "closed",
                },
            )
            subject = (
                issue.domain.name
                + " bug # "
                + str(issue.id)
                + " closed by "
                + request.user.username
            )

        elif request.POST.get("action") == "open":
            issue.status = "open"
            issue.closed_by = None
            issue.closed_date = None
            msg_plain = msg_html = render_to_string(
                "email/bug_updated.txt",
                {
                    "domain": issue.domain.name,
                    "name": issue.domain.email.split("@")[0],
                    "id": issue.id,
                    "username": request.user.username,
                    "action": "opened",
                },
            )
            subject = (
                issue.domain.name
                + " bug # "
                + str(issue.id)
                + " opened by "
                + request.user.username
            )

        mailer = settings.EMAIL_TO_STRING
        email_to = issue.user.email
        send_mail(subject, msg_plain, mailer, [email_to], html_message=msg_html)
        send_mail(subject, msg_plain, mailer, [issue.domain.email], html_message=msg_html)
        issue.save()
        return HttpResponse("Updated")

    elif request.method == "POST":
        return HttpResponse("invalid")


@receiver(user_logged_in)
def assign_issue_to_user(request, user, **kwargs):
    issue_id = request.session.get("issue")
    created = request.session.get("created")
    domain_id = request.session.get("domain")
    if issue_id and domain_id:
        try:
            del request.session["issue"]
            del request.session["domain"]
            del request.session["created"]
        except Exception:
            pass
        request.session.modified = True

        issue = Issue.objects.get(id=issue_id)
        domain = Domain.objects.get(id=domain_id)

        issue.user = user
        issue.save()

        assigner = IssueBaseCreate()
        assigner.request = request
        assigner.process_issue(user, issue, created, domain)


@login_required(login_url="/accounts/login")
def follow_user(request, user):
    if request.method == "GET":
        userx = User.objects.get(username=user)
        flag = 0
        list_userfrof = request.user.userprofile.follows.all()
        for prof in list_userfrof:
            if str(prof) == (userx.email):
                request.user.userprofile.follows.remove(userx.userprofile)
                flag = 1
        if flag != 1:
            request.user.userprofile.follows.add(userx.userprofile)
            msg_plain = render_to_string(
                "email/follow_user.txt", {"follower": request.user, "followed": userx}
            )
            msg_html = render_to_string(
                "email/follow_user.txt", {"follower": request.user, "followed": userx}
            )

            send_mail(
                "You got a new follower!!",
                msg_plain,
                settings.EMAIL_TO_STRING,
                [userx.email],
                html_message=msg_html,
            )
        return HttpResponse("Success")


@login_required(login_url="/accounts/login")
def like_issue(request, issue_pk):
    context = {}
    issue_pk = int(issue_pk)
    issue = Issue.objects.get(pk=issue_pk)
    userprof = UserProfile.objects.get(user=request.user)

    if userprof in UserProfile.objects.filter(issue_downvoted=issue):
        userprof.issue_downvoted.remove(issue)

    if userprof in UserProfile.objects.filter(issue_upvoted=issue):
        userprof.issue_upvoted.remove(issue)
    else:
        userprof.issue_upvoted.add(issue)
        liked_user = issue.user
        liker_user = request.user
        issue_pk = issue.pk
        msg_plain = render_to_string(
            "email/issue_liked.txt",
            {
                "liker_user": liker_user.username,
                "liked_user": liked_user.username,
                "issue_pk": issue_pk,
            },
        )
        msg_html = render_to_string(
            "email/issue_liked.txt",
            {
                "liker_user": liker_user.username,
                "liked_user": liked_user.username,
                "issue_pk": issue_pk,
            },
        )

        send_mail(
            "Your issue got an upvote!!",
            msg_plain,
            settings.EMAIL_TO_STRING,
            [liked_user.email],
            html_message=msg_html,
        )

    userprof.save()
    total_votes = UserProfile.objects.filter(issue_upvoted=issue).count()
    context["object"] = issue
    context["likes"] = total_votes
    context["likers"] = UserProfile.objects.filter(issue_upvoted=issue)
    context["dislikes"] = UserProfile.objects.filter(issue_downvoted=issue).count()
    context["dislikers"] = UserProfile.objects.filter(issue_downvoted=issue)

    return render(request, "_likes_and_dislikes.html", context)


@login_required(login_url="/accounts/login")
def dislike_issue(request, issue_pk):
    context = {}
    issue_pk = int(issue_pk)
    issue = Issue.objects.get(pk=issue_pk)
    userprof = UserProfile.objects.get(user=request.user)

    if userprof in UserProfile.objects.filter(issue_upvoted=issue):
        userprof.issue_upvoted.remove(issue)

    if userprof in UserProfile.objects.filter(issue_downvoted=issue):
        userprof.issue_downvoted.remove(issue)
    else:
        userprof.issue_downvoted.add(issue)

    userprof.save()
    total_downvotes = UserProfile.objects.filter(issue_downvoted=issue).count()
    context["object"] = issue
    context["likes"] = UserProfile.objects.filter(issue_upvoted=issue).count()
    context["likers"] = UserProfile.objects.filter(issue_upvoted=issue)
    context["dislikes"] = total_downvotes
    context["dislikers"] = UserProfile.objects.filter(issue_downvoted=issue)

    return render(request, "_likes_and_dislikes.html", context)


@login_required(login_url="/accounts/login")
def save_issue(request, issue_pk):
    issue_pk = int(issue_pk)
    issue = Issue.objects.get(pk=issue_pk)
    userprof = UserProfile.objects.get(user=request.user)

    already_saved = userprof.issue_saved.filter(pk=issue_pk).exists()

    if already_saved:
        userprof.issue_saved.remove(issue)
        return HttpResponse("REMOVED")

    else:
        userprof.issue_saved.add(issue)
        return HttpResponse("OK")


@login_required(login_url="/accounts/login")
def unsave_issue(request, issue_pk):
    issue_pk = int(issue_pk)
    issue = Issue.objects.get(pk=issue_pk)
    userprof = UserProfile.objects.get(user=request.user)
    userprof.issue_saved.remove(issue)
    return HttpResponse("OK")


def get_client_ip(request):
    x_forwarded_for = request.META.get("HTTP_X_FORWARDED_FOR")
    if x_forwarded_for:
        ip = x_forwarded_for.split(",")[0]
    else:
        ip = request.META.get("REMOTE_ADDR")
    return ip


def get_score(request):
    users = []
    temp_users = (
        User.objects.annotate(total_score=Sum("points__score"))
        .order_by("-total_score")
        .filter(total_score__gt=0)
    )
    rank_user = 1
    for each in temp_users.all():
        temp = {}
        temp["rank"] = rank_user
        temp["id"] = each.id
        temp["User"] = each.username
        temp["score"] = Points.objects.filter(user=each.id).aggregate(total_score=Sum("score"))
        temp["image"] = list(UserProfile.objects.filter(user=each.id).values("user_avatar"))[0]
        temp["title_type"] = list(UserProfile.objects.filter(user=each.id).values("title"))[0]
        temp["follows"] = list(UserProfile.objects.filter(user=each.id).values("follows"))[0]
        temp["savedissue"] = list(UserProfile.objects.filter(user=each.id).values("issue_saved"))[0]
        rank_user = rank_user + 1
        users.append(temp)
    return JsonResponse(users, safe=False)


def comment_on_issue(request, issue_pk):
    try:
        issue_pk = int(issue_pk)
    except ValueError:
        raise Http404("Issue does not exist")
    issue = Issue.objects.filter(pk=issue_pk).first()

    if request.method == "POST" and isinstance(request.user, User):
        comment = request.POST.get("comment", "")
        replying_to_input = request.POST.get("replying_to_input", "").split("#")

        if issue is None:
            Http404("Issue does not exist, cannot comment")

        if len(replying_to_input) == 2:
            replying_to_user = replying_to_input[0]
            replying_to_comment_id = replying_to_input[1]

            parent_comment = Comment.objects.filter(pk=replying_to_comment_id).first()

            if parent_comment is None:
                messages.error(request, "Parent comment doesn't exist.")
                return redirect(f"/issue2/{issue_pk}")

            Comment.objects.create(
                parent=parent_comment,
                issue=issue,
                author=request.user.username,
                author_fk=request.user.userprofile,
                author_url=f"profile/{request.user.username}/",
                text=comment,
            )

        else:
            Comment.objects.create(
                issue=issue,
                author=request.user.username,
                author_fk=request.user.userprofile,
                author_url=f"profile/{request.user.username}/",
                text=comment,
            )

    context = {
        "all_comment": Comment.objects.filter(issue__id=issue_pk).order_by("-created_date"),
        "object": issue,
    }

    return render(request, "comments2.html", context)


# get issue and comment id from url
def update_comment(request, issue_pk, comment_pk):
    issue = Issue.objects.filter(pk=issue_pk).first()
    comment = Comment.objects.filter(pk=comment_pk).first()
    if request.method == "POST" and isinstance(request.user, User):
        comment.text = request.POST.get("comment", "")
        comment.save()

    context = {
        "all_comment": Comment.objects.filter(issue__id=issue_pk).order_by("-created_date"),
        "object": issue,
    }
    return render(request, "comments2.html", context)


@login_required(login_url="/accounts/login")
def delete_comment(request):
    int_issue_pk = int(request.POST["issue_pk"])
    issue = get_object_or_404(Issue, pk=int_issue_pk)
    if request.method == "POST":
        comment = Comment.objects.get(
            pk=int(request.POST["comment_pk"]), author=request.user.username
        )
        comment.delete()
    context = {
        "all_comments": Comment.objects.filter(issue__id=int_issue_pk).order_by("-created_date"),
        "object": issue,
    }
    return render(request, "comments2.html", context)


class CustomObtainAuthToken(ObtainAuthToken):
    def post(self, request, *args, **kwargs):
        response = super(CustomObtainAuthToken, self).post(request, *args, **kwargs)
        token = Token.objects.get(key=response.data["token"])
        return Response({"token": token.key, "id": token.user_id})


def create_tokens(request):
    for user in User.objects.all():
        Token.objects.get_or_create(user=user)
    return JsonResponse("Created", safe=False)


def create_wallet(request):
    for user in User.objects.all():
        Wallet.objects.get_or_create(user=user)
    return JsonResponse("Created", safe=False)


def issue_count(request):
    open_issue = Issue.objects.filter(status="open").count()
    close_issue = Issue.objects.filter(status="closed").count()
    return JsonResponse({"open": open_issue, "closed": close_issue}, safe=False)


def contributors(request):
    contributors_file_path = os.path.join(settings.BASE_DIR, "contributors.json")

    with open(contributors_file_path, "r", encoding="utf-8", errors="replace") as file:
        content = file.read()

    contributors_data = json.loads(content)
    return JsonResponse({"contributors": contributors_data})


def get_scoreboard(request):
    scoreboard = []
    temp_domain = Domain.objects.all()
    for each in temp_domain:
        temp = {}
        temp["name"] = each.name
        temp["open"] = len(each.open_issues)
        temp["closed"] = len(each.closed_issues)
        temp["modified"] = each.modified
        temp["logo"] = each.logo
        if each.top_tester is None:
            temp["top"] = "None"
        else:
            temp["top"] = each.top_tester.username
        scoreboard.append(temp)
    paginator = Paginator(scoreboard, 10)
    domain_list = []
    for data in scoreboard:
        domain_list.append(data)
    count = (Paginator(scoreboard, 10).count) % 10
    for i in range(10 - count):
        domain_list.append(None)
    temp = {}
    temp["name"] = None
    domain_list.append(temp)
    paginator = Paginator(domain_list, 10)
    page = request.GET.get("page")
    try:
        domain = paginator.page(page)
    except PageNotAnInteger:
        domain = paginator.page(1)
    except EmptyPage:
        domain = paginator.page(paginator.num_pages)
    return HttpResponse(
        json.dumps(domain.object_list, default=str), content_type="application/json"
    )


def throw_error(request):
    raise ValueError("error")


@require_GET
def robots_txt(request):
    lines = [
        "User-Agent: *",
        "Allow: /",
    ]
    return HttpResponse("\n".join(lines), content_type="text/plain")


@require_GET
def ads_txt(request):
    lines = [
        "google.com, pub-6468204154139130, DIRECT, f08c47fec0942fa0",
    ]
    return HttpResponse("\n".join(lines), content_type="text/plain")


class CreateHunt(TemplateView):
    model = Hunt
    fields = ["url", "logo", "domain", "plan", "prize", "txn_id"]
    template_name = "create_hunt.html"

    @method_decorator(login_required)
    def get(self, request, *args, **kwargs):
        try:
            domain_admin = CompanyAdmin.objects.get(user=request.user)
            if not domain_admin.is_active:
                return HttpResponseRedirect("/")
            domain = []
            if domain_admin.role == 0:
                domain = Domain.objects.filter(company=domain_admin.company)
            else:
                domain = Domain.objects.filter(pk=domain_admin.domain.pk)

            context = {"domains": domain, "hunt_form": HuntForm()}
            return render(request, self.template_name, context)
        except:
            return HttpResponseRedirect("/")

    @method_decorator(login_required)
    def post(self, request, *args, **kwargs):
        try:
            domain_admin = CompanyAdmin.objects.get(user=request.user)
            if (
                domain_admin.role == 1
                and (
                    str(domain_admin.domain.pk)
                    == ((request.POST["domain"]).split("-"))[0].replace(" ", "")
                )
            ) or domain_admin.role == 0:
                wallet, created = Wallet.objects.get_or_create(user=request.user)
                total_amount = (
                    Decimal(request.POST["prize_winner"])
                    + Decimal(request.POST["prize_runner"])
                    + Decimal(request.POST["prize_second_runner"])
                )
                if total_amount > wallet.current_balance:
                    return HttpResponse("failed")
                hunt = Hunt()
                hunt.domain = Domain.objects.get(
                    pk=(request.POST["domain"]).split("-")[0].replace(" ", "")
                )
                data = {}
                data["content"] = request.POST["content"]
                data["start_date"] = request.POST["start_date"]
                data["end_date"] = request.POST["end_date"]
                form = HuntForm(data)
                if not form.is_valid():
                    return HttpResponse("failed")
                if not domain_admin.is_active:
                    return HttpResponse("failed")
                if domain_admin.role == 1:
                    if hunt.domain != domain_admin.domain:
                        return HttpResponse("failed")
                hunt.domain = Domain.objects.get(
                    pk=(request.POST["domain"]).split("-")[0].replace(" ", "")
                )
                tzsign = 1
                offset = request.POST["tzoffset"]
                if int(offset) < 0:
                    offset = int(offset) * (-1)
                    tzsign = -1
                start_date = form.cleaned_data["start_date"]
                end_date = form.cleaned_data["end_date"]
                if tzsign > 0:
                    start_date = start_date + timedelta(
                        hours=int(int(offset) / 60), minutes=int(int(offset) % 60)
                    )
                    end_date = end_date + timedelta(
                        hours=int(int(offset) / 60), minutes=int(int(offset) % 60)
                    )
                else:
                    start_date = start_date - (
                        timedelta(hours=int(int(offset) / 60), minutes=int(int(offset) % 60))
                    )
                    end_date = end_date - (
                        timedelta(hours=int(int(offset) / 60), minutes=int(int(offset) % 60))
                    )
                hunt.starts_on = start_date
                hunt.prize_winner = Decimal(request.POST["prize_winner"])
                hunt.prize_runner = Decimal(request.POST["prize_runner"])
                hunt.prize_second_runner = Decimal(request.POST["prize_second_runner"])
                hunt.end_on = end_date
                hunt.name = request.POST["name"]
                hunt.description = request.POST["content"]
                wallet.withdraw(total_amount)
                wallet.save()
                try:
                    is_published = request.POST["publish"]
                    hunt.is_published = True
                except:
                    hunt.is_published = False
                hunt.save()
                return HttpResponse("success")
            else:
                return HttpResponse("failed")
        except:
            return HttpResponse("failed")


class ListHunts(TemplateView):
    model = Hunt
    template_name = "hunt_list.html"

    def get(self, request, *args, **kwargs):
        search = request.GET.get("search", "")
        start_date = request.GET.get("start_date", None)
        end_date = request.GET.get("end_date", None)
        domain = request.GET.get("domain", None)
        hunt_type = request.GET.get("hunt_type", "all")

        hunts = (
            Hunt.objects.values(
                "id",
                "name",
                "url",
                "logo",
                "starts_on",
                "starts_on__day",
                "starts_on__month",
                "starts_on__year",
                "end_on",
                "end_on__day",
                "end_on__month",
                "end_on__year",
            )
            .annotate(total_prize=Sum("huntprize__value"))
            .all()
        )

        filtered_bughunts = {
            "all": hunts,
            "ongoing": hunts.filter(result_published=False, is_published=True),
            "ended": hunts.filter(result_published=True),
            "draft": hunts.filter(result_published=False, is_published=False),
        }

        hunts = filtered_bughunts.get(hunt_type, hunts)

        if search.strip() != "":
            hunts = hunts.filter(Q(name__icontains=search))

        if start_date != "" and start_date is not None:
            start_date = datetime.strptime(start_date, "%m/%d/%Y").strftime("%Y-%m-%d %H:%M")
            hunts = hunts.filter(starts_on__gte=start_date)

        if end_date != "" and end_date is not None:
            end_date = datetime.strptime(end_date, "%m/%d/%Y").strftime("%Y-%m-%d %H:%M")
            hunts = hunts.filter(end_on__gte=end_date)

        if domain != "Select Domain" and domain is not None:
            domain = Domain.objects.filter(id=domain).first()
            hunts = hunts.filter(domain=domain)

        context = {"hunts": hunts, "domains": Domain.objects.values("id", "name").all()}

        return render(request, self.template_name, context)

    def post(self, request, *args, **kwargs):
        request.GET.search = request.GET.get("search", "")
        request.GET.start_date = request.GET.get("start_date", "")
        request.GET.end_date = request.GET.get("end_date", "")
        request.GET.domain = request.GET.get("domain", "Select Domain")
        request.GET.hunt_type = request.GET.get("type", "all")

        return self.get(request)


class DraftHunts(TemplateView):
    model = Hunt
    fields = ["url", "logo", "domain", "plan", "prize", "txn_id"]
    template_name = "hunt_drafts.html"

    @method_decorator(login_required)
    def get(self, request, *args, **kwargs):
        try:
            domain_admin = CompanyAdmin.objects.get(user=request.user)
            if not domain_admin.is_active:
                return HttpResponseRedirect("/")
            if domain_admin.role == 0:
                hunt = self.model.objects.filter(is_published=False)
            else:
                hunt = self.model.objects.filter(is_published=False, domain=domain_admin.domain)
            context = {"hunts": hunt}
            return render(request, self.template_name, context)
        except:
            return HttpResponseRedirect("/")


class UpcomingHunts(TemplateView):
    model = Hunt
    fields = ["url", "logo", "domain", "plan", "prize", "txn_id"]
    template_name = "hunt_upcoming.html"

    @method_decorator(login_required)
    def get(self, request, *args, **kwargs):
        try:
            domain_admin = CompanyAdmin.objects.get(user=request.user)
            if not domain_admin.is_active:
                return HttpResponseRedirect("/")

            if domain_admin.role == 0:
                hunts = self.model.objects.filter(is_published=True)
            else:
                hunts = self.model.objects.filter(is_published=True, domain=domain_admin.domain)
            new_hunt = []
            for hunt in hunts:
                if ((hunt.starts_on - datetime.now(timezone.utc)).total_seconds()) > 0:
                    new_hunt.append(hunt)
            context = {"hunts": new_hunt}
            return render(request, self.template_name, context)
        except:
            return HttpResponseRedirect("/")


class OngoingHunts(TemplateView):
    model = Hunt
    fields = ["url", "logo", "domain", "plan", "prize", "txn_id"]
    template_name = "hunt_ongoing.html"

    @method_decorator(login_required)
    def get(self, request, *args, **kwargs):
        try:
            domain_admin = CompanyAdmin.objects.get(user=request.user)
            if not domain_admin.is_active:
                return HttpResponseRedirect("/")
            if domain_admin.role == 0:
                hunts = self.model.objects.filter(is_published=True)
            else:
                hunts = self.model.objects.filter(is_published=True, domain=domain_admin.domain)
            new_hunt = []
            for hunt in hunts:
                if ((hunt.starts_on - datetime.now(timezone.utc)).total_seconds()) > 0:
                    new_hunt.append(hunt)
            context = {"hunts": new_hunt}
            return render(request, self.template_name, context)
        except:
            return HttpResponseRedirect("/")


class PreviousHunts(TemplateView):
    model = Hunt
    fields = ["url", "logo", "domain", "plan", "prize", "txn_id"]
    template_name = "hunt_previous.html"

    @method_decorator(login_required)
    def get(self, request, *args, **kwargs):
        try:
            domain_admin = CompanyAdmin.objects.get(user=request.user)
            if not domain_admin.is_active:
                return HttpResponseRedirect("/")
            if domain_admin.role == 0:
                hunts = self.model.objects.filter(is_published=True)
            else:
                hunts = self.model.objects.filter(is_published=True, domain=domain_admin.domain)
            new_hunt = []
            for hunt in hunts:
                if ((hunt.starts_on - datetime.now(timezone.utc)).total_seconds()) > 0:
                    pass
                elif ((hunt.end_on - datetime.now(timezone.utc)).total_seconds()) < 0:
                    new_hunt.append(hunt)
                else:
                    pass
            context = {"hunts": new_hunt}
            return render(request, self.template_name, context)
        except:
            return HttpResponseRedirect("/")

    @method_decorator(login_required)
    def post(self, request, *args, **kwargs):
        form = UserProfileForm(request.POST, request.FILES, instance=request.user.userprofile)
        if form.is_valid():
            form.save()
        return redirect(reverse("profile", kwargs={"slug": kwargs.get("slug")}))


class CompanySettings(TemplateView):
    model = CompanyAdmin
    fields = ["user", "domain", "role", "is_active"]
    template_name = "company_settings.html"

    @method_decorator(login_required)
    def get(self, request, *args, **kwargs):
        try:
            domain_admin = CompanyAdmin.objects.get(user=request.user)
            if not domain_admin.is_active:
                return HttpResponseRedirect("/")
            domain_admins = []
            domain_list = Domain.objects.filter(company=domain_admin.company)
            if domain_admin.role == 0:
                domain_admins = CompanyAdmin.objects.filter(
                    company=domain_admin.company, is_active=True
                )
            else:
                domain_admins = CompanyAdmin.objects.filter(
                    domain=domain_admin.domain, is_active=True
                )
            context = {
                "admins": domain_admins,
                "user": domain_admin,
                "domain_list": domain_list,
            }
            return render(request, self.template_name, context)
        except:
            return HttpResponseRedirect("/")

    @method_decorator(login_required)
    def post(self, request, *args, **kwargs):
        form = UserProfileForm(request.POST, request.FILES, instance=request.user.userprofile)
        if form.is_valid():
            form.save()
        return redirect(reverse("profile", kwargs={"slug": kwargs.get("slug")}))


@login_required(login_url="/accounts/login")
def update_role(request):
    if request.method == "POST":
        domain_admin = CompanyAdmin.objects.get(user=request.user)
        if domain_admin.role == 0 and domain_admin.is_active:
            for key, value in request.POST.items():
                if key.startswith("user@"):
                    user = User.objects.get(username=value)
                    if domain_admin.company.admin == request.user:
                        pass
                    domain_admin = CompanyAdmin.objects.get(user=user)
                    if request.POST["role@" + value] != "9":
                        domain_admin.role = request.POST["role@" + value]
                    elif request.POST["role@" + value] == "9":
                        domain_admin.is_active = False
                    if request.POST["domain@" + value] != "":
                        domain_admin.domain = Domain.objects.get(pk=request.POST["domain@" + value])
                    else:
                        domain_admin.domain = None
                    domain_admin.save()
            return HttpResponse("success")
        elif domain_admin.role == 1 and domain_admin.is_active:
            for key, value in request.POST.items():
                if key.startswith("user@"):
                    user = User.objects.get(username=value)
                    if domain_admin.company.admin == request.user:
                        pass
                    domain_admin = CompanyAdmin.objects.get(user=user)
                    if request.POST["role@" + value] == "1":
                        domain_admin.role = request.POST["role@" + value]
                    elif request.POST["role@" + value] == "9":
                        domain_admin.is_active = False
                    domain_admin.save()
            return HttpResponse("success")
        else:
            return HttpResponse("failed")
    else:
        return HttpResponse("failed")


@login_required(login_url="/accounts/login")
def add_role(request):
    if request.method == "POST":
        domain_admin = CompanyAdmin.objects.get(user=request.user)
        if domain_admin.role == 0 and domain_admin.is_active:
            email = request.POST["email"]
            user = User.objects.get(email=email)
            if request.user == user:
                return HttpResponse("success")
            try:
                admin = CompanyAdmin.objects.get(user=user)
                if admin.company == domain_admin.company:
                    admin.is_active = True
                    admin.save()
                    return HttpResponse("success")
                else:
                    return HttpResponse("already admin of another domain")
            except:
                try:
                    admin = CompanyAdmin()
                    admin.user = user
                    admin.role = 1
                    admin.company = domain_admin.company
                    admin.is_active = True
                    admin.save()
                    return HttpResponse("success")
                except:
                    return HttpResponse("failed")
        else:
            return HttpResponse("failed")
    else:
        return HttpResponse("failed")


@login_required(login_url="/accounts/login")
def add_or_update_company(request):
    user = request.user
    if user.is_superuser:
        if not user.is_active:
            return HttpResponseRedirect("/")
        if request.method == "POST":
            domain_pk = request.POST["id"]
            company = Company.objects.get(pk=domain_pk)
            user = company.admin
            if user != User.objects.get(email=request.POST["admin"]):
                try:
                    admin = CompanyAdmin.objects.get(user=user, company=company)
                    admin.user = User.objects.get(email=request.POST["admin"])
                    admin.save()
                except:
                    admin = CompanyAdmin()
                    admin.user = User.objects.get(email=request.POST["admin"])
                    admin.role = 0
                    admin.company = company
                    admin.is_active = True
                    admin.save()
            company.name = request.POST["name"]
            company.email = request.POST["email"]
            company.url = request.POST["url"]
            company.admin = User.objects.get(email=request.POST["admin"])
            company.github = request.POST["github"]
            try:
                is_verified = request.POST["verify"]
                if is_verified == "on":
                    company.is_active = True
                else:
                    company.is_active = False
            except:
                company.is_active = False
            try:
                company.subscription = Subscription.objects.get(name=request.POST["subscription"])
            except:
                pass
            try:
                company.logo = request.FILES["logo"]
            except:
                pass
            company.save()
            return HttpResponse("success")

        else:
            return HttpResponse("failed")
    else:
        return HttpResponse("no access")


class DomainList(TemplateView):
    model = Domain
    template_name = "company_domain_lists.html"

    @method_decorator(login_required)
    def get(self, request, *args, **kwargs):
        domain_admin = CompanyAdmin.objects.get(user=request.user)
        if not domain_admin.is_active:
            return HttpResponseRedirect("/")
        domain = []
        if domain_admin.role == 0:
            domain = self.model.objects.filter(company=domain_admin.company)
        else:
            domain = self.model.objects.filter(pk=domain_admin.domain.pk)
        context = {"domains": domain}
        return render(request, self.template_name, context)


@login_required(login_url="/accounts/login")
def add_or_update_domain(request):
    if request.method == "POST":
        company_admin = CompanyAdmin.objects.get(user=request.user)
        subscription = company_admin.company.subscription
        count_domain = Domain.objects.filter(company=company_admin.company).count()
        try:
            try:
                domain_pk = request.POST["id"]
                domain = Domain.objects.get(pk=domain_pk)
                domain.name = request.POST["name"]
                domain.email = request.POST["email"]
                domain.github = request.POST["github"]
                try:
                    domain.logo = request.FILES["logo"]
                except:
                    pass
                domain.save()
                return HttpResponse("Domain Updated")
            except:
                if count_domain == subscription.number_of_domains:
                    return HttpResponse("Domains Reached Limit")
                else:
                    if company_admin.role == 0:
                        domain = Domain()
                        domain.name = request.POST["name"]
                        domain.url = request.POST["url"]
                        domain.email = request.POST["email"]
                        domain.github = request.POST["github"]
                        try:
                            domain.logo = request.FILES["logo"]
                        except:
                            pass
                        domain.company = company_admin.company
                        domain.save()
                        return HttpResponse("Domain Created")
                    else:
                        return HttpResponse("failed")
        except:
            return HttpResponse("failed")


@login_required(login_url="/accounts/login")
def company_dashboard_domain_detail(request, pk, template="company_dashboard_domain_detail.html"):
    user = request.user
    domain_admin = CompanyAdmin.objects.get(user=request.user)
    try:
        if (Domain.objects.get(pk=pk)) == domain_admin.domain:
            if not user.is_active:
                return HttpResponseRedirect("/")
            domain = get_object_or_404(Domain, pk=pk)
            return render(request, template, {"domain": domain})
        else:
            return redirect("/")
    except:
        return redirect("/")


@login_required(login_url="/accounts/login")
def company_dashboard_hunt_detail(request, pk, template="company_dashboard_hunt_detail.html"):
    hunt = get_object_or_404(Hunt, pk=pk)
    return render(request, template, {"hunt": hunt})


@login_required(login_url="/accounts/login")
def company_dashboard_hunt_edit(request, pk, template="company_dashboard_hunt_edit.html"):
    if request.method == "GET":
        hunt = get_object_or_404(Hunt, pk=pk)
        domain_admin = CompanyAdmin.objects.get(user=request.user)
        if not domain_admin.is_active:
            return HttpResponseRedirect("/")
        if domain_admin.role == 1:
            if hunt.domain != domain_admin.domain:
                return HttpResponseRedirect("/")
        domain = []
        if domain_admin.role == 0:
            domain = Domain.objects.filter(company=domain_admin.company)
        else:
            domain = Domain.objects.filter(pk=domain_admin.domain.pk)
        initial = {"content": hunt.description}
        context = {"hunt": hunt, "domains": domain, "hunt_form": HuntForm(initial)}
        return render(request, template, context)
    else:
        data = {}
        data["content"] = request.POST["content"]
        data["start_date"] = request.POST["start_date"]
        data["end_date"] = request.POST["end_date"]
        form = HuntForm(data)
        if not form.is_valid():
            return HttpResponse("failed")
        hunt = get_object_or_404(Hunt, pk=pk)
        domain_admin = CompanyAdmin.objects.get(user=request.user)
        if not domain_admin.is_active:
            return HttpResponse("failed")
        if domain_admin.role == 1:
            if hunt.domain != domain_admin.domain:
                return HttpResponse("failed")
        hunt.domain = Domain.objects.get(pk=(request.POST["domain"]).split("-")[0].replace(" ", ""))
        tzsign = 1
        offset = request.POST["tzoffset"]
        if int(offset) < 0:
            offset = int(offset) * (-1)
            tzsign = -1
        start_date = form.cleaned_data["start_date"]
        end_date = form.cleaned_data["end_date"]
        if tzsign > 0:
            start_date = start_date + timedelta(
                hours=int(int(offset) / 60), minutes=int(int(offset) % 60)
            )
            end_date = end_date + timedelta(
                hours=int(int(offset) / 60), minutes=int(int(offset) % 60)
            )
        else:
            start_date = start_date - (
                timedelta(hours=int(int(offset) / 60), minutes=int(int(offset) % 60))
            )
            end_date = end_date - (
                timedelta(hours=int(int(offset) / 60), minutes=int(int(offset) % 60))
            )
        hunt.starts_on = start_date
        hunt.end_on = end_date

        hunt.name = request.POST["name"]
        hunt.description = form.cleaned_data["content"]
        try:
            is_published = request.POST["publish"]
            hunt.is_published = True
        except:
            hunt.is_published = False
        hunt.save()
        return HttpResponse("success")


@login_required(login_url="/accounts/login")
def withdraw(request):
    if request.method == "POST":
        if request.user.is_authenticated:
            wallet, created = Wallet.objects.get_or_create(user=request.user)
            if wallet.current_balance < Decimal(request.POST["amount"]):
                return HttpResponse("msg : amount greater than wallet balance")
            else:
                amount = Decimal(request.POST["amount"])
            payments = Payment.objects.filter(wallet=wallet)
            for payment in payments:
                payment.active = False
            payment = Payment()
            payment.wallet = wallet
            payment.value = Decimal(request.POST["amount"])
            payment.save()
            from django.conf import settings

            stripe.api_key = settings.STRIPE_TEST_SECRET_KEY
            if wallet.account_id:
                account = stripe.Account.retrieve(wallet.account_id)
                if account.payouts_enabled:
                    balance = stripe.Balance.retrieve()
                    if balance.available[0].amount > payment.value * 100:
                        stripe.Transfer.create(
                            amount=Decimal(request.POST["amount"]) * 100,
                            currency="usd",
                            destination=wallet.account_id,
                            transfer_group="ORDER_95",
                        )
                        wallet.withdraw(Decimal(request.POST["amount"]))
                        wallet.save()
                        payment.active = False
                        payment.save()
                        return HttpResponseRedirect(
                            "/dashboard/user/profile/" + request.user.username
                        )
                    else:
                        return HttpResponse("INSUFFICIENT BALANCE")
                else:
                    wallet.account_id = None
                    wallet.save()
                    account = stripe.Account.create(
                        type="express",
                    )
                    wallet.account_id = account.id
                    wallet.save()
                    account_links = stripe.AccountLink.create(
                        account=account,
                        return_url=f"http://{settings.DOMAIN_NAME}:{settings.PORT}/dashboard/user/stripe/connected/"
                        + request.user.username,
                        refresh_url=f"http://{settings.DOMAIN_NAME}:{settings.PORT}/dashboard/user/profile/"
                        + request.user.username,
                        type="account_onboarding",
                    )
                    return JsonResponse({"redirect": account_links.url, "status": "success"})
            else:
                account = stripe.Account.create(
                    type="express",
                )
                wallet.account_id = account.id
                wallet.save()
                account_links = stripe.AccountLink.create(
                    account=account,
                    return_url=f"http://{settings.DOMAIN_NAME}:{settings.PORT}/dashboard/user/stripe/connected/"
                    + request.user.username,
                    refresh_url=f"http://{settings.DOMAIN_NAME}:{settings.PORT}/dashboard/user/profile/"
                    + request.user.username,
                    type="account_onboarding",
                )
                return JsonResponse({"redirect": account_links.url, "status": "success"})
        return JsonResponse({"status": "error"})


@login_required(login_url="/accounts/login")
def addbalance(request):
    if request.method == "POST":
        if request.user.is_authenticated:
            wallet, created = Wallet.objects.get_or_create(user=request.user)
            from django.conf import settings

            stripe.api_key = settings.STRIPE_TEST_SECRET_KEY
            charge = stripe.Charge.create(
                amount=int(Decimal(request.POST["amount"]) * 100),
                currency="usd",
                description="Example charge",
                source=request.POST["stripeToken"],
            )
            wallet.deposit(request.POST["amount"])
        return HttpResponse("success")


@login_required(login_url="/accounts/login")
def stripe_connected(request, username):
    user = User.objects.get(username=username)
    wallet, created = Wallet.objects.get_or_create(user=user)
    from django.conf import settings

    stripe.api_key = settings.STRIPE_TEST_SECRET_KEY
    account = stripe.Account.retrieve(wallet.account_id)
    if account.payouts_enabled:
        payment = Payment.objects.get(wallet=wallet, active=True)
        balance = stripe.Balance.retrieve()
        if balance.available[0].amount > payment.value * 100:
            stripe.Transfer.create(
                amount=payment.value * 100,
                currency="usd",
                destination="000123456789",
                transfer_group="ORDER_95",
            )
            wallet.withdraw(Decimal(request.POST["amount"]))
            wallet.save()
            payment.active = False
            payment.save()
            return HttpResponseRedirect("/dashboard/user/profile/" + username)
        else:
            return HttpResponse("ERROR")
    else:
        wallet.account_id = None
        wallet.save()
    return HttpResponse("error")


class JoinCompany(TemplateView):
    model = Company
    template_name = "join.html"

    @method_decorator(login_required)
    def get(self, request, *args, **kwargs):
        wallet, created = Wallet.objects.get_or_create(user=request.user)
        context = {"wallet": wallet}
        return render(request, self.template_name, context)

    def post(self, request, *args, **kwargs):
        name = request.POST["company"]
        try:
            company_exists = Company.objects.get(name=name)
            return JsonResponse({"status": "There was some error"})
        except:
            pass
        url = request.POST["url"]
        email = request.POST["email"]
        product = request.POST["product"]
        sub = Subscription.objects.get(name=product)
        if name == "" or url == "" or email == "" or product == "":
            return JsonResponse({"error": "Empty Fields"})
        paymentType = request.POST["paymentType"]
        if paymentType == "wallet":
            wallet, created = Wallet.objects.get_or_create(user=request.user)
            if wallet.current_balance < sub.charge_per_month:
                return JsonResponse({"error": "insufficient balance in Wallet"})
            wallet.withdraw(sub.charge_per_month)
            company = Company()
            company.admin = request.user
            company.name = name
            company.url = url
            company.email = email
            company.subscription = sub
            company.save()
            admin = CompanyAdmin()
            admin.user = request.user
            admin.role = 0
            admin.company = company
            admin.is_active = True
            admin.save()
            return JsonResponse({"status": "Success"})
            # company.subscription =
        elif paymentType == "card":
            from django.conf import settings

            stripe.api_key = settings.STRIPE_TEST_SECRET_KEY
            charge = stripe.Charge.create(
                amount=int(Decimal(sub.charge_per_month) * 100),
                currency="usd",
                description="Example charge",
                source=request.POST["stripeToken"],
            )
            company = Company()
            company.admin = request.user
            company.name = name
            company.url = url
            company.email = email
            company.subscription = sub
            company.save()
            admin = CompanyAdmin()
            admin.user = request.user
            admin.role = 0
            admin.company = company
            admin.is_active = True
            admin.save()
            return JsonResponse({"status": "Success"})
        else:
            return JsonResponse({"status": "There was some error"})


@login_required(login_url="/accounts/login")
def view_hunt(request, pk, template="view_hunt.html"):
    hunt = get_object_or_404(Hunt, pk=pk)
    time_remaining = None
    if ((hunt.starts_on - datetime.now(timezone.utc)).total_seconds()) > 0:
        hunt_active = False
        hunt_completed = False
        time_remaining = humanize.naturaltime(datetime.now(timezone.utc) - hunt.starts_on)
    elif ((hunt.end_on - datetime.now(timezone.utc)).total_seconds()) < 0:
        hunt_active = False
        hunt_completed = True
    else:
        hunt_active = True
        hunt_completed = False
    return render(
        request,
        template,
        {
            "hunt": hunt,
            "hunt_completed": hunt_completed,
            "time_remaining": time_remaining,
            "hunt_active": hunt_active,
        },
    )


@login_required(login_url="/accounts/login")
def submit_bug(request, pk, template="hunt_submittion.html"):
    hunt = get_object_or_404(Hunt, pk=pk)
    time_remaining = None
    if request.method == "GET":
        if ((hunt.starts_on - datetime.now(timezone.utc)).total_seconds()) > 0:
            return redirect("/dashboard/user/hunt/" + str(pk) + "/")
        elif ((hunt.end_on - datetime.now(timezone.utc)).total_seconds()) < 0:
            return redirect("/dashboard/user/hunt/" + str(pk) + "/")
        else:
            return render(request, template, {"hunt": hunt})
    elif request.method == "POST":
        if ((hunt.starts_on - datetime.now(timezone.utc)).total_seconds()) > 0:
            return redirect("/dashboard/user/hunt/" + str(pk) + "/")
        elif ((hunt.end_on - datetime.now(timezone.utc)).total_seconds()) < 0:
            return redirect("/dashboard/user/hunt/" + str(pk) + "/")
        else:
            url = request.POST["url"]
            description = request.POST["description"]
            if url == "" or description == "":
                issue_list = Issue.objects.filter(user=request.user, hunt=hunt).exclude(
                    Q(is_hidden=True) & ~Q(user_id=request.user.id)
                )
                return render(request, template, {"hunt": hunt, "issue_list": issue_list})
            parsed_url = urlparse(url)
            if parsed_url.scheme == "":
                url = "https://" + url
            parsed_url = urlparse(url)
            if parsed_url.netloc == "":
                issue_list = Issue.objects.filter(user=request.user, hunt=hunt).exclude(
                    Q(is_hidden=True) & ~Q(user_id=request.user.id)
                )
                return render(request, template, {"hunt": hunt, "issue_list": issue_list})
            label = request.POST["label"]
            if request.POST.get("file"):
                if isinstance(request.POST.get("file"), six.string_types):
                    import imghdr

                    # Check if the base64 string is in the "data:" format
                    data = (
                        "data:image/"
                        + request.POST.get("type")
                        + ";base64,"
                        + request.POST.get("file")
                    )
                    data = data.replace(" ", "")
                    data += "=" * ((4 - len(data) % 4) % 4)
                    if "data:" in data and ";base64," in data:
                        header, data = data.split(";base64,")

                    try:
                        decoded_file = base64.b64decode(data)
                    except TypeError:
                        TypeError("invalid_image")

                    file_name = str(uuid.uuid4())[:12]
                    extension = imghdr.what(file_name, decoded_file)
                    extension = "jpg" if extension == "jpeg" else extension
                    file_extension = extension

                    complete_file_name = "%s.%s" % (
                        file_name,
                        file_extension,
                    )

                    request.FILES["screenshot"] = ContentFile(decoded_file, name=complete_file_name)
            issue = Issue()
            issue.label = label
            issue.url = url
            issue.user = request.user
            issue.description = description
            try:
                issue.screenshot = request.FILES["screenshot"]
            except:
                issue_list = Issue.objects.filter(user=request.user, hunt=hunt).exclude(
                    Q(is_hidden=True) & ~Q(user_id=request.user.id)
                )
                return render(request, template, {"hunt": hunt, "issue_list": issue_list})
            issue.hunt = hunt
            issue.save()
            issue_list = Issue.objects.filter(user=request.user, hunt=hunt).exclude(
                Q(is_hidden=True) & ~Q(user_id=request.user.id)
            )
            return render(request, template, {"hunt": hunt, "issue_list": issue_list})


@login_required(login_url="/accounts/login")
def hunt_results(request, pk, template="hunt_results.html"):
    hunt = get_object_or_404(Hunt, pk=pk)
    return render(request, template, {"hunt": hunt})


@login_required(login_url="/accounts/login")
def company_hunt_results(request, pk, template="company_hunt_results.html"):
    hunt = get_object_or_404(Hunt, pk=pk)
    issues = Issue.objects.filter(hunt=hunt).exclude(
        Q(is_hidden=True) & ~Q(user_id=request.user.id)
    )
    context = {}
    if request.method == "GET":
        context["hunt"] = get_object_or_404(Hunt, pk=pk)
        context["issues"] = Issue.objects.filter(hunt=hunt).exclude(
            Q(is_hidden=True) & ~Q(user_id=request.user.id)
        )
        if hunt.result_published:
            context["winner"] = Winner.objects.get(hunt=hunt)
        return render(request, template, context)
    else:
        for issue in issues:
            issue.verified = False
            issue.score = 0
            issue.save()
        for key, value in request.POST.items():
            if key != "csrfmiddlewaretoken" and key != "submit" and key != "checkAll":
                submit_type = key.split("_")[0]
                issue_id = key.split("_")[1]
                issue = Issue.objects.get(pk=issue_id)
                if issue.hunt == hunt and submit_type == "item":
                    if value == "on":
                        issue.verified = True
                elif issue.hunt == hunt and submit_type == "value":
                    if value != "":
                        issue.score = int(value)
                try:
                    if request.POST["checkAll"]:
                        issue.verified = True
                except:
                    pass
                issue.save()
        if request.POST["submit"] == "save":
            pass
        if request.POST["submit"] == "publish":
            issue.save()
            index = 1
            winner = Winner()
            issue_with_score = (
                Issue.objects.filter(hunt=hunt, verified=True)
                .values("user")
                .order_by("user")
                .annotate(total_score=Sum("score"))
            )
            for obj in issue_with_score:
                user = User.objects.get(pk=obj["user"])
                if index == 1:
                    winner.winner = user
                if index == 2:
                    winner.runner = user
                if index == 3:
                    winner.second_runner = user
                if index == 4:
                    break
                index = index + 1
            total_amount = (
                Decimal(hunt.prize_winner)
                + Decimal(hunt.prize_runner)
                + Decimal(hunt.prize_second_runner)
            )
            from django.conf import settings

            stripe.api_key = settings.STRIPE_TEST_SECRET_KEY
            balance = stripe.Balance.retrieve()
            if balance.available[0].amount > total_amount * 100:
                if winner.winner:
                    wallet, created = Wallet.objects.get_or_create(user=winner.winner)
                    wallet.deposit(hunt.prize_winner)
                    wallet.save()
                if winner.runner:
                    wallet, created = Wallet.objects.get_or_create(user=winner.runner)
                    wallet.deposit(hunt.prize_runner)
                    wallet.save()
                if winner.second_runner:
                    wallet, created = Wallet.objects.get_or_create(user=winner.second_runner)
                    wallet.deposit(hunt.prize_second_runner)
                    wallet.save()
            winner.prize_distributed = True
            winner.hunt = hunt
            winner.save()
            hunt.result_published = True
            hunt.save()
            context["winner"] = winner
        context["hunt"] = get_object_or_404(Hunt, pk=pk)
        context["issues"] = Issue.objects.filter(hunt=hunt).exclude(
            Q(is_hidden=True) & ~Q(user_id=request.user.id)
        )
        return render(request, template, context)


def handler404(request, exception):
    return render(request, "404.html", {}, status=404)


def handler500(request, exception=None):
    return render(request, "500.html", {}, status=500)


def contributors_view(request, *args, **kwargs):
    contributors_file_path = os.path.join(settings.BASE_DIR, "contributors.json")

    with open(contributors_file_path, "r", encoding="utf-8") as file:
        content = file.read()

    contributors = json.loads(content)

    contributor_id = request.GET.get("contributor", None)

    if contributor_id:
        contributor = None
        for i in contributors:
            if str(i["id"]) == contributor_id:
                contributor = i

        if contributor is None:
            return HttpResponseNotFound("Contributor not found")

        return render(request, "contributors_detail.html", context={"contributor": contributor})

    context = {"contributors": contributors}

    return render(request, "contributors.html", context=context)


def sponsor_view(request):
    return render(request, "sponsor.html")


def safe_redirect(request: HttpRequest):
    http_referer = request.META.get("HTTP_REFERER")
    if http_referer:
        referer_url = urlparse(http_referer)
        # Check if the referer URL's host is the same as the site's host
        if referer_url.netloc == request.get_host():
            # Build a 'safe' version of the referer URL (without query string or fragment)
            safe_url = urlunparse(
                (referer_url.scheme, referer_url.netloc, referer_url.path, "", "", "")
            )
            return redirect(safe_url)
    # Redirect to the fallback path if 'HTTP_REFERER' is not provided or is not safe
    # Build the fallback URL using the request's scheme and host
    fallback_url = f"{request.scheme}://{request.get_host()}/"
    return redirect(fallback_url)


class DomainListView(ListView):
    model = Domain
    paginate_by = 20
    template_name = "domain_list.html"

    def get_context_data(self, **kwargs):
        context = super().get_context_data(**kwargs)
        domain = Domain.objects.all()

        paginator = Paginator(domain, self.paginate_by)
        page = self.request.GET.get("page")

        try:
            domain_paginated = paginator.page(page)
        except PageNotAnInteger:
            domain_paginated = paginator.page(1)
        except EmptyPage:
            domain_paginated = paginator.page(paginator.num_pages)

        context["domain"] = domain_paginated
        return context


@login_required(login_url="/accounts/login")
def flag_issue2(request, issue_pk):
    context = {}
    issue_pk = int(issue_pk)
    issue = Issue.objects.get(pk=issue_pk)
    userprof = UserProfile.objects.get(user=request.user)
    if userprof in UserProfile.objects.filter(issue_flaged=issue):
        userprof.issue_flaged.remove(issue)
    else:
        userprof.issue_flaged.add(issue)
        issue_pk = issue.pk

    userprof.save()
    total_flag_votes = UserProfile.objects.filter(issue_flaged=issue).count()
    context["object"] = issue
    context["flags"] = total_flag_votes
    return render(request, "includes/_flags2.html", context)


@login_required(login_url="/accounts/login")
def like_issue2(request, issue_pk):
    context = {}
    issue_pk = int(issue_pk)
    issue = get_object_or_404(Issue, pk=issue_pk)
    userprof = UserProfile.objects.get(user=request.user)

    if UserProfile.objects.filter(issue_downvoted=issue, user=request.user).exists():
        userprof.issue_downvoted.remove(issue)
    if UserProfile.objects.filter(issue_upvoted=issue, user=request.user).exists():
        userprof.issue_upvoted.remove(issue)
    else:
        userprof.issue_upvoted.add(issue)
        liked_user = issue.user
        liker_user = request.user
        issue_pk = issue.pk
        msg_plain = render_to_string(
            "email/issue_liked.txt",
            {
                "liker_user": liker_user.username,
                "liked_user": liked_user.username,
                "issue_pk": issue_pk,
            },
        )
        msg_html = render_to_string(
            "email/issue_liked.txt",
            {
                "liker_user": liker_user.username,
                "liked_user": liked_user.username,
                "issue_pk": issue_pk,
            },
        )

        send_mail(
            "Your issue got an upvote!!",
            msg_plain,
            settings.EMAIL_TO_STRING,
            [liked_user.email],
            html_message=msg_html,
        )

    total_votes = UserProfile.objects.filter(issue_upvoted=issue).count()
    context["object"] = issue
    context["likes"] = total_votes
    return render(request, "includes/_likes2.html", context)


@login_required(login_url="/accounts/login")
def dislike_issue2(request, issue_pk):
    context = {}
    issue_pk = int(issue_pk)
    issue = get_object_or_404(Issue, pk=issue_pk)
    userprof = UserProfile.objects.get(user=request.user)

    if UserProfile.objects.filter(issue_upvoted=issue, user=request.user).exists():
        userprof.issue_upvoted.remove(issue)
    if UserProfile.objects.filter(issue_downvoted=issue, user=request.user).exists():
        userprof.issue_downvoted.remove(issue)
    else:
        userprof.issue_downvoted.add(issue)
    total_votes = UserProfile.objects.filter(issue_downvoted=issue).count()
    context["object"] = issue
    context["dislikes"] = total_votes
    return render(request, "includes/_dislike2.html", context)


@login_required(login_url="/accounts/login")
def vote_count(request, issue_pk):
    issue_pk = int(issue_pk)
    issue = Issue.objects.get(pk=issue_pk)

    total_upvotes = UserProfile.objects.filter(issue_upvoted=issue).count()
    total_downvotes = UserProfile.objects.filter(issue_downvoted=issue).count()
    return JsonResponse({"likes": total_upvotes, "dislikes": total_downvotes})


@login_required(login_url="/accounts/login")
def subscribe_to_domains(request, pk):
    domain = Domain.objects.filter(pk=pk).first()
    if domain is None:
        return JsonResponse("ERROR", safe=False, status=400)

    already_subscribed = request.user.userprofile.subscribed_domains.filter(pk=domain.id).exists()

    if already_subscribed:
        request.user.userprofile.subscribed_domains.remove(domain)
        request.user.userprofile.save()
        return JsonResponse("UNSUBSCRIBED", safe=False)

    else:
        request.user.userprofile.subscribed_domains.add(domain)
        request.user.userprofile.save()
        return JsonResponse("SUBSCRIBED", safe=False)


class IssueView2(DetailView):
    model = Issue
    slug_field = "id"
    template_name = "issue2.html"

    def get(self, request, *args, **kwargs):
        ipdetails = IP()
        try:
            id = int(self.kwargs["slug"])
        except ValueError:
            return HttpResponseNotFound("Invalid ID: ID must be an integer")

        self.object = get_object_or_404(Issue, id=self.kwargs["slug"])
        ipdetails.user = self.request.user
        ipdetails.address = get_client_ip(request)
        ipdetails.issuenumber = self.object.id
        try:
            if self.request.user.is_authenticated:
                try:
                    objectget = IP.objects.get(user=self.request.user, issuenumber=self.object.id)
                    self.object.save()
                except:
                    ipdetails.save()
                    self.object.views = (self.object.views or 0) + 1
                    self.object.save()
            else:
                try:
                    objectget = IP.objects.get(
                        address=get_client_ip(request), issuenumber=self.object.id
                    )
                    self.object.save()
                except:
                    ipdetails.save()
                    self.object.views = (self.object.views or 0) + 1
                    self.object.save()
        except Exception as e:
            print(e)
            # TODO: this is only an error for ipv6 currently and doesn't require us to redirect the user - we'll sort this out later
            # messages.error(self.request, "That issue was not found."+str(e))
            # return redirect("/")
        return super(IssueView2, self).get(request, *args, **kwargs)

    def get_context_data(self, **kwargs):
        context = super(IssueView2, self).get_context_data(**kwargs)
        if self.object.user_agent:
            user_agent = parse(self.object.user_agent)
            context["browser_family"] = user_agent.browser.family
            context["browser_version"] = user_agent.browser.version_string
            context["os_family"] = user_agent.os.family
            context["os_version"] = user_agent.os.version_string
        context["users_score"] = list(
            Points.objects.filter(user=self.object.user)
            .aggregate(total_score=Sum("score"))
            .values()
        )[0]

        if self.request.user.is_authenticated:
            context["wallet"] = Wallet.objects.get(user=self.request.user)
        context["issue_count"] = Issue.objects.filter(url__contains=self.object.domain_name).count()
        context["all_comment"] = self.object.comments.all().order_by("-created_date")
        context["all_users"] = User.objects.all()
        context["likes"] = UserProfile.objects.filter(issue_upvoted=self.object).count()
        context["likers"] = UserProfile.objects.filter(issue_upvoted=self.object)
        context["flags"] = UserProfile.objects.filter(issue_flaged=self.object).count()
        context["flagers"] = UserProfile.objects.filter(issue_flaged=self.object)
        context["more_issues"] = (
            Issue.objects.filter(user=self.object.user)
            .exclude(id=self.object.id)
            .values("id", "description", "markdown_description", "screenshots__image")
            .order_by("views")[:4]
        )
        context["subscribed_to_domain"] = False
        context["cve_id"] = self.object.cve_id
        context["cve_score"] = self.object.cve_score

        if isinstance(self.request.user, User):
            if self.request.user.is_authenticated:
                context["subscribed_to_domain"] = self.object.domain.user_subscribed_domains.filter(
                    pk=self.request.user.userprofile.id
                ).exists()

        if isinstance(self.request.user, User):
            context["bookmarked"] = self.request.user.userprofile.issue_saved.filter(
                pk=self.object.id
            ).exists()

        context["screenshots"] = IssueScreenshot.objects.filter(issue=self.object).all()

        return context


@receiver(user_signed_up)
def handle_user_signup(request, user, **kwargs):
    referral_token = request.session.get("ref")
    if referral_token:
        try:
            invite = InviteFriend.objects.get(referral_code=referral_token)
            invite.recipients.add(user)
            invite.point_by_referral += 2
            invite.save()
            reward_sender_with_points(invite.sender)
            del request.session["ref"]
        except InviteFriend.DoesNotExist:
            pass


def reward_sender_with_points(sender):
    # Create or update points for the sender
    points, created = Points.objects.get_or_create(user=sender, defaults={"score": 0})
    points.score += 2  # Reward 2 points for each successful referral signup
    points.save()


def referral_signup(request):
    referral_token = request.GET.get("ref")
    # check the referral token is present on invitefriend model or not and if present then set the referral token in the session
    if referral_token:
        try:
            invite = InviteFriend.objects.get(referral_code=referral_token)
            request.session["ref"] = referral_token
        except InviteFriend.DoesNotExist:
            messages.error(request, "Invalid referral token")
            return redirect("account_signup")
    return redirect("account_signup")


def invite_friend(request):
    # check if the user is authenticated or not
    if not request.user.is_authenticated:
        return redirect("account_login")
    current_site = get_current_site(request)
    referral_code, created = InviteFriend.objects.get_or_create(sender=request.user)
    referral_link = f"https://{current_site.domain}/referral/?ref={referral_code.referral_code}"
    context = {
        "referral_link": referral_link,
    }
    return render(request, "invite_friend.html", context)


def trademark_search(request, **kwargs):
    if request.method == "POST":
        slug = request.POST.get("query")
        return redirect("trademark_detailview", slug=slug)
    return render(request, "trademark_search.html")


def trademark_detailview(request, slug):
    if settings.USPTO_API is None:
        return HttpResponse("API KEY NOT SETUP")

    trademark_available_url = "https://uspto-trademark.p.rapidapi.com/v1/trademarkAvailable/%s" % (
        slug
    )
    headers = {
        "x-rapidapi-host": "uspto-trademark.p.rapidapi.com",
        "x-rapidapi-key": settings.USPTO_API,
    }
    trademark_available_response = requests.get(trademark_available_url, headers=headers)
    ta_data = trademark_available_response.json()

    if ta_data[0]["available"] == "no":
        trademark_search_url = (
            "https://uspto-trademark.p.rapidapi.com/v1/trademarkSearch/%s/active" % (slug)
        )
        trademark_search_response = requests.get(trademark_search_url, headers=headers)
        ts_data = trademark_search_response.json()
        context = {"count": ts_data["count"], "items": ts_data["items"], "query": slug}

    else:
        context = {"available": ta_data[0]["available"]}

    return render(request, "trademark_detailview.html", context)


# class CreateIssue(CronJobBase):
#     RUN_EVERY_MINS = 1

#     schedule = Schedule(run_every_mins=RUN_EVERY_MINS)
#     code = "blt.create_issue"  # a unique code

#     def do(self):
#         from django.conf import settings
#         import imaplib

#         mail = imaplib.IMAP4_SSL("imap.gmail.com", 993)
#         error = False
#         mail.login(settings.REPORT_EMAIL, settings.REPORT_EMAIL_PASSWORD)
#         mail.list()
#         # Out: list of "folders" aka labels in gmail.
#         mail.select("inbox")  # connect to inbox.
#         typ, data = mail.search(None, "ALL", "UNSEEN")
#         import email


#         for num in data[0].split():
#             image = False
#             screenshot_base64 = ""
#             url = ""
#             label = ""
#             token = "None"
#             typ, data = mail.fetch(num, "(RFC822)")
#             raw_email = (data[0][1]).decode("utf-8")
#             email_message = email.message_from_string(raw_email)
#             maintype = email_message.get_content_maintype()
#             error = False
#             for part in email_message.walk():
#                 if part.get_content_type() == "text/plain":  # ignore attachments/html
#                     body = part.get_payload(decode=True)
#                     body_text = body.decode("utf-8")
#                     words = body_text.split()
#                     flag_word = False
#                     for word in words:
#                         if word.lower() == ":":
#                             continue
#                         if word.lower() == "url":
#                             continue
#                         if word.lower() == "type":
#                             flag_word = True
#                             continue
#                         if not flag_word:
#                             url = word
#                             continue
#                         if flag_word:
#                             label = word
#                 if part.get_content_maintype() == "multipart":
#                     continue
#                 if part.get("Content-Disposition") is None:
#                     continue
#                 image = True
#                 screenshot_base64 = part
#             sender = email_message["From"].split()[-1]
#             address = re.sub(r"[<>]", "", sender)
#             for user in User.objects.all():
#                 if user.email == address:
#                     token = Token.objects.get(user_id=user.id).key
#                     break
#             if label.lower() == "general":
#                 label = 0
#             elif label.lower() == "number error":
#                 label = 1
#             elif label.lower() == "functional":
#                 label = 2
#             elif label.lower() == "performance":
#                 label = 3
#             elif label.lower() == "security":
#                 label = 4
#             elif label.lower() == "typo":
#                 label = 5
#             elif label.lower() == "design":
#                 label = 6
#             else:
#                 error = True
#             if token == "None":
#                 error = "TokenTrue"
#             if not image:
#                 error = True
#             if error:
#                 send_mail(
#                     "Error In Your Report",
#                     "There was something wrong with the mail you sent regarding the issue to be created. Please check the content and try again later !",
#                     settings.EMAIL_TO_STRING,
#                     [address],
#                     fail_silently=False,
#                 )
#             elif error == "TokenTrue":
#                 send_mail(
#                     "You are not a user of " + settings.PROJECT_NAME,
#                     "You are not a Registered user at " + settings.PROJECT_NAME + " .Please first Signup at " + settings.PROJECT_NAME + " and Try Again Later ! .",
#                     settings.EMAIL_TO_STRING,
#                     [address],
#                     fail_silently=False,
#                 )
#             else:
#                 data = {
#                     "url": url,
#                     "description": email_message["Subject"],
#                     "file": str(screenshot_base64.get_payload(decode=False)),
#                     "token": token,
#                     "label": label,
#                     "type": "jpg",
#                 }
#                 headers = {"Content-Type": "application/x-www-form-urlencoded"}
#                 requests.post(
#                     "https://" + settings.FQDN + "/api/v1/createissues/",
#                     data=json.dumps(data),
#                     headers=headers,
#                 )
#         mail.logout()
def update_bch_address(request):
    if request.method == "POST":
        selected_crypto = request.POST.get("selected_crypto")
        new_address = request.POST.get("new_address")
        if selected_crypto and new_address:
            try:
                user_profile = request.user.userprofile
                match selected_crypto:
                    case "Bitcoin":
                        user_profile.btc_address = new_address
                    case "Ethereum":
                        user_profile.eth_address = new_address
                    case "BitcoinCash":
                        user_profile.bch_address = new_address
                    case _:
                        messages.error(request, f"Invalid crypto selected: {selected_crypto}")
                        return redirect(reverse("profile", args=[request.user.username]))
                user_profile.save()
                messages.success(request, f"{selected_crypto} Address updated successfully.")
            except Exception as e:
                messages.error(request, f"Failed to update {selected_crypto} Address.")
        else:
            messages.error(request, f"Please provide a valid {selected_crypto}  Address.")
    else:
        messages.error(request, "Invalid request method.")

    username = request.user.username if request.user.username else "default_username"
    return redirect(reverse("profile", args=[username]))


def sitemap(request):
    random_domain = Domain.objects.order_by("?").first()
    return render(request, "sitemap.html", {"random_domain": random_domain})


class ContributorStatsView(TemplateView):
    template_name = "contributor_stats.html"
    today = False

    def get_context_data(self, **kwargs):
        context = super().get_context_data(**kwargs)
        # Fetch all contributor stats records
        stats = ContributorStats.objects.all()
        if self.today:
            # For "today" stats
            user_stats = sorted(
                ([stat.username, stat.prs] for stat in stats if stat.prs > 0),
                key=lambda x: x[1],  # Sort by PRs value
                reverse=True,  # Descending order
            )
        else:
            # Convert the stats to a dictionary format expected by the template
            user_stats = {
                stat.username: {
                    "commits": stat.commits,
                    "issues_opened": stat.issues_opened,
                    "issues_closed": stat.issues_closed,
                    "assigned_issues": stat.assigned_issues,
                    "prs": stat.prs,
                    "comments": stat.comments,
                }
                for stat in stats
            }

        context["user_stats"] = user_stats
        context["today"] = self.today
        context["owner"] = "OWASP-BLT"
        context["repo"] = "BLT"
        context["start_date"] = (datetime.now().date() - timedelta(days=7)).isoformat()
        context["end_date"] = datetime.now().date().isoformat()

        return context<|MERGE_RESOLUTION|>--- conflicted
+++ resolved
@@ -880,14 +880,8 @@
                 obj.hunt = hunt
 
             obj.domain = domain
-<<<<<<< HEAD
-            obj.is_hidden = bool(self.request.POST.get("private", False))
-            print("1")
+            #obj.is_hidden = bool(self.request.POST.get("private", False))
             obj.cve_score = obj.get_cve_score()
-            print("2")
-=======
-            # obj.is_hidden = bool(self.request.POST.get("private", False))
->>>>>>> d0efe7aa
             obj.save()
 
             if not domain_exists and (self.request.user.is_authenticated or tokenauth):
