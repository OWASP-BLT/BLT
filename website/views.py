import base64
import json
import os
import random
import re
import time
import urllib.error
import urllib.parse
import urllib.request
import uuid
from collections import deque
from datetime import datetime, timedelta, timezone
from decimal import Decimal
from urllib.parse import urlparse, urlsplit, urlunparse

<<<<<<< HEAD
import qrcode
from io import BytesIO
from django.http import JsonResponse
from django.views.decorators.csrf import csrf_exempt
import base64
=======
import humanize
>>>>>>> 7482fd35
import requests
import requests.exceptions
import six
<<<<<<< HEAD
import uuid
#from django_cron import CronJobBase, Schedule
=======
import stripe
import tweepy

# from django_cron import CronJobBase, Schedule
>>>>>>> 7482fd35
from allauth.account.models import EmailAddress
from allauth.account.signals import user_logged_in, user_signed_up
from allauth.socialaccount.providers.facebook.views import FacebookOAuth2Adapter
from allauth.socialaccount.providers.github.views import GitHubOAuth2Adapter
from allauth.socialaccount.providers.google.views import GoogleOAuth2Adapter
from allauth.socialaccount.providers.oauth2.client import OAuth2Client
from bs4 import BeautifulSoup
from dj_rest_auth.registration.views import SocialConnectView, SocialLoginView
from django.conf import settings
from django.contrib import messages
from django.contrib.auth import get_user_model
from django.contrib.auth.decorators import login_required
from django.contrib.auth.models import User
from django.contrib.sites.shortcuts import get_current_site
from django.core import serializers
from django.core.exceptions import ValidationError
from django.core.files import File
from django.core.files.base import ContentFile
from django.core.files.storage import default_storage
from django.core.mail import send_mail
from django.core.paginator import EmptyPage, PageNotAnInteger, Paginator
from django.core.validators import URLValidator
from django.db.models import Count, Q, Sum
from django.db.models.functions import ExtractMonth
from django.db.transaction import atomic
from django.dispatch import receiver
from django.http import (
    Http404,
    HttpRequest,
    HttpResponse,
    HttpResponseBadRequest,
    HttpResponseNotFound,
    HttpResponseRedirect,
    JsonResponse,
)
from django.shortcuts import get_object_or_404, redirect, render
from django.template.loader import render_to_string
from django.urls import reverse
from django.utils.decorators import method_decorator
from django.utils.timezone import now
from django.views.decorators.csrf import csrf_exempt
from django.views.decorators.http import require_GET
from django.views.generic import DetailView, ListView, TemplateView, View
from django.views.generic.edit import CreateView
from rest_framework.authtoken.models import Token
from rest_framework.authtoken.views import ObtainAuthToken
from rest_framework.response import Response
from user_agents import parse

from blt import settings
from comments.models import Comment
from website.models import (
    IP,
    Company,
    CompanyAdmin,
    Domain,
    Hunt,
    InviteFriend,
    Issue,
    IssueScreenshot,
    Payment,
    Points,
    Subscription,
    UserProfile,
    Wallet,
    Winner,
)

from .forms import CaptchaForm, HuntForm, QuickIssueForm, UserProfileForm



import qrcode
from django.http import HttpResponse

def is_valid_https_url(url):
    validate = URLValidator(schemes=["https"])  # Only allow HTTPS URLs
    try:
        validate(url)
        return True
    except ValidationError:
        return False


def rebuild_safe_url(url):
    parsed_url = urlparse(url)
    # Rebuild the URL with scheme, netloc, and path only
    return urlunparse((parsed_url.scheme, parsed_url.netloc, parsed_url.path, "", "", ""))


# @cache_page(60 * 60 * 24)
def index(request, template="index.html"):
    try:
        domains = random.sample(Domain.objects.all(), 3)
    except:
        domains = None
    try:
        if not EmailAddress.objects.get(email=request.user.email).verified:
            messages.error(request, "Please verify your email address")
    except:
        pass

    latest_hunts_filter = request.GET.get("latest_hunts", None)

    bug_count = Issue.objects.all().count()
    user_count = User.objects.all().count()
    hunt_count = Hunt.objects.all().count()
    domain_count = Domain.objects.all().count()

    captcha_form = CaptchaForm()

    wallet = None
    if request.user.is_authenticated:
        wallet, created = Wallet.objects.get_or_create(user=request.user)

    activity_screenshots = {}
    for activity in Issue.objects.all():
        activity_screenshots[activity] = IssueScreenshot.objects.filter(issue=activity).first()

    top_companies = (
        Issue.objects.values("domain__name")
        .annotate(count=Count("domain__name"))
        .order_by("-count")[:10]
    )
    top_testers = (
        Issue.objects.values("user__id", "user__username")
        .filter(user__isnull=False)
        .annotate(count=Count("user__username"))
        .order_by("-count")[:10]
    )

    if request.user.is_anonymous:
        activities = Issue.objects.exclude(Q(is_hidden=True))[0:10]
    else:
        activities = Issue.objects.exclude(Q(is_hidden=True) & ~Q(user_id=request.user.id))[0:10]

    top_hunts = Hunt.objects.values(
        "id",
        "name",
        "url",
        "logo",
        "starts_on",
        "starts_on__day",
        "starts_on__month",
        "starts_on__year",
        "end_on",
        "end_on__day",
        "end_on__month",
        "end_on__year",
    ).annotate(total_prize=Sum("huntprize__value"))

    if latest_hunts_filter is not None:
        top_hunts = top_hunts.filter(result_published=True).order_by("-created")[:3]
    else:
        top_hunts = top_hunts.filter(is_published=True, result_published=False).order_by(
            "-created"
        )[:3]

    context = {
        "server_url": request.build_absolute_uri("/"),
        "activities": activities,
        "domains": domains,
        "hunts": Hunt.objects.exclude(txn_id__isnull=True)[:4],
        "leaderboard": User.objects.filter(
            points__created__month=datetime.now().month,
            points__created__year=datetime.now().year,
        )
        .annotate(total_score=Sum("points__score"))
        .order_by("-total_score")[:10],
        "bug_count": bug_count,
        "user_count": user_count,
        "hunt_count": hunt_count,
        "domain_count": domain_count,
        "wallet": wallet,
        "captcha_form": captcha_form,
        "activity_screenshots": activity_screenshots,
        "top_companies": top_companies,
        "top_testers": top_testers,
        "top_hunts": top_hunts,
        "ended_hunts": False if latest_hunts_filter is None else True,
    }
    return render(request, template, context)


# @cache_page(60 * 60 * 24)
def newhome(request, template="new_home.html"):
    if request.method == "POST":
        form = QuickIssueForm(request.POST)
        if form.is_valid():
            query_string = urllib.parse.urlencode(form.cleaned_data)
            redirect_url = f"/report/?{query_string}"
            return HttpResponseRedirect(redirect_url)

    try:
        if not EmailAddress.objects.get(email=request.user.email).verified:
            messages.error(request, "Please verify your email address")
    except:
        pass

    bugs = Issue.objects.exclude(Q(is_hidden=True) & ~Q(user_id=request.user.id)).all()
    bugs_screenshots = {}

    for bug in bugs:
        bugs_screenshots[bug] = IssueScreenshot.objects.filter(issue=bug)[0:3]

    paginator = Paginator(bugs, 9)
    page_number = request.GET.get("page")
    page_obj = paginator.get_page(page_number)

    # latest_hunts_filter = request.GET.get("latest_hunts",None)

    # bug_count = Issue.objects.all().count()
    # user_count = User.objects.all().count()
    # hunt_count = Hunt.objects.all().count()
    # domain_count = Domain.objects.all().count()

    # captcha_form = CaptchaForm()

    # wallet = None
    # if request.user.is_authenticated:
    #     wallet, created = Wallet.objects.get_or_create(user=request.user)

    # activity_screenshots = {}
    # for activity in Issue.objects.all():
    #     activity_screenshots[activity] = IssueScreenshot.objects.filter(issue=activity).first()

    # top_companies = Issue.objects.values("domain__name").annotate(count=Count('domain__name')).order_by("-count")[:10]
    # top_testers = Issue.objects.values("user__id","user__username").filter(user__isnull=False).annotate(count=Count('user__username')).order_by("-count")[:10]
    # activities = Issue.objects.exclude(Q(is_hidden=True) & ~Q(user_id=request.user.id))[0:10]

    # top_hunts = Hunt.objects.values(
    #     'id',
    #     'name',
    #     'url',
    #     'logo',
    #     'starts_on',
    #     'starts_on__day',
    #     'starts_on__month',
    #     'starts_on__year',
    #     'end_on',
    #     'end_on__day',
    #     'end_on__month',
    #     'end_on__year',
    # ).annotate(total_prize=Sum("huntprize__value"))

    # if latest_hunts_filter is not None:
    #     top_hunts = top_hunts.filter(result_published=True).order_by("-created")[:3]
    # else:
    #     top_hunts = top_hunts.filter(is_published=True,result_published=False).order_by("-created")[:3]

    context = {
        "bugs": page_obj,
        "bugs_screenshots": bugs_screenshots,
        # "server_url": request.build_absolute_uri('/'),
        # "activities": activities,
        # "hunts": Hunt.objects.exclude(txn_id__isnull=True)[:4],
        "leaderboard": User.objects.filter(
            points__created__month=datetime.now().month,
            points__created__year=datetime.now().year,
        ),
        # .annotate(total_score=Sum("points__score"))
        # .order_by("-total_score")[:10],
        # "bug_count": bug_count,
        # "user_count": user_count,
        # "hunt_count": hunt_count,
        # "domain_count": domain_count,
        # "wallet": wallet,
        # "captcha_form": captcha_form,
        # "activity_screenshots":activity_screenshots,
        # "top_companies":top_companies,
        # "top_testers":top_testers,
        # "top_hunts": top_hunts,
        # "ended_hunts": False if latest_hunts_filter is None else True
    }
    return render(request, template, context)


def is_safe_url(url, allowed_hosts, allowed_paths=None):
    if not is_valid_https_url(url):
        return False

    parsed_url = urlparse(url)

    if parsed_url.netloc not in allowed_hosts:
        return False

    if allowed_paths and parsed_url.path not in allowed_paths:
        return False

    return True


def safe_redirect(url, allowed_hosts, allowed_paths=None):
    if is_safe_url(url, allowed_hosts, allowed_paths):
        safe_url = rebuild_safe_url(url)
        return redirect(safe_url)
    else:
        return HttpResponseBadRequest("Invalid redirection URL.")


def github_callback(request):
    ALLOWED_HOSTS = ["github.com"]
    params = urllib.parse.urlencode(request.GET)
    url = f"{settings.CALLBACK_URL_FOR_GITHUB}?{params}"

    return safe_redirect(url, ALLOWED_HOSTS)


def google_callback(request):
    ALLOWED_HOSTS = ["accounts.google.com"]
    params = urllib.parse.urlencode(request.GET)
    url = f"{settings.CALLBACK_URL_FOR_GOOGLE}?{params}"

    return safe_redirect(url, ALLOWED_HOSTS)


def facebook_callback(request):
    ALLOWED_HOSTS = ["www.facebook.com"]
    params = urllib.parse.urlencode(request.GET)
    url = f"{settings.CALLBACK_URL_FOR_FACEBOOK}?{params}"

    return safe_redirect(url, ALLOWED_HOSTS)


class FacebookLogin(SocialLoginView):
    adapter_class = FacebookOAuth2Adapter
    client_class = OAuth2Client

    @property
    def callback_url(self):
        # use the same callback url as defined in your Facebook app, this url
        # must be absolute:
        return self.request.build_absolute_uri(reverse("facebook_callback"))


class GoogleLogin(SocialLoginView):
    adapter_class = GoogleOAuth2Adapter
    client_class = OAuth2Client

    @property
    def callback_url(self):
        # use the same callback url as defined in your Google app, this url
        # must be absolute:
        return self.request.build_absolute_uri(reverse("google_callback"))


class GithubLogin(SocialLoginView):
    adapter_class = GitHubOAuth2Adapter
    client_class = OAuth2Client

    @property
    def callback_url(self):
        # use the same callback url as defined in your GitHub app, this url
        # must be absolute:
        return self.request.build_absolute_uri(reverse("github_callback"))


class FacebookConnect(SocialConnectView):
    adapter_class = FacebookOAuth2Adapter
    client_class = OAuth2Client

    @property
    def callback_url(self):
        # use the same callback url as defined in your Facebook app, this url
        # must be absolute:
        return self.request.build_absolute_uri(reverse("facebook_callback"))


class GithubConnect(SocialConnectView):
    adapter_class = GitHubOAuth2Adapter
    client_class = OAuth2Client

    @property
    def callback_url(self):
        # use the same callback url as defined in your GitHub app, this url
        # must be absolute:
        return self.request.build_absolute_uri(reverse("github_callback"))


class GoogleConnect(SocialConnectView):
    adapter_class = GoogleOAuth2Adapter
    client_class = OAuth2Client

    @property
    def callback_url(self):
        # use the same callback url as defined in your Google app, this url
        # must be absolute:
        return self.request.build_absolute_uri(reverse("google_callback"))


@login_required(login_url="/accounts/login")
def company_dashboard(request, template="index_company.html"):
    try:
        company_admin = CompanyAdmin.objects.get(user=request.user)
        if not company_admin.is_active:
            return HttpResponseRedirect("/")
        hunts = Hunt.objects.filter(is_published=True, domain=company_admin.domain)
        upcoming_hunt = []
        ongoing_hunt = []
        previous_hunt = []
        for hunt in hunts:
            if ((hunt.starts_on - datetime.now(timezone.utc)).total_seconds()) > 0:
                upcoming_hunt.append(hunt)
            elif ((hunt.end_on - datetime.now(timezone.utc)).total_seconds()) < 0:
                previous_hunt.append(hunt)
            else:
                ongoing_hunt.append(hunt)
        context = {
            "upcoming_hunts": upcoming_hunt,
            "ongoing_hunt": ongoing_hunt,
            "previous_hunt": previous_hunt,
        }
        return render(request, template, context)
    except:
        return redirect("/")


@login_required(login_url="/accounts/login")
def admin_company_dashboard(request, template="admin_dashboard_company.html"):
    user = request.user
    if user.is_superuser:
        if not user.is_active:
            return HttpResponseRedirect("/")
        company = Company.objects.all()
        context = {"companys": company}
        return render(request, template, context)
    else:
        return redirect("/")


@login_required(login_url="/accounts/login")
def admin_company_dashboard_detail(request, pk, template="admin_dashboard_company_detail.html"):
    user = request.user
    if user.is_superuser:
        if not user.is_active:
            return HttpResponseRedirect("/")
        company = get_object_or_404(Company, pk=pk)
        return render(request, template, {"company": company})
    else:
        return redirect("/")


@login_required(login_url="/accounts/login")
def admin_dashboard(request, template="admin_home.html"):
    user = request.user
    if user.is_superuser:
        if not user.is_active:
            return HttpResponseRedirect("/")
        return render(request, template)
    else:
        return redirect("/")


@login_required(login_url="/accounts/login")
def user_dashboard(request, template="index_user.html"):
    hunts = Hunt.objects.filter(is_published=True)
    upcoming_hunt = []
    ongoing_hunt = []
    previous_hunt = []
    for hunt in hunts:
        if ((hunt.starts_on - datetime.now(timezone.utc)).total_seconds()) > 0:
            upcoming_hunt.append(hunt)
        elif ((hunt.end_on - datetime.now(timezone.utc)).total_seconds()) < 0:
            previous_hunt.append(hunt)
        else:
            ongoing_hunt.append(hunt)
    context = {
        "upcoming_hunts": upcoming_hunt,
        "ongoing_hunt": ongoing_hunt,
        "previous_hunt": previous_hunt,
    }
    return render(request, template, context)


def find_key(request, token):
    if token == os.environ.get("ACME_TOKEN"):
        return HttpResponse(os.environ.get("ACME_KEY"))
    for k, v in list(os.environ.items()):
        if v == token and k.startswith("ACME_TOKEN_"):
            n = k.replace("ACME_TOKEN_", "")
            return HttpResponse(os.environ.get("ACME_KEY_%s" % n))
    raise Http404("Token or key does not exist")


class IssueBaseCreate(object):
    def form_valid(self, form):
        score = 3
        obj = form.save(commit=False)
        obj.user = self.request.user
        domain, created = Domain.objects.get_or_create(
            name=obj.domain_name.replace("www.", ""),
            defaults={"url": "http://" + obj.domain_name.replace("www.", "")},
        )
        obj.domain = domain
        if self.request.POST.get("screenshot-hash"):
            filename = self.request.POST.get("screenshot-hash")
            extension = filename.split(".")[-1]
            self.request.POST["screenshot-hash"] = (
                filename[:99] + str(uuid.uuid4()) + "." + extension
            )

            reopen = default_storage.open(
                "uploads\/" + self.request.POST.get("screenshot-hash") + ".png", "rb"
            )
            django_file = File(reopen)
            obj.screenshot.save(
                self.request.POST.get("screenshot-hash") + ".png",
                django_file,
                save=True,
            )

        obj.user_agent = self.request.META.get("HTTP_USER_AGENT")
        obj.save()
        p = Points.objects.create(user=self.request.user, issue=obj, score=score)

    def process_issue(self, user, obj, created, domain, tokenauth=False, score=3):
        p = Points.objects.create(user=user, issue=obj, score=score)
        messages.success(self.request, "Bug added ! +" + str(score))

        if created:
            try:
                email_to = get_email_from_domain(domain)
            except:
                email_to = "support@" + domain.name

            domain.email = email_to
            domain.save()

            name = email_to.split("@")[0]

            msg_plain = render_to_string(
                "email/domain_added.txt", {"domain": domain.name, "name": name}
            )
            msg_html = render_to_string(
                "email/domain_added.txt", {"domain": domain.name, "name": name}
            )

            send_mail(
                domain.name + " added to " + settings.PROJECT_NAME,
                msg_plain,
                settings.EMAIL_TO_STRING,
                [email_to],
                html_message=msg_html,
            )
            try:
                auth = tweepy.Client(
                    settings.BEARER_TOKEN,
                    settings.APP_KEY,
                    settings.APP_KEY_SECRET,
                    settings.ACCESS_TOKEN,
                    settings.ACCESS_TOKEN_SECRET,
                )
                if obj.is_hidden:
                    pass
                else:
                    blt_url = "https://" + "%s/issue/%d" % (settings.DOMAIN_NAME, obj.id)
                    auth.create_tweet(
                        text='An Issue "%s" has been reported on %s by %s on %s.\n Have look here %s'
                        % (obj.description, domain, user, settings.PROJECT_NAME, blt_url)
                    )
            except Exception as e:
                print(e)

        else:
            email_to = domain.email
            try:
                name = email_to.split("@")[0]
            except:
                email_to = "support@" + domain.name
                name = "support"
                domain.email = email_to
                domain.save()
            if not tokenauth:
                msg_plain = render_to_string(
                    "email/bug_added.txt",
                    {
                        "domain": domain.name,
                        "name": name,
                        "username": self.request.user,
                        "id": obj.id,
                        "description": obj.description,
                        "label": obj.get_label_display,
                    },
                )
                msg_html = render_to_string(
                    "email/bug_added.txt",
                    {
                        "domain": domain.name,
                        "name": name,
                        "username": self.request.user,
                        "id": obj.id,
                        "description": obj.description,
                        "label": obj.get_label_display,
                    },
                )
            else:
                msg_plain = render_to_string(
                    "email/bug_added.txt",
                    {
                        "domain": domain.name,
                        "name": name,
                        "username": user,
                        "id": obj.id,
                        "description": obj.description,
                        "label": obj.get_label_display,
                    },
                )
                msg_html = render_to_string(
                    "email/bug_added.txt",
                    {
                        "domain": domain.name,
                        "name": name,
                        "username": user,
                        "id": obj.id,
                        "description": obj.description,
                        "label": obj.get_label_display,
                    },
                )
            send_mail(
                "Bug found on " + domain.name,
                msg_plain,
                settings.EMAIL_TO_STRING,
                [email_to],
                html_message=msg_html,
            )

        return HttpResponseRedirect("/")


def get_client_ip(request):
    """Extract the client's IP address from the request."""
    x_forwarded_for = request.META.get("HTTP_X_FORWARDED_FOR")
    if x_forwarded_for:
        ip = x_forwarded_for.split(",")[0]
    else:
        ip = request.META.get("REMOTE_ADDR")
    return ip


class IssueCreate(IssueBaseCreate, CreateView):
    model = Issue
    fields = ["url", "description", "domain", "label", "markdown_description"]
    template_name = "report.html"

    def get_initial(self):
        try:
            json_data = json.loads(self.request.body)
            if not self.request.GET._mutable:
                self.request.POST._mutable = True
            self.request.POST["url"] = json_data["url"]
            self.request.POST["description"] = json_data["description"]
            self.request.POST["markdown_description"] = json_data["markdown_description"]
            self.request.POST["file"] = json_data["file"]
            self.request.POST["label"] = json_data["label"]
            self.request.POST["token"] = json_data["token"]
            self.request.POST["type"] = json_data["type"]

            if self.request.POST.get("file"):
                if isinstance(self.request.POST.get("file"), six.string_types):
                    import imghdr

                    # Check if the base64 string is in the "data:" format
                    data = (
                        "data:image/"
                        + self.request.POST.get("type")
                        + ";base64,"
                        + self.request.POST.get("file")
                    )
                    data = data.replace(" ", "")
                    data += "=" * ((4 - len(data) % 4) % 4)
                    if "data:" in data and ";base64," in data:
                        # Break out the header from the base64 content
                        header, data = data.split(";base64,")

                    # Try to decode the file. Return validation error if it fails.
                    try:
                        decoded_file = base64.b64decode(data)
                    except TypeError:
                        TypeError("invalid_image")

                    # Generate file name:
                    file_name = str(uuid.uuid4())[:12]  # 12 characters are more than enough.
                    # Get the file name extension:
                    extension = imghdr.what(file_name, decoded_file)
                    extension = "jpg" if extension == "jpeg" else extension
                    file_extension = extension

                    complete_file_name = "%s.%s" % (
                        file_name,
                        file_extension,
                    )

                    self.request.FILES["screenshot"] = ContentFile(
                        decoded_file, name=complete_file_name
                    )
        except:
            tokenauth = False
        initial = super(IssueCreate, self).get_initial()
        if self.request.POST.get("screenshot-hash"):
            initial["screenshot"] = "uploads\/" + self.request.POST.get("screenshot-hash") + ".png"
        return initial

    def post(self, request, *args, **kwargs):
        # resolve domain
        url = request.POST.get("url").replace("www.", "").replace("https://", "")

        request.POST._mutable = True
        request.POST.update(url=url)  # only domain.com will be stored in db
        request.POST._mutable = False

        # disable domain search on testing
        if not settings.IS_TEST:
            try:
                if settings.DOMAIN_NAME in url:
                    print("Web site exists")

                # skip domain validation check if bugreport server down
                elif request.POST["label"] == "7":
                    pass

                else:
                    full_url = "https://" + url
                    if is_valid_https_url(full_url):
                        safe_url = rebuild_safe_url(full_url)
                        try:
                            response = requests.get(safe_url, timeout=5)
                            if response.status_code == 200:
                                print("Web site exists")
                            else:
                                raise Exception
                        except Exception:
                            raise Exception
                    else:
                        raise Exception
            except:
                messages.error(request, "Domain does not exist")
                return HttpResponseRedirect("/report/")

        return super().post(request, *args, **kwargs)

    def form_valid(self, form):
        reporter_ip = get_client_ip(self.request)
        form.instance.reporter_ip_address = reporter_ip

        # implement rate limit
        limit = 50 if self.request.user.is_authenticated else 30
        today = now().date()
        recent_issues_count = Issue.objects.filter(
            reporter_ip_address=reporter_ip, created__date=today
        ).count()

        if recent_issues_count >= limit:
            messages.error(self.request, "You have reached your issue creation limit for today.")
            return HttpResponseRedirect("/report/")
        form.instance.reporter_ip_address = reporter_ip

        @atomic
        def create_issue(self, form):
            tokenauth = False
            obj = form.save(commit=False)
            if self.request.user.is_authenticated:
                obj.user = self.request.user
            if not self.request.user.is_authenticated:
                for token in Token.objects.all():
                    if self.request.POST.get("token") == token.key:
                        obj.user = User.objects.get(id=token.user_id)
                        tokenauth = True

            captcha_form = CaptchaForm(self.request.POST)
            if not captcha_form.is_valid() and not settings.TESTING:
                messages.error(self.request, "Invalid Captcha!")
                return HttpResponseRedirect("/report/")

            clean_domain = (
                obj.domain_name.replace("www.", "").replace("https://", "").replace("http://", "")
            )
            domain = Domain.objects.filter(name=clean_domain).first()

            domain_exists = False if domain is None else True

            if not domain_exists:
                domain = Domain.objects.create(name=clean_domain, url=clean_domain)
                domain.save()

            hunt = self.request.POST.get("hunt", None)
            if hunt is not None and hunt != "None":
                hunt = Hunt.objects.filter(id=hunt).first()
                obj.hunt = hunt

            obj.domain = domain
            obj.is_hidden = bool(self.request.POST.get("private", False))
            obj.save()

            if not domain_exists and (self.request.user.is_authenticated or tokenauth):
                p = Points.objects.create(user=self.request.user, domain=domain, score=1)
                messages.success(self.request, "Domain added! + 1")

            if self.request.POST.get("screenshot-hash"):
                reopen = default_storage.open(
                    "uploads\/" + self.request.POST.get("screenshot-hash") + ".png", "rb"
                )
                django_file = File(reopen)
                obj.screenshot.save(
                    self.request.POST.get("screenshot-hash") + ".png",
                    django_file,
                    save=True,
                )
            obj.user_agent = self.request.META.get("HTTP_USER_AGENT")

            if len(self.request.FILES.getlist("screenshots")) > 5:
                messages.error(self.request, "Max limit of 5 images!")
                obj.delete()
                return HttpResponseRedirect("/report/")
            for screenshot in self.request.FILES.getlist("screenshots"):
                filename = screenshot.name
                extension = filename.split(".")[-1]
                screenshot.name = (filename + str(uuid.uuid4()))[:90] + "." + extension
                default_storage.save(f"screenshots/{screenshot.name}", screenshot)
                IssueScreenshot.objects.create(image=f"screenshots/{screenshot.name}", issue=obj)

            obj_screenshots = IssueScreenshot.objects.filter(issue_id=obj.id)
            screenshot_text = ""
            for screenshot in obj_screenshots:
                screenshot_text += "![0](" + screenshot.image.url + ") "

            team_members_id = [
                member["id"]
                for member in User.objects.values("id").filter(
                    email__in=self.request.POST.getlist("team_members")
                )
            ] + [self.request.user.id]
            for member_id in team_members_id:
                if member_id is None:
                    team_members_id.remove(member_id)  # remove None values if user not exists
            obj.team_members.set(team_members_id)

            obj.save()

            if self.request.user.is_authenticated:
                total_issues = Issue.objects.filter(user=self.request.user).count()
                user_prof = UserProfile.objects.get(user=self.request.user)
                if total_issues <= 10:
                    user_prof.title = 1
                elif total_issues <= 50:
                    user_prof.title = 2
                elif total_issues <= 200:
                    user_prof.title = 3
                else:
                    user_prof.title = 4

                user_prof.save()

            if tokenauth:
                total_issues = Issue.objects.filter(user=User.objects.get(id=token.user_id)).count()
                user_prof = UserProfile.objects.get(user=User.objects.get(id=token.user_id))
                if total_issues <= 10:
                    user_prof.title = 1
                elif total_issues <= 50:
                    user_prof.title = 2
                elif total_issues <= 200:
                    user_prof.title = 3
                else:
                    user_prof.title = 4

                user_prof.save()

            redirect_url = "/report"

            if domain.github and os.environ.get("GITHUB_ACCESS_TOKEN"):
                import json

                import requests
                from giturlparse import parse

                github_url = domain.github.replace("https", "git").replace("http", "git") + ".git"
                p = parse(github_url)

                url = "https://api.github.com/repos/%s/%s/issues" % (p.owner, p.repo)

                if not obj.user:
                    the_user = "Anonymous"
                else:
                    the_user = obj.user
                issue = {
                    "title": obj.description,
                    "body": obj.markdown_description
                    + "\n\n"
                    + screenshot_text
                    + "https://"
                    + settings.FQDN
                    + "/issue/"
                    + str(obj.id)
                    + " found by "
                    + str(the_user)
                    + " at url: "
                    + obj.url,
                    "labels": ["bug", settings.PROJECT_NAME_LOWER],
                }
                r = requests.post(
                    url,
                    json.dumps(issue),
                    headers={"Authorization": "token " + os.environ.get("GITHUB_ACCESS_TOKEN")},
                )
                response = r.json()
                obj.github_url = response["html_url"]
                obj.save()

            if not (self.request.user.is_authenticated or tokenauth):
                self.request.session["issue"] = obj.id
                self.request.session["created"] = domain_exists
                self.request.session["domain"] = domain.id
                login_url = reverse("account_login")
                messages.success(self.request, "Bug added!")
                return HttpResponseRedirect("{}?next={}".format(login_url, redirect_url))

            if tokenauth:
                self.process_issue(
                    User.objects.get(id=token.user_id), obj, domain_exists, domain, True
                )
                return JsonResponse("Created", safe=False)
            else:
                self.process_issue(self.request.user, obj, domain_exists, domain)
                return HttpResponseRedirect(redirect_url + "/")

        return create_issue(self, form)

    def get_context_data(self, **kwargs):
        context = super(IssueCreate, self).get_context_data(**kwargs)
        context["activities"] = Issue.objects.exclude(
            Q(is_hidden=True) & ~Q(user_id=self.request.user.id)
        )[0:10]
        context["captcha_form"] = CaptchaForm()
        if self.request.user.is_authenticated:
            context["wallet"] = Wallet.objects.get(user=self.request.user)
        context["leaderboard"] = (
            User.objects.filter(
                points__created__month=datetime.now().month,
                points__created__year=datetime.now().year,
            )
            .annotate(total_score=Sum("points__score"))
            .order_by("-total_score")[:10],
        )

        # automatically add specified hunt to dropdown of Bugreport
        report_on_hunt = self.request.GET.get("hunt", None)
        if report_on_hunt:
            context["hunts"] = Hunt.objects.values("id", "name").filter(
                id=report_on_hunt, is_published=True, result_published=False
            )
            context["report_on_hunt"] = True
        else:
            context["hunts"] = Hunt.objects.values("id", "name").filter(
                is_published=True, result_published=False
            )
            context["report_on_hunt"] = False

        context["top_domains"] = (
            Issue.objects.values("domain__name")
            .annotate(count=Count("domain__name"))
            .order_by("-count")[:30]
        )

        return context


class UploadCreate(View):
    template_name = "index.html"

    @method_decorator(csrf_exempt)
    def dispatch(self, request, *args, **kwargs):
        return super(UploadCreate, self).dispatch(request, *args, **kwargs)

    def post(self, request, *args, **kwargs):
        data = request.FILES.get("image")
        result = default_storage.save(
            "uploads\/" + self.kwargs["hash"] + ".png", ContentFile(data.read())
        )
        return JsonResponse({"status": result})


class InviteCreate(TemplateView):
    template_name = "invite.html"

    def post(self, request, *args, **kwargs):
        email = request.POST.get("email")
        exists = False
        domain = None
        if email:
            domain = email.split("@")[-1]
            try:
                full_url_domain = "https://" + domain + "/favicon.ico"
                if is_valid_https_url(full_url_domain):
                    safe_url = rebuild_safe_url(full_url_domain)
                    response = requests.get(safe_url, timeout=5)
                    if response.status_code == 200:
                        exists = "exists"
            except:
                pass
        context = {
            "exists": exists,
            "domain": domain,
            "email": email,
        }
        return render(request, "invite.html", context)


def profile(request):
    try:
        return redirect("/profile/" + request.user.username)
    except Exception:
        return redirect("/")


class UserProfileDetailView(DetailView):
    model = get_user_model()
    slug_field = "username"
    template_name = "profile.html"

    def get(self, request, *args, **kwargs):
        try:
            self.object = self.get_object()
        except Http404:
            messages.error(self.request, "That user was not found.")
            return redirect("/")
        return super(UserProfileDetailView, self).get(request, *args, **kwargs)

    def get_context_data(self, **kwargs):
        user = self.object
        context = super(UserProfileDetailView, self).get_context_data(**kwargs)
        context["my_score"] = list(
            Points.objects.filter(user=self.object).aggregate(total_score=Sum("score")).values()
        )[0]
        context["websites"] = (
            Domain.objects.filter(issue__user=self.object)
            .annotate(total=Count("issue"))
            .order_by("-total")
        )
        context["activities"] = Issue.objects.filter(user=self.object, hunt=None).exclude(
            Q(is_hidden=True) & ~Q(user_id=self.request.user.id)
        )[0:10]
        context["profile_form"] = UserProfileForm()
        context["total_open"] = Issue.objects.filter(user=self.object, status="open").count()
        context["total_closed"] = Issue.objects.filter(user=self.object, status="closed").count()
        context["current_month"] = datetime.now().month
        if self.request.user.is_authenticated:
            context["wallet"] = Wallet.objects.get(user=self.request.user)
        context["graph"] = (
            Issue.objects.filter(user=self.object)
            .filter(
                created__month__gte=(datetime.now().month - 6),
                created__month__lte=datetime.now().month,
            )
            .annotate(month=ExtractMonth("created"))
            .values("month")
            .annotate(c=Count("id"))
            .order_by()
        )
        context["total_bugs"] = Issue.objects.filter(user=self.object, hunt=None).count()
        for i in range(0, 7):
            context["bug_type_" + str(i)] = Issue.objects.filter(
                user=self.object, hunt=None, label=str(i)
            )

        arr = []
        allFollowers = user.userprofile.follower.all()
        for userprofile in allFollowers:
            arr.append(User.objects.get(username=str(userprofile.user)))
        context["followers"] = arr

        arr = []
        allFollowing = user.userprofile.follows.all()
        for userprofile in allFollowing:
            arr.append(User.objects.get(username=str(userprofile.user)))
        context["following"] = arr

        context["followers_list"] = [
            str(prof.user.email) for prof in user.userprofile.follower.all()
        ]
        context["bookmarks"] = user.userprofile.issue_saved.all()
        context["issues_hidden"] = "checked" if user.userprofile.issues_hidden else "!checked"
        return context

    @method_decorator(login_required)
    def post(self, request, *args, **kwargs):
        form = UserProfileForm(request.POST, request.FILES, instance=request.user.userprofile)
        if request.FILES.get("user_avatar") and form.is_valid():
            form.save()
        else:
            hide = True if request.POST.get("issues_hidden") == "on" else False
            user_issues = Issue.objects.filter(user=request.user)
            user_issues.update(is_hidden=hide)
            request.user.userprofile.issues_hidden = hide
            request.user.userprofile.save()
        return redirect(reverse("profile", kwargs={"slug": kwargs.get("slug")}))


class UserProfileDetailsView(DetailView):
    model = get_user_model()
    slug_field = "username"
    template_name = "dashboard_profile.html"

    def get(self, request, *args, **kwargs):
        try:
            if request.user.is_authenticated:
                self.object = self.get_object()
            else:
                return redirect("/accounts/login")
        except Http404:
            messages.error(self.request, "That user was not found.")
            return redirect("/")
        return super(UserProfileDetailsView, self).get(request, *args, **kwargs)

    def get_context_data(self, **kwargs):
        user = self.object
        context = super(UserProfileDetailsView, self).get_context_data(**kwargs)
        context["my_score"] = list(
            Points.objects.filter(user=self.object).aggregate(total_score=Sum("score")).values()
        )[0]
        context["websites"] = (
            Domain.objects.filter(issue__user=self.object)
            .annotate(total=Count("issue"))
            .order_by("-total")
        )
        if self.request.user.is_authenticated:
            context["wallet"] = Wallet.objects.get(user=self.request.user)
        context["activities"] = Issue.objects.filter(user=self.object, hunt=None).exclude(
            Q(is_hidden=True) & ~Q(user_id=self.request.user.id)
        )[0:10]
        context["profile_form"] = UserProfileForm()
        context["total_open"] = Issue.objects.filter(user=self.object, status="open").count()
        context["user_details"] = UserProfile.objects.get(user=self.object)
        context["total_closed"] = Issue.objects.filter(user=self.object, status="closed").count()
        context["current_month"] = datetime.now().month
        context["graph"] = (
            Issue.objects.filter(user=self.object, hunt=None)
            .filter(
                created__month__gte=(datetime.now().month - 6),
                created__month__lte=datetime.now().month,
            )
            .annotate(month=ExtractMonth("created"))
            .values("month")
            .annotate(c=Count("id"))
            .order_by()
        )
        context["total_bugs"] = Issue.objects.filter(user=self.object).count()
        for i in range(0, 7):
            context["bug_type_" + str(i)] = Issue.objects.filter(
                user=self.object, hunt=None, label=str(i)
            ).exclude(Q(is_hidden=True) & ~Q(user_id=self.request.user.id))

        arr = []
        allFollowers = user.userprofile.follower.all()
        for userprofile in allFollowers:
            arr.append(User.objects.get(username=str(userprofile.user)))
        context["followers"] = arr

        arr = []
        allFollowing = user.userprofile.follows.all()
        for userprofile in allFollowing:
            arr.append(User.objects.get(username=str(userprofile.user)))
        context["following"] = arr

        context["followers_list"] = [
            str(prof.user.email) for prof in user.userprofile.follower.all()
        ]
        context["bookmarks"] = user.userprofile.issue_saved.all()
        return context

    @method_decorator(login_required)
    def post(self, request, *args, **kwargs):
        form = UserProfileForm(request.POST, request.FILES, instance=request.user.userprofile)
        if form.is_valid():
            form.save()
        return redirect(reverse("profile", kwargs={"slug": kwargs.get("slug")}))


def delete_issue(request, id):
    try:
        for token in Token.objects.all():
            if request.POST["token"] == token.key:
                request.user = User.objects.get(id=token.user_id)
                tokenauth = True
    except:
        tokenauth = False
    issue = Issue.objects.get(id=id)
    if request.user.is_superuser or request.user == issue.user or tokenauth:
        screenshots = issue.screenshots.all()
        for screenshot in screenshots:
            screenshot.delete()
    if request.user.is_superuser or request.user == issue.user:
        issue.delete()
        messages.success(request, "Issue deleted")
    if tokenauth:
        return JsonResponse("Deleted", safe=False)
    else:
        return redirect("/")


def remove_user_from_issue(request, id):
    tokenauth = False
    try:
        for token in Token.objects.all():
            if request.POST["token"] == token.key:
                request.user = User.objects.get(id=token.user_id)
                tokenauth = True
    except:
        pass

    issue = Issue.objects.get(id=id)
    if request.user.is_superuser or request.user == issue.user:
        issue.remove_user()
        messages.success(request, "User removed from the issue")
        if tokenauth:
            return JsonResponse("User removed from the issue", safe=False)
        else:
            return safe_redirect(request)
    else:
        messages.error(request, "Permission denied")
        return safe_redirect(request)


class DomainDetailView(ListView):
    template_name = "domain.html"
    model = Issue

    def get_context_data(self, *args, **kwargs):
        context = super(DomainDetailView, self).get_context_data(*args, **kwargs)
        context["domain"] = get_object_or_404(Domain, name=self.kwargs["slug"])

        parsed_url = urlparse("http://" + self.kwargs["slug"])

        open_issue = (
            Issue.objects.filter(domain__name__contains=self.kwargs["slug"])
            .filter(status="open", hunt=None)
            .exclude(Q(is_hidden=True) & ~Q(user_id=self.request.user.id))
        )
        close_issue = (
            Issue.objects.filter(domain__name__contains=self.kwargs["slug"])
            .filter(status="closed", hunt=None)
            .exclude(Q(is_hidden=True) & ~Q(user_id=self.request.user.id))
        )
        if self.request.user.is_authenticated:
            context["wallet"] = Wallet.objects.get(user=self.request.user)

        context["name"] = parsed_url.netloc.split(".")[-2:][0].title()

        paginator = Paginator(open_issue, 10)
        page = self.request.GET.get("open")
        try:
            openissue_paginated = paginator.page(page)
        except PageNotAnInteger:
            openissue_paginated = paginator.page(1)
        except EmptyPage:
            openissue_paginated = paginator.page(paginator.num_pages)

        paginator = Paginator(close_issue, 10)
        page = self.request.GET.get("close")
        try:
            closeissue_paginated = paginator.page(page)
        except PageNotAnInteger:
            closeissue_paginated = paginator.page(1)
        except EmptyPage:
            closeissue_paginated = paginator.page(paginator.num_pages)

        context["opened_net"] = open_issue
        context["opened"] = openissue_paginated
        context["closed_net"] = close_issue
        context["closed"] = closeissue_paginated
        context["leaderboard"] = (
            User.objects.filter(issue__url__contains=self.kwargs["slug"])
            .annotate(total=Count("issue"))
            .order_by("-total")
        )
        context["current_month"] = datetime.now().month
        context["domain_graph"] = (
            Issue.objects.filter(domain=context["domain"], hunt=None)
            .filter(
                created__month__gte=(datetime.now().month - 6),
                created__month__lte=datetime.now().month,
            )
            .annotate(month=ExtractMonth("created"))
            .values("month")
            .annotate(c=Count("id"))
            .order_by()
        )
        context["pie_chart"] = (
            Issue.objects.filter(domain=context["domain"], hunt=None)
            .values("label")
            .annotate(c=Count("label"))
            .order_by()
        )
        return context


class StatsDetailView(TemplateView):
    template_name = "stats.html"

    def get_context_data(self, *args, **kwargs):
        context = super(StatsDetailView, self).get_context_data(*args, **kwargs)

        response = requests.get(settings.EXTENSION_URL)
        soup = BeautifulSoup(response.text)

        stats = ""
        for item in soup.findAll("span", {"class": "e-f-ih"}):
            stats = item.attrs["title"]
        if self.request.user.is_authenticated:
            context["wallet"] = Wallet.objects.get(user=self.request.user)
        context["extension_users"] = stats.replace(" users", "")
        context["bug_count"] = Issue.objects.all().count()
        context["user_count"] = User.objects.all().count()
        context["hunt_count"] = Hunt.objects.all().count()
        context["domain_count"] = Domain.objects.all().count()
        context["user_graph"] = (
            User.objects.annotate(month=ExtractMonth("date_joined"))
            .values("month")
            .annotate(c=Count("id"))
            .order_by()
        )
        context["graph"] = (
            Issue.objects.annotate(month=ExtractMonth("created"))
            .values("month")
            .annotate(c=Count("id"))
            .order_by()
        )
        context["pie_chart"] = Issue.objects.values("label").annotate(c=Count("label")).order_by()
        return context


class AllIssuesView(ListView):
    paginate_by = 20
    template_name = "list_view.html"

    def get_queryset(self):
        username = self.request.GET.get("user")
        if username is None:
            self.activities = Issue.objects.filter(hunt=None).exclude(
                Q(is_hidden=True) & ~Q(user_id=self.request.user.id)
            )
        else:
            self.activities = Issue.objects.filter(user__username=username, hunt=None).exclude(
                Q(is_hidden=True) & ~Q(user_id=self.request.user.id)
            )
        return self.activities

    def get_context_data(self, *args, **kwargs):
        context = super(AllIssuesView, self).get_context_data(*args, **kwargs)
        paginator = Paginator(self.activities, self.paginate_by)
        page = self.request.GET.get("page")

        if self.request.user.is_authenticated:
            context["wallet"] = Wallet.objects.get(user=self.request.user)
        try:
            activities_paginated = paginator.page(page)
        except PageNotAnInteger:
            activities_paginated = paginator.page(1)
        except EmptyPage:
            activities_paginated = paginator.page(paginator.num_pages)

        context["activities"] = activities_paginated
        context["user"] = self.request.GET.get("user")
        context["activity_screenshots"] = {}
        for activity in self.activities:
            context["activity_screenshots"][activity] = IssueScreenshot.objects.filter(
                issue=activity
            ).first()
        return context


class SpecificIssuesView(ListView):
    paginate_by = 20
    template_name = "list_view.html"

    def get_queryset(self):
        username = self.request.GET.get("user")
        label = self.request.GET.get("label")
        query = 0
        statu = "none"

        if label == "General":
            query = 0
        elif label == "Number":
            query = 1
        elif label == "Functional":
            query = 2
        elif label == "Performance":
            query = 3
        elif label == "Security":
            query = 4
        elif label == "Typo":
            query = 5
        elif label == "Design":
            query = 6
        elif label == "open":
            statu = "open"
        elif label == "closed":
            statu = "closed"

        if username is None:
            self.activities = Issue.objects.filter(hunt=None).exclude(
                Q(is_hidden=True) & ~Q(user_id=self.request.user.id)
            )
        elif statu != "none":
            self.activities = Issue.objects.filter(
                user__username=username, status=statu, hunt=None
            ).exclude(Q(is_hidden=True) & ~Q(user_id=self.request.user.id))
        else:
            self.activities = Issue.objects.filter(
                user__username=username, label=query, hunt=None
            ).exclude(Q(is_hidden=True) & ~Q(user_id=self.request.user.id))
        return self.activities

    def get_context_data(self, *args, **kwargs):
        context = super(SpecificIssuesView, self).get_context_data(*args, **kwargs)
        paginator = Paginator(self.activities, self.paginate_by)
        page = self.request.GET.get("page")

        if self.request.user.is_authenticated:
            context["wallet"] = Wallet.objects.get(user=self.request.user)
        try:
            activities_paginated = paginator.page(page)
        except PageNotAnInteger:
            activities_paginated = paginator.page(1)
        except EmptyPage:
            activities_paginated = paginator.page(paginator.num_pages)

        context["activities"] = activities_paginated
        context["user"] = self.request.GET.get("user")
        context["label"] = self.request.GET.get("label")
        return context


class LeaderboardBase:
    """
    get:
        1) ?monthly=true will give list of winners for current month
        2) ?year=2022 will give list of winner of every month from month 1-12 else None

    """

    def get_leaderboard(self, month=None, year=None, api=False):
        """
        all user scores for specified month and year
        """

        data = User.objects

        if year and not month:
            data = data.filter(points__created__year=year)

        if year and month:
            data = data.filter(Q(points__created__year=year) & Q(points__created__month=month))

        data = (
            data.annotate(total_score=Sum("points__score"))
            .order_by("-total_score")
            .filter(
                total_score__gt=0,
            )
        )
        if api:
            return data.values("id", "username", "total_score")

        return data

    def current_month_leaderboard(self, api=False):
        """
        leaderboard which includes current month users scores
        """
        return self.get_leaderboard(
            month=int(datetime.now().month), year=int(datetime.now().year), api=api
        )

    def monthly_year_leaderboard(self, year, api=False):
        """
        leaderboard which includes current year top user from each month
        """

        monthly_winner = []

        # iterating over months 1-12
        for month in range(1, 13):
            month_winner = self.get_leaderboard(month, year, api).first()
            monthly_winner.append(month_winner)

        return monthly_winner


class GlobalLeaderboardView(LeaderboardBase, ListView):

    """
    Returns: All users:score data in descending order
    """

    model = User
    template_name = "leaderboard_global.html"

    def get_context_data(self, *args, **kwargs):
        context = super(GlobalLeaderboardView, self).get_context_data(*args, **kwargs)

        if self.request.user.is_authenticated:
            context["wallet"] = Wallet.objects.get(user=self.request.user)
        context["leaderboard"] = self.get_leaderboard()
        return context


class EachmonthLeaderboardView(LeaderboardBase, ListView):

    """
    Returns: Grouped user:score data in months for current year
    """

    model = User
    template_name = "leaderboard_eachmonth.html"

    def get_context_data(self, *args, **kwargs):
        context = super(EachmonthLeaderboardView, self).get_context_data(*args, **kwargs)

        if self.request.user.is_authenticated:
            context["wallet"] = Wallet.objects.get(user=self.request.user)

        year = self.request.GET.get("year")

        if not year:
            year = datetime.now().year

        if isinstance(year, str) and not year.isdigit():
            raise Http404(f"Invalid query passed | Year:{year}")

        year = int(year)

        leaderboard = self.monthly_year_leaderboard(year)
        month_winners = []

        months = [
            "January",
            "February",
            "March",
            "April",
            "May",
            "June",
            "July",
            "August",
            "September",
            "October",
            "Novermber",
            "December",
        ]

        for month_indx, usr in enumerate(leaderboard):
            month_winner = {"user": usr, "month": months[month_indx]}
            month_winners.append(month_winner)

        context["leaderboard"] = month_winners

        return context


class SpecificMonthLeaderboardView(LeaderboardBase, ListView):

    """
    Returns: leaderboard for filtered month and year requested in the query
    """

    model = User
    template_name = "leaderboard_specific_month.html"

    def get_context_data(self, *args, **kwargs):
        context = super(SpecificMonthLeaderboardView, self).get_context_data(*args, **kwargs)

        if self.request.user.is_authenticated:
            context["wallet"] = Wallet.objects.get(user=self.request.user)

        month = self.request.GET.get("month")
        year = self.request.GET.get("year")

        if not month:
            month = datetime.now().month
        if not year:
            year = datetime.now().year

        if isinstance(month, str) and not month.isdigit():
            raise Http404(f"Invalid query passed | Month:{month}")
        if isinstance(year, str) and not year.isdigit():
            raise Http404(f"Invalid query passed | Year:{year}")

        month = int(month)
        year = int(year)

        if not (month >= 1 and month <= 12):
            raise Http404(f"Invalid query passed | Month:{month}")

        context["leaderboard"] = self.get_leaderboard(month, year, api=False)
        return context


class ScoreboardView(ListView):
    model = Domain
    template_name = "scoreboard.html"
    paginate_by = 20

    def get_context_data(self, *args, **kwargs):
        context = super(ScoreboardView, self).get_context_data(*args, **kwargs)
        companies = sorted(Domain.objects.all(), key=lambda t: t.open_issues.count(), reverse=True)

        # companies = Domain.objects.all().order_by("-open_issues")
        paginator = Paginator(companies, self.paginate_by)
        page = self.request.GET.get("page")

        if self.request.user.is_authenticated:
            context["wallet"] = Wallet.objects.get(user=self.request.user)
        try:
            scoreboard_paginated = paginator.page(page)
        except PageNotAnInteger:
            scoreboard_paginated = paginator.page(1)
        except EmptyPage:
            scoreboard_paginated = paginator.page(paginator.num_pages)
        context["scoreboard"] = scoreboard_paginated
        context["user"] = self.request.GET.get("user")
        return context


def search(request, template="search.html"):
    query = request.GET.get("query")
    stype = request.GET.get("type")
    context = None
    if query is None:
        return render(request, template)
    query = query.strip()
    if query[:6] == "issue:":
        stype = "issue"
        query = query[6:]
    elif query[:7] == "domain:":
        stype = "domain"
        query = query[7:]
    elif query[:5] == "user:":
        stype = "user"
        query = query[5:]
    elif query[:6] == "label:":
        stype = "label"
        query = query[6:]
    if stype == "issue" or stype is None:
        context = {
            "query": query,
            "type": stype,
            "issues": Issue.objects.filter(Q(description__icontains=query), hunt=None).exclude(
                Q(is_hidden=True) & ~Q(user_id=request.user.id)
            )[0:20],
        }
    elif stype == "domain":
        context = {
            "query": query,
            "type": stype,
            "domains": Domain.objects.filter(Q(url__icontains=query), hunt=None)[0:20],
        }
    elif stype == "user":
        context = {
            "query": query,
            "type": stype,
            "users": UserProfile.objects.filter(Q(user__username__icontains=query))
            .annotate(total_score=Sum("user__points__score"))
            .order_by("-total_score")[0:20],
        }
    elif stype == "label":
        context = {
            "query": query,
            "type": stype,
            "issues": Issue.objects.filter(Q(label__icontains=query), hunt=None).exclude(
                Q(is_hidden=True) & ~Q(user_id=request.user.id)
            )[0:20],
        }

    if request.user.is_authenticated:
        context["wallet"] = Wallet.objects.get(user=request.user)
    return render(request, template, context)


def search_issues(request, template="search.html"):
    query = request.GET.get("query")
    stype = request.GET.get("type")
    context = None
    if query is None:
        return render(request, template)
    query = query.strip()
    if query[:6] == "issue:":
        stype = "issue"
        query = query[6:]
    elif query[:7] == "domain:":
        stype = "domain"
        query = query[7:]
    elif query[:5] == "user:":
        stype = "user"
        query = query[5:]
    elif query[:6] == "label:":
        stype = "label"
        query = query[6:]
    if stype == "issue" or stype is None:
        if request.user.is_anonymous:
            issues = Issue.objects.filter(Q(description__icontains=query), hunt=None).exclude(
                Q(is_hidden=True)
            )[0:20]
        else:
            issues = Issue.objects.filter(Q(description__icontains=query), hunt=None).exclude(
                Q(is_hidden=True) & ~Q(user_id=request.user.id)
            )[0:20]

        context = {
            "query": query,
            "type": stype,
            "issues": issues,
        }
    if stype == "domain" or stype is None:
        context = {
            "query": query,
            "type": stype,
            "issues": Issue.objects.filter(Q(domain__name__icontains=query), hunt=None).exclude(
                Q(is_hidden=True) & ~Q(user_id=request.user.id)
            )[0:20],
        }
    if stype == "user" or stype is None:
        context = {
            "query": query,
            "type": stype,
            "issues": Issue.objects.filter(Q(user__username__icontains=query), hunt=None).exclude(
                Q(is_hidden=True) & ~Q(user_id=request.user.id)
            )[0:20],
        }

    if stype == "label" or stype is None:
        context = {
            "query": query,
            "type": stype,
            "issues": Issue.objects.filter(Q(label__icontains=query), hunt=None).exclude(
                Q(is_hidden=True) & ~Q(user_id=request.user.id)
            )[0:20],
        }

    if request.user.is_authenticated:
        context["wallet"] = Wallet.objects.get(user=request.user)
    issues = serializers.serialize("json", context["issues"])
    issues = json.loads(issues)
    return HttpResponse(json.dumps({"issues": issues}), content_type="application/json")


class HuntCreate(CreateView):
    model = Hunt
    fields = ["url", "logo", "name", "description", "prize", "plan"]
    template_name = "hunt.html"

    def form_valid(self, form):
        self.object = form.save(commit=False)
        self.object.user = self.request.user

        domain, created = Domain.objects.get_or_create(
            name=self.request.POST.get("url").replace("www.", ""),
            defaults={"url": "http://" + self.request.POST.get("url").replace("www.", "")},
        )
        self.object.domain = domain

        self.object.save()
        return super(HuntCreate, self).form_valid(form)

    def get_success_url(self):
        # return reverse('start_hunt')

        if self.request.POST.get("plan") == "Ant":
            return (
                "https://www.paypal.com/cgi-bin/webscr?cmd=_s-xclick&hosted_button_id=TSZ84RQZ8RKKC"
            )
        if self.request.POST.get("plan") == "Wasp":
            return (
                "https://www.paypal.com/cgi-bin/webscr?cmd=_s-xclick&hosted_button_id=E3EELQQ6JLXKY"
            )
        if self.request.POST.get("plan") == "Scorpion":
            return (
                "https://www.paypal.com/cgi-bin/webscr?cmd=_s-xclick&hosted_button_id=9R3LPM3ZN8KCC"
            )
        return "https://www.paypal.com/cgi-bin/webscr?cmd=_s-xclick&hosted_button_id=HH7MNY6KJGZFW"


class IssueView(DetailView):
    model = Issue
    slug_field = "id"
    template_name = "issue.html"

    def get(self, request, *args, **kwargs):
        ipdetails = IP()
        try:
            id = int(self.kwargs["slug"])
        except ValueError:
            return HttpResponseNotFound("Invalid ID: ID must be an integer")

        self.object = get_object_or_404(Issue, id=self.kwargs["slug"])
        ipdetails.user = self.request.user
        ipdetails.address = get_client_ip(request)
        ipdetails.issuenumber = self.object.id
        try:
            if self.request.user.is_authenticated:
                try:
                    objectget = IP.objects.get(user=self.request.user, issuenumber=self.object.id)
                    self.object.save()
                except:
                    ipdetails.save()
                    self.object.views = (self.object.views or 0) + 1
                    self.object.save()
            else:
                try:
                    objectget = IP.objects.get(
                        address=get_client_ip(request), issuenumber=self.object.id
                    )
                    self.object.save()
                except Exception as e:
                    print(e)
                    messages.error(self.request, "That issue was not found 2." + str(e))
                    ipdetails.save()
                    self.object.views = (self.object.views or 0) + 1
                    self.object.save()
        except Exception as e:
            print(e)
            messages.error(self.request, "That issue was not found 1." + str(e))
            return redirect("/")
        return super(IssueView, self).get(request, *args, **kwargs)

    def get_context_data(self, **kwargs):
        context = super(IssueView, self).get_context_data(**kwargs)
        if self.object.user_agent:
            user_agent = parse(self.object.user_agent)
            context["browser_family"] = user_agent.browser.family
            context["browser_version"] = user_agent.browser.version_string
            context["os_family"] = user_agent.os.family
            context["os_version"] = user_agent.os.version_string
        context["users_score"] = list(
            Points.objects.filter(user=self.object.user)
            .aggregate(total_score=Sum("score"))
            .values()
        )[0]

        if self.request.user.is_authenticated:
            context["wallet"] = Wallet.objects.get(user=self.request.user)
        context["issue_count"] = Issue.objects.filter(url__contains=self.object.domain_name).count()
        context["all_comment"] = self.object.comments.all
        context["all_users"] = User.objects.all()
        context["likes"] = UserProfile.objects.filter(issue_upvoted=self.object).count()
        context["likers"] = UserProfile.objects.filter(issue_upvoted=self.object)
        context["dislikes"] = UserProfile.objects.filter(issue_downvoted=self.object).count()
        context["dislikers"] = UserProfile.objects.filter(issue_downvoted=self.object)

        context["flags"] = UserProfile.objects.filter(issue_flaged=self.object).count()
        context["flagers"] = UserProfile.objects.filter(issue_flaged=self.object)

        context["screenshots"] = IssueScreenshot.objects.filter(issue=self.object).all()

        return context


@login_required(login_url="/accounts/login")
def flag_issue(request, issue_pk):
    context = {}
    issue_pk = int(issue_pk)
    issue = Issue.objects.get(pk=issue_pk)
    userprof = UserProfile.objects.get(user=request.user)
    if userprof in UserProfile.objects.filter(issue_flaged=issue):
        userprof.issue_flaged.remove(issue)
    else:
        userprof.issue_flaged.add(issue)
        issue_pk = issue.pk

    userprof.save()
    total_flag_votes = UserProfile.objects.filter(issue_flaged=issue).count()
    context["object"] = issue
    context["flags"] = total_flag_votes
    return render(request, "_flags.html", context)


def IssueEdit(request):
    if request.method == "POST":
        issue = Issue.objects.get(pk=request.POST.get("issue_pk"))
        uri = request.POST.get("domain")
        link = uri.replace("www.", "")
        if request.user == issue.user or request.user.is_superuser:
            domain, created = Domain.objects.get_or_create(
                name=link, defaults={"url": "http://" + link}
            )
            issue.domain = domain
            if uri[:4] != "http" and uri[:5] != "https":
                uri = "https://" + uri
            issue.url = uri
            issue.description = request.POST.get("description")
            issue.label = request.POST.get("label")
            issue.save()
            if created:
                return HttpResponse("Domain Created")
            else:
                return HttpResponse("Updated")
        else:
            return HttpResponse("Unauthorised")
    else:
        return HttpResponse("POST ONLY")


def get_email_from_domain(domain_name):
    new_urls = deque(["http://" + domain_name])
    processed_urls = set()
    emails = set()
    emails_out = set()
    t_end = time.time() + 20

    while len(new_urls) and time.time() < t_end:
        url = new_urls.popleft()
        processed_urls.add(url)
        parts = urlsplit(url)
        base_url = "{0.scheme}://{0.netloc}".format(parts)
        path = url[: url.rfind("/") + 1] if "/" in parts.path else url
        try:
            response = requests.get(url)
        except:
            continue
        new_emails = set(
            re.findall(r"[a-z0-9\.\-+_]+@[a-z0-9\.\-+_]+\.[a-z]+", response.text, re.I)
        )
        if new_emails:
            emails.update(new_emails)
            break
        soup = BeautifulSoup(response.text)
        for anchor in soup.find_all("a"):
            link = anchor.attrs["href"] if "href" in anchor.attrs else ""
            if link.startswith("/"):
                link = base_url + link
            elif not link.startswith("http"):
                link = path + link
            if link not in new_urls and link not in processed_urls and link.find(domain_name) > 0:
                new_urls.append(link)

    for email in emails:
        if email.find(domain_name) > 0:
            emails_out.add(email)
    try:
        return list(emails_out)[0]
    except:
        return False


class InboundParseWebhookView(View):
    def post(self, request, *args, **kwargs):
        data = request.body
        for event in json.loads(data):
            try:
                domain = Domain.objects.get(email__iexact=event.get("email"))
                domain.email_event = event.get("event")
                if event.get("event") == "click":
                    domain.clicks = int(domain.clicks or 0) + 1
                domain.save()
            except Exception:
                pass

        return JsonResponse({"detail": "Inbound Sendgrid Webhook recieved"})


def UpdateIssue(request):
    if not request.POST.get("issue_pk"):
        return HttpResponse("Missing issue ID")
    issue = get_object_or_404(Issue, pk=request.POST.get("issue_pk"))
    try:
        for token in Token.objects.all():
            if request.POST["token"] == token.key:
                request.user = User.objects.get(id=token.user_id)
                tokenauth = True
    except:
        tokenauth = False
    if (
        request.method == "POST"
        and request.user.is_superuser
        or (issue is not None and request.user == issue.user)
    ):
        if request.POST.get("action") == "close":
            issue.status = "closed"
            issue.closed_by = request.user
            issue.closed_date = datetime.now()

            msg_plain = msg_html = render_to_string(
                "email/bug_updated.txt",
                {
                    "domain": issue.domain.name,
                    "name": issue.user.username,
                    "id": issue.id,
                    "username": request.user.username,
                    "action": "closed",
                },
            )
            subject = (
                issue.domain.name
                + " bug # "
                + str(issue.id)
                + " closed by "
                + request.user.username
            )

        elif request.POST.get("action") == "open":
            issue.status = "open"
            issue.closed_by = None
            issue.closed_date = None
            msg_plain = msg_html = render_to_string(
                "email/bug_updated.txt",
                {
                    "domain": issue.domain.name,
                    "name": issue.domain.email.split("@")[0],
                    "id": issue.id,
                    "username": request.user.username,
                    "action": "opened",
                },
            )
            subject = (
                issue.domain.name
                + " bug # "
                + str(issue.id)
                + " opened by "
                + request.user.username
            )

        mailer = settings.EMAIL_TO_STRING
        email_to = issue.user.email
        send_mail(subject, msg_plain, mailer, [email_to], html_message=msg_html)
        send_mail(subject, msg_plain, mailer, [issue.domain.email], html_message=msg_html)
        issue.save()
        return HttpResponse("Updated")

    elif request.method == "POST":
        return HttpResponse("invalid")


@receiver(user_logged_in)
def assign_issue_to_user(request, user, **kwargs):
    issue_id = request.session.get("issue")
    created = request.session.get("created")
    domain_id = request.session.get("domain")
    if issue_id and domain_id:
        try:
            del request.session["issue"]
            del request.session["domain"]
            del request.session["created"]
        except Exception:
            pass
        request.session.modified = True

        issue = Issue.objects.get(id=issue_id)
        domain = Domain.objects.get(id=domain_id)

        issue.user = user
        issue.save()

        assigner = IssueBaseCreate()
        assigner.request = request
        assigner.process_issue(user, issue, created, domain)


@login_required(login_url="/accounts/login")
def follow_user(request, user):
    if request.method == "GET":
        userx = User.objects.get(username=user)
        flag = 0
        list_userfrof = request.user.userprofile.follows.all()
        for prof in list_userfrof:
            if str(prof) == (userx.email):
                request.user.userprofile.follows.remove(userx.userprofile)
                flag = 1
        if flag != 1:
            request.user.userprofile.follows.add(userx.userprofile)
            msg_plain = render_to_string(
                "email/follow_user.txt", {"follower": request.user, "followed": userx}
            )
            msg_html = render_to_string(
                "email/follow_user.txt", {"follower": request.user, "followed": userx}
            )

            send_mail(
                "You got a new follower!!",
                msg_plain,
                settings.EMAIL_TO_STRING,
                [userx.email],
                html_message=msg_html,
            )
        return HttpResponse("Success")


@login_required(login_url="/accounts/login")
def like_issue(request, issue_pk):
    context = {}
    issue_pk = int(issue_pk)
    issue = Issue.objects.get(pk=issue_pk)
    userprof = UserProfile.objects.get(user=request.user)

    if userprof in UserProfile.objects.filter(issue_downvoted=issue):
        userprof.issue_downvoted.remove(issue)

    if userprof in UserProfile.objects.filter(issue_upvoted=issue):
        userprof.issue_upvoted.remove(issue)
    else:
        userprof.issue_upvoted.add(issue)
        liked_user = issue.user
        liker_user = request.user
        issue_pk = issue.pk
        msg_plain = render_to_string(
            "email/issue_liked.txt",
            {
                "liker_user": liker_user.username,
                "liked_user": liked_user.username,
                "issue_pk": issue_pk,
            },
        )
        msg_html = render_to_string(
            "email/issue_liked.txt",
            {
                "liker_user": liker_user.username,
                "liked_user": liked_user.username,
                "issue_pk": issue_pk,
            },
        )

        send_mail(
            "Your issue got an upvote!!",
            msg_plain,
            settings.EMAIL_TO_STRING,
            [liked_user.email],
            html_message=msg_html,
        )

    userprof.save()
    total_votes = UserProfile.objects.filter(issue_upvoted=issue).count()
    context["object"] = issue
    context["likes"] = total_votes
    context["likers"] = UserProfile.objects.filter(issue_upvoted=issue)
    context["dislikes"] = UserProfile.objects.filter(issue_downvoted=issue).count()
    context["dislikers"] = UserProfile.objects.filter(issue_downvoted=issue)

    return render(request, "_likes_and_dislikes.html", context)


@login_required(login_url="/accounts/login")
def dislike_issue(request, issue_pk):
    context = {}
    issue_pk = int(issue_pk)
    issue = Issue.objects.get(pk=issue_pk)
    userprof = UserProfile.objects.get(user=request.user)

    if userprof in UserProfile.objects.filter(issue_upvoted=issue):
        userprof.issue_upvoted.remove(issue)

    if userprof in UserProfile.objects.filter(issue_downvoted=issue):
        userprof.issue_downvoted.remove(issue)
    else:
        userprof.issue_downvoted.add(issue)

    userprof.save()
    total_downvotes = UserProfile.objects.filter(issue_downvoted=issue).count()
    context["object"] = issue
    context["likes"] = UserProfile.objects.filter(issue_upvoted=issue).count()
    context["likers"] = UserProfile.objects.filter(issue_upvoted=issue)
    context["dislikes"] = total_downvotes
    context["dislikers"] = UserProfile.objects.filter(issue_downvoted=issue)

    return render(request, "_likes_and_dislikes.html", context)


@login_required(login_url="/accounts/login")
def save_issue(request, issue_pk):
    issue_pk = int(issue_pk)
    issue = Issue.objects.get(pk=issue_pk)
    userprof = UserProfile.objects.get(user=request.user)

    already_saved = userprof.issue_saved.filter(pk=issue_pk).exists()

    if already_saved:
        userprof.issue_saved.remove(issue)
        return HttpResponse("REMOVED")

    else:
        userprof.issue_saved.add(issue)
        return HttpResponse("OK")


@login_required(login_url="/accounts/login")
def unsave_issue(request, issue_pk):
    issue_pk = int(issue_pk)
    issue = Issue.objects.get(pk=issue_pk)
    userprof = UserProfile.objects.get(user=request.user)
    userprof.issue_saved.remove(issue)
    return HttpResponse("OK")


def get_client_ip(request):
    x_forwarded_for = request.META.get("HTTP_X_FORWARDED_FOR")
    if x_forwarded_for:
        ip = x_forwarded_for.split(",")[0]
    else:
        ip = request.META.get("REMOTE_ADDR")
    return ip


def get_score(request):
    users = []
    temp_users = (
        User.objects.annotate(total_score=Sum("points__score"))
        .order_by("-total_score")
        .filter(total_score__gt=0)
    )
    rank_user = 1
    for each in temp_users.all():
        temp = {}
        temp["rank"] = rank_user
        temp["id"] = each.id
        temp["User"] = each.username
        temp["score"] = Points.objects.filter(user=each.id).aggregate(total_score=Sum("score"))
        temp["image"] = list(UserProfile.objects.filter(user=each.id).values("user_avatar"))[0]
        temp["title_type"] = list(UserProfile.objects.filter(user=each.id).values("title"))[0]
        temp["follows"] = list(UserProfile.objects.filter(user=each.id).values("follows"))[0]
        temp["savedissue"] = list(UserProfile.objects.filter(user=each.id).values("issue_saved"))[0]
        rank_user = rank_user + 1
        users.append(temp)
    return JsonResponse(users, safe=False)


def comment_on_issue(request, issue_pk):
    try:
        issue_pk = int(issue_pk)
    except ValueError:
        raise Http404("Issue does not exist")
    issue = Issue.objects.filter(pk=issue_pk).first()

    if request.method == "POST" and isinstance(request.user, User):
        comment = request.POST.get("comment", "")
        replying_to_input = request.POST.get("replying_to_input", "").split("#")

        if issue is None:
            Http404("Issue does not exist, cannot comment")

        if len(replying_to_input) == 2:
            replying_to_user = replying_to_input[0]
            replying_to_comment_id = replying_to_input[1]

            parent_comment = Comment.objects.filter(pk=replying_to_comment_id).first()

            if parent_comment is None:
                messages.error(request, "Parent comment doesn't exist.")
                return redirect(f"/issue2/{issue_pk}")

            Comment.objects.create(
                parent=parent_comment,
                issue=issue,
                author=request.user.username,
                author_fk=request.user.userprofile,
                author_url=f"profile/{request.user.username}/",
                text=comment,
            )

        else:
            Comment.objects.create(
                issue=issue,
                author=request.user.username,
                author_fk=request.user.userprofile,
                author_url=f"profile/{request.user.username}/",
                text=comment,
            )

    context = {
        "all_comment": Comment.objects.filter(issue__id=issue_pk).order_by("-created_date"),
        "object": issue,
    }

    return render(request, "comments2.html", context)


# get issue and comment id from url
def update_comment(request, issue_pk, comment_pk):
    issue = Issue.objects.filter(pk=issue_pk).first()
    comment = Comment.objects.filter(pk=comment_pk).first()
    if request.method == "POST" and isinstance(request.user, User):
        comment.text = request.POST.get("comment", "")
        comment.save()

    context = {
        "all_comment": Comment.objects.filter(issue__id=issue_pk).order_by("-created_date"),
        "object": issue,
    }
    return render(request, "comments2.html", context)


def delete_comment(request):
    int_issue_pk = int(request.POST["issue_pk"])
    issue = Issue.objects.get(pk=int_issue_pk)
    all_comment = Comment.objects.filter(issue=issue)
    if request.method == "POST":
        comment = Comment.objects.get(
            pk=int(request.POST["comment_pk"]), author=request.user.username
        )
        comment.delete()
    context = {
        "all_comment": Comment.objects.filter(issue__id=int_issue_pk).order_by("-created_date"),
        "object": issue,
    }
    return render(request, "comments2.html", context)


class CustomObtainAuthToken(ObtainAuthToken):
    def post(self, request, *args, **kwargs):
        response = super(CustomObtainAuthToken, self).post(request, *args, **kwargs)
        token = Token.objects.get(key=response.data["token"])
        return Response({"token": token.key, "id": token.user_id})


def create_tokens(request):
    for user in User.objects.all():
        Token.objects.get_or_create(user=user)
    return JsonResponse("Created", safe=False)


def create_wallet(request):
    for user in User.objects.all():
        Wallet.objects.get_or_create(user=user)
    return JsonResponse("Created", safe=False)


def issue_count(request):
    open_issue = Issue.objects.filter(status="open").count()
    close_issue = Issue.objects.filter(status="closed").count()
    return JsonResponse({"open": open_issue, "closed": close_issue}, safe=False)


def contributors(request):
    contributors_file_path = os.path.join(settings.BASE_DIR, "contributors.json")

    with open(contributors_file_path, "r") as file:
        content = file.read()

    contributors_data = json.loads(content)
    return JsonResponse({"contributors": contributors_data})


def get_scoreboard(request):
    scoreboard = []
    temp_domain = Domain.objects.all()
    for each in temp_domain:
        temp = {}
        temp["name"] = each.name
        temp["open"] = len(each.open_issues)
        temp["closed"] = len(each.closed_issues)
        temp["modified"] = each.modified
        temp["logo"] = each.logo
        if each.top_tester is None:
            temp["top"] = "None"
        else:
            temp["top"] = each.top_tester.username
        scoreboard.append(temp)
    paginator = Paginator(scoreboard, 10)
    domain_list = []
    for data in scoreboard:
        domain_list.append(data)
    count = (Paginator(scoreboard, 10).count) % 10
    for i in range(10 - count):
        domain_list.append(None)
    temp = {}
    temp["name"] = None
    domain_list.append(temp)
    paginator = Paginator(domain_list, 10)
    page = request.GET.get("page")
    try:
        domain = paginator.page(page)
    except PageNotAnInteger:
        domain = paginator.page(1)
    except EmptyPage:
        domain = paginator.page(paginator.num_pages)
    return HttpResponse(
        json.dumps(domain.object_list, default=str), content_type="application/json"
    )


def throw_error(request):
    raise ValueError("error")


@require_GET
def robots_txt(request):
    lines = [
        "User-Agent: *",
        "Allow: /",
    ]
    return HttpResponse("\n".join(lines), content_type="text/plain")


@require_GET
def ads_txt(request):
    lines = [
        "google.com, pub-6468204154139130, DIRECT, f08c47fec0942fa0",
    ]
    return HttpResponse("\n".join(lines), content_type="text/plain")


class CreateHunt(TemplateView):
    model = Hunt
    fields = ["url", "logo", "domain", "plan", "prize", "txn_id"]
    template_name = "create_hunt.html"

    @method_decorator(login_required)
    def get(self, request, *args, **kwargs):
        try:
            domain_admin = CompanyAdmin.objects.get(user=request.user)
            if not domain_admin.is_active:
                return HttpResponseRedirect("/")
            domain = []
            if domain_admin.role == 0:
                domain = Domain.objects.filter(company=domain_admin.company)
            else:
                domain = Domain.objects.filter(pk=domain_admin.domain.pk)

            context = {"domains": domain, "hunt_form": HuntForm()}
            return render(request, self.template_name, context)
        except:
            return HttpResponseRedirect("/")

    @method_decorator(login_required)
    def post(self, request, *args, **kwargs):
        try:
            domain_admin = CompanyAdmin.objects.get(user=request.user)
            if (
                domain_admin.role == 1
                and (
                    str(domain_admin.domain.pk)
                    == ((request.POST["domain"]).split("-"))[0].replace(" ", "")
                )
            ) or domain_admin.role == 0:
                wallet, created = Wallet.objects.get_or_create(user=request.user)
                total_amount = (
                    Decimal(request.POST["prize_winner"])
                    + Decimal(request.POST["prize_runner"])
                    + Decimal(request.POST["prize_second_runner"])
                )
                if total_amount > wallet.current_balance:
                    return HttpResponse("failed")
                hunt = Hunt()
                hunt.domain = Domain.objects.get(
                    pk=(request.POST["domain"]).split("-")[0].replace(" ", "")
                )
                data = {}
                data["content"] = request.POST["content"]
                data["start_date"] = request.POST["start_date"]
                data["end_date"] = request.POST["end_date"]
                form = HuntForm(data)
                if not form.is_valid():
                    return HttpResponse("failed")
                if not domain_admin.is_active:
                    return HttpResponse("failed")
                if domain_admin.role == 1:
                    if hunt.domain != domain_admin.domain:
                        return HttpResponse("failed")
                hunt.domain = Domain.objects.get(
                    pk=(request.POST["domain"]).split("-")[0].replace(" ", "")
                )
                tzsign = 1
                offset = request.POST["tzoffset"]
                if int(offset) < 0:
                    offset = int(offset) * (-1)
                    tzsign = -1
                start_date = form.cleaned_data["start_date"]
                end_date = form.cleaned_data["end_date"]
                if tzsign > 0:
                    start_date = start_date + timedelta(
                        hours=int(int(offset) / 60), minutes=int(int(offset) % 60)
                    )
                    end_date = end_date + timedelta(
                        hours=int(int(offset) / 60), minutes=int(int(offset) % 60)
                    )
                else:
                    start_date = start_date - (
                        timedelta(hours=int(int(offset) / 60), minutes=int(int(offset) % 60))
                    )
                    end_date = end_date - (
                        timedelta(hours=int(int(offset) / 60), minutes=int(int(offset) % 60))
                    )
                hunt.starts_on = start_date
                hunt.prize_winner = Decimal(request.POST["prize_winner"])
                hunt.prize_runner = Decimal(request.POST["prize_runner"])
                hunt.prize_second_runner = Decimal(request.POST["prize_second_runner"])
                hunt.end_on = end_date
                hunt.name = request.POST["name"]
                hunt.description = request.POST["content"]
                wallet.withdraw(total_amount)
                wallet.save()
                try:
                    is_published = request.POST["publish"]
                    hunt.is_published = True
                except:
                    hunt.is_published = False
                hunt.save()
                return HttpResponse("success")
            else:
                return HttpResponse("failed")
        except:
            return HttpResponse("failed")


class ListHunts(TemplateView):
    model = Hunt
    template_name = "hunt_list.html"

    def get(self, request, *args, **kwargs):
        search = request.GET.get("search", "")
        start_date = request.GET.get("start_date", None)
        end_date = request.GET.get("end_date", None)
        domain = request.GET.get("domain", None)
        hunt_type = request.GET.get("hunt_type", "all")

        hunts = (
            Hunt.objects.values(
                "id",
                "name",
                "url",
                "logo",
                "starts_on",
                "starts_on__day",
                "starts_on__month",
                "starts_on__year",
                "end_on",
                "end_on__day",
                "end_on__month",
                "end_on__year",
            )
            .annotate(total_prize=Sum("huntprize__value"))
            .all()
        )

        filtered_bughunts = {
            "all": hunts,
            "ongoing": hunts.filter(result_published=False, is_published=True),
            "ended": hunts.filter(result_published=True),
            "draft": hunts.filter(result_published=False, is_published=False),
        }

        hunts = filtered_bughunts.get(hunt_type, hunts)

        if search.strip() != "":
            hunts = hunts.filter(Q(name__icontains=search))

        if start_date != "" and start_date is not None:
            start_date = datetime.strptime(start_date, "%m/%d/%Y").strftime("%Y-%m-%d %H:%M")
            hunts = hunts.filter(starts_on__gte=start_date)

        if end_date != "" and end_date is not None:
            end_date = datetime.strptime(end_date, "%m/%d/%Y").strftime("%Y-%m-%d %H:%M")
            hunts = hunts.filter(end_on__gte=end_date)

        if domain != "Select Domain" and domain is not None:
            domain = Domain.objects.filter(id=domain).first()
            hunts = hunts.filter(domain=domain)

        context = {"hunts": hunts, "domains": Domain.objects.values("id", "name").all()}

        return render(request, self.template_name, context)

    def post(self, request, *args, **kwargs):
        request.GET.search = request.GET.get("search", "")
        request.GET.start_date = request.GET.get("start_date", "")
        request.GET.end_date = request.GET.get("end_date", "")
        request.GET.domain = request.GET.get("domain", "Select Domain")
        request.GET.hunt_type = request.GET.get("type", "all")

        return self.get(request)


class DraftHunts(TemplateView):
    model = Hunt
    fields = ["url", "logo", "domain", "plan", "prize", "txn_id"]
    template_name = "hunt_drafts.html"

    @method_decorator(login_required)
    def get(self, request, *args, **kwargs):
        try:
            domain_admin = CompanyAdmin.objects.get(user=request.user)
            if not domain_admin.is_active:
                return HttpResponseRedirect("/")
            if domain_admin.role == 0:
                hunt = self.model.objects.filter(is_published=False)
            else:
                hunt = self.model.objects.filter(is_published=False, domain=domain_admin.domain)
            context = {"hunts": hunt}
            return render(request, self.template_name, context)
        except:
            return HttpResponseRedirect("/")


class UpcomingHunts(TemplateView):
    model = Hunt
    fields = ["url", "logo", "domain", "plan", "prize", "txn_id"]
    template_name = "hunt_upcoming.html"

    @method_decorator(login_required)
    def get(self, request, *args, **kwargs):
        try:
            domain_admin = CompanyAdmin.objects.get(user=request.user)
            if not domain_admin.is_active:
                return HttpResponseRedirect("/")

            if domain_admin.role == 0:
                hunts = self.model.objects.filter(is_published=True)
            else:
                hunts = self.model.objects.filter(is_published=True, domain=domain_admin.domain)
            new_hunt = []
            for hunt in hunts:
                if ((hunt.starts_on - datetime.now(timezone.utc)).total_seconds()) > 0:
                    new_hunt.append(hunt)
            context = {"hunts": new_hunt}
            return render(request, self.template_name, context)
        except:
            return HttpResponseRedirect("/")


class OngoingHunts(TemplateView):
    model = Hunt
    fields = ["url", "logo", "domain", "plan", "prize", "txn_id"]
    template_name = "hunt_ongoing.html"

    @method_decorator(login_required)
    def get(self, request, *args, **kwargs):
        try:
            domain_admin = CompanyAdmin.objects.get(user=request.user)
            if not domain_admin.is_active:
                return HttpResponseRedirect("/")
            if domain_admin.role == 0:
                hunts = self.model.objects.filter(is_published=True)
            else:
                hunts = self.model.objects.filter(is_published=True, domain=domain_admin.domain)
            new_hunt = []
            for hunt in hunts:
                if ((hunt.starts_on - datetime.now(timezone.utc)).total_seconds()) > 0:
                    new_hunt.append(hunt)
            context = {"hunts": new_hunt}
            return render(request, self.template_name, context)
        except:
            return HttpResponseRedirect("/")


class PreviousHunts(TemplateView):
    model = Hunt
    fields = ["url", "logo", "domain", "plan", "prize", "txn_id"]
    template_name = "hunt_previous.html"

    @method_decorator(login_required)
    def get(self, request, *args, **kwargs):
        try:
            domain_admin = CompanyAdmin.objects.get(user=request.user)
            if not domain_admin.is_active:
                return HttpResponseRedirect("/")
            if domain_admin.role == 0:
                hunts = self.model.objects.filter(is_published=True)
            else:
                hunts = self.model.objects.filter(is_published=True, domain=domain_admin.domain)
            new_hunt = []
            for hunt in hunts:
                if ((hunt.starts_on - datetime.now(timezone.utc)).total_seconds()) > 0:
                    pass
                elif ((hunt.end_on - datetime.now(timezone.utc)).total_seconds()) < 0:
                    new_hunt.append(hunt)
                else:
                    pass
            context = {"hunts": new_hunt}
            return render(request, self.template_name, context)
        except:
            return HttpResponseRedirect("/")

    @method_decorator(login_required)
    def post(self, request, *args, **kwargs):
        form = UserProfileForm(request.POST, request.FILES, instance=request.user.userprofile)
        if form.is_valid():
            form.save()
        return redirect(reverse("profile", kwargs={"slug": kwargs.get("slug")}))


class CompanySettings(TemplateView):
    model = CompanyAdmin
    fields = ["user", "domain", "role", "is_active"]
    template_name = "company_settings.html"

    @method_decorator(login_required)
    def get(self, request, *args, **kwargs):
        try:
            domain_admin = CompanyAdmin.objects.get(user=request.user)
            if not domain_admin.is_active:
                return HttpResponseRedirect("/")
            domain_admins = []
            domain_list = Domain.objects.filter(company=domain_admin.company)
            if domain_admin.role == 0:
                domain_admins = CompanyAdmin.objects.filter(
                    company=domain_admin.company, is_active=True
                )
            else:
                domain_admins = CompanyAdmin.objects.filter(
                    domain=domain_admin.domain, is_active=True
                )
            context = {
                "admins": domain_admins,
                "user": domain_admin,
                "domain_list": domain_list,
            }
            return render(request, self.template_name, context)
        except:
            return HttpResponseRedirect("/")

    @method_decorator(login_required)
    def post(self, request, *args, **kwargs):
        form = UserProfileForm(request.POST, request.FILES, instance=request.user.userprofile)
        if form.is_valid():
            form.save()
        return redirect(reverse("profile", kwargs={"slug": kwargs.get("slug")}))


@login_required(login_url="/accounts/login")
def update_role(request):
    if request.method == "POST":
        domain_admin = CompanyAdmin.objects.get(user=request.user)
        if domain_admin.role == 0 and domain_admin.is_active:
            for key, value in request.POST.items():
                if key.startswith("user@"):
                    user = User.objects.get(username=value)
                    if domain_admin.company.admin == request.user:
                        pass
                    domain_admin = CompanyAdmin.objects.get(user=user)
                    if request.POST["role@" + value] != "9":
                        domain_admin.role = request.POST["role@" + value]
                    elif request.POST["role@" + value] == "9":
                        domain_admin.is_active = False
                    if request.POST["domain@" + value] != "":
                        domain_admin.domain = Domain.objects.get(pk=request.POST["domain@" + value])
                    else:
                        domain_admin.domain = None
                    domain_admin.save()
            return HttpResponse("success")
        elif domain_admin.role == 1 and domain_admin.is_active:
            for key, value in request.POST.items():
                if key.startswith("user@"):
                    user = User.objects.get(username=value)
                    if domain_admin.company.admin == request.user:
                        pass
                    domain_admin = CompanyAdmin.objects.get(user=user)
                    if request.POST["role@" + value] == "1":
                        domain_admin.role = request.POST["role@" + value]
                    elif request.POST["role@" + value] == "9":
                        domain_admin.is_active = False
                    domain_admin.save()
            return HttpResponse("success")
        else:
            return HttpResponse("failed")
    else:
        return HttpResponse("failed")


@login_required(login_url="/accounts/login")
def add_role(request):
    if request.method == "POST":
        domain_admin = CompanyAdmin.objects.get(user=request.user)
        if domain_admin.role == 0 and domain_admin.is_active:
            email = request.POST["email"]
            user = User.objects.get(email=email)
            if request.user == user:
                return HttpResponse("success")
            try:
                admin = CompanyAdmin.objects.get(user=user)
                if admin.company == domain_admin.company:
                    admin.is_active = True
                    admin.save()
                    return HttpResponse("success")
                else:
                    return HttpResponse("already admin of another domain")
            except:
                try:
                    admin = CompanyAdmin()
                    admin.user = user
                    admin.role = 1
                    admin.company = domain_admin.company
                    admin.is_active = True
                    admin.save()
                    return HttpResponse("success")
                except:
                    return HttpResponse("failed")
        else:
            return HttpResponse("failed")
    else:
        return HttpResponse("failed")


@login_required(login_url="/accounts/login")
def add_or_update_company(request):
    user = request.user
    if user.is_superuser:
        if not user.is_active:
            return HttpResponseRedirect("/")
        if request.method == "POST":
            domain_pk = request.POST["id"]
            company = Company.objects.get(pk=domain_pk)
            user = company.admin
            if user != User.objects.get(email=request.POST["admin"]):
                try:
                    admin = CompanyAdmin.objects.get(user=user, company=company)
                    admin.user = User.objects.get(email=request.POST["admin"])
                    admin.save()
                except:
                    admin = CompanyAdmin()
                    admin.user = User.objects.get(email=request.POST["admin"])
                    admin.role = 0
                    admin.company = company
                    admin.is_active = True
                    admin.save()
            company.name = request.POST["name"]
            company.email = request.POST["email"]
            company.url = request.POST["url"]
            company.admin = User.objects.get(email=request.POST["admin"])
            company.github = request.POST["github"]
            try:
                is_verified = request.POST["verify"]
                if is_verified == "on":
                    company.is_active = True
                else:
                    company.is_active = False
            except:
                company.is_active = False
            try:
                company.subscription = Subscription.objects.get(name=request.POST["subscription"])
            except:
                pass
            try:
                company.logo = request.FILES["logo"]
            except:
                pass
            company.save()
            return HttpResponse("success")

        else:
            return HttpResponse("failed")
    else:
        return HttpResponse("no access")


class DomainList(TemplateView):
    model = Domain
    template_name = "company_domain_lists.html"

    @method_decorator(login_required)
    def get(self, request, *args, **kwargs):
        domain_admin = CompanyAdmin.objects.get(user=request.user)
        if not domain_admin.is_active:
            return HttpResponseRedirect("/")
        domain = []
        if domain_admin.role == 0:
            domain = self.model.objects.filter(company=domain_admin.company)
        else:
            domain = self.model.objects.filter(pk=domain_admin.domain.pk)
        context = {"domains": domain}
        return render(request, self.template_name, context)


@login_required(login_url="/accounts/login")
def add_or_update_domain(request):
    if request.method == "POST":
        company_admin = CompanyAdmin.objects.get(user=request.user)
        subscription = company_admin.company.subscription
        count_domain = Domain.objects.filter(company=company_admin.company).count()
        try:
            try:
                domain_pk = request.POST["id"]
                domain = Domain.objects.get(pk=domain_pk)
                domain.name = request.POST["name"]
                domain.email = request.POST["email"]
                domain.github = request.POST["github"]
                try:
                    domain.logo = request.FILES["logo"]
                except:
                    pass
                domain.save()
                return HttpResponse("Domain Updated")
            except:
                if count_domain == subscription.number_of_domains:
                    return HttpResponse("Domains Reached Limit")
                else:
                    if company_admin.role == 0:
                        domain = Domain()
                        domain.name = request.POST["name"]
                        domain.url = request.POST["url"]
                        domain.email = request.POST["email"]
                        domain.github = request.POST["github"]
                        try:
                            domain.logo = request.FILES["logo"]
                        except:
                            pass
                        domain.company = company_admin.company
                        domain.save()
                        return HttpResponse("Domain Created")
                    else:
                        return HttpResponse("failed")
        except:
            return HttpResponse("failed")


@login_required(login_url="/accounts/login")
def company_dashboard_domain_detail(request, pk, template="company_dashboard_domain_detail.html"):
    user = request.user
    domain_admin = CompanyAdmin.objects.get(user=request.user)
    try:
        if (Domain.objects.get(pk=pk)) == domain_admin.domain:
            if not user.is_active:
                return HttpResponseRedirect("/")
            domain = get_object_or_404(Domain, pk=pk)
            return render(request, template, {"domain": domain})
        else:
            return redirect("/")
    except:
        return redirect("/")


@login_required(login_url="/accounts/login")
def company_dashboard_hunt_detail(request, pk, template="company_dashboard_hunt_detail.html"):
    hunt = get_object_or_404(Hunt, pk=pk)
    return render(request, template, {"hunt": hunt})


@login_required(login_url="/accounts/login")
def company_dashboard_hunt_edit(request, pk, template="company_dashboard_hunt_edit.html"):
    if request.method == "GET":
        hunt = get_object_or_404(Hunt, pk=pk)
        domain_admin = CompanyAdmin.objects.get(user=request.user)
        if not domain_admin.is_active:
            return HttpResponseRedirect("/")
        if domain_admin.role == 1:
            if hunt.domain != domain_admin.domain:
                return HttpResponseRedirect("/")
        domain = []
        if domain_admin.role == 0:
            domain = Domain.objects.filter(company=domain_admin.company)
        else:
            domain = Domain.objects.filter(pk=domain_admin.domain.pk)
        initial = {"content": hunt.description}
        context = {"hunt": hunt, "domains": domain, "hunt_form": HuntForm(initial)}
        return render(request, template, context)
    else:
        data = {}
        data["content"] = request.POST["content"]
        data["start_date"] = request.POST["start_date"]
        data["end_date"] = request.POST["end_date"]
        form = HuntForm(data)
        if not form.is_valid():
            return HttpResponse("failed")
        hunt = get_object_or_404(Hunt, pk=pk)
        domain_admin = CompanyAdmin.objects.get(user=request.user)
        if not domain_admin.is_active:
            return HttpResponse("failed")
        if domain_admin.role == 1:
            if hunt.domain != domain_admin.domain:
                return HttpResponse("failed")
        hunt.domain = Domain.objects.get(pk=(request.POST["domain"]).split("-")[0].replace(" ", ""))
        tzsign = 1
        offset = request.POST["tzoffset"]
        if int(offset) < 0:
            offset = int(offset) * (-1)
            tzsign = -1
        start_date = form.cleaned_data["start_date"]
        end_date = form.cleaned_data["end_date"]
        if tzsign > 0:
            start_date = start_date + timedelta(
                hours=int(int(offset) / 60), minutes=int(int(offset) % 60)
            )
            end_date = end_date + timedelta(
                hours=int(int(offset) / 60), minutes=int(int(offset) % 60)
            )
        else:
            start_date = start_date - (
                timedelta(hours=int(int(offset) / 60), minutes=int(int(offset) % 60))
            )
            end_date = end_date - (
                timedelta(hours=int(int(offset) / 60), minutes=int(int(offset) % 60))
            )
        hunt.starts_on = start_date
        hunt.end_on = end_date

        hunt.name = request.POST["name"]
        hunt.description = form.cleaned_data["content"]
        try:
            is_published = request.POST["publish"]
            hunt.is_published = True
        except:
            hunt.is_published = False
        hunt.save()
        return HttpResponse("success")


@login_required(login_url="/accounts/login")
def withdraw(request):
    if request.method == "POST":
        if request.user.is_authenticated:
            wallet, created = Wallet.objects.get_or_create(user=request.user)
            if wallet.current_balance < Decimal(request.POST["amount"]):
                return HttpResponse("msg : amount greater than wallet balance")
            else:
                amount = Decimal(request.POST["amount"])
            payments = Payment.objects.filter(wallet=wallet)
            for payment in payments:
                payment.active = False
            payment = Payment()
            payment.wallet = wallet
            payment.value = Decimal(request.POST["amount"])
            payment.save()
            from django.conf import settings

            stripe.api_key = settings.STRIPE_TEST_SECRET_KEY
            if wallet.account_id:
                account = stripe.Account.retrieve(wallet.account_id)
                if account.payouts_enabled:
                    balance = stripe.Balance.retrieve()
                    if balance.available[0].amount > payment.value * 100:
                        stripe.Transfer.create(
                            amount=Decimal(request.POST["amount"]) * 100,
                            currency="usd",
                            destination=wallet.account_id,
                            transfer_group="ORDER_95",
                        )
                        wallet.withdraw(Decimal(request.POST["amount"]))
                        wallet.save()
                        payment.active = False
                        payment.save()
                        return HttpResponseRedirect(
                            "/dashboard/user/profile/" + request.user.username
                        )
                    else:
                        return HttpResponse("INSUFFICIENT BALANCE")
                else:
                    wallet.account_id = None
                    wallet.save()
                    account = stripe.Account.create(
                        type="express",
                    )
                    wallet.account_id = account.id
                    wallet.save()
                    account_links = stripe.AccountLink.create(
                        account=account,
                        return_url=f"http://{settings.DOMAIN_NAME}:{settings.PORT}/dashboard/user/stripe/connected/"
                        + request.user.username,
                        refresh_url=f"http://{settings.DOMAIN_NAME}:{settings.PORT}/dashboard/user/profile/"
                        + request.user.username,
                        type="account_onboarding",
                    )
                    return JsonResponse({"redirect": account_links.url, "status": "success"})
            else:
                account = stripe.Account.create(
                    type="express",
                )
                wallet.account_id = account.id
                wallet.save()
                account_links = stripe.AccountLink.create(
                    account=account,
                    return_url=f"http://{settings.DOMAIN_NAME}:{settings.PORT}/dashboard/user/stripe/connected/"
                    + request.user.username,
                    refresh_url=f"http://{settings.DOMAIN_NAME}:{settings.PORT}/dashboard/user/profile/"
                    + request.user.username,
                    type="account_onboarding",
                )
                return JsonResponse({"redirect": account_links.url, "status": "success"})
        return JsonResponse({"status": "error"})


@login_required(login_url="/accounts/login")
def addbalance(request):
    if request.method == "POST":
        if request.user.is_authenticated:
            wallet, created = Wallet.objects.get_or_create(user=request.user)
            from django.conf import settings

            stripe.api_key = settings.STRIPE_TEST_SECRET_KEY
            charge = stripe.Charge.create(
                amount=int(Decimal(request.POST["amount"]) * 100),
                currency="usd",
                description="Example charge",
                source=request.POST["stripeToken"],
            )
            wallet.deposit(request.POST["amount"])
        return HttpResponse("success")


@login_required(login_url="/accounts/login")
def stripe_connected(request, username):
    user = User.objects.get(username=username)
    wallet, created = Wallet.objects.get_or_create(user=user)
    from django.conf import settings

    stripe.api_key = settings.STRIPE_TEST_SECRET_KEY
    account = stripe.Account.retrieve(wallet.account_id)
    if account.payouts_enabled:
        payment = Payment.objects.get(wallet=wallet, active=True)
        balance = stripe.Balance.retrieve()
        if balance.available[0].amount > payment.value * 100:
            stripe.Transfer.create(
                amount=payment.value * 100,
                currency="usd",
                destination="000123456789",
                transfer_group="ORDER_95",
            )
            wallet.withdraw(Decimal(request.POST["amount"]))
            wallet.save()
            payment.active = False
            payment.save()
            return HttpResponseRedirect("/dashboard/user/profile/" + username)
        else:
            return HttpResponse("ERROR")
    else:
        wallet.account_id = None
        wallet.save()
    return HttpResponse("error")


class JoinCompany(TemplateView):
    model = Company
    template_name = "join.html"

    @method_decorator(login_required)
    def get(self, request, *args, **kwargs):
        wallet, created = Wallet.objects.get_or_create(user=request.user)
        context = {"wallet": wallet}
        return render(request, self.template_name, context)

    def post(self, request, *args, **kwargs):
        name = request.POST["company"]
        try:
            company_exists = Company.objects.get(name=name)
            return JsonResponse({"status": "There was some error"})
        except:
            pass
        url = request.POST["url"]
        email = request.POST["email"]
        product = request.POST["product"]
        sub = Subscription.objects.get(name=product)
        if name == "" or url == "" or email == "" or product == "":
            return JsonResponse({"error": "Empty Fields"})
        paymentType = request.POST["paymentType"]
        if paymentType == "wallet":
            wallet, created = Wallet.objects.get_or_create(user=request.user)
            if wallet.current_balance < sub.charge_per_month:
                return JsonResponse({"error": "insufficient balance in Wallet"})
            wallet.withdraw(sub.charge_per_month)
            company = Company()
            company.admin = request.user
            company.name = name
            company.url = url
            company.email = email
            company.subscription = sub
            company.save()
            admin = CompanyAdmin()
            admin.user = request.user
            admin.role = 0
            admin.company = company
            admin.is_active = True
            admin.save()
            return JsonResponse({"status": "Success"})
            # company.subscription =
        elif paymentType == "card":
            from django.conf import settings

            stripe.api_key = settings.STRIPE_TEST_SECRET_KEY
            charge = stripe.Charge.create(
                amount=int(Decimal(sub.charge_per_month) * 100),
                currency="usd",
                description="Example charge",
                source=request.POST["stripeToken"],
            )
            company = Company()
            company.admin = request.user
            company.name = name
            company.url = url
            company.email = email
            company.subscription = sub
            company.save()
            admin = CompanyAdmin()
            admin.user = request.user
            admin.role = 0
            admin.company = company
            admin.is_active = True
            admin.save()
            return JsonResponse({"status": "Success"})
        else:
            return JsonResponse({"status": "There was some error"})


@login_required(login_url="/accounts/login")
def view_hunt(request, pk, template="view_hunt.html"):
    hunt = get_object_or_404(Hunt, pk=pk)
    time_remaining = None
    if ((hunt.starts_on - datetime.now(timezone.utc)).total_seconds()) > 0:
        hunt_active = False
        hunt_completed = False
        time_remaining = humanize.naturaltime(datetime.now(timezone.utc) - hunt.starts_on)
    elif ((hunt.end_on - datetime.now(timezone.utc)).total_seconds()) < 0:
        hunt_active = False
        hunt_completed = True
    else:
        hunt_active = True
        hunt_completed = False
    return render(
        request,
        template,
        {
            "hunt": hunt,
            "hunt_completed": hunt_completed,
            "time_remaining": time_remaining,
            "hunt_active": hunt_active,
        },
    )


@login_required(login_url="/accounts/login")
def submit_bug(request, pk, template="hunt_submittion.html"):
    hunt = get_object_or_404(Hunt, pk=pk)
    time_remaining = None
    if request.method == "GET":
        if ((hunt.starts_on - datetime.now(timezone.utc)).total_seconds()) > 0:
            return redirect("/dashboard/user/hunt/" + str(pk) + "/")
        elif ((hunt.end_on - datetime.now(timezone.utc)).total_seconds()) < 0:
            return redirect("/dashboard/user/hunt/" + str(pk) + "/")
        else:
            return render(request, template, {"hunt": hunt})
    elif request.method == "POST":
        if ((hunt.starts_on - datetime.now(timezone.utc)).total_seconds()) > 0:
            return redirect("/dashboard/user/hunt/" + str(pk) + "/")
        elif ((hunt.end_on - datetime.now(timezone.utc)).total_seconds()) < 0:
            return redirect("/dashboard/user/hunt/" + str(pk) + "/")
        else:
            url = request.POST["url"]
            description = request.POST["description"]
            if url == "" or description == "":
                issue_list = Issue.objects.filter(user=request.user, hunt=hunt).exclude(
                    Q(is_hidden=True) & ~Q(user_id=request.user.id)
                )
                return render(request, template, {"hunt": hunt, "issue_list": issue_list})
            parsed_url = urlparse(url)
            if parsed_url.scheme == "":
                url = "https://" + url
            parsed_url = urlparse(url)
            if parsed_url.netloc == "":
                issue_list = Issue.objects.filter(user=request.user, hunt=hunt).exclude(
                    Q(is_hidden=True) & ~Q(user_id=request.user.id)
                )
                return render(request, template, {"hunt": hunt, "issue_list": issue_list})
            label = request.POST["label"]
            if request.POST.get("file"):
                if isinstance(request.POST.get("file"), six.string_types):
                    import imghdr

                    # Check if the base64 string is in the "data:" format
                    data = (
                        "data:image/"
                        + request.POST.get("type")
                        + ";base64,"
                        + request.POST.get("file")
                    )
                    data = data.replace(" ", "")
                    data += "=" * ((4 - len(data) % 4) % 4)
                    if "data:" in data and ";base64," in data:
                        header, data = data.split(";base64,")

                    try:
                        decoded_file = base64.b64decode(data)
                    except TypeError:
                        TypeError("invalid_image")

                    file_name = str(uuid.uuid4())[:12]
                    extension = imghdr.what(file_name, decoded_file)
                    extension = "jpg" if extension == "jpeg" else extension
                    file_extension = extension

                    complete_file_name = "%s.%s" % (
                        file_name,
                        file_extension,
                    )

                    request.FILES["screenshot"] = ContentFile(decoded_file, name=complete_file_name)
            issue = Issue()
            issue.label = label
            issue.url = url
            issue.user = request.user
            issue.description = description
            try:
                issue.screenshot = request.FILES["screenshot"]
            except:
                issue_list = Issue.objects.filter(user=request.user, hunt=hunt).exclude(
                    Q(is_hidden=True) & ~Q(user_id=request.user.id)
                )
                return render(request, template, {"hunt": hunt, "issue_list": issue_list})
            issue.hunt = hunt
            issue.save()
            issue_list = Issue.objects.filter(user=request.user, hunt=hunt).exclude(
                Q(is_hidden=True) & ~Q(user_id=request.user.id)
            )
            return render(request, template, {"hunt": hunt, "issue_list": issue_list})


@login_required(login_url="/accounts/login")
def hunt_results(request, pk, template="hunt_results.html"):
    hunt = get_object_or_404(Hunt, pk=pk)
    return render(request, template, {"hunt": hunt})


@login_required(login_url="/accounts/login")
def company_hunt_results(request, pk, template="company_hunt_results.html"):
    hunt = get_object_or_404(Hunt, pk=pk)
    issues = Issue.objects.filter(hunt=hunt).exclude(
        Q(is_hidden=True) & ~Q(user_id=request.user.id)
    )
    context = {}
    if request.method == "GET":
        context["hunt"] = get_object_or_404(Hunt, pk=pk)
        context["issues"] = Issue.objects.filter(hunt=hunt).exclude(
            Q(is_hidden=True) & ~Q(user_id=request.user.id)
        )
        if hunt.result_published:
            context["winner"] = Winner.objects.get(hunt=hunt)
        return render(request, template, context)
    else:
        for issue in issues:
            issue.verified = False
            issue.score = 0
            issue.save()
        for key, value in request.POST.items():
            if key != "csrfmiddlewaretoken" and key != "submit" and key != "checkAll":
                submit_type = key.split("_")[0]
                issue_id = key.split("_")[1]
                issue = Issue.objects.get(pk=issue_id)
                if issue.hunt == hunt and submit_type == "item":
                    if value == "on":
                        issue.verified = True
                elif issue.hunt == hunt and submit_type == "value":
                    if value != "":
                        issue.score = int(value)
                try:
                    if request.POST["checkAll"]:
                        issue.verified = True
                except:
                    pass
                issue.save()
        if request.POST["submit"] == "save":
            pass
        if request.POST["submit"] == "publish":
            issue.save()
            index = 1
            winner = Winner()
            issue_with_score = (
                Issue.objects.filter(hunt=hunt, verified=True)
                .values("user")
                .order_by("user")
                .annotate(total_score=Sum("score"))
            )
            for obj in issue_with_score:
                user = User.objects.get(pk=obj["user"])
                if index == 1:
                    winner.winner = user
                if index == 2:
                    winner.runner = user
                if index == 3:
                    winner.second_runner = user
                if index == 4:
                    break
                index = index + 1
            total_amount = (
                Decimal(hunt.prize_winner)
                + Decimal(hunt.prize_runner)
                + Decimal(hunt.prize_second_runner)
            )
            from django.conf import settings

            stripe.api_key = settings.STRIPE_TEST_SECRET_KEY
            balance = stripe.Balance.retrieve()
            if balance.available[0].amount > total_amount * 100:
                if winner.winner:
                    wallet, created = Wallet.objects.get_or_create(user=winner.winner)
                    wallet.deposit(hunt.prize_winner)
                    wallet.save()
                if winner.runner:
                    wallet, created = Wallet.objects.get_or_create(user=winner.runner)
                    wallet.deposit(hunt.prize_runner)
                    wallet.save()
                if winner.second_runner:
                    wallet, created = Wallet.objects.get_or_create(user=winner.second_runner)
                    wallet.deposit(hunt.prize_second_runner)
                    wallet.save()
            winner.prize_distributed = True
            winner.hunt = hunt
            winner.save()
            hunt.result_published = True
            hunt.save()
            context["winner"] = winner
        context["hunt"] = get_object_or_404(Hunt, pk=pk)
        context["issues"] = Issue.objects.filter(hunt=hunt).exclude(
            Q(is_hidden=True) & ~Q(user_id=request.user.id)
        )
        return render(request, template, context)


def handler404(request, exception):
    return render(request, "404.html", {}, status=404)


def handler500(request, exception=None):
    return render(request, "500.html", {}, status=500)


def contributors_view(request, *args, **kwargs):
    contributors_file_path = os.path.join(settings.BASE_DIR, "contributors.json")

    with open(contributors_file_path, "r") as file:
        content = file.read()

    contributors = json.loads(content)

    contributor_id = request.GET.get("contributor", None)

    if contributor_id:
        contributor = None
        for i in contributors:
            if str(i["id"]) == contributor_id:
                contributor = i

        if contributor is None:
            return HttpResponseNotFound("Contributor not found")

        return render(request, "contributors_detail.html", context={"contributor": contributor})

    context = {"contributors": contributors}

    return render(request, "contributors.html", context=context)


def sponsor_view(request):
    return render(request, "sponsor.html")


def safe_redirect(request: HttpRequest):
    http_referer = request.META.get("HTTP_REFERER")
    if http_referer:
        referer_url = urlparse(http_referer)
        # Check if the referer URL's host is the same as the site's host
        if referer_url.netloc == request.get_host():
            # Build a 'safe' version of the referer URL (without query string or fragment)
            safe_url = urlunparse(
                (referer_url.scheme, referer_url.netloc, referer_url.path, "", "", "")
            )
            return redirect(safe_url)
    # Redirect to the fallback path if 'HTTP_REFERER' is not provided or is not safe
    # Build the fallback URL using the request's scheme and host
    fallback_url = f"{request.scheme}://{request.get_host()}/"
    return redirect(fallback_url)


class DomainListView(ListView):
    model = Domain
    paginate_by = 20
    template_name = "domain_list.html"

    def get_context_data(self, **kwargs):
        context = super().get_context_data(**kwargs)
        domain = Domain.objects.all()

        paginator = Paginator(domain, self.paginate_by)
        page = self.request.GET.get("page")

        try:
            domain_paginated = paginator.page(page)
        except PageNotAnInteger:
            domain_paginated = paginator.page(1)
        except EmptyPage:
            domain_paginated = paginator.page(paginator.num_pages)

        context["domain"] = domain_paginated
        return context


@login_required(login_url="/accounts/login")
def flag_issue2(request, issue_pk):
    context = {}
    issue_pk = int(issue_pk)
    issue = Issue.objects.get(pk=issue_pk)
    userprof = UserProfile.objects.get(user=request.user)
    if userprof in UserProfile.objects.filter(issue_flaged=issue):
        userprof.issue_flaged.remove(issue)
    else:
        userprof.issue_flaged.add(issue)
        issue_pk = issue.pk

    userprof.save()
    total_flag_votes = UserProfile.objects.filter(issue_flaged=issue).count()
    context["object"] = issue
    context["flags"] = total_flag_votes
    return render(request, "includes/_flags2.html", context)


@login_required(login_url="/accounts/login")
def like_issue2(request, issue_pk):
    context = {}
    issue_pk = int(issue_pk)
    issue = Issue.objects.get(pk=issue_pk)
    userprof = UserProfile.objects.get(user=request.user)
    if userprof in UserProfile.objects.filter(issue_upvoted=issue):
        userprof.issue_upvoted.remove(issue)
    else:
        userprof.issue_upvoted.add(issue)
        liked_user = issue.user
        liker_user = request.user
        issue_pk = issue.pk
        msg_plain = render_to_string(
            "email/issue_liked.txt",
            {
                "liker_user": liker_user.username,
                "liked_user": liked_user.username,
                "issue_pk": issue_pk,
            },
        )
        msg_html = render_to_string(
            "email/issue_liked.txt",
            {
                "liker_user": liker_user.username,
                "liked_user": liked_user.username,
                "issue_pk": issue_pk,
            },
        )

        send_mail(
            "Your issue got an upvote!!",
            msg_plain,
            settings.EMAIL_TO_STRING,
            [liked_user.email],
            html_message=msg_html,
        )

    userprof.save()
    total_votes = UserProfile.objects.filter(issue_upvoted=issue).count()
    context["object"] = issue
    context["likes"] = total_votes
    return render(request, "includes/_likes2.html", context)


@login_required(login_url="/accounts/login")
def subscribe_to_domains(request, pk):
    domain = Domain.objects.filter(pk=pk).first()
    if domain is None:
        return JsonResponse("ERROR", safe=False, status=400)

    already_subscribed = request.user.userprofile.subscribed_domains.filter(pk=domain.id).exists()

    if already_subscribed:
        request.user.userprofile.subscribed_domains.remove(domain)
        request.user.userprofile.save()
        return JsonResponse("UNSUBSCRIBED", safe=False)

    else:
        request.user.userprofile.subscribed_domains.add(domain)
        request.user.userprofile.save()
        return JsonResponse("SUBSCRIBED", safe=False)


class IssueView2(DetailView):
    model = Issue
    slug_field = "id"
    template_name = "issue2.html"

    def get(self, request, *args, **kwargs):
        ipdetails = IP()
        try:
            id = int(self.kwargs["slug"])
        except ValueError:
            return HttpResponseNotFound("Invalid ID: ID must be an integer")

        self.object = get_object_or_404(Issue, id=self.kwargs["slug"])
        ipdetails.user = self.request.user
        ipdetails.address = get_client_ip(request)
        ipdetails.issuenumber = self.object.id
        try:
            if self.request.user.is_authenticated:
                try:
                    objectget = IP.objects.get(user=self.request.user, issuenumber=self.object.id)
                    self.object.save()
                except:
                    ipdetails.save()
                    self.object.views = (self.object.views or 0) + 1
                    self.object.save()
            else:
                try:
                    objectget = IP.objects.get(
                        address=get_client_ip(request), issuenumber=self.object.id
                    )
                    self.object.save()
                except:
                    ipdetails.save()
                    self.object.views = (self.object.views or 0) + 1
                    self.object.save()
        except Exception as e:
            print(e)
            # TODO: this is only an error for ipv6 currently and doesn't require us to redirect the user - we'll sort this out later
            # messages.error(self.request, "That issue was not found."+str(e))
            # return redirect("/")
        return super(IssueView2, self).get(request, *args, **kwargs)

    def get_context_data(self, **kwargs):
        context = super(IssueView2, self).get_context_data(**kwargs)
        if self.object.user_agent:
            user_agent = parse(self.object.user_agent)
            context["browser_family"] = user_agent.browser.family
            context["browser_version"] = user_agent.browser.version_string
            context["os_family"] = user_agent.os.family
            context["os_version"] = user_agent.os.version_string
        context["users_score"] = list(
            Points.objects.filter(user=self.object.user)
            .aggregate(total_score=Sum("score"))
            .values()
        )[0]

        if self.request.user.is_authenticated:
            context["wallet"] = Wallet.objects.get(user=self.request.user)
        context["issue_count"] = Issue.objects.filter(url__contains=self.object.domain_name).count()
        context["all_comment"] = self.object.comments.all().order_by("-created_date")
        context["all_users"] = User.objects.all()
        context["likes"] = UserProfile.objects.filter(issue_upvoted=self.object).count()
        context["likers"] = UserProfile.objects.filter(issue_upvoted=self.object)
        context["flags"] = UserProfile.objects.filter(issue_flaged=self.object).count()
        context["flagers"] = UserProfile.objects.filter(issue_flaged=self.object)
        context["more_issues"] = (
            Issue.objects.filter(user=self.object.user)
            .exclude(id=self.object.id)
            .values("id", "description", "markdown_description", "screenshots__image")
            .order_by("views")[:4]
        )
        context["subscribed_to_domain"] = False

        if isinstance(self.request.user, User):
            context["subscribed_to_domain"] = self.object.domain.user_subscribed_domains.filter(
                pk=self.request.user.userprofile.id
            ).exists()

        if isinstance(self.request.user, User):
            context["bookmarked"] = self.request.user.userprofile.issue_saved.filter(
                pk=self.object.id
            ).exists()

        context["screenshots"] = IssueScreenshot.objects.filter(issue=self.object).all()

        return context


@receiver(user_signed_up)
def handle_user_signup(request, user, **kwargs):
    referral_token = request.session.get("ref")
    if referral_token:
        try:
            invite = InviteFriend.objects.get(referral_code=referral_token)
            invite.recipients.add(user)
            invite.point_by_referral += 2
            invite.save()
            reward_sender_with_points(invite.sender)
            del request.session["ref"]
        except InviteFriend.DoesNotExist:
            pass


def reward_sender_with_points(sender):
    # Create or update points for the sender
    points, created = Points.objects.get_or_create(user=sender, defaults={"score": 0})
    points.score += 2  # Reward 2 points for each successful referral signup
    points.save()


def referral_signup(request):
    referral_token = request.GET.get("ref")
    # check the referral token is present on invitefriend model or not and if present then set the referral token in the session
    if referral_token:
        try:
            invite = InviteFriend.objects.get(referral_code=referral_token)
            request.session["ref"] = referral_token
        except InviteFriend.DoesNotExist:
            messages.error(request, "Invalid referral token")
            return redirect("account_signup")
    return redirect("account_signup")


def invite_friend(request):
    # check if the user is authenticated or not
    if not request.user.is_authenticated:
        return redirect("account_login")
    current_site = get_current_site(request)
    referral_code, created = InviteFriend.objects.get_or_create(sender=request.user)
    referral_link = f"https://{current_site.domain}/referral/?ref={referral_code.referral_code}"
    context = {
        "referral_link": referral_link,
    }
    return render(request, "invite_friend.html", context)


# class CreateIssue(CronJobBase):
#     RUN_EVERY_MINS = 1

#     schedule = Schedule(run_every_mins=RUN_EVERY_MINS)
#     code = "blt.create_issue"  # a unique code

#     def do(self):
#         from django.conf import settings
#         import imaplib

#         mail = imaplib.IMAP4_SSL("imap.gmail.com", 993)
#         error = False
#         mail.login(settings.REPORT_EMAIL, settings.REPORT_EMAIL_PASSWORD)
#         mail.list()
#         # Out: list of "folders" aka labels in gmail.
#         mail.select("inbox")  # connect to inbox.
#         typ, data = mail.search(None, "ALL", "UNSEEN")
#         import email

#         for num in data[0].split():
#             image = False
#             screenshot_base64 = ""
#             url = ""
#             label = ""
#             token = "None"
#             typ, data = mail.fetch(num, "(RFC822)")
#             raw_email = (data[0][1]).decode("utf-8")
#             email_message = email.message_from_string(raw_email)
#             maintype = email_message.get_content_maintype()
#             error = False
#             for part in email_message.walk():
#                 if part.get_content_type() == "text/plain":  # ignore attachments/html
#                     body = part.get_payload(decode=True)
#                     body_text = body.decode("utf-8")
#                     words = body_text.split()
#                     flag_word = False
#                     for word in words:
#                         if word.lower() == ":":
#                             continue
#                         if word.lower() == "url":
#                             continue
#                         if word.lower() == "type":
#                             flag_word = True
#                             continue
#                         if not flag_word:
#                             url = word
#                             continue
#                         if flag_word:
#                             label = word
#                 if part.get_content_maintype() == "multipart":
#                     continue
#                 if part.get("Content-Disposition") is None:
#                     continue
#                 image = True
#                 screenshot_base64 = part
#             sender = email_message["From"].split()[-1]
#             address = re.sub(r"[<>]", "", sender)
#             for user in User.objects.all():
#                 if user.email == address:
#                     token = Token.objects.get(user_id=user.id).key
#                     break
#             if label.lower() == "general":
#                 label = 0
#             elif label.lower() == "number error":
#                 label = 1
#             elif label.lower() == "functional":
#                 label = 2
#             elif label.lower() == "performance":
#                 label = 3
#             elif label.lower() == "security":
#                 label = 4
#             elif label.lower() == "typo":
#                 label = 5
#             elif label.lower() == "design":
#                 label = 6
#             else:
#                 error = True
#             if token == "None":
#                 error = "TokenTrue"
#             if not image:
#                 error = True
#             if error:
#                 send_mail(
#                     "Error In Your Report",
#                     "There was something wrong with the mail you sent regarding the issue to be created. Please check the content and try again later !",
#                     settings.EMAIL_TO_STRING,
#                     [address],
#                     fail_silently=False,
#                 )
#             elif error == "TokenTrue":
#                 send_mail(
#                     "You are not a user of " + settings.PROJECT_NAME,
#                     "You are not a Registered user at " + settings.PROJECT_NAME + " .Please first Signup at " + settings.PROJECT_NAME + " and Try Again Later ! .",
#                     settings.EMAIL_TO_STRING,
#                     [address],
#                     fail_silently=False,
#                 )
#             else:
#                 data = {
#                     "url": url,
#                     "description": email_message["Subject"],
#                     "file": str(screenshot_base64.get_payload(decode=False)),
#                     "token": token,
#                     "label": label,
#                     "type": "jpg",
#                 }
#                 headers = {"Content-Type": "application/x-www-form-urlencoded"}
#                 requests.post(
#                     "https://" + settings.FQDN + "/api/v1/createissues/",
#                     data=json.dumps(data),
#                     headers=headers,
#                 )
#         mail.logout()


@csrf_exempt
def generate_bch_qr(request):
    if request.method == 'GET':
        user = request.user
        profile = user.userprofile
        address = profile.crypto_address
        qr = qrcode.QRCode(
            version=1,
            error_correction=qrcode.constants.ERROR_CORRECT_L,
            box_size=10,
            border=4,
        )
        qr.add_data(address)
        qr.make(fit=True)

        img = qr.make_image(fill_color="black", back_color="white")
        buffer = BytesIO()
        img.save(buffer)
        qr_image = buffer.getvalue()
        
        return HttpResponse(qr_image, content_type='image/png')
<|MERGE_RESOLUTION|>--- conflicted
+++ resolved
@@ -13,27 +13,10 @@
 from decimal import Decimal
 from urllib.parse import urlparse, urlsplit, urlunparse
 
-<<<<<<< HEAD
-import qrcode
-from io import BytesIO
-from django.http import JsonResponse
-from django.views.decorators.csrf import csrf_exempt
-import base64
-=======
-import humanize
->>>>>>> 7482fd35
 import requests
 import requests.exceptions
 import six
-<<<<<<< HEAD
-import uuid
-#from django_cron import CronJobBase, Schedule
-=======
-import stripe
-import tweepy
-
-# from django_cron import CronJobBase, Schedule
->>>>>>> 7482fd35
+
 from allauth.account.models import EmailAddress
 from allauth.account.signals import user_logged_in, user_signed_up
 from allauth.socialaccount.providers.facebook.views import FacebookOAuth2Adapter
