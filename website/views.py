--- conflicted
+++ resolved
@@ -306,23 +306,7 @@
         "leaderboard": User.objects.filter(
             points__created__month=datetime.now().month, points__created__year=datetime.now().year
         ),
-<<<<<<< HEAD
         "room_name": "brodcast",
-        # .annotate(total_score=Sum("points__score"))
-        # .order_by("-total_score")[:10],
-        # "bug_count": bug_count,
-        # "user_count": user_count,
-        # "hunt_count": hunt_count,
-        # "domain_count": domain_count,
-        # "wallet": wallet,
-        # "captcha_form": captcha_form,
-        # "activity_screenshots":activity_screenshots,
-        # "top_companies":top_companies,
-        # "top_testers":top_testers,
-        # "top_hunts": top_hunts,
-        # "ended_hunts": False if latest_hunts_filter is None else True
-=======
->>>>>>> 68d5fbfc
     }
     return render(request, template, context)
 
