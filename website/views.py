import json
import os
import random
import re
import time
import urllib.request
import urllib.error
import urllib.parse
import stripe
import humanize
from collections import deque
from datetime import datetime, timezone, timedelta
from urllib.parse import urlparse, urlunparse
from urllib.parse import urlsplit

import requests
import requests.exceptions
import base64
import six
import uuid

#from django_cron import CronJobBase, Schedule
from allauth.account.models import EmailAddress
from allauth.account.signals import user_logged_in
from bs4 import BeautifulSoup
from django.db.transaction import atomic
from django.contrib import messages
from django.contrib.auth import get_user_model
from django.contrib.auth.decorators import login_required
from django.contrib.auth.models import User
from django.core.files import File
from django.core.files.base import ContentFile
from django.core.files.storage import default_storage
from django.core.mail import send_mail
from django.core.paginator import Paginator, EmptyPage, PageNotAnInteger
from django.urls import reverse, reverse_lazy
from django.db.models import Sum, Count, Q
from django.db.models.functions import ExtractMonth
from django.dispatch import receiver
from django.http import Http404,JsonResponse,HttpResponseRedirect,HttpResponse,HttpResponseNotFound, HttpResponseBadRequest
from django.shortcuts import render, redirect, get_object_or_404
from django.template.loader import render_to_string
from django.utils.decorators import method_decorator
from django.views.decorators.csrf import csrf_exempt
from django.views.decorators.http import require_GET
from django.views.generic import DetailView, TemplateView, ListView, View
from django.views.generic.edit import CreateView
from django.core import serializers
from django.conf import settings
from django.contrib.auth.mixins import UserPassesTestMixin , LoginRequiredMixin


from user_agents import parse
from rest_framework.authtoken.models import Token
from rest_framework.response import Response
from rest_framework.views import APIView

from allauth.socialaccount.providers.facebook.views import FacebookOAuth2Adapter
from dj_rest_auth.registration.views import SocialLoginView
from allauth.socialaccount.providers.github.views import GitHubOAuth2Adapter
from allauth.socialaccount.providers.google.views import GoogleOAuth2Adapter
from allauth.socialaccount.providers.oauth2.client import OAuth2Client
from dj_rest_auth.registration.views import SocialConnectView
from blt import settings
from rest_framework.authtoken.views import ObtainAuthToken

from website.models import (

    Winner,
    Payment,
    Wallet,
    Issue,
    Points,
    Hunt,
    Domain,
    InviteFriend,
    UserProfile,
    IP,
    CompanyAdmin,
    Subscription,
    Company,
    IssueScreenshot,
    RequestAccess
)
from .forms import FormInviteFriend, UserProfileForm, HuntForm, CaptchaForm, QuickIssueForm

from decimal import Decimal
from django.conf import settings
from comments.models import Comment
from django.core.validators import URLValidator
from django.core.exceptions import ValidationError
<<<<<<< HEAD
from .decorator import (
    private_access_check
)
=======
from django.http import HttpRequest
>>>>>>> e90e42d8

def is_valid_https_url(url):
    validate = URLValidator(schemes=['https'])  # Only allow HTTPS URLs
    try:
        validate(url)
        return True
    except ValidationError:
        return False
def rebuild_safe_url(url):
    parsed_url = urlparse(url)
    # Rebuild the URL with scheme, netloc, and path only
    return urlunparse((parsed_url.scheme, parsed_url.netloc, parsed_url.path, '', '', ''))

#@cache_page(60 * 60 * 24)
def index(request, template="index.html"):
    
    try:
        domains = random.sample(Domain.objects.all(), 3)
    except:
        domains = None
    try:
        if not EmailAddress.objects.get(email=request.user.email).verified:
            messages.error(request, "Please verify your email address")
    except:
        pass

    latest_hunts_filter = request.GET.get("latest_hunts",None)

    bug_count = Issue.objects.all().count()
    user_count = User.objects.all().count()
    hunt_count = Hunt.objects.all().count()
    domain_count = Domain.objects.all().count()

    captcha_form = CaptchaForm()

    wallet = None
    if request.user.is_authenticated:
        wallet, created = Wallet.objects.get_or_create(user=request.user)

    activity_screenshots = {}
    for activity in Issue.objects.all():
        activity_screenshots[activity] = IssueScreenshot.objects.filter(issue=activity).first()

    top_companies = Issue.objects.values("domain__name").annotate(count=Count('domain__name')).order_by("-count")[:10]
    top_testers = Issue.objects.values("user__id","user__username").filter(user__isnull=False).annotate(count=Count('user__username')).order_by("-count")[:10]

    if request.user.is_anonymous:
        activities = Issue.objects.exclude(Q(is_hidden=True))[0:10]
    else :
        activities = Issue.objects.exclude(Q(is_hidden=True) & ~Q(user_id=request.user.id))[0:10]

    top_hunts = Hunt.objects.values(
        'id',
        'name',
        'url',
        'logo',
        'starts_on',
        'starts_on__day',
        'starts_on__month',
        'starts_on__year',
        'end_on',
        'end_on__day',
        'end_on__month',
        'end_on__year',
    ).annotate(total_prize=Sum("huntprize__value"))

    if latest_hunts_filter != None:
        top_hunts = top_hunts.filter(result_published=True).order_by("-created")[:3]
    else:
        top_hunts = top_hunts.filter(is_published=True,result_published=False).order_by("-created")[:3]


    context = {
        "server_url": request.build_absolute_uri('/'),
        "activities": activities,
        "domains": domains,
        "hunts": Hunt.objects.exclude(txn_id__isnull=True)[:4],
        "leaderboard": User.objects.filter(
            points__created__month=datetime.now().month,
            points__created__year=datetime.now().year,
        )
        .annotate(total_score=Sum("points__score"))
        .order_by("-total_score")[:10],
        "bug_count": bug_count,
        "user_count": user_count,
        "hunt_count": hunt_count,
        "domain_count": domain_count,
        "wallet": wallet,
        "captcha_form": captcha_form,
        "activity_screenshots":activity_screenshots,
        "top_companies":top_companies,
        "top_testers":top_testers,
        "top_hunts": top_hunts,
        "ended_hunts": False if latest_hunts_filter == None else True 
    }
    return render(request, template, context)

#@cache_page(60 * 60 * 24)
def newhome(request, template="new_home.html"):

    if request.method == 'POST':
        form = QuickIssueForm(request.POST)
        if form.is_valid():
            query_string = urllib.parse.urlencode(form.cleaned_data)
            redirect_url = f'/report/?{query_string}'
            return HttpResponseRedirect(redirect_url)
    
    try:
        if not EmailAddress.objects.get(email=request.user.email).verified:
            messages.error(request, "Please verify your email address")
    except:
        pass

    bugs=Issue.objects.exclude(Q(is_hidden=True) & ~Q(user_id=request.user.id)).all()
    bugs_screenshots = {}

    for bug in bugs:
        bugs_screenshots[bug] = IssueScreenshot.objects.filter(issue=bug)[0:3]

    paginator = Paginator(bugs, 9)
    page_number = request.GET.get('page')
    page_obj = paginator.get_page(page_number)
    
    # latest_hunts_filter = request.GET.get("latest_hunts",None)

    # bug_count = Issue.objects.all().count()
    # user_count = User.objects.all().count()
    # hunt_count = Hunt.objects.all().count()
    # domain_count = Domain.objects.all().count()

    # captcha_form = CaptchaForm()

    # wallet = None
    # if request.user.is_authenticated:
    #     wallet, created = Wallet.objects.get_or_create(user=request.user)

    # activity_screenshots = {}
    # for activity in Issue.objects.all():
    #     activity_screenshots[activity] = IssueScreenshot.objects.filter(issue=activity).first()

    # top_companies = Issue.objects.values("domain__name").annotate(count=Count('domain__name')).order_by("-count")[:10]
    # top_testers = Issue.objects.values("user__id","user__username").filter(user__isnull=False).annotate(count=Count('user__username')).order_by("-count")[:10]
    # activities = Issue.objects.exclude(Q(is_hidden=True) & ~Q(user_id=request.user.id))[0:10]

    # top_hunts = Hunt.objects.values(
    #     'id',
    #     'name',
    #     'url',
    #     'logo',
    #     'starts_on',
    #     'starts_on__day',
    #     'starts_on__month',
    #     'starts_on__year',
    #     'end_on',
    #     'end_on__day',
    #     'end_on__month',
    #     'end_on__year',
    # ).annotate(total_prize=Sum("huntprize__value"))

    # if latest_hunts_filter != None:
    #     top_hunts = top_hunts.filter(result_published=True).order_by("-created")[:3]
    # else:
    #     top_hunts = top_hunts.filter(is_published=True,result_published=False).order_by("-created")[:3]


    context = {
        "bugs": page_obj,
        "bugs_screenshots" : bugs_screenshots,
        # "server_url": request.build_absolute_uri('/'),
        # "activities": activities,
        # "hunts": Hunt.objects.exclude(txn_id__isnull=True)[:4],
        "leaderboard": User.objects.filter(
            points__created__month=datetime.now().month,
            points__created__year=datetime.now().year,
        )
        # .annotate(total_score=Sum("points__score"))
        # .order_by("-total_score")[:10],
        # "bug_count": bug_count,
        # "user_count": user_count,
        # "hunt_count": hunt_count,
        # "domain_count": domain_count,
        # "wallet": wallet,
        # "captcha_form": captcha_form,
        # "activity_screenshots":activity_screenshots,
        # "top_companies":top_companies,
        # "top_testers":top_testers,
        # "top_hunts": top_hunts,
        # "ended_hunts": False if latest_hunts_filter == None else True 
    }
    return render(request, template, context)

def is_safe_url(url, allowed_hosts, allowed_paths=None):
    if not is_valid_https_url(url):
        return False

    parsed_url = urlparse(url)

    if parsed_url.netloc not in allowed_hosts:
        return False

    if allowed_paths and parsed_url.path not in allowed_paths:
        return False

    return True

def safe_redirect(url, allowed_hosts, allowed_paths=None):
    if is_safe_url(url, allowed_hosts, allowed_paths):
        safe_url = rebuild_safe_url(url)
        return redirect(safe_url)
    else:
        return HttpResponseBadRequest('Invalid redirection URL.')

def github_callback(request):
    ALLOWED_HOSTS = ['github.com']
    params = urllib.parse.urlencode(request.GET)
    url = f"{settings.CALLBACK_URL_FOR_GITHUB}?{params}"
    
    return safe_redirect(url, ALLOWED_HOSTS)


def google_callback(request):
    ALLOWED_HOSTS = ['accounts.google.com']
    params = urllib.parse.urlencode(request.GET)
    url = f"{settings.CALLBACK_URL_FOR_GOOGLE}?{params}"

    return safe_redirect(url, ALLOWED_HOSTS)


def facebook_callback(request):
    ALLOWED_HOSTS = ['www.facebook.com']
    params = urllib.parse.urlencode(request.GET)
    url = f"{settings.CALLBACK_URL_FOR_FACEBOOK}?{params}"

    return safe_redirect(url, ALLOWED_HOSTS)


class authenticate_handling(UserPassesTestMixin, LoginRequiredMixin):
    def test_func(self , **kwargs):
        pk  = self.kwargs.get('slug')
        issue = Issue.objects.get(id=pk)
        issue_user = issue.user
        issue_viewer = issue.viewer.all()
        if issue.is_hidden :
            if issue_user == self.request.user :
                return True 
            elif (self.request.user in issue_viewer ) :
                return True 
            else :
                return False
        else :
            return True

@login_required(login_url="/accounts/login")
@private_access_check()
def private_issue(request , user_pk ):
    activities = Issue.objects.filter(Q(user_id= user_pk)  & Q(is_hidden=True))
    context = {
        "activities" : activities , 
        "user_pk": user_pk
    }
    return render(request , "private_issue.html" , context)

@login_required(login_url="/accounts/login")
@private_access_check()
def grant_access(request , user_pk , issue_pk):
    request_access = RequestAccess.objects.filter(issue=issue_pk)
    issue = Issue.objects.get(id=issue_pk)
    
    if request.method=="POST":
        if request.POST.get("grant_access"):
            if request.POST.get('select_user') != None:
                selected_user = request.POST.get('select_user')
                r = RequestAccess.objects.get(user=selected_user)
                try: 
                    msg_plain = render_to_string(
                        'email/granted_access.txt',
                        {'name': r.user, 'issue_pk': issue_pk})
                    msg_html = render_to_string(
                        'email/granted_access.txt',
                        {'name': r.user, 'issue_pk': issue_pk})

                    send_mail('Access Granted for Private Issue',
                            msg_plain,
                            settings.EMAIL_TO_STRING,
                            [r.user.email],
                            html_message=msg_html)

                    issue.viewer.add(selected_user) 
                    r.delete()
                    messages.success( request , "Viewership Successfully granted")
                    return redirect("/")
                except Exception as e :
                    print(e)
                    messages.error(request , "Email could not be sent. Please try again !")
            else:
                messages.error(request , "Please select an option")
        
        elif request.POST.get("cancel"):
            print(request.POST.get('select_viewer'))

            if request.POST.get('select_user') != None:
                selected_user = request.POST.get('select_user')
                request_access = RequestAccess.objects.get(user=selected_user)
                request_access.delete()
                messages.success(request , "Request Declined")
    
            elif request.POST.get('select_viewer') != None:
                selected_viewer = request.POST.get('select_viewer')
                issue = Issue.objects.get(id=issue_pk)
                issue.viewer.remove(selected_viewer)
                messages.success(request , "Viewer Deleted")

            else :
                messages.error(request , "Please select an option")

    context = {
        "requesters" : request_access ,
        "viewers": issue.viewer.all()
    }

    return render(request , "grant_access.html" , context)

@login_required(login_url="/accounts/login")
def request_access(request ,  issue_pk):

    try :
        issue = Issue.objects.get(id=issue_pk)
    except :
        messages.error(request , "Issue Does not Exist")
        return redirect("/")
    try :
        RequestAccess.objects.get(user=request.user , issue=issue_pk)
        messages.success(request , "Request has ALready been sent Please Wait for approval")
        return redirect("/")
    except:
        if issue.is_hidden==True and (request.user not in issue.viewer.all()) :
            if request.method == "POST" :
                try: 
                    msg_plain = render_to_string(
                        'email/request_access.txt',
                        {'name': issue.user, 'requester': request.user, 'issue_pk': issue_pk})
                    msg_html = render_to_string(
                        'email/request_access.txt',
                        {'name': issue.user, 'requester': request.user, 'issue_pk': issue_pk})

                    send_mail('Request Access for private issue',
                            msg_plain,
                            settings.EMAIL_TO_STRING,
                            [issue.user.email],
                            html_message=msg_html)
                    messages.success( request , "Email request has been sent to owner")
                    message = request.POST.get("text-box")
                    print(message)
                    request_access = RequestAccess(issue = issue , user = request.user , message = message )
                    request_access.save()
                    return redirect("/")
                except:
                    messages.error(request , "Email could not be sent. Please try again !")
            else : 
                return render(request , "request_access.html")
        else :
            return redirect('issue_view' , slug=int(issue_pk))


class FacebookLogin(SocialLoginView):
    adapter_class = FacebookOAuth2Adapter
    client_class = OAuth2Client

    @property
    def callback_url(self):
        # use the same callback url as defined in your Facebook app, this url
        # must be absolute:
        return self.request.build_absolute_uri(reverse("facebook_callback"))


class GoogleLogin(SocialLoginView):
    adapter_class = GoogleOAuth2Adapter
    client_class = OAuth2Client

    @property
    def callback_url(self):
        # use the same callback url as defined in your Google app, this url
        # must be absolute:
        return self.request.build_absolute_uri(reverse("google_callback"))


class GithubLogin(SocialLoginView):
    adapter_class = GitHubOAuth2Adapter
    client_class = OAuth2Client

    @property
    def callback_url(self):
        # use the same callback url as defined in your GitHub app, this url
        # must be absolute:
        return self.request.build_absolute_uri(reverse("github_callback"))


class FacebookConnect(SocialConnectView):
    adapter_class = FacebookOAuth2Adapter
    client_class = OAuth2Client

    @property
    def callback_url(self):
        # use the same callback url as defined in your Facebook app, this url
        # must be absolute:
        return self.request.build_absolute_uri(reverse("facebook_callback"))

class GithubConnect(SocialConnectView):
    adapter_class = GitHubOAuth2Adapter
    client_class = OAuth2Client

    @property
    def callback_url(self):
        # use the same callback url as defined in your GitHub app, this url
        # must be absolute:
        return self.request.build_absolute_uri(reverse("github_callback"))


class GoogleConnect(SocialConnectView):
    adapter_class = GoogleOAuth2Adapter
    client_class = OAuth2Client

    @property
    def callback_url(self):
        # use the same callback url as defined in your Google app, this url
        # must be absolute:
        return self.request.build_absolute_uri(reverse("google_callback"))


@login_required(login_url="/accounts/login")
def company_dashboard(request, template="index_company.html"):
    try:
        company_admin = CompanyAdmin.objects.get(user=request.user)
        if not company_admin.is_active:
            return HttpResponseRedirect("/")
        hunts = Hunt.objects.filter(is_published=True, domain=company_admin.domain)
        upcoming_hunt = list()
        ongoing_hunt = list()
        previous_hunt = list()
        for hunt in hunts:
            if ((hunt.starts_on - datetime.now(timezone.utc)).total_seconds()) > 0:
                upcoming_hunt.append(hunt)
            elif ((hunt.end_on - datetime.now(timezone.utc)).total_seconds()) < 0:
                previous_hunt.append(hunt)
            else:
                ongoing_hunt.append(hunt)
        context = {
            "upcoming_hunts": upcoming_hunt,
            "ongoing_hunt": ongoing_hunt,
            "previous_hunt": previous_hunt,
        }
        return render(request, template, context)
    except:
        return redirect("/")


@login_required(login_url="/accounts/login")
def admin_company_dashboard(request, template="admin_dashboard_company.html"):
    user = request.user
    if user.is_superuser:
        if not user.is_active:
            return HttpResponseRedirect("/")
        company = Company.objects.all()
        context = {"companys": company}
        return render(request, template, context)
    else:
        return redirect("/")


@login_required(login_url="/accounts/login")
def admin_company_dashboard_detail(
    request, pk, template="admin_dashboard_company_detail.html"
):
    user = request.user
    if user.is_superuser:
        if not user.is_active:
            return HttpResponseRedirect("/")
        company = get_object_or_404(Company, pk=pk)
        return render(request, template, {"company": company})
    else:
        return redirect("/")


@login_required(login_url="/accounts/login")
def admin_dashboard(request, template="admin_home.html"):
    user = request.user
    if user.is_superuser:
        if not user.is_active:
            return HttpResponseRedirect("/")
        return render(request, template)
    else:
        return redirect("/")


@login_required(login_url="/accounts/login")
def user_dashboard(request, template="index_user.html"):
    hunts = Hunt.objects.filter(is_published=True)
    upcoming_hunt = list()
    ongoing_hunt = list()
    previous_hunt = list()
    for hunt in hunts:
        if ((hunt.starts_on - datetime.now(timezone.utc)).total_seconds()) > 0:
            upcoming_hunt.append(hunt)
        elif ((hunt.end_on - datetime.now(timezone.utc)).total_seconds()) < 0:
            previous_hunt.append(hunt)
        else:
            ongoing_hunt.append(hunt)
    context = {
        "upcoming_hunts": upcoming_hunt,
        "ongoing_hunt": ongoing_hunt,
        "previous_hunt": previous_hunt,
    }
    return render(request, template, context)


def find_key(request, token):
    if token == os.environ.get("ACME_TOKEN"):
        return HttpResponse(os.environ.get("ACME_KEY"))
    for k, v in list(os.environ.items()):
        if v == token and k.startswith("ACME_TOKEN_"):
            n = k.replace("ACME_TOKEN_", "")
            return HttpResponse(os.environ.get("ACME_KEY_%s" % n))
    raise Http404("Token or key does not exist")


class IssueBaseCreate(object):
    def form_valid(self, form):
        score = 3
        obj = form.save(commit=False)
        obj.user = self.request.user
        domain, created = Domain.objects.get_or_create(
            name=obj.domain_name.replace("www.", ""),
            defaults={"url": "http://" + obj.domain_name.replace("www.", "")},
        )
        obj.domain = domain
        if self.request.POST.get("screenshot-hash"):
            filename = self.request.POST.get("screenshot-hash")
            extension = filename.split(".")[-1] 
            self.request.POST["screenshot-hash"] = filename[:99] + str(uuid.uuid4()) + "." + extension

            reopen = default_storage.open(
                "uploads\/" + self.request.POST.get("screenshot-hash") + ".png", "rb"
            )
            django_file = File(reopen)
            obj.screenshot.save(
                self.request.POST.get("screenshot-hash") + ".png",
                django_file,
                save=True,
            )


        obj.user_agent = self.request.META.get("HTTP_USER_AGENT")
        obj.save()
        p = Points.objects.create(user=self.request.user, issue=obj, score=score)

    def process_issue(self, user, obj, created, domain, tokenauth=False, score=3):
        p = Points.objects.create(user=user, issue=obj, score=score)
        messages.success(self.request, "Bug added! +" + str(score))

        if created:
            try:
                email_to = get_email_from_domain(domain)
            except:
                email_to = "support@" + domain.name

            domain.email = email_to
            domain.save()

            name = email_to.split("@")[0]

            msg_plain = render_to_string(
                "email/domain_added.txt", {"domain": domain.name, "name": name}
            )
            msg_html = render_to_string(
                "email/domain_added.txt", {"domain": domain.name, "name": name}
            )

            send_mail(
                domain.name + " added to " + settings.PROJECT_NAME,
                msg_plain,
                settings.EMAIL_TO_STRING,
                [email_to],
                html_message=msg_html,
            )
        else:
            email_to = domain.email
            try:
                name = email_to.split("@")[0]
            except:
                email_to = "support@" + domain.name
                name = "support"
                domain.email = email_to
                domain.save()
            if tokenauth == False:
                msg_plain = render_to_string(
                    "email/bug_added.txt",
                    {
                        "domain": domain.name,
                        "name": name,
                        "username": self.request.user,
                        "id": obj.id,
                        "description": obj.description,
                        "label": obj.get_label_display,
                    },
                )
                msg_html = render_to_string(
                    "email/bug_added.txt",
                    {
                        "domain": domain.name,
                        "name": name,
                        "username": self.request.user,
                        "id": obj.id,
                        "description": obj.description,
                        "label": obj.get_label_display,
                    },
                )
            else:
                msg_plain = render_to_string(
                    "email/bug_added.txt",
                    {
                        "domain": domain.name,
                        "name": name,
                        "username": user,
                        "id": obj.id,
                        "description": obj.description,
                        "label": obj.get_label_display,
                    },
                )
                msg_html = render_to_string(
                    "email/bug_added.txt",
                    {
                        "domain": domain.name,
                        "name": name,
                        "username": user,
                        "id": obj.id,
                        "description": obj.description,
                        "label": obj.get_label_display,
                    },
                )
            send_mail(
                "Bug found on " + domain.name,
                msg_plain,
                settings.EMAIL_TO_STRING,
                [email_to],
                html_message=msg_html,
            )

        return HttpResponseRedirect("/")

class IssueCreate(IssueBaseCreate, CreateView):
    model = Issue
    fields = ["url", "description", "domain", "label","markdown_description"]
    template_name = "report.html"

    def get_initial(self):
        try:
            json_data = json.loads(self.request.body)
            if not self.request.GET._mutable:
                self.request.POST._mutable = True
            self.request.POST["url"] = json_data["url"]
            self.request.POST["description"] = json_data["description"]
            self.request.POST["markdown_description"] = json_data["markdown_description"]
            self.request.POST["file"] = json_data["file"]
            self.request.POST["label"] = json_data["label"]
            self.request.POST["token"] = json_data["token"]
            self.request.POST["type"] = json_data["type"]

            if self.request.POST.get("file"):
                if isinstance(self.request.POST.get("file"), six.string_types):
                    import imghdr

                    # Check if the base64 string is in the "data:" format
                    data = (
                        "data:image/"
                        + self.request.POST.get("type")
                        + ";base64,"
                        + self.request.POST.get("file")
                    )
                    data = data.replace(" ", "")
                    data += "=" * ((4 - len(data) % 4) % 4)
                    if "data:" in data and ";base64," in data:
                        # Break out the header from the base64 content
                        header, data = data.split(";base64,")

                    # Try to decode the file. Return validation error if it fails.
                    try:
                        decoded_file = base64.b64decode(data)
                    except TypeError:
                        TypeError("invalid_image")

                    # Generate file name:
                    file_name = str(uuid.uuid4())[
                        :12
                    ]  # 12 characters are more than enough.
                    # Get the file name extension:
                    extension = imghdr.what(file_name, decoded_file)
                    extension = "jpg" if extension == "jpeg" else extension
                    file_extension = extension

                    complete_file_name = "%s.%s" % (
                        file_name,
                        file_extension,
                    )

                    self.request.FILES["screenshot"] = ContentFile(
                        decoded_file, name=complete_file_name
                    )
        except:
            tokenauth = False
        initial = super(IssueCreate, self).get_initial()
        if self.request.POST.get("screenshot-hash"):
            initial["screenshot"] = (
                "uploads\/" + self.request.POST.get("screenshot-hash") + ".png"
            )
        return initial

    def post(self, request, *args, **kwargs):
        
        # resolve domain
        url = request.POST.get("url").replace("www.","").replace("https://","")
        
        request.POST._mutable = True
        request.POST.update(url=url) # only domain.com will be stored in db
        request.POST._mutable = False


        # disable domain search on testing
        if not settings.IS_TEST:
            try:

                if settings.DOMAIN_NAME in url:
                    print('Web site exists')

                # skip domain validation check if bugreport server down 
                elif request.POST["label"] == "7":
                    pass

                else:
                    full_url = "https://" + url
                    if is_valid_https_url(full_url):
                        safe_url = rebuild_safe_url(full_url)
                        try:
                            response = requests.get(safe_url, timeout=5)
                            if response.status_code == 200:
                                print('Web site exists')
                            else:
                                raise Exception
                        except Exception as e:
                            raise Exception
                    else:
                        raise Exception
            except:
                messages.error(request,"Domain does not exist")
                return HttpResponseRedirect("/report/")

        return super().post(request, *args, **kwargs)

    def form_valid(self, form):

        @atomic
        def create_issue(self,form):
            tokenauth = False
            obj = form.save(commit=False)
            if self.request.user.is_authenticated:
                obj.user = self.request.user
            if not self.request.user.is_authenticated:
                for token in Token.objects.all():
                    if self.request.POST.get("token") == token.key:
                        obj.user = User.objects.get(id=token.user_id)
                        tokenauth = True

            captcha_form = CaptchaForm(self.request.POST)
            if not captcha_form.is_valid() and not settings.TESTING:
                messages.error(self.request, "Invalid Captcha!")
                return HttpResponseRedirect("/report/")
            
            clean_domain = obj.domain_name.replace("www.", "").replace("https://","").replace("http://","")
            domain = Domain.objects.filter(name=clean_domain).first()

            domain_exists = False if domain==None else True 

            if not domain_exists:
                domain = Domain.objects.create(
                    name=clean_domain,
                    url=clean_domain
                )
                domain.save()
            
            hunt = self.request.POST.get("hunt",None)
            if hunt != None and hunt!="None":
                hunt = Hunt.objects.filter(id=hunt).first()
                obj.hunt = hunt

            obj.domain = domain
            obj.is_hidden = bool(self.request.POST.get("private",False))
            obj.save()


            if not domain_exists and (self.request.user.is_authenticated or tokenauth):
                p = Points.objects.create(user=self.request.user, domain=domain, score=1)
                messages.success(self.request, "Domain added! + 1")

            if self.request.POST.get("screenshot-hash"):
                reopen = default_storage.open(
                    "uploads\/" + self.request.POST.get("screenshot-hash") + ".png", "rb"
                )
                django_file = File(reopen)
                obj.screenshot.save(
                    self.request.POST.get("screenshot-hash") + ".png",
                    django_file,
                    save=True,
                )
            obj.user_agent = self.request.META.get("HTTP_USER_AGENT")    

            if len(self.request.FILES.getlist("screenshots")) > 5:
                messages.error(self.request, "Max limit of 5 images!")
                obj.delete()
                return HttpResponseRedirect("/report/")
            for screenshot in self.request.FILES.getlist("screenshots"):
                filename = screenshot.name
                extension = filename.split(".")[-1] 
                screenshot.name = (filename + str(uuid.uuid4()))[:90] + "." + extension            
                default_storage.save(f"screenshots/{screenshot.name}",screenshot)
                IssueScreenshot.objects.create(image=f"screenshots/{screenshot.name}",issue=obj)
                

            obj_screenshots = IssueScreenshot.objects.filter(issue_id=obj.id)
            screenshot_text = ''
            for screenshot in obj_screenshots:
                screenshot_text += "![0](" + screenshot.image.url + ") "

            team_members_id = [member["id"] for member in User.objects.values("id").filter(email__in=self.request.POST.getlist("team_members"))] + [self.request.user.id]
            for member_id in team_members_id:
                if member_id == None:
                    team_members_id.remove(member_id) # remove None values if user not exists
            obj.team_members.set(team_members_id)

            obj.save()

            if self.request.user.is_authenticated:
                total_issues = Issue.objects.filter(user=self.request.user).count()
                user_prof = UserProfile.objects.get(user=self.request.user)
                if total_issues <= 10:
                    user_prof.title = 1
                elif total_issues <= 50:
                    user_prof.title = 2
                elif total_issues <= 200:
                    user_prof.title = 3
                else:
                    user_prof.title = 4

                user_prof.save()

            if tokenauth:
                total_issues = Issue.objects.filter(
                    user=User.objects.get(id=token.user_id)
                ).count()
                user_prof = UserProfile.objects.get(user=User.objects.get(id=token.user_id))
                if total_issues <= 10:
                    user_prof.title = 1
                elif total_issues <= 50:
                    user_prof.title = 2
                elif total_issues <= 200:
                    user_prof.title = 3
                else:
                    user_prof.title = 4

                user_prof.save()

            redirect_url = "/report"


            if domain.github and os.environ.get("GITHUB_ACCESS_TOKEN"):
                from giturlparse import parse
                import json
                import requests

                github_url = (
                    domain.github.replace("https", "git").replace("http", "git") + ".git"
                )
                p = parse(github_url)

                url = "https://api.github.com/repos/%s/%s/issues" % (p.owner, p.repo)

                if not obj.user:
                    the_user = "Anonymous"
                else:
                    the_user = obj.user
                issue = {
                    "title": obj.description,
                    "body": obj.markdown_description + "\n\n" + screenshot_text +
                    "https://" + settings.FQDN + "/issue/"
                    + str(obj.id) + " found by " + str(the_user) + " at url: " + obj.url,
                    "labels": ["bug", settings.PROJECT_NAME_LOWER],
                }
                r = requests.post(
                    url,
                    json.dumps(issue),
                    headers={
                        "Authorization": "token " + os.environ.get("GITHUB_ACCESS_TOKEN")
                    },
                )
                response = r.json()
                obj.github_url = response["html_url"]
                obj.save()

            if not (self.request.user.is_authenticated or tokenauth):
                self.request.session["issue"] = obj.id
                self.request.session["created"] = domain_exists
                self.request.session["domain"] = domain.id
                login_url = reverse("account_login")
                messages.success(self.request, "Bug added!")
                return HttpResponseRedirect("{}?next={}".format(login_url, redirect_url))

            if tokenauth:
                self.process_issue(
                    User.objects.get(id=token.user_id), obj, domain_exists, domain, True
                )
                return JsonResponse("Created", safe=False)
            else:
                self.process_issue(self.request.user, obj, domain_exists, domain)
                return HttpResponseRedirect(redirect_url + "/")
        
        return create_issue(self,form)

    def get_context_data(self, **kwargs):
        context = super(IssueCreate, self).get_context_data(**kwargs)
        context["activities"] = Issue.objects.exclude(Q(is_hidden=True) & ~Q(user_id=self.request.user.id))[0:10]
        context["captcha_form"] = CaptchaForm()
        if self.request.user.is_authenticated:
            context["wallet"] = Wallet.objects.get(user=self.request.user)
        context["leaderboard"] = (
            User.objects.filter(
                points__created__month=datetime.now().month,
                points__created__year=datetime.now().year,
            )
            .annotate(total_score=Sum("points__score"))
            .order_by("-total_score")[:10],
        )

        # automatically add specified hunt to dropdown of Bugreport
        report_on_hunt = self.request.GET.get("hunt",None)
        if report_on_hunt:
            context["hunts"] = Hunt.objects.values("id","name").filter(id=report_on_hunt,is_published=True,result_published=False)
            context["report_on_hunt"] = True
        else:    
            context["hunts"] = Hunt.objects.values("id","name").filter(is_published=True,result_published=False)
            context["report_on_hunt"] = False

        context['top_domains'] = Issue.objects.values("domain__name").annotate(count=Count('domain__name')).order_by("-count")[:30]


        return context


class UploadCreate(View):
    template_name = "index.html"

    @method_decorator(csrf_exempt)
    def dispatch(self, request, *args, **kwargs):
        return super(UploadCreate, self).dispatch(request, *args, **kwargs)

    def post(self, request, *args, **kwargs):
        data = request.FILES.get("image")
        result = default_storage.save(
            "uploads\/" + self.kwargs["hash"] + ".png", ContentFile(data.read())
        )
        return JsonResponse({"status": result})


class InviteCreate(TemplateView):
    template_name = "invite.html"

    def post(self, request, *args, **kwargs):
        email = request.POST.get("email")
        exists = False
        domain = None
        if email:
            domain = email.split("@")[-1]
            try:
                full_url_domain = "https://" + domain + "/favicon.ico"
                if is_valid_https_url(full_url_domain):
                    safe_url = rebuild_safe_url(full_url_domain)
                    response = requests.get(safe_url, timeout=5)
                    if response.status_code == 200:
                        exists = "exists"
            except:
                pass
        context = {
            "exists": exists,
            "domain": domain,
            "email": email,
        }
        return render(request, "invite.html", context)


def profile(request):
    try:
        return redirect("/profile/" + request.user.username)
    except Exception:
        return redirect("/")


class UserProfileDetailView(DetailView):
    model = get_user_model()
    slug_field = "username"
    template_name = "profile.html"

    def get(self, request, *args, **kwargs):
        try:
            self.object = self.get_object()
        except Http404:
            messages.error(self.request, "That user was not found.")
            return redirect("/")
        return super(UserProfileDetailView, self).get(request, *args, **kwargs)

    def get_context_data(self, **kwargs):
        user = self.object
        context = super(UserProfileDetailView, self).get_context_data(**kwargs)
        context["my_score"] = list(
            Points.objects.filter(user=self.object)
            .aggregate(total_score=Sum("score"))
            .values()
        )[0]
        context["websites"] = (
            Domain.objects.filter(issue__user=self.object)
            .annotate(total=Count("issue"))
            .order_by("-total")
        )
        context["activities"] = Issue.objects.filter(user=self.object, hunt=None).exclude(
            Q(is_hidden=True) & ~Q(user_id=self.request.user.id))[0:10]
        context["profile_form"] = UserProfileForm()
        context["total_open"] = Issue.objects.filter(
            user=self.object, status="open"
        ).count()
        context["total_closed"] = Issue.objects.filter(
            user=self.object, status="closed"
        ).count()
        context["private_issue"] = Issue.objects.filter(user=self.object , is_hidden=True).count()
        context["current_month"] = datetime.now().month
        if self.request.user.is_authenticated:
            context["wallet"] = Wallet.objects.get(user=self.request.user)
        context["graph"] = (
            Issue.objects.filter(user=self.object)
            .filter(
                created__month__gte=(datetime.now().month - 6),
                created__month__lte=datetime.now().month,
            )
            .annotate(month=ExtractMonth("created"))
            .values("month")
            .annotate(c=Count("id"))
            .order_by()
        )
        context["total_bugs"] = Issue.objects.filter(
            user=self.object, hunt=None
        ).count()
        for i in range(0, 7):
            context["bug_type_" + str(i)] = Issue.objects.filter(
                user=self.object, hunt=None, label=str(i))

        arr = []
        allFollowers = user.userprofile.follower.all()
        for userprofile in allFollowers:
            arr.append(User.objects.get(username=str(userprofile.user)))
        context["followers"] = arr

        arr = []
        allFollowing = user.userprofile.follows.all()
        for userprofile in allFollowing:
            arr.append(User.objects.get(username=str(userprofile.user)))
        context["following"] = arr

        context["followers_list"] = [
            str(prof.user.email) for prof in user.userprofile.follower.all()
        ]
        context["bookmarks"] = user.userprofile.issue_saved.all()
        context['issues_hidden'] = "checked" if user.userprofile.issues_hidden else "!checked"
        context['user_pk'] = user.id
        return context

    @method_decorator(login_required)
    def post(self, request, *args, **kwargs):
        form = UserProfileForm(
            request.POST, request.FILES, instance=request.user.userprofile
        )
        if request.FILES.get("user_avatar") and form.is_valid():
            form.save()
        else:
            hide = True if request.POST.get('issues_hidden')=='on' else False
            user_issues = Issue.objects.filter(user=request.user)
            user_issues.update(is_hidden=hide)
            request.user.userprofile.issues_hidden=hide
            request.user.userprofile.save()
        return redirect(reverse("profile", kwargs={"slug": kwargs.get("slug")}))


class UserProfileDetailsView(DetailView):
    model = get_user_model()
    slug_field = "username"
    template_name = "dashboard_profile.html"

    def get(self, request, *args, **kwargs):
        try:
            if request.user.is_authenticated:
                self.object = self.get_object()
            else:
                return redirect("/accounts/login")
        except Http404:
            messages.error(self.request, "That user was not found.")
            return redirect("/")
        return super(UserProfileDetailsView, self).get(request, *args, **kwargs)

    def get_context_data(self, **kwargs):
        user = self.object
        context = super(UserProfileDetailsView, self).get_context_data(**kwargs)
        context["my_score"] = list(
            Points.objects.filter(user=self.object)
            .aggregate(total_score=Sum("score"))
            .values()
        )[0]
        context["websites"] = (
            Domain.objects.filter(issue__user=self.object)
            .annotate(total=Count("issue"))
            .order_by("-total")
        )
        if self.request.user.is_authenticated:
            context["wallet"] = Wallet.objects.get(user=self.request.user)
        context["activities"] = Issue.objects.filter(user=self.object, hunt=None).exclude(
            Q(is_hidden=True) & ~Q(user_id=self.request.user.id))[0:10]
        context["profile_form"] = UserProfileForm()
        context["total_open"] = Issue.objects.filter(
            user=self.object, status="open"
        ).count()
        context["user_details"] = UserProfile.objects.get(user=self.object)
        context["total_closed"] = Issue.objects.filter(
            user=self.object, status="closed"
        ).count()
        context["current_month"] = datetime.now().month
        context["graph"] = (
            Issue.objects.filter(user=self.object, hunt=None)
            .filter(
                created__month__gte=(datetime.now().month - 6),
                created__month__lte=datetime.now().month,
            )
            .annotate(month=ExtractMonth("created"))
            .values("month")
            .annotate(c=Count("id"))
            .order_by()
        )
        context["total_bugs"] = Issue.objects.filter(user=self.object).count()
        for i in range(0, 7):
            context["bug_type_" + str(i)] = Issue.objects.filter(
                user=self.object, hunt=None, label=str(i)
            ).exclude(
            Q(is_hidden=True) & ~Q(user_id=self.request.user.id))

        arr = []
        allFollowers = user.userprofile.follower.all()
        for userprofile in allFollowers:
            arr.append(User.objects.get(username=str(userprofile.user)))
        context["followers"] = arr

        arr = []
        allFollowing = user.userprofile.follows.all()
        for userprofile in allFollowing:
            arr.append(User.objects.get(username=str(userprofile.user)))
        context["following"] = arr

        context["followers_list"] = [
            str(prof.user.email) for prof in user.userprofile.follower.all()
        ]
        context["bookmarks"] = user.userprofile.issue_saved.all()
        return context

    @method_decorator(login_required)
    def post(self, request, *args, **kwargs):
        form = UserProfileForm(
            request.POST, request.FILES, instance=request.user.userprofile
        )
        if form.is_valid():
            form.save()
        return redirect(reverse("profile", kwargs={"slug": kwargs.get("slug")}))


def delete_issue(request, id):
    try:
        for token in Token.objects.all():
            if request.POST["token"] == token.key:
                request.user = User.objects.get(id=token.user_id)
                tokenauth = True
    except:
        tokenauth = False
    issue = Issue.objects.get(id=id)
    if request.user.is_superuser or request.user == issue.user:
        issue.delete()
        messages.success(request, "Issue deleted")
    if tokenauth == True:
        return JsonResponse("Deleted", safe=False)
    else:
        return redirect("/")
    
def remove_user_from_issue(request, id):
    tokenauth = False  
    try:
        for token in Token.objects.all():
            if request.POST["token"] == token.key:
                request.user = User.objects.get(id=token.user_id)
                tokenauth = True
    except:
        pass 

    issue = Issue.objects.get(id=id)
    if request.user.is_superuser or request.user == issue.user:
        issue.remove_user()
        messages.success(request, "User removed from the issue")
        if tokenauth:
            return JsonResponse("User removed from the issue", safe=False)
        else:
            return safe_redirect(request)
    else:
        messages.error(request, "Permission denied")
        return safe_redirect(request)


class DomainDetailView(ListView):
    template_name = "domain.html"
    model = Issue

    def get_context_data(self, *args, **kwargs):
        context = super(DomainDetailView, self).get_context_data(*args, **kwargs)
        context["domain"] = get_object_or_404(Domain, name=self.kwargs["slug"])

        parsed_url = urlparse("http://" + self.kwargs["slug"])

        open_issue = Issue.objects.filter(
            domain__name__contains=self.kwargs["slug"]
        ).filter(status="open", hunt=None).exclude(
            Q(is_hidden=True) & ~Q(user_id=self.request.user.id))
        close_issue = Issue.objects.filter(
            domain__name__contains=self.kwargs["slug"]
        ).filter(status="closed", hunt=None).exclude(
            Q(is_hidden=True) & ~Q(user_id=self.request.user.id))
        if self.request.user.is_authenticated:
            context["wallet"] = Wallet.objects.get(user=self.request.user)

        context["name"] = parsed_url.netloc.split(".")[-2:][0].title()

        

        paginator = Paginator(open_issue, 10)
        page = self.request.GET.get("open")
        try:
            openissue_paginated = paginator.page(page)
        except PageNotAnInteger:
            openissue_paginated = paginator.page(1)
        except EmptyPage:
            openissue_paginated = paginator.page(paginator.num_pages)

        paginator = Paginator(close_issue, 10)
        page = self.request.GET.get("close")
        try:
            closeissue_paginated = paginator.page(page)
        except PageNotAnInteger:
            closeissue_paginated = paginator.page(1)
        except EmptyPage:
            closeissue_paginated = paginator.page(paginator.num_pages)

        context["opened_net"] = open_issue
        context["opened"] = openissue_paginated
        context["closed_net"] = close_issue
        context["closed"] = closeissue_paginated
        context["leaderboard"] = (
            User.objects.filter(issue__url__contains=self.kwargs["slug"])
            .annotate(total=Count("issue"))
            .order_by("-total")
        )
        context["current_month"] = datetime.now().month
        context["domain_graph"] = (
            Issue.objects.filter(domain=context["domain"], hunt=None)
            .filter(
                created__month__gte=(datetime.now().month - 6),
                created__month__lte=datetime.now().month,
            )
            .annotate(month=ExtractMonth("created"))
            .values("month")
            .annotate(c=Count("id"))
            .order_by()
        )
        context["pie_chart"] = (
            Issue.objects.filter(domain=context["domain"], hunt=None)
            .values("label")
            .annotate(c=Count("label"))
            .order_by()
        )
        return context


class StatsDetailView(TemplateView):
    template_name = "stats.html"

    def get_context_data(self, *args, **kwargs):
        context = super(StatsDetailView, self).get_context_data(*args, **kwargs)
        
        response = requests.get(settings.EXTENSION_URL)
        soup = BeautifulSoup(response.text)
        
        stats = ""
        for item in soup.findAll("span", {"class": "e-f-ih"}):
            stats = item.attrs["title"]
        if self.request.user.is_authenticated:
            context["wallet"] = Wallet.objects.get(user=self.request.user)
        context["extension_users"] = stats.replace(" users", "")
        context["bug_count"] = Issue.objects.all().count()
        context["user_count"] = User.objects.all().count()
        context["hunt_count"] = Hunt.objects.all().count()
        context["domain_count"] = Domain.objects.all().count()
        context["user_graph"] = (
            User.objects.annotate(month=ExtractMonth("date_joined"))
            .values("month")
            .annotate(c=Count("id"))
            .order_by()
        )
        context["graph"] = (
            Issue.objects.annotate(month=ExtractMonth("created"))
            .values("month")
            .annotate(c=Count("id"))
            .order_by()
        )
        context["pie_chart"] = (
            Issue.objects.values("label").annotate(c=Count("label")).order_by()
        )
        return context


class AllIssuesView(ListView):
    paginate_by = 20
    template_name = "list_view.html"

    def get_queryset(self):
        username = self.request.GET.get("user")
        if username is None:
            self.activities = Issue.objects.filter(hunt=None).exclude(
                Q(is_hidden=True) & ~Q(user_id=self.request.user.id))
        else:
            self.activities = Issue.objects.filter(user__username=username,
            hunt=None).exclude(Q(is_hidden=True) & ~Q(user_id=self.request.user.id))
        return self.activities

    def get_context_data(self, *args, **kwargs):
        context = super(AllIssuesView, self).get_context_data(*args, **kwargs)
        paginator = Paginator(self.activities, self.paginate_by)
        page = self.request.GET.get("page")

        if self.request.user.is_authenticated:
            context["wallet"] = Wallet.objects.get(user=self.request.user)
        try:
            activities_paginated = paginator.page(page)
        except PageNotAnInteger:
            activities_paginated = paginator.page(1)
        except EmptyPage:
            activities_paginated = paginator.page(paginator.num_pages)

        context["activities"] = activities_paginated
        context["user"] = self.request.GET.get("user")
        context["activity_screenshots"] = {}
        for activity in self.activities:
           context["activity_screenshots"][activity] = IssueScreenshot.objects.filter(issue=activity).first()
        return context


class SpecificIssuesView(ListView):
    paginate_by = 20
    template_name = "list_view.html"

    def get_queryset(self):
        username = self.request.GET.get("user")
        label = self.request.GET.get("label")
        query = 0
        statu = "none"

        if label == "General":
            query = 0
        elif label == "Number":
            query = 1
        elif label == "Functional":
            query = 2
        elif label == "Performance":
            query = 3
        elif label == "Security":
            query = 4
        elif label == "Typo":
            query = 5
        elif label == "Design":
            query = 6
        elif label == "open":
            statu = "open"
        elif label == "closed":
            statu = "closed"

        if username is None:
            self.activities = Issue.objects.filter(hunt=None).exclude(
                Q(is_hidden=True) & ~Q(user_id = self.request.user.id))
        elif statu != "none":
            self.activities = Issue.objects.filter(
                user__username=username, status=statu, hunt=None
            ).exclude(Q(is_hidden=True) & ~Q(
                user_id = self.request.user.id))
        else:
            self.activities = Issue.objects.filter(
                user__username=username, label=query, hunt=None
            ).exclude(Q(is_hidden=True) & ~Q(user_id = self.request.user.id))
        return self.activities

    def get_context_data(self, *args, **kwargs):
        context = super(SpecificIssuesView, self).get_context_data(*args, **kwargs)
        paginator = Paginator(self.activities, self.paginate_by)
        page = self.request.GET.get("page")

        if self.request.user.is_authenticated:
            context["wallet"] = Wallet.objects.get(user=self.request.user)
        try:
            activities_paginated = paginator.page(page)
        except PageNotAnInteger:
            activities_paginated = paginator.page(1)
        except EmptyPage:
            activities_paginated = paginator.page(paginator.num_pages)

        context["activities"] = activities_paginated
        context["user"] = self.request.GET.get("user")
        context["label"] = self.request.GET.get("label")
        return context

class LeaderboardBase():
    '''
        get:
            1) ?monthly=true will give list of winners for current month
            2) ?year=2022 will give list of winner of every month from month 1-12 else None

    '''      
    def get_leaderboard(self,month=None,year=None,api=False):
        '''
            all user scores for specified month and year
        '''
        
        data = User.objects

        if year and not month:
            data = data.filter(points__created__year=year)

        if year and month:
            data = data.filter(
                Q(points__created__year=year) &
                Q(points__created__month=month)
                )

        
        data = (
                    data
                    .annotate(total_score=Sum('points__score'))
                    .order_by('-total_score')
                    .filter(
                        total_score__gt=0,
                    )
                )
        if api:
            return data.values('id','username','total_score')

        return data
    

    def current_month_leaderboard(self,api=False):
        '''
            leaderboard which includes current month users scores
        '''
        return (
            self.get_leaderboard(
                month=int(datetime.now().month),
                year=int(datetime.now().year),
                api=api
            )
        )

    def monthly_year_leaderboard(self,year,api=False):

        '''
            leaderboard which includes current year top user from each month
        '''

        monthly_winner = []

        # iterating over months 1-12
        for month in range(1,13):
            month_winner = self.get_leaderboard(month,year,api).first()
            monthly_winner.append(month_winner)
        
        return monthly_winner

class GlobalLeaderboardView(LeaderboardBase,ListView):

    '''
        Returns: All users:score data in descending order 
    '''

    
    model = User
    template_name = "leaderboard_global.html"

    def get_context_data(self, *args, **kwargs):      
        context = super(GlobalLeaderboardView, self).get_context_data(*args, **kwargs)

        if self.request.user.is_authenticated:
            context["wallet"] = Wallet.objects.get(user=self.request.user)
        context["leaderboard"] = self.get_leaderboard()
        return context


class EachmonthLeaderboardView(LeaderboardBase,ListView):

    '''
        Returns: Grouped user:score data in months for current year
    '''

    model = User
    template_name = "leaderboard_eachmonth.html"

    def get_context_data(self, *args, **kwargs):
        
        context = super(EachmonthLeaderboardView, self).get_context_data(*args, **kwargs)

        if self.request.user.is_authenticated:
            context["wallet"] = Wallet.objects.get(user=self.request.user)

        year = self.request.GET.get("year")

        if not year: year = datetime.now().year

        if isinstance(year,str) and not year.isdigit():
            raise Http404(f"Invalid query passed | Year:{year}")
        
        year = int(year)

        leaderboard = self.monthly_year_leaderboard(year)
        month_winners = []

        months = ["January","February","March","April","May","June","July","August","September","October","Novermber","December"]

        for month_indx,usr in enumerate(leaderboard):
            
            
            month_winner = {"user":usr,"month":months[month_indx]}
            month_winners.append(month_winner)

        context["leaderboard"] = month_winners

        return context

class SpecificMonthLeaderboardView(LeaderboardBase,ListView):

    '''
        Returns: leaderboard for filtered month and year requested in the query 
    '''

    model = User
    template_name = "leaderboard_specific_month.html"

    def get_context_data(self, *args, **kwargs):
       
        context = super(SpecificMonthLeaderboardView, self).get_context_data(*args, **kwargs)

        if self.request.user.is_authenticated:
            context["wallet"] = Wallet.objects.get(user=self.request.user)

        month = self.request.GET.get("month")
        year = self.request.GET.get("year")

        if not month: month = datetime.now().month
        if not year: year = datetime.now().year

        if isinstance(month,str) and not month.isdigit():
            raise Http404(f"Invalid query passed | Month:{month}")
        if isinstance(year,str) and not year.isdigit():
            raise Http404(f"Invalid query passed | Year:{year}")
        
        month = int(month)
        year = int(year)

        if not (month>=1 and month<=12):
            raise Http404(f"Invalid query passed | Month:{month}")

        context["leaderboard"] = self.get_leaderboard(month,year,api=False)
        return context


class ScoreboardView(ListView):
    model = Domain
    template_name = "scoreboard.html"
    paginate_by = 20

    def get_context_data(self, *args, **kwargs):
        context = super(ScoreboardView, self).get_context_data(*args, **kwargs)
        companies = sorted(Domain.objects.all(), key=lambda t: t.open_issues.count(), reverse = True)

        #companies = Domain.objects.all().order_by("-open_issues")
        paginator = Paginator(companies, self.paginate_by)
        page = self.request.GET.get("page")

        if self.request.user.is_authenticated:
            context["wallet"] = Wallet.objects.get(user=self.request.user)
        try:
            scoreboard_paginated = paginator.page(page)
        except PageNotAnInteger:
            scoreboard_paginated = paginator.page(1)
        except EmptyPage:
            scoreboard_paginated = paginator.page(paginator.num_pages)
        context["scoreboard"] = scoreboard_paginated
        context["user"] = self.request.GET.get("user")
        return context


def search(request, template="search.html"):
    query = request.GET.get("query")
    stype = request.GET.get("type")
    context = None
    if query is None:
        return render(request, template)
    query = query.strip()
    if query[:6] == "issue:":
        stype = "issue"
        query = query[6:]
    elif query[:7] == "domain:":
        stype = "domain"
        query = query[7:]
    elif query[:5] == "user:":
        stype = "user"
        query = query[5:]
    elif query[:6] == "label:":
        stype = "label"
        query = query[6:]
    if stype == "issue" or stype is None:
        context = {
            "query": query,
            "type": stype,
            "issues": Issue.objects.filter(Q(description__icontains=query),
             hunt=None).exclude(Q(is_hidden=True) & ~Q(user_id=request.user.id))[
                0:20
            ],
        }
    elif stype == "domain":
        context = {
            "query": query,
            "type": stype,
            "domains": Domain.objects.filter(Q(url__icontains=query), hunt=None)[0:20],
        }
    elif stype == "user":
        context = {
            "query": query,
            "type": stype,
            "users": UserProfile.objects.filter(
                Q(user__username__icontains=query)
            )
            .annotate(total_score=Sum("user__points__score"))
            .order_by("-total_score")[0:20],
        }
    elif stype == "label":
        context = {
            "query": query,
            "type": stype,
            "issues": Issue.objects.filter(Q(label__icontains=query),
            hunt=None).exclude(Q(is_hidden=True) & ~Q(user_id=request.user.id))[0:20],
        }

    if request.user.is_authenticated:
        context["wallet"] = Wallet.objects.get(user=request.user)
    return render(request, template, context)


def search_issues(request, template="search.html"):
    query = request.GET.get("query")
    stype = request.GET.get("type")
    context = None
    if query is None:
        return render(request, template)
    query = query.strip()
    if query[:6] == "issue:":
        stype = "issue"
        query = query[6:]
    elif query[:7] == "domain:":
        stype = "domain"
        query = query[7:]
    elif query[:5] == "user:":
        stype = "user"
        query = query[5:]
    elif query[:6] == "label:":
        stype = "label"
        query = query[6:]
    if stype == "issue" or stype is None:
        if request.user.is_anonymous:
            issues = Issue.objects.filter(Q(description__icontains=query),
            hunt=None).exclude(Q(is_hidden=True))[0:20]
        else :
            issues = Issue.objects.filter(Q(description__icontains=query),
            hunt=None).exclude(Q(is_hidden=True) & ~Q(user_id=request.user.id))[0:20]

        context = {
            "query": query,
            "type": stype,
            "issues": issues,
        }
    if request.user.is_authenticated:
        context["wallet"] = Wallet.objects.get(user=request.user)
    issues = serializers.serialize("json", context["issues"])
    issues = json.loads(issues)
    return HttpResponse(json.dumps({"issues": issues}), content_type="application/json")


class HuntCreate(CreateView):
    model = Hunt
    fields = ["url", "logo", "name", "description","prize", "plan"]
    template_name = "hunt.html"

    def form_valid(self, form):
        self.object = form.save(commit=False)
        self.object.user = self.request.user

        domain, created = Domain.objects.get_or_create(
            name=self.request.POST.get('url').replace("www.", ""),
            defaults={"url": "http://" + self.request.POST.get('url').replace("www.", "")},
        )
        self.object.domain = domain

        self.object.save()
        return super(HuntCreate, self).form_valid(form)

    def get_success_url(self):
        
        # return reverse('start_hunt')

        if self.request.POST.get("plan") == "Ant":
            return "https://www.paypal.com/cgi-bin/webscr?cmd=_s-xclick&hosted_button_id=TSZ84RQZ8RKKC"
        if self.request.POST.get("plan") == "Wasp":
            return "https://www.paypal.com/cgi-bin/webscr?cmd=_s-xclick&hosted_button_id=E3EELQQ6JLXKY"
        if self.request.POST.get("plan") == "Scorpion":
            return "https://www.paypal.com/cgi-bin/webscr?cmd=_s-xclick&hosted_button_id=9R3LPM3ZN8KCC"
        return "https://www.paypal.com/cgi-bin/webscr?cmd=_s-xclick&hosted_button_id=HH7MNY6KJGZFW"

class IssueView(authenticate_handling ,DetailView):
    model = Issue
    slug_field = "id"
    template_name = "issue.html"

    def get(self, request, *args, **kwargs):
        ipdetails = IP()
        try:
            id = int(self.kwargs["slug"])
        except ValueError:
            return HttpResponseNotFound("Invalid ID: ID must be an integer")

        self.object = get_object_or_404(Issue, id=self.kwargs["slug"])
        ipdetails.user = self.request.user
        ipdetails.address = get_client_ip(request)
        ipdetails.issuenumber = self.object.id
        try:
            if self.request.user.is_authenticated:
                try:
                    objectget = IP.objects.get(
                        user=self.request.user, issuenumber=self.object.id
                    )
                    self.object.save()
                except:
                    ipdetails.save()
                    self.object.views = (self.object.views or 0) + 1
                    self.object.save()
            else:
                try:
                    objectget = IP.objects.get(
                        address=get_client_ip(request), issuenumber=self.object.id
                    )
                    self.object.save()
                except:
                    ipdetails.save()
                    self.object.views = (self.object.views or 0) + 1
                    self.object.save()
        except:
            messages.error(self.request, "That issue was not found.")
            return redirect("/")
        return super(IssueView, self).get(request, *args, **kwargs)

    def get_context_data(self, **kwargs):
        context = super(IssueView, self).get_context_data(**kwargs)
        if self.object.user_agent:
            user_agent = parse(self.object.user_agent)
            context["browser_family"] = user_agent.browser.family
            context["browser_version"] = user_agent.browser.version_string
            context["os_family"] = user_agent.os.family
            context["os_version"] = user_agent.os.version_string
        context["users_score"] = list(
            Points.objects.filter(user=self.object.user)
            .aggregate(total_score=Sum("score"))
            .values()
        )[0]

        if self.request.user.is_authenticated:
            context["wallet"] = Wallet.objects.get(user=self.request.user)
        context["issue_count"] = Issue.objects.filter(
            url__contains=self.object.domain_name
        ).count()
        context["all_comment"] = self.object.comments.all
        context["all_users"] = User.objects.all()
        context["likes"] = UserProfile.objects.filter(issue_upvoted=self.object).count()
        context["likers"] = UserProfile.objects.filter(issue_upvoted=self.object)
        context["dislikes"] = UserProfile.objects.filter(issue_downvoted=self.object).count()
        context["dislikers"] = UserProfile.objects.filter(issue_downvoted=self.object)

        context["flags"] = UserProfile.objects.filter(issue_flaged=self.object).count()
        context["flagers"] = UserProfile.objects.filter(issue_flaged=self.object)

        context["screenshots"] = IssueScreenshot.objects.filter(issue=self.object).all()

        return context
    
    def handle_no_permission(self) :
        try :
            return super(IssueView , self).handle_no_permission()
        except :
            return redirect("request_access/")

@login_required(login_url="/accounts/login")
def flag_issue(request, issue_pk):
    context = {}
    issue_pk = int(issue_pk)
    issue = Issue.objects.get(pk=issue_pk)
    userprof = UserProfile.objects.get(user=request.user)
    if userprof in UserProfile.objects.filter(issue_flaged=issue):
        userprof.issue_flaged.remove(issue)
    else:
        userprof.issue_flaged.add(issue)
        issue_pk = issue.pk

    userprof.save()
    total_flag_votes = UserProfile.objects.filter(issue_flaged=issue).count()
    context["object"] = issue
    context["flags"] = total_flag_votes
    return render(request, "_flags.html", context)

def IssueEdit(request):
    if request.method == "POST":
        issue = Issue.objects.get(pk=request.POST.get("issue_pk"))
        uri = request.POST.get("domain")
        link = uri.replace("www.", "")
        if request.user == issue.user or request.user.is_superuser:
            domain, created = Domain.objects.get_or_create(
                name=link, defaults={"url": "http://" + link}
            )
            issue.domain = domain
            if uri[:4] != "http" and uri[:5] != "https":
                uri = "https://" + uri
            issue.url = uri
            issue.description = request.POST.get("description")
            issue.label = request.POST.get("label")
            issue.save()
            if created:
                return HttpResponse("Domain Created")
            else:
                return HttpResponse("Updated")
        else:
            return HttpResponse("Unauthorised")
    else:
        return HttpResponse("POST ONLY")

def get_email_from_domain(domain_name):
    new_urls = deque(["http://" + domain_name])
    processed_urls = set()
    emails = set()
    emails_out = set()
    t_end = time.time() + 20

    while len(new_urls) and time.time() < t_end:
        url = new_urls.popleft()
        processed_urls.add(url)
        parts = urlsplit(url)
        base_url = "{0.scheme}://{0.netloc}".format(parts)
        path = url[: url.rfind("/") + 1] if "/" in parts.path else url
        try:
            response = requests.get(url)
        except:
            continue
        new_emails = set(
            re.findall(r"[a-z0-9\.\-+_]+@[a-z0-9\.\-+_]+\.[a-z]+", response.text, re.I)
        )
        if new_emails:
            emails.update(new_emails)
            break
        soup = BeautifulSoup(response.text)
        for anchor in soup.find_all("a"):
            link = anchor.attrs["href"] if "href" in anchor.attrs else ""
            if link.startswith("/"):
                link = base_url + link
            elif not link.startswith("http"):
                link = path + link
            if (
                not link in new_urls
                and not link in processed_urls
                and link.find(domain_name) > 0
            ):
                new_urls.append(link)

    for email in emails:
        if email.find(domain_name) > 0:
            emails_out.add(email)
    try:
        return list(emails_out)[0]
    except:
        return False


class InboundParseWebhookView(View):
    def post(self, request, *args, **kwargs):
        data = request.body
        for event in json.loads(data):
            try:
                domain = Domain.objects.get(email__iexact=event.get("email"))
                domain.email_event = event.get("event")
                if event.get("event") == "click":
                    domain.clicks = int(domain.clicks or 0) + 1
                domain.save()
            except Exception as e:
                pass

        return JsonResponse({"detail": "Inbound Sendgrid Webhook recieved"})


def UpdateIssue(request):
    if not request.POST.get("issue_pk"):
        return HttpResponse("Missing issue ID")
    issue = get_object_or_404(Issue, pk=request.POST.get("issue_pk"))
    try:
        for token in Token.objects.all():
            if request.POST["token"] == token.key:
                request.user = User.objects.get(id=token.user_id)
                tokenauth = True
    except:
        tokenauth = False
    if (
        request.method == "POST"
        and request.user.is_superuser
        or (issue is not None and request.user == issue.user)
    ):
        if request.POST.get("action") == "close":
            issue.status = "closed"
            issue.closed_by = request.user
            issue.closed_date = datetime.now()

            msg_plain = msg_html = render_to_string(
                "email/bug_updated.txt",
                {
                    "domain": issue.domain.name,
                    "name": issue.user.username,
                    "id": issue.id,
                    "username": request.user.username,
                    "action": "closed",
                },
            )
            subject = (
                issue.domain.name
                + " bug # "
                + str(issue.id)
                + " closed by "
                + request.user.username
            )

        elif request.POST.get("action") == "open":
            issue.status = "open"
            issue.closed_by = None
            issue.closed_date = None
            msg_plain = msg_html = render_to_string(
                "email/bug_updated.txt",
                {
                    "domain": issue.domain.name,
                    "name": issue.domain.email.split("@")[0],
                    "id": issue.id,
                    "username": request.user.username,
                    "action": "opened",
                },
            )
            subject = (
                issue.domain.name
                + " bug # "
                + str(issue.id)
                + " opened by "
                + request.user.username
            )

        mailer = settings.EMAIL_TO_STRING
        email_to = issue.user.email
        send_mail(subject, msg_plain, mailer, [email_to], html_message=msg_html)
        send_mail(
            subject, msg_plain, mailer, [issue.domain.email], html_message=msg_html
        )
        issue.save()
        return HttpResponse("Updated")

    elif request.method == "POST":
        return HttpResponse("invalid")


@receiver(user_logged_in)
def assign_issue_to_user(request, user, **kwargs):
    issue_id = request.session.get("issue")
    created = request.session.get("created")
    domain_id = request.session.get("domain")
    if issue_id and domain_id:

        try:
            del request.session["issue"]
            del request.session["domain"]
            del request.session["created"]
        except Exception:
            pass
        request.session.modified = True

        issue = Issue.objects.get(id=issue_id)
        domain = Domain.objects.get(id=domain_id)

        issue.user = user
        issue.save()

        assigner = IssueBaseCreate()
        assigner.request = request
        assigner.process_issue(user, issue, created, domain)


class CreateInviteFriend(CreateView):
    template_name = "invite_friend.html"
    model = InviteFriend
    form_class = FormInviteFriend
    success_url = reverse_lazy("invite_friend")

    def form_valid(self, form):
        from django.conf import settings
        from django.contrib.sites.shortcuts import get_current_site

        instance = form.save(commit=False)
        instance.sender = self.request.user
        instance.save()

        site = get_current_site(self.request)

        mail_status = send_mail(
            "Inivtation to {site} from {user}".format(
                site=site.name, user=self.request.user.username
            ),
            "You have been invited by {user} to join {site} community.".format(
                user=self.request.user.username, site=site.name
            ),
            settings.DEFAULT_FROM_EMAIL,
            [instance.recipient],
        )

        if (
            mail_status
            and InviteFriend.objects.filter(sender=self.request.user).count() == 2
        ):
            Points.objects.create(user=self.request.user, score=1)
            InviteFriend.objects.filter(sender=self.request.user).delete()

        messages.success(
            self.request,
            "An email has been sent to your friend. Keep inviting your friends and get points!",
        )
        return HttpResponseRedirect(self.success_url)

@login_required(login_url="/accounts/login")
def follow_user(request, user):
    if request.method == "GET":
        userx = User.objects.get(username=user)
        flag = 0
        list_userfrof = request.user.userprofile.follows.all()
        for prof in list_userfrof:
            if str(prof) == (userx.email):
                request.user.userprofile.follows.remove(userx.userprofile)
                flag = 1
        if flag != 1:
            request.user.userprofile.follows.add(userx.userprofile)
            msg_plain = render_to_string(
                "email/follow_user.txt", {"follower": request.user, "followed": userx}
            )
            msg_html = render_to_string(
                "email/follow_user.txt", {"follower": request.user, "followed": userx}
            )

            send_mail(
                "You got a new follower!!",
                msg_plain,
                settings.EMAIL_TO_STRING,
                [userx.email],
                html_message=msg_html,
            )
        return HttpResponse("Success")


@login_required(login_url="/accounts/login")
def like_issue(request, issue_pk):
    context = {}
    issue_pk = int(issue_pk)
    issue = Issue.objects.get(pk=issue_pk)
    userprof = UserProfile.objects.get(user=request.user)

    if userprof in UserProfile.objects.filter(issue_downvoted=issue):
        userprof.issue_downvoted.remove(issue)

    if userprof in UserProfile.objects.filter(issue_upvoted=issue):
        userprof.issue_upvoted.remove(issue)
    else:
        userprof.issue_upvoted.add(issue)
        liked_user = issue.user
        liker_user = request.user
        issue_pk = issue.pk
        msg_plain = render_to_string(
            "email/issue_liked.txt",
            {
                "liker_user": liker_user.username,
                "liked_user": liked_user.username,
                "issue_pk": issue_pk,
            },
        )
        msg_html = render_to_string(
            "email/issue_liked.txt",
            {
                "liker_user": liker_user.username,
                "liked_user": liked_user.username,
                "issue_pk": issue_pk,
            },
        )

        send_mail(
            "Your issue got an upvote!!",
            msg_plain,
            settings.EMAIL_TO_STRING,
            [liked_user.email],
            html_message=msg_html,
        )

    userprof.save()
    total_votes = UserProfile.objects.filter(issue_upvoted=issue).count()
    context["object"] = issue
    context["likes"] = total_votes
    context["likers"] = UserProfile.objects.filter(issue_upvoted=issue)
    context["dislikes"] = UserProfile.objects.filter(issue_downvoted=issue).count()
    context["dislikers"] = UserProfile.objects.filter(issue_downvoted=issue)

    return render(request, "_likes_and_dislikes.html", context)


@login_required(login_url="/accounts/login")
def dislike_issue(request, issue_pk):
    context = {}
    issue_pk = int(issue_pk)
    issue = Issue.objects.get(pk=issue_pk)
    userprof = UserProfile.objects.get(user=request.user)

    if userprof in UserProfile.objects.filter(issue_upvoted=issue):
        userprof.issue_upvoted.remove(issue)
    
    if userprof in UserProfile.objects.filter(issue_downvoted=issue):
        userprof.issue_downvoted.remove(issue)
    else:
        userprof.issue_downvoted.add(issue)

    userprof.save()
    total_downvotes = UserProfile.objects.filter(issue_downvoted=issue).count()
    context["object"] = issue
    context["likes"] = UserProfile.objects.filter(issue_upvoted=issue).count()
    context["likers"] = UserProfile.objects.filter(issue_upvoted=issue)
    context["dislikes"] = total_downvotes
    context["dislikers"] = UserProfile.objects.filter(issue_downvoted=issue)

    return render(request, "_likes_and_dislikes.html", context)


@login_required(login_url="/accounts/login")
def save_issue(request, issue_pk):
    issue_pk = int(issue_pk)
    issue = Issue.objects.get(pk=issue_pk)
    userprof = UserProfile.objects.get(user=request.user)

    already_saved = userprof.issue_saved.filter(pk=issue_pk).exists()

    if already_saved:
        userprof.issue_saved.remove(issue)
        return HttpResponse("REMOVED")

    else:
        userprof.issue_saved.add(issue)
        return HttpResponse("OK")


@login_required(login_url="/accounts/login")
def unsave_issue(request, issue_pk):
    issue_pk = int(issue_pk)
    issue = Issue.objects.get(pk=issue_pk)
    userprof = UserProfile.objects.get(user=request.user)
    userprof.issue_saved.remove(issue)
    return HttpResponse("OK")


def get_client_ip(request):
    x_forwarded_for = request.META.get("HTTP_X_FORWARDED_FOR")
    if x_forwarded_for:
        ip = x_forwarded_for.split(",")[0]
    else:
        ip = request.META.get("REMOTE_ADDR")
    return ip


def get_score(request):
    users = list()
    temp_users = (
        User.objects.annotate(total_score=Sum("points__score"))
        .order_by("-total_score")
        .filter(total_score__gt=0)
    )
    rank_user = 1
    for each in temp_users.all():
        temp = dict()
        temp["rank"] = rank_user
        temp["id"] = each.id
        temp["User"] = each.username
        temp["score"] = Points.objects.filter(user=each.id).aggregate(
            total_score=Sum("score")
        )
        temp["image"] = list(
            UserProfile.objects.filter(user=each.id).values("user_avatar")
        )[0]
        temp["title_type"] = list(
            UserProfile.objects.filter(user=each.id).values("title")
        )[0]
        temp["follows"] = list(
            UserProfile.objects.filter(user=each.id).values("follows")
        )[0]
        temp["savedissue"] = list(
            UserProfile.objects.filter(user=each.id).values("issue_saved")
        )[0]
        rank_user = rank_user + 1
        users.append(temp)
    return JsonResponse(users, safe=False)


def comment_on_issue(request, issue_pk):
    try:
        issue_pk = int(issue_pk)
    except ValueError:
        raise Http404("Issue does not exist")
    issue = Issue.objects.filter(pk=issue_pk).first()

    if request.method == "POST" and isinstance(request.user,User):

        comment = request.POST.get("comment","")
        replying_to_input = request.POST.get("replying_to_input","").split("#")
        
        if issue == None:
            Http404("Issue does not exist, cannot comment")

        if len(replying_to_input) == 2:
            replying_to_user = replying_to_input[0]
            replying_to_comment_id = replying_to_input[1]

            parent_comment = Comment.objects.filter(pk=replying_to_comment_id).first()

            if parent_comment == None:
                messages.error(request,"Parent comment doesn't exist.")
                return redirect(f"/issue2/{issue_pk}")

            Comment.objects.create(
                parent = parent_comment,
                issue = issue,
                author = request.user.username,
                author_fk = request.user.userprofile,
                author_url = f"profile/{request.user.username}/",
                text = comment
            )

        else:
            Comment.objects.create(
                issue = issue,
                author = request.user.username,
                author_fk = request.user.userprofile,
                author_url = f"profile/{request.user.username}/",
                text = comment
            )


    context = {
        "all_comment": Comment.objects.filter(issue__id=issue_pk).order_by("-created_date"),
        "object": issue
    }

    return render(request, "comments2.html",context)

# get issue and comment id from url 
def update_comment(request, issue_pk, comment_pk):
    issue = Issue.objects.filter(pk=issue_pk).first()
    comment = Comment.objects.filter(pk=comment_pk).first()
    if request.method == "POST" and isinstance(request.user,User):

        comment.text = request.POST.get("comment","")
        comment.save()

    context = {
        "all_comment": Comment.objects.filter(issue__id=issue_pk).order_by("-created_date"),
        "object": issue
    }
    return render(request, "comments2.html",context)
    
def delete_comment(request):
    int_issue_pk = int(request.POST['issue_pk'])
    issue = Issue.objects.get(pk=int_issue_pk)
    all_comment = Comment.objects.filter(issue=issue)
    if request.method == "POST":
        comment = Comment.objects.get(pk=int(request.POST['comment_pk']),author=request.user.username)
        comment.delete()        
    context = {
        "all_comment": Comment.objects.filter(issue__id=int_issue_pk).order_by("-created_date"),
        "object": issue,
    }
    return render(request, "comments2.html", context)
class CustomObtainAuthToken(ObtainAuthToken):
    def post(self, request, *args, **kwargs):
        response = super(CustomObtainAuthToken, self).post(request, *args, **kwargs)
        token = Token.objects.get(key=response.data["token"])
        return Response({"token": token.key, "id": token.user_id})


def create_tokens(request):
    for user in User.objects.all():
        Token.objects.get_or_create(user=user)
    return JsonResponse("Created", safe=False)


def create_wallet(request):
    for user in User.objects.all():
        Wallet.objects.get_or_create(user=user)
    return JsonResponse("Created", safe=False)


def issue_count(request):
    open_issue = Issue.objects.filter(status="open").count()
    close_issue = Issue.objects.filter(status="closed").count()
    return JsonResponse({"open": open_issue, "closed": close_issue}, safe=False)

def contributors(request):
    contributors_file_path = os.path.join(settings.BASE_DIR,"contributors.json")

    with open(contributors_file_path,'r') as file:
        content = file.read()
    
    contributors_data = json.loads(content)
    return JsonResponse({"contributors": contributors_data})


def get_scoreboard(request):
    from PIL import Image

    scoreboard = list()
    temp_domain = Domain.objects.all()
    for each in temp_domain:
        temp = dict()
        temp["name"] = each.name
        temp["open"] = len(each.open_issues)
        temp["closed"] = len(each.closed_issues)
        temp["modified"] = each.modified
        temp["logo"] = each.logo
        if each.top_tester == None:
            temp["top"] = "None"
        else:
            temp["top"] = each.top_tester.username
        scoreboard.append(temp)
    paginator = Paginator(scoreboard, 10)
    domain_list = list()
    for data in scoreboard:
        domain_list.append(data)
    count = (Paginator(scoreboard, 10).count) % 10
    for i in range(10 - count):
        domain_list.append(None)
    temp = dict()
    temp["name"] = None
    domain_list.append(temp)
    paginator = Paginator(domain_list, 10)
    page = request.GET.get("page")
    try:
        domain = paginator.page(page)
    except PageNotAnInteger:
        domain = paginator.page(1)
    except EmptyPage:
        domain = paginator.page(paginator.num_pages)
    return HttpResponse(
        json.dumps(domain.object_list, default=str), content_type="application/json"
    )




def throw_error(request):
    raise ValueError("error")


@require_GET
def robots_txt(request):
    lines = [
        "User-Agent: *",
        "Allow: /",
    ]
    return HttpResponse("\n".join(lines), content_type="text/plain")


@require_GET
def ads_txt(request):
    lines = [
        "google.com, pub-6468204154139130, DIRECT, f08c47fec0942fa0",
    ]
    return HttpResponse("\n".join(lines), content_type="text/plain")


class CreateHunt(TemplateView):
    model = Hunt
    fields = ["url", "logo", "domain", "plan", "prize", "txn_id"]
    template_name = "create_hunt.html"

    @method_decorator(login_required)
    def get(self, request, *args, **kwargs):
        try:
            domain_admin = CompanyAdmin.objects.get(user=request.user)
            if not domain_admin.is_active:
                return HttpResponseRedirect("/")
            domain = []
            if domain_admin.role == 0:
                domain = Domain.objects.filter(company=domain_admin.company)
            else:
                domain = Domain.objects.filter(pk=domain_admin.domain.pk)

            context = {"domains": domain, "hunt_form": HuntForm()}
            return render(request, self.template_name, context)
        except:
            return HttpResponseRedirect("/")

    @method_decorator(login_required)
    def post(self, request, *args, **kwargs):
        try:
            domain_admin = CompanyAdmin.objects.get(user=request.user)
            if (
                domain_admin.role == 1
                and (
                    str(domain_admin.domain.pk)
                    == ((request.POST["domain"]).split("-"))[0].replace(" ", "")
                )
            ) or domain_admin.role == 0:
                wallet, created = Wallet.objects.get_or_create(user=request.user)
                total_amount = (
                    Decimal(request.POST["prize_winner"])
                    + Decimal(request.POST["prize_runner"])
                    + Decimal(request.POST["prize_second_runner"])
                )
                if total_amount > wallet.current_balance:
                    return HttpResponse("failed")
                hunt = Hunt()
                hunt.domain = Domain.objects.get(
                    pk=(request.POST["domain"]).split("-")[0].replace(" ", "")
                )
                data = {}
                data["content"] = request.POST["content"]
                data["start_date"] = request.POST["start_date"]
                data["end_date"] = request.POST["end_date"]
                form = HuntForm(data)
                if not form.is_valid():
                    return HttpResponse("failed")
                if not domain_admin.is_active:
                    return HttpResponse("failed")
                if domain_admin.role == 1:
                    if hunt.domain != domain_admin.domain:
                        return HttpResponse("failed")
                hunt.domain = Domain.objects.get(
                    pk=(request.POST["domain"]).split("-")[0].replace(" ", "")
                )
                tzsign = 1
                offset = request.POST["tzoffset"]
                if int(offset) < 0:
                    offset = int(offset) * (-1)
                    tzsign = -1
                start_date = form.cleaned_data["start_date"]
                end_date = form.cleaned_data["end_date"]
                if tzsign > 0:
                    start_date = start_date + timedelta(
                        hours=int(int(offset) / 60), minutes=int(int(offset) % 60)
                    )
                    end_date = end_date + timedelta(
                        hours=int(int(offset) / 60), minutes=int(int(offset) % 60)
                    )
                else:
                    start_date = start_date - (
                        timedelta(
                            hours=int(int(offset) / 60), minutes=int(int(offset) % 60)
                        )
                    )
                    end_date = end_date - (
                        timedelta(
                            hours=int(int(offset) / 60), minutes=int(int(offset) % 60)
                        )
                    )
                hunt.starts_on = start_date
                hunt.prize_winner = Decimal(request.POST["prize_winner"])
                hunt.prize_runner = Decimal(request.POST["prize_runner"])
                hunt.prize_second_runner = Decimal(request.POST["prize_second_runner"])
                hunt.end_on = end_date
                hunt.name = request.POST["name"]
                hunt.description = request.POST["content"]
                wallet.withdraw(total_amount)
                wallet.save()
                try:
                    is_published = request.POST["publish"]
                    hunt.is_published = True
                except:
                    hunt.is_published = False
                hunt.save()
                return HttpResponse("success")
            else:
                return HttpResponse("failed")
        except:
            return HttpResponse("failed")

class ListHunts(TemplateView):

    model = Hunt
    template_name = "hunt_list.html"


    def get(self, request, *args, **kwargs):


        search = request.GET.get("search","")
        start_date = request.GET.get("start_date",None)
        end_date = request.GET.get("end_date",None)
        domain = request.GET.get("domain",None)
        hunt_type = request.GET.get("hunt_type","all")

        hunts = Hunt.objects.values(
        'id',
        'name',
        'url',
        'logo',
        'starts_on',
        'starts_on__day',
        'starts_on__month',
        'starts_on__year',
        'end_on',
        'end_on__day',
        'end_on__month',
        'end_on__year',
        ).annotate(total_prize=Sum("huntprize__value")).all()

        filtered_bughunts = {
            "all": hunts,
            "ongoing": hunts.filter(result_published=False,is_published=True),
            "ended": hunts.filter(result_published=True),
            "draft": hunts.filter(result_published=False,is_published=False)
        } 

        hunts = filtered_bughunts.get(hunt_type,hunts)

        if search.strip() != "":
            hunts = hunts.filter(Q(name__icontains=search))

        if start_date != "" and start_date != None:
            start_date = datetime.strptime(start_date,"%m/%d/%Y").strftime("%Y-%m-%d %H:%M")
            hunts = hunts.filter(starts_on__gte=start_date)
        
        if end_date != "" and end_date != None:
            end_date = datetime.strptime(end_date,"%m/%d/%Y").strftime("%Y-%m-%d %H:%M")
            hunts = hunts.filter(end_on__gte=end_date)

        if domain != "Select Domain" and domain != None:
            domain = Domain.objects.filter(id=domain).first()
            hunts = hunts.filter(domain=domain)
        
        context = {
            "hunts": hunts,
            "domains": Domain.objects.values("id","name").all()
        }

        return render(request,self.template_name,context)

    def post(self,request,*args,**kwargs):

        request.GET.search = request.GET.get("search","")
        request.GET.start_date = request.GET.get("start_date",'')
        request.GET.end_date = request.GET.get("end_date",'')
        request.GET.domain = request.GET.get("domain",'Select Domain')
        request.GET.hunt_type = request.GET.get("type","all")

        return self.get(request)

class DraftHunts(TemplateView):
    model = Hunt
    fields = ["url", "logo", "domain", "plan", "prize", "txn_id"]
    template_name = "hunt_drafts.html"

    @method_decorator(login_required)
    def get(self, request, *args, **kwargs):
        try:
            domain_admin = CompanyAdmin.objects.get(user=request.user)
            if not domain_admin.is_active:
                return HttpResponseRedirect("/")
            if domain_admin.role == 0:
                hunt = self.model.objects.filter(is_published=False)
            else:
                hunt = self.model.objects.filter(
                    is_published=False, domain=domain_admin.domain
                )
            context = {"hunts": hunt}
            return render(request, self.template_name, context)
        except:
            return HttpResponseRedirect("/")


class UpcomingHunts(TemplateView):
    model = Hunt
    fields = ["url", "logo", "domain", "plan", "prize", "txn_id"]
    template_name = "hunt_upcoming.html"

    @method_decorator(login_required)
    def get(self, request, *args, **kwargs):
        try:
            domain_admin = CompanyAdmin.objects.get(user=request.user)
            if not domain_admin.is_active:
                return HttpResponseRedirect("/")

            if domain_admin.role == 0:
                hunts = self.model.objects.filter(is_published=True)
            else:
                hunts = self.model.objects.filter(
                    is_published=True, domain=domain_admin.domain
                )
            new_hunt = list()
            for hunt in hunts:
                if ((hunt.starts_on - datetime.now(timezone.utc)).total_seconds()) > 0:
                    new_hunt.append(hunt)
            context = {"hunts": new_hunt}
            return render(request, self.template_name, context)
        except:
            return HttpResponseRedirect("/")


class OngoingHunts(TemplateView):
    model = Hunt
    fields = ["url", "logo", "domain", "plan", "prize", "txn_id"]
    template_name = "hunt_ongoing.html"

    @method_decorator(login_required)
    def get(self, request, *args, **kwargs):
        try:
            domain_admin = CompanyAdmin.objects.get(user=request.user)
            if not domain_admin.is_active:
                return HttpResponseRedirect("/")
            if domain_admin.role == 0:
                hunts = self.model.objects.filter(is_published=True)
            else:
                hunts = self.model.objects.filter(
                    is_published=True, domain=domain_admin.domain
                )
            new_hunt = list()
            for hunt in hunts:
                if ((hunt.starts_on - datetime.now(timezone.utc)).total_seconds()) > 0:
                    new_hunt.append(hunt)
            context = {"hunts": new_hunt}
            return render(request, self.template_name, context)
        except:
            return HttpResponseRedirect("/")


class PreviousHunts(TemplateView):
    model = Hunt
    fields = ["url", "logo", "domain", "plan", "prize", "txn_id"]
    template_name = "hunt_previous.html"

    @method_decorator(login_required)
    def get(self, request, *args, **kwargs):
        try:
            domain_admin = CompanyAdmin.objects.get(user=request.user)
            if not domain_admin.is_active:
                return HttpResponseRedirect("/")
            if domain_admin.role == 0:
                hunts = self.model.objects.filter(is_published=True)
            else:
                hunts = self.model.objects.filter(
                    is_published=True, domain=domain_admin.domain
                )
            new_hunt = list()
            for hunt in hunts:
                if ((hunt.starts_on - datetime.now(timezone.utc)).total_seconds()) > 0:
                    pass
                elif ((hunt.end_on - datetime.now(timezone.utc)).total_seconds()) < 0:
                    new_hunt.append(hunt)
                else:
                    pass
            context = {"hunts": new_hunt}
            return render(request, self.template_name, context)
        except:
            return HttpResponseRedirect("/")

    @method_decorator(login_required)
    def post(self, request, *args, **kwargs):
        form = UserProfileForm(
            request.POST, request.FILES, instance=request.user.userprofile
        )
        if form.is_valid():
            form.save()
        return redirect(reverse("profile", kwargs={"slug": kwargs.get("slug")}))


class CompanySettings(TemplateView):
    model = CompanyAdmin
    fields = ["user", "domain", "role", "is_active"]
    template_name = "company_settings.html"

    @method_decorator(login_required)
    def get(self, request, *args, **kwargs):
        try:
            domain_admin = CompanyAdmin.objects.get(user=request.user)
            if not domain_admin.is_active:
                return HttpResponseRedirect("/")
            domain_admins = []
            domain_list = Domain.objects.filter(company=domain_admin.company)
            if domain_admin.role == 0:
                domain_admins = CompanyAdmin.objects.filter(
                    company=domain_admin.company, is_active=True
                )
            else:
                domain_admins = CompanyAdmin.objects.filter(
                    domain=domain_admin.domain, is_active=True
                )
            context = {
                "admins": domain_admins,
                "user": domain_admin,
                "domain_list": domain_list,
            }
            return render(request, self.template_name, context)
        except:
            return HttpResponseRedirect("/")

    @method_decorator(login_required)
    def post(self, request, *args, **kwargs):
        form = UserProfileForm(
            request.POST, request.FILES, instance=request.user.userprofile
        )
        if form.is_valid():
            form.save()
        return redirect(reverse("profile", kwargs={"slug": kwargs.get("slug")}))


@login_required(login_url="/accounts/login")
def update_role(request):
    if request.method == "POST":
        domain_admin = CompanyAdmin.objects.get(user=request.user)
        if domain_admin.role == 0 and domain_admin.is_active:
            for key, value in request.POST.items():
                if key.startswith("user@"):
                    user = User.objects.get(username=value)
                    if domain_admin.company.admin == request.user:
                        pass
                    domain_admin = CompanyAdmin.objects.get(user=user)
                    if request.POST["role@" + value] != "9":
                        domain_admin.role = request.POST["role@" + value]
                    elif request.POST["role@" + value] == "9":
                        domain_admin.is_active = False
                    if request.POST["domain@" + value] != "":
                        domain_admin.domain = Domain.objects.get(
                            pk=request.POST["domain@" + value]
                        )
                    else:
                        domain_admin.domain = None
                    domain_admin.save()
            return HttpResponse("success")
        elif domain_admin.role == 1 and domain_admin.is_active:
            for key, value in request.POST.items():
                if key.startswith("user@"):
                    user = User.objects.get(username=value)
                    if domain_admin.company.admin == request.user:
                        pass
                    domain_admin = CompanyAdmin.objects.get(user=user)
                    if request.POST["role@" + value] == "1":
                        domain_admin.role = request.POST["role@" + value]
                    elif request.POST["role@" + value] == "9":
                        domain_admin.is_active = False
                    domain_admin.save()
            return HttpResponse("success")
        else:
            return HttpResponse("failed")
    else:
        return HttpResponse("failed")


@login_required(login_url="/accounts/login")
def add_role(request):
    if request.method == "POST":
        domain_admin = CompanyAdmin.objects.get(user=request.user)
        if domain_admin.role == 0 and domain_admin.is_active:
            email = request.POST["email"]
            user = User.objects.get(email=email)
            if request.user == user:
                return HttpResponse("success")
            try:
                admin = CompanyAdmin.objects.get(user=user)
                if admin.company == domain_admin.company:
                    admin.is_active = True
                    admin.save()
                    return HttpResponse("success")
                else:
                    return HttpResponse("already admin of another domain")
            except:
                try:
                    admin = CompanyAdmin()
                    admin.user = user
                    admin.role = 1
                    admin.company = domain_admin.company
                    admin.is_active = True
                    admin.save()
                    return HttpResponse("success")
                except:
                    return HttpResponse("failed")
        else:
            return HttpResponse("failed")
    else:
        return HttpResponse("failed")


@login_required(login_url="/accounts/login")
def add_or_update_company(request):
    user = request.user
    if user.is_superuser:
        if not user.is_active:
            return HttpResponseRedirect("/")
        if request.method == "POST":

            domain_pk = request.POST["id"]
            company = Company.objects.get(pk=domain_pk)
            user = company.admin
            if user != User.objects.get(email=request.POST["admin"]):
                try:
                    admin = CompanyAdmin.objects.get(user=user, company=company)
                    admin.user = User.objects.get(email=request.POST["admin"])
                    admin.save()
                except:
                    admin = CompanyAdmin()
                    admin.user = User.objects.get(email=request.POST["admin"])
                    admin.role = 0
                    admin.company = company
                    admin.is_active = True
                    admin.save()
            company.name = request.POST["name"]
            company.email = request.POST["email"]
            company.url = request.POST["url"]
            company.admin = User.objects.get(email=request.POST["admin"])
            company.github = request.POST["github"]
            try:
                is_verified = request.POST["verify"]
                if is_verified == "on":
                    company.is_active = True
                else:
                    company.is_active = False
            except:
                company.is_active = False
            try:
                company.subscription = Subscription.objects.get(
                    name=request.POST["subscription"]
                )
            except:
                pass
            try:
                company.logo = request.FILES["logo"]
            except:
                pass
            company.save()
            return HttpResponse("success")

        else:
            return HttpResponse("failed")
    else:
        return HttpResponse("no access")


class DomainList(TemplateView):
    model = Domain
    template_name = "company_domain_lists.html"

    @method_decorator(login_required)
    def get(self, request, *args, **kwargs):
        domain_admin = CompanyAdmin.objects.get(user=request.user)
        if not domain_admin.is_active:
            return HttpResponseRedirect("/")
        domain = []
        if domain_admin.role == 0:
            domain = self.model.objects.filter(company=domain_admin.company)
        else:
            domain = self.model.objects.filter(pk=domain_admin.domain.pk)
        context = {"domains": domain}
        return render(request, self.template_name, context)


@login_required(login_url="/accounts/login")
def add_or_update_domain(request):
    if request.method == "POST":
        company_admin = CompanyAdmin.objects.get(user=request.user)
        subscription = company_admin.company.subscription
        count_domain = Domain.objects.filter(company=company_admin.company).count()
        try:
            try:
                domain_pk = request.POST["id"]
                domain = Domain.objects.get(pk=domain_pk)
                domain.name = request.POST["name"]
                domain.email = request.POST["email"]
                domain.github = request.POST["github"]
                try:
                    domain.logo = request.FILES["logo"]
                except:
                    pass
                domain.save()
                return HttpResponse("Domain Updated")
            except:
                if count_domain == subscription.number_of_domains:
                    return HttpResponse("Domains Reached Limit")
                else:
                    if company_admin.role == 0:
                        domain = Domain()
                        domain.name = request.POST["name"]
                        domain.url = request.POST["url"]
                        domain.email = request.POST["email"]
                        domain.github = request.POST["github"]
                        try:
                            domain.logo = request.FILES["logo"]
                        except:
                            pass
                        domain.company = company_admin.company
                        domain.save()
                        return HttpResponse("Domain Created")
                    else:
                        return HttpResponse("failed")
        except:
            return HttpResponse("failed")


@login_required(login_url="/accounts/login")
def company_dashboard_domain_detail(
    request, pk, template="company_dashboard_domain_detail.html"
):
    user = request.user
    domain_admin = CompanyAdmin.objects.get(user=request.user)
    try:
        if (Domain.objects.get(pk=pk)) == domain_admin.domain:
            if not user.is_active:
                return HttpResponseRedirect("/")
            domain = get_object_or_404(Domain, pk=pk)
            return render(request, template, {"domain": domain})
        else:
            return redirect("/")
    except:
        return redirect("/")


@login_required(login_url="/accounts/login")
def company_dashboard_hunt_detail(
    request, pk, template="company_dashboard_hunt_detail.html"
):
    hunt = get_object_or_404(Hunt, pk=pk)
    return render(request, template, {"hunt": hunt})


@login_required(login_url="/accounts/login")
def company_dashboard_hunt_edit(
    request, pk, template="company_dashboard_hunt_edit.html"
):
    if request.method == "GET":
        hunt = get_object_or_404(Hunt, pk=pk)
        domain_admin = CompanyAdmin.objects.get(user=request.user)
        if not domain_admin.is_active:
            return HttpResponseRedirect("/")
        if domain_admin.role == 1:
            if hunt.domain != domain_admin.domain:
                return HttpResponseRedirect("/")
        domain = []
        if domain_admin.role == 0:
            domain = Domain.objects.filter(company=domain_admin.company)
        else:
            domain = Domain.objects.filter(pk=domain_admin.domain.pk)
        initial = {"content": hunt.description}
        context = {"hunt": hunt, "domains": domain, "hunt_form": HuntForm(initial)}
        return render(request, template, context)
    else:
        data = {}
        data["content"] = request.POST["content"]
        data["start_date"] = request.POST["start_date"]
        data["end_date"] = request.POST["end_date"]
        form = HuntForm(data)
        if not form.is_valid():
            return HttpResponse("failed")
        hunt = get_object_or_404(Hunt, pk=pk)
        domain_admin = CompanyAdmin.objects.get(user=request.user)
        if not domain_admin.is_active:
            return HttpResponse("failed")
        if domain_admin.role == 1:
            if hunt.domain != domain_admin.domain:
                return HttpResponse("failed")
        hunt.domain = Domain.objects.get(
            pk=(request.POST["domain"]).split("-")[0].replace(" ", "")
        )
        tzsign = 1
        offset = request.POST["tzoffset"]
        if int(offset) < 0:
            offset = int(offset) * (-1)
            tzsign = -1
        start_date = form.cleaned_data["start_date"]
        end_date = form.cleaned_data["end_date"]
        if tzsign > 0:
            start_date = start_date + timedelta(
                hours=int(int(offset) / 60), minutes=int(int(offset) % 60)
            )
            end_date = end_date + timedelta(
                hours=int(int(offset) / 60), minutes=int(int(offset) % 60)
            )
        else:
            start_date = start_date - (
                timedelta(hours=int(int(offset) / 60), minutes=int(int(offset) % 60))
            )
            end_date = end_date - (
                timedelta(hours=int(int(offset) / 60), minutes=int(int(offset) % 60))
            )
        hunt.starts_on = start_date
        hunt.end_on = end_date

        hunt.name = request.POST["name"]
        hunt.description = form.cleaned_data["content"]
        try:
            is_published = request.POST["publish"]
            hunt.is_published = True
        except:
            hunt.is_published = False
        hunt.save()
        return HttpResponse("success")


@login_required(login_url="/accounts/login")
def withdraw(request):
    if request.method == "POST":
        if request.user.is_authenticated:
            wallet, created = Wallet.objects.get_or_create(user=request.user)
            if wallet.current_balance < Decimal(request.POST["amount"]):
                return HttpResponse("msg : amount greater than wallet balance")
            else:
                amount = Decimal(request.POST["amount"])
            payments = Payment.objects.filter(wallet=wallet)
            for payment in payments:
                payment.active = False
            payment = Payment()
            payment.wallet = wallet
            payment.value = Decimal(request.POST["amount"])
            payment.save()
            from django.conf import settings

            stripe.api_key = settings.STRIPE_TEST_SECRET_KEY
            if wallet.account_id:
                account = stripe.Account.retrieve(wallet.account_id)
                if account.payouts_enabled == True:
                    balance = stripe.Balance.retrieve()
                    if balance.available[0].amount > payment.value * 100:
                        stripe.Transfer.create(
                            amount=Decimal(request.POST["amount"]) * 100,
                            currency="usd",
                            destination=wallet.account_id,
                            transfer_group="ORDER_95",
                        )
                        wallet.withdraw(Decimal(request.POST["amount"]))
                        wallet.save()
                        payment.active = False
                        payment.save()
                        return HttpResponseRedirect(
                            "/dashboard/user/profile/" + request.user.username
                        )
                    else:
                        return HttpResponse("INSUFFICIENT BALANCE")
                else:
                    wallet.account_id = None
                    wallet.save()
                    account = stripe.Account.create(
                        type="express",
                    )
                    wallet.account_id = account.id
                    wallet.save()
                    account_links = stripe.AccountLink.create(
                        account=account,
                        return_url=f"http://{settings.DOMAIN_NAME}:{settings.PORT}/dashboard/user/stripe/connected/"
                        + request.user.username,
                        refresh_url=f"http://{settings.DOMAIN_NAME}:{settings.PORT}/dashboard/user/profile/"
                        + request.user.username,
                        type="account_onboarding",
                    )
                    return JsonResponse(
                        {"redirect": account_links.url, "status": "success"}
                    )
            else:
                account = stripe.Account.create(
                    type="express",
                )
                wallet.account_id = account.id
                wallet.save()
                account_links = stripe.AccountLink.create(
                    account=account,
                    return_url=f"http://{settings.DOMAIN_NAME}:{settings.PORT}/dashboard/user/stripe/connected/"
                    + request.user.username,
                    refresh_url=f"http://{settings.DOMAIN_NAME}:{settings.PORT}/dashboard/user/profile/"
                    + request.user.username,
                    type="account_onboarding",
                )
                return JsonResponse(
                    {"redirect": account_links.url, "status": "success"}
                )
        return JsonResponse({"status": "error"})


@login_required(login_url="/accounts/login")
def addbalance(request):
    if request.method == "POST":
        if request.user.is_authenticated:
            wallet, created = Wallet.objects.get_or_create(user=request.user)
            from django.conf import settings

            stripe.api_key = settings.STRIPE_TEST_SECRET_KEY
            charge = stripe.Charge.create(
                amount=int(Decimal(request.POST["amount"]) * 100),
                currency="usd",
                description="Example charge",
                source=request.POST["stripeToken"],
            )
            wallet.deposit(request.POST["amount"])
        return HttpResponse("success")


@login_required(login_url="/accounts/login")
def stripe_connected(request, username):
    user = User.objects.get(username=username)
    wallet, created = Wallet.objects.get_or_create(user=user)
    from django.conf import settings

    stripe.api_key = settings.STRIPE_TEST_SECRET_KEY
    account = stripe.Account.retrieve(wallet.account_id)
    if account.payouts_enabled == True:
        payment = Payment.objects.get(wallet=wallet, active=True)
        balance = stripe.Balance.retrieve()
        if balance.available[0].amount > payment.value * 100:
            stripe.Transfer.create(
                amount=payment.value * 100,
                currency="usd",
                destination="000123456789",
                transfer_group="ORDER_95",
            )
            wallet.withdraw(Decimal(request.POST["amount"]))
            wallet.save()
            payment.active = False
            payment.save()
            return HttpResponseRedirect("/dashboard/user/profile/" + username)
        else:
            return HttpResponse("ERROR")
    else:
        wallet.account_id = None
        wallet.save()
    return HttpResponse("error")


class JoinCompany(TemplateView):
    model = Company
    template_name = "join.html"

    @method_decorator(login_required)
    def get(self, request, *args, **kwargs):

        wallet, created = Wallet.objects.get_or_create(user=request.user)
        context = {"wallet": wallet}
        return render(request, self.template_name, context)

    def post(self, request, *args, **kwargs):
        name = request.POST["company"]
        try:
            company_exists = Company.objects.get(name=name)
            return JsonResponse({"status": "There was some error"})
        except:
            pass
        url = request.POST["url"]
        email = request.POST["email"]
        product = request.POST["product"]
        sub = Subscription.objects.get(name=product)
        if name == "" or url == "" or email == "" or product == "":
            return JsonResponse({"error": "Empty Fields"})
        paymentType = request.POST["paymentType"]
        if paymentType == "wallet":
            wallet, created = Wallet.objects.get_or_create(user=request.user)
            if wallet.current_balance < sub.charge_per_month:
                return JsonResponse({"error": "insufficient balance in Wallet"})
            wallet.withdraw(sub.charge_per_month)
            company = Company()
            company.admin = request.user
            company.name = name
            company.url = url
            company.email = email
            company.subscription = sub
            company.save()
            admin = CompanyAdmin()
            admin.user = request.user
            admin.role = 0
            admin.company = company
            admin.is_active = True
            admin.save()
            return JsonResponse({"status": "Success"})
            # company.subscription =
        elif paymentType == "card":
            from django.conf import settings

            stripe.api_key = settings.STRIPE_TEST_SECRET_KEY
            charge = stripe.Charge.create(
                amount=int(Decimal(sub.charge_per_month) * 100),
                currency="usd",
                description="Example charge",
                source=request.POST["stripeToken"],
            )
            company = Company()
            company.admin = request.user
            company.name = name
            company.url = url
            company.email = email
            company.subscription = sub
            company.save()
            admin = CompanyAdmin()
            admin.user = request.user
            admin.role = 0
            admin.company = company
            admin.is_active = True
            admin.save()
            return JsonResponse({"status": "Success"})
        else:
            return JsonResponse({"status": "There was some error"})


@login_required(login_url="/accounts/login")
def view_hunt(request, pk, template="view_hunt.html"):
    hunt = get_object_or_404(Hunt, pk=pk)
    time_remaining = None
    if ((hunt.starts_on - datetime.now(timezone.utc)).total_seconds()) > 0:
        hunt_active = False
        hunt_completed = False
        time_remaining = humanize.naturaltime(
            datetime.now(timezone.utc) - hunt.starts_on
        )
    elif ((hunt.end_on - datetime.now(timezone.utc)).total_seconds()) < 0:
        hunt_active = False
        hunt_completed = True
    else:
        hunt_active = True
        hunt_completed = False
    return render(
        request,
        template,
        {
            "hunt": hunt,
            "hunt_completed": hunt_completed,
            "time_remaining": time_remaining,
            "hunt_active": hunt_active,
        },
    )


@login_required(login_url="/accounts/login")
def submit_bug(request, pk, template="hunt_submittion.html"):
    hunt = get_object_or_404(Hunt, pk=pk)
    time_remaining = None
    if request.method == "GET":
        if ((hunt.starts_on - datetime.now(timezone.utc)).total_seconds()) > 0:
            return redirect("/dashboard/user/hunt/" + str(pk) + "/")
        elif ((hunt.end_on - datetime.now(timezone.utc)).total_seconds()) < 0:
            return redirect("/dashboard/user/hunt/" + str(pk) + "/")
        else:
            return render(request, template, {"hunt": hunt})
    elif request.method == "POST":
        if ((hunt.starts_on - datetime.now(timezone.utc)).total_seconds()) > 0:
            return redirect("/dashboard/user/hunt/" + str(pk) + "/")
        elif ((hunt.end_on - datetime.now(timezone.utc)).total_seconds()) < 0:
            return redirect("/dashboard/user/hunt/" + str(pk) + "/")
        else:
            url = request.POST["url"]
            description = request.POST["description"]
            if url == "" or description == "":
                issue_list = Issue.objects.filter(user=request.user, hunt=hunt).exclude(
                    Q(is_hidden=True) & ~Q(user_id=request.user.id))
                return render(
                    request, template, {"hunt": hunt, "issue_list": issue_list}
                )
            parsed_url = urlparse(url)
            if parsed_url.scheme == "":
                url = "https://" + url
            parsed_url = urlparse(url)
            if parsed_url.netloc == "":
                issue_list = Issue.objects.filter(user=request.user, hunt=hunt).exclude(
                    Q(is_hidden=True) & ~Q(user_id=request.user.id))
                return render(
                    request, template, {"hunt": hunt, "issue_list": issue_list}
                )
            label = request.POST["label"]
            if request.POST.get("file"):
                if isinstance(request.POST.get("file"), six.string_types):
                    import imghdr

                    # Check if the base64 string is in the "data:" format
                    data = (
                        "data:image/"
                        + request.POST.get("type")
                        + ";base64,"
                        + request.POST.get("file")
                    )
                    data = data.replace(" ", "")
                    data += "=" * ((4 - len(data) % 4) % 4)
                    if "data:" in data and ";base64," in data:
                        header, data = data.split(";base64,")

                    try:
                        decoded_file = base64.b64decode(data)
                    except TypeError:
                        TypeError("invalid_image")

                    file_name = str(uuid.uuid4())[:12]
                    extension = imghdr.what(file_name, decoded_file)
                    extension = "jpg" if extension == "jpeg" else extension
                    file_extension = extension

                    complete_file_name = "%s.%s" % (
                        file_name,
                        file_extension,
                    )

                    request.FILES["screenshot"] = ContentFile(
                        decoded_file, name=complete_file_name
                    )
            issue = Issue()
            issue.label = label
            issue.url = url
            issue.user = request.user
            issue.description = description
            try:
                issue.screenshot = request.FILES["screenshot"]
            except:
                issue_list = Issue.objects.filter(user=request.user, hunt=hunt).exclude(
                    Q(is_hidden=True) & ~Q(user_id=request.user.id))
                return render(
                    request, template, {"hunt": hunt, "issue_list": issue_list}
                )
            issue.hunt = hunt
            issue.save()
            issue_list = Issue.objects.filter(user=request.user, hunt=hunt).exclude(
                Q(is_hidden=True) & ~Q(user_id=request.user.id))
            return render(request, template, {"hunt": hunt, "issue_list": issue_list})


@login_required(login_url="/accounts/login")
def hunt_results(request, pk, template="hunt_results.html"):
    hunt = get_object_or_404(Hunt, pk=pk)
    return render(request, template, {"hunt": hunt})


@login_required(login_url="/accounts/login")
def company_hunt_results(request, pk, template="company_hunt_results.html"):
    hunt = get_object_or_404(Hunt, pk=pk)
    issues = Issue.objects.filter(hunt=hunt).exclude(Q(is_hidden=True) & ~Q(user_id=request.user.id))
    context = {}
    if request.method == "GET":
        context["hunt"] = get_object_or_404(Hunt, pk=pk)
        context["issues"] = Issue.objects.filter(hunt=hunt).exclude(
            Q(is_hidden=True) & ~Q(user_id=request.user.id))
        if hunt.result_published:
            context["winner"] = Winner.objects.get(hunt=hunt)
        return render(request, template, context)
    else:
        for issue in issues:
            issue.verified = False
            issue.score = 0
            issue.save()
        for key, value in request.POST.items():
            if key != "csrfmiddlewaretoken" and key != "submit" and key != "checkAll":
                submit_type = key.split("_")[0]
                issue_id = key.split("_")[1]
                issue = Issue.objects.get(pk=issue_id)
                if issue.hunt == hunt and submit_type == "item":
                    if value == "on":
                        issue.verified = True
                elif issue.hunt == hunt and submit_type == "value":
                    if value != "":
                        issue.score = int(value)
                try:
                    if request.POST["checkAll"]:
                        issue.verified = True
                except:
                    pass
                issue.save()
        if request.POST["submit"] == "save":
            pass
        if request.POST["submit"] == "publish":
            issue.save()
            index = 1
            winner = Winner()
            issue_with_score = (
                Issue.objects.filter(hunt=hunt, verified=True)
                .values("user")
                .order_by("user")
                .annotate(total_score=Sum("score"))
            )
            for obj in issue_with_score:
                user = User.objects.get(pk=obj["user"])
                if index == 1:
                    winner.winner = user
                if index == 2:
                    winner.runner = user
                if index == 3:
                    winner.second_runner = user
                if index == 4:
                    break
                index = index + 1
            total_amount = (
                Decimal(hunt.prize_winner)
                + Decimal(hunt.prize_runner)
                + Decimal(hunt.prize_second_runner)
            )
            from django.conf import settings

            stripe.api_key = settings.STRIPE_TEST_SECRET_KEY
            balance = stripe.Balance.retrieve()
            if balance.available[0].amount > total_amount * 100:
                if winner.winner:
                    wallet, created = Wallet.objects.get_or_create(user=winner.winner)
                    wallet.deposit(hunt.prize_winner)
                    wallet.save()
                if winner.runner:
                    wallet, created = Wallet.objects.get_or_create(user=winner.runner)
                    wallet.deposit(hunt.prize_runner)
                    wallet.save()
                if winner.second_runner:
                    wallet, created = Wallet.objects.get_or_create(
                        user=winner.second_runner
                    )
                    wallet.deposit(hunt.prize_second_runner)
                    wallet.save()
            winner.prize_distributed = True
            winner.hunt = hunt
            winner.save()
            hunt.result_published = True
            hunt.save()
            context["winner"] = winner
        context["hunt"] = get_object_or_404(Hunt, pk=pk)
        context["issues"] = Issue.objects.filter(hunt=hunt).exclude(
            Q(is_hidden=True) & ~Q(user_id=request.user.id))
        return render(request, template, context)


def handler404(request, exception):
   return render(request, "404.html", {}, status=404)

def handler500(request, exception=None):
   return render(request, "500.html", {}, status=500)

def contributors_view(request,*args,**kwargs):

        

    contributors_file_path = os.path.join(settings.BASE_DIR,"contributors.json")

    with open(contributors_file_path,'r') as file:
        content = file.read()
    
    contributors = json.loads(content)

    contributor_id = request.GET.get("contributor",None)

    if contributor_id:
        
        contributor=None
        for i in contributors:
            if str(i["id"])==contributor_id:
                contributor = i
        
        if contributor==None:
            return HttpResponseNotFound("Contributor not found")
        
        return render(request,"contributors_detail.html",context={"contributor":contributor})


    context = {
        "contributors":contributors
    }

    return render(request,"contributors.html",context=context)

def sponsor_view(request):
    return render(request, "sponsor.html")

def safe_redirect(request: HttpRequest):
    http_referer = request.META.get('HTTP_REFERER')
    if http_referer:
        referer_url = urlparse(http_referer)
        # Check if the referer URL's host is the same as the site's host
        if referer_url.netloc == request.get_host():
            # Build a 'safe' version of the referer URL (without query string or fragment)
            safe_url = urlunparse((referer_url.scheme, referer_url.netloc, referer_url.path, '', '', ''))
            return redirect(safe_url)
    # Redirect to the fallback path if 'HTTP_REFERER' is not provided or is not safe
    # Build the fallback URL using the request's scheme and host
    fallback_url = f"{request.scheme}://{request.get_host()}/"
    return redirect(fallback_url)

# class CreateIssue(CronJobBase):
#     RUN_EVERY_MINS = 1

#     schedule = Schedule(run_every_mins=RUN_EVERY_MINS)
#     code = "blt.create_issue"  # a unique code

#     def do(self):
#         from django.conf import settings
#         import imaplib

#         mail = imaplib.IMAP4_SSL("imap.gmail.com", 993)
#         error = False
#         mail.login(settings.REPORT_EMAIL, settings.REPORT_EMAIL_PASSWORD)
#         mail.list()
#         # Out: list of "folders" aka labels in gmail.
#         mail.select("inbox")  # connect to inbox.
#         typ, data = mail.search(None, "ALL", "UNSEEN")
#         import email

#         for num in data[0].split():
#             image = False
#             screenshot_base64 = ""
#             url = ""
#             label = ""
#             token = "None"
#             typ, data = mail.fetch(num, "(RFC822)")
#             raw_email = (data[0][1]).decode("utf-8")
#             email_message = email.message_from_string(raw_email)
#             maintype = email_message.get_content_maintype()
#             error = False
#             for part in email_message.walk():
#                 if part.get_content_type() == "text/plain":  # ignore attachments/html
#                     body = part.get_payload(decode=True)
#                     body_text = body.decode("utf-8")
#                     words = body_text.split()
#                     flag_word = False
#                     for word in words:
#                         if word.lower() == ":":
#                             continue
#                         if word.lower() == "url":
#                             continue
#                         if word.lower() == "type":
#                             flag_word = True
#                             continue
#                         if flag_word == False:
#                             url = word
#                             continue
#                         if flag_word == True:
#                             label = word
#                 if part.get_content_maintype() == "multipart":
#                     continue
#                 if part.get("Content-Disposition") is None:
#                     continue
#                 image = True
#                 screenshot_base64 = part
#             sender = email_message["From"].split()[-1]
#             address = re.sub(r"[<>]", "", sender)
#             for user in User.objects.all():
#                 if user.email == address:
#                     token = Token.objects.get(user_id=user.id).key
#                     break
#             if label.lower() == "general":
#                 label = 0
#             elif label.lower() == "number error":
#                 label = 1
#             elif label.lower() == "functional":
#                 label = 2
#             elif label.lower() == "performance":
#                 label = 3
#             elif label.lower() == "security":
#                 label = 4
#             elif label.lower() == "typo":
#                 label = 5
#             elif label.lower() == "design":
#                 label = 6
#             else:
#                 error = True
#             if token == "None":
#                 error = "TokenTrue"
#             if image == False:
#                 error = True
#             if error == True:
#                 send_mail(
#                     "Error In Your Report",
#                     "There was something wrong with the mail you sent regarding the issue to be created. Please check the content and try again later !",
#                     settings.EMAIL_TO_STRING,
#                     [address],
#                     fail_silently=False,
#                 )
#             elif error == "TokenTrue":
#                 send_mail(
#                     "You are not a user of " + settings.PROJECT_NAME,
#                     "You are not a Registered user at " + settings.PROJECT_NAME + " .Please first Signup at " + settings.PROJECT_NAME + " and Try Again Later ! .",
#                     settings.EMAIL_TO_STRING,
#                     [address],
#                     fail_silently=False,
#                 )
#             else:
#                 data = {
#                     "url": url,
#                     "description": email_message["Subject"],
#                     "file": str(screenshot_base64.get_payload(decode=False)),
#                     "token": token,
#                     "label": label,
#                     "type": "jpg",
#                 }
#                 headers = {"Content-Type": "application/x-www-form-urlencoded"}
#                 requests.post(
#                     "https://" + settings.FQDN + "/api/v1/createissues/",
#                     data=json.dumps(data),
#                     headers=headers,
#                 )
#         mail.logout()<|MERGE_RESOLUTION|>--- conflicted
+++ resolved
@@ -89,13 +89,11 @@
 from comments.models import Comment
 from django.core.validators import URLValidator
 from django.core.exceptions import ValidationError
-<<<<<<< HEAD
 from .decorator import (
     private_access_check
 )
-=======
 from django.http import HttpRequest
->>>>>>> e90e42d8
+
 
 def is_valid_https_url(url):
     validate = URLValidator(schemes=['https'])  # Only allow HTTPS URLs
