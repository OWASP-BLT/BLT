body{
	font-family: 'Open Sans',arial;
	background-color: #fff;
}

.navbar-default{
	background-color: #fff;
	padding: 20px;	
	border-width: 0;
}

@media only screen and (max-width: 800px){
	.navbar-header{
		float: left;
	}
	.navbar-default .tagline{
		display: none;
	}
}

.navbar-default .tagline{
	font-size: 14px;
	color: #999;
	line-height: 20px;
	padding-left: 5px;
	font-weight: 300; 
}

.page-header{
	font-weight: 400;
	font-size: 40px;
	padding: 30px;
	margin: 20px 0;
	border-bottom-width: 1px;
}

.chrome-plugin{
	color: #dd4252;
}

.sponsor-hunt{
	color: #dd4252;
}

.start-tour{
	color: #dd4252;
}

a:hover{
	color: #009688;
}

.login-button{
	height:50px;
	font-size:14px;
	border-width: 0;
	float:right;
	color:#dd4252;
	border-radius: 0;
}

.login-button:hover{
	border-width: 0;
	color: #009688;
}

#form1{
	max-width: 400px;
	margin: 30px 10px;
	overflow: contain;
}
@media only screen and (max-width: 800px)
{
	#form1{
		margin: 30px auto;
	}
}

.form input,.form textarea,.form label{
/*	margin:5px auto;*/
}

.form label{
	color: #777;
}

.form .form-group{
	/*margin-top: 20px;*/
	margin:0;
}

.form input,.form textarea{
	background-color: #eee;
	border-width: 0;
	box-shadow: 0 0 0 #000;	
}

.form input:focus,
.form textarea:focus{
	box-shadow: inset 0 2px 0 #ccc;
}

.form input[type="file"]{
	/*margin: 10px 0;*/
	margin:0;
	line-height: 22px;
	font-size: 18px;
	background-color: #fff;
}




#form1 .login_options li{
	list-style: none;
	display: inline-block;	
	
	margin-top: 20px;
}

#form1 ul{

	margin: 20px 0;
}

#video_span{
	display: inline-block;
	margin-top: 30px;
	border: 1px solid #ddd;
	padding: 5px;
	border-radius: 5px;
	background-color: #eee;
}


.page-sub-header{
	font-size: 22px;
    color: #999;
    text-transform: uppercase;
    border-bottom: 1px solid #eee;
    padding: 20px 0;
    font-weight: 300;

}

.panel-default > .panel-heading{
	background-color: transparent;
	border-color: transparent;
	border-bottom: 1px solid #eee;
	 color: #999;
	text-align: center;
}


.panel-default{
	padding: 10px;
	border-color: #fff;
	box-shadow : 0 0 0 #fff;
	margin: 0 auto;
}

.panel-footer{
	background-color: #fff;
	border-width: 1px;
	margin-top: 20px;

}

.panel-footer ul{

	overflow: contain;
	margin: 0 auto;
}

.panel-footer li{
	display: inline-block;
	float: left;
	margin: 40px 10px;
	
}


.panel-footer li a,.user-menu a{
	color: #dd4252;
}

.submit_button{
	
	background: #fff;
	border-width: 0;
	color: #dd4252;
	padding: 10px;
	display: inline-block;
	border: 1px solid #dd4252;
	border-radius: 6px;
}

.submit_button:hover{
	background-color: #ddd;
	color: #009688;
	border-color: #009688;

}

.free-plan-text{
	display: inline-block;
	
}

.user-menu{
	float: right;
}

@media only screen and (max-width: 1200px){
	.panel-footer li{
		margin:10px;
	}
}

.login_options .btn-default:hover{
	color: #009866;

}

.login_options .btn-default{
	color: #dd4252;
}

._overflow_text{
	font-size: 20px;
}

._overflow_img{
	max-width: 200px;
	height: auto;
}

.activity-strip {
	height:120px;
	overflow:hidden;
}
.activity-strip .activity-strip-section {
	overflow:hidden;
	float:left;
	width:80%;
	display:inline-flex;
}
.activity-strip-section > div {
	margin-left: 20px;	
	font-size: 16px;
	font-weight: bold;
}
.activity-strip-section > div a {
	text-decoration: none;
}
.activity-strip-section > div > .small {
	font-size: 14px;
	font-weight: initial;
	position: absolute;
	top: 80px;
	width: 85%;
}
.activity-screenshot {
	float:right;
	display:block;
	overflow:hidden;
}
.activity-screenshot img {
	width: 100px;
	height: 95%;
}
.panel-image {
	width: auto;
    height: 75px;
    margin: 0 auto;
    display: block;
	margin-bottom: -20px;
}
.panel-footer .btn {
	width: 100%;
	width: -moz-available;
	width: -webkit-fill-available;
}
.panel-issue {
	display: inline-flex;
}
.panel-issue-title {
	color: white;
	font-size: 46px;
	padding-left: 10px;
}
.issue-panel .panel-footer {
	padding-top: 20px;
}
.issue-panels .panel {
	max-height: 300px;
}
.issue-panels .panel .operations .btn {
	margin-top: 5px;
	margin-bottom: 5px;
}
.screenshot-img {
	border: 1px solid #d43f3a;
	width:90%;
}
/* INDEX PAGE */
.ds-btn li{
	list-style:none;
	float:left;
	padding:10px;
}
.ds-btn li a span{
	padding-left:15px;
	padding-right:5px;
	width:100%;
	display:inline-block;
	text-align:left;
}
.ds-btn li a span small{
	width:100%;
	display:inline-block;
	text-align:left;
}
.huge {
	overflow:auto;
}
.leaderboard-panel {
	border-left: 1px solid #ccc;
	border-top: 1px solid #ccc;
	border-right: 1px solid #888;
	border-bottom: 1px solid #888;
	background-color: #ddd;
	padding: 10px;
}
.leaderboard-panel .box{
	border: 3px solid #009688;	
	padding:7px;
	margin-right:5px;
	padding-top:10px;
	background:white;
}
.leaderboard-name,
.leaderboard-name:hover
.leaderboard-name:active {
	text-decoration: none !important;
}
.leaderboard-points {
	float: none !important;
}
.leaderboard-rank {
	margin-left: 15px;
}
textarea {
    resize: vertical;
}
input[type='file'] {
    opacity: 0;
    width: 1px;
    height:1px;
}
.submit_button {
    width: 100%;
}
.panel-heading .col-xs-3 {
    width:75px;
    height:75px;
}
.panel-heading .col-xs-3 {
    background-color:white;
    width:75px;
    height:75px;
}
.panel-heading .col-xs-9 {
    color:white;
}
.owasp-panel {
    background-color:#234082;
}
.owasp-panel .col-xs-9{
    color:white;
}
.mega-block {
 background: #fff none repeat scroll 0 0;
 box-shadow: 0 0 10px #f1f1f1;
 padding: 30px;
 text-align: center;
}
.mega-block ul {
 line-height: 35px;
 list-style: outside none none;
 margin: 0;
 min-height: 198px;
 padding: 0;
}
.mega-block a.boxed-btn {
 margin: 0;
}
.mega-block h1 {
 font-size: 55px;
 font-weight: 300;
}
.mega-block h1 span {
 font-size: 25px;
 padding-right: 3px;
}
.mega-block h3 {
 font-size: 25px;
 font-weight: 300;
}
.gradient-style {
 background: #000000;
 background: -webkit-linear-gradient(45deg, #000000 0%, #ffffff 100%);
 background: linear-gradient(45deg, #000000 0%, #ffffff 100%);
 filter: progid: DXImageTransform.Microsoft.gradient( startColorstr='#000000', endColorstr='#ffffff', GradientType=1);
}
.gradient-style {
 color: #fff;
 box-shadow: 0 0 10px #ccc
}
.block-icon {
 font-size: 80px;
 line-height: 80px;
 margin-bottom: 20px;
}
.gradient-style a {
 background-color: transparent;
 border: 1px solid #fff;
 color: #fff;
}
.mega-block h3 span {
 display: block;
 font-size: 14px;
 line-height: 20px;
}
.panel-heading .image_container{
	background-color: transparent;
}
.issue_count{
	color: #fff;
}
.issue_count a{
	color: #fff;
	text-decoration: none;
}
.issue_count a:hover{
	color: #dd4252;
}
<<<<<<< HEAD

#report_user{
	font-size: 20px;
=======
.bug-type {
	position: absolute;
	right: 20px;
>>>>>>> 22c8dbc2
}<|MERGE_RESOLUTION|>--- conflicted
+++ resolved
@@ -445,13 +445,10 @@
 .issue_count a:hover{
 	color: #dd4252;
 }
-<<<<<<< HEAD
-
 #report_user{
 	font-size: 20px;
-=======
-.bug-type {
+}
+bug-type {
 	position: absolute;
 	right: 20px;
->>>>>>> 22c8dbc2
 }