from django.contrib.auth.models import User
from django.contrib.contenttypes.models import ContentType
from django.db.models.signals import post_save, pre_delete
from django.dispatch import receiver

from blog.models import Post

from .models import Activity, Hunt, IpReport, Issue


def get_default_user():
    """Get or create a default 'anonymous' user."""
    return User.objects.get_or_create(username="anonymous")[0]


def create_activity(instance, action_type):
    """Generic function to create an activity for a given model instance."""
    model_name = instance._meta.model_name
    user_field = (
        getattr(instance, "user", None)
        or getattr(instance, "author", None)
        or getattr(instance, "modified_by", None)
    )
    user = user_field or get_default_user()

    # Get the content type of the instance
    content_type = ContentType.objects.get_for_model(instance)

    # Create the activity
    Activity.objects.create(
        user=user,
        action_type=action_type,
        title=f"{model_name.capitalize()} {action_type.capitalize()} {getattr(instance, 'name', getattr(instance, 'title', ''))[:50]}",
        content_type=content_type,
        object_id=instance.id,  # Use object_id for GenericForeignKey
        description=getattr(instance, "description", getattr(instance, "content", ""))[:100],
        image=getattr(instance, "screenshot", getattr(instance, "image", None)),
    )


@receiver(post_save)
def handle_post_save(sender, instance, created, **kwargs):
    """Generic handler for post_save signal."""
    if sender in [Issue, Hunt, IpReport, Post]:  # Add any model you want to track
        if created:
            create_activity(instance, "created")
    elif sender is User and created:  # Handle user sign-up
        Activity.objects.create(
            user=instance,
            action_type="signup",
            title=f"New User Signup: {instance.username}",
            content_type=ContentType.objects.get_for_model(instance),
            object_id=instance.id,
<<<<<<< HEAD
            description=f"Welcome to the BLT's official website {instance.username}!",
=======
            description=f"Welcome to the community {instance.username}!",
>>>>>>> eaa85718
        )


@receiver(pre_delete)
def handle_pre_delete(sender, instance, **kwargs):
    """Generic handler for pre_delete signal."""
    if sender in [Issue, Hunt, IpReport, Post]:  # Add any model you want to track
        create_activity(instance, "deleted")<|MERGE_RESOLUTION|>--- conflicted
+++ resolved
@@ -51,11 +51,7 @@
             title=f"New User Signup: {instance.username}",
             content_type=ContentType.objects.get_for_model(instance),
             object_id=instance.id,
-<<<<<<< HEAD
-            description=f"Welcome to the BLT's official website {instance.username}!",
-=======
             description=f"Welcome to the community {instance.username}!",
->>>>>>> eaa85718
         )
 
 
