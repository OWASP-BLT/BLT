from django.db import migrations, models


class Migration(migrations.Migration):
    dependencies = [
<<<<<<< HEAD
        ("website", "0134_blocked_modified"),
=======
 management-cmd
        ('website', '0134_blocked_modified'),
        ("website", "0134_blocked_modified"),
 main
>>>>>>> 24a243f4
    ]

    operations = [
        migrations.AddField(
            model_name="project",
            name="stars",
            field=models.IntegerField(default=0),
        ),
        migrations.AddField(
            model_name="project",
            name="forks",
            field=models.IntegerField(default=0),
        ),
        migrations.AddField(
            model_name="project",
            name="external_links",
            field=models.JSONField(default=list, blank=True),
        ),
    ]<|MERGE_RESOLUTION|>--- conflicted
+++ resolved
@@ -3,14 +3,14 @@
 
 class Migration(migrations.Migration):
     dependencies = [
-<<<<<<< HEAD
+
         ("website", "0134_blocked_modified"),
-=======
+
  management-cmd
         ('website', '0134_blocked_modified'),
         ("website", "0134_blocked_modified"),
  main
->>>>>>> 24a243f4
+
     ]
 
     operations = [
