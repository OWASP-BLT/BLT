--- conflicted
+++ resolved
@@ -3,11 +3,10 @@
 
 class Migration(migrations.Migration):
     dependencies = [
-<<<<<<< HEAD
+ management-cmd
         ('website', '0134_blocked_modified'),
-=======
         ("website", "0134_blocked_modified"),
->>>>>>> e3b985bb
+ main
     ]
 
     operations = [
