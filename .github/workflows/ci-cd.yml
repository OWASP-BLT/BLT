name: CI/CD Optimized

on:
  #merge_group:
  pull_request:
  push:
    branches:
      - main
  workflow_dispatch:
  workflow_run:
    workflows: ["Pre-commit fix"]
    types:
      - completed

env:
  FORCE_COLOR: 1
  POETRY_CACHE_DIR: ~/.cache/pypoetry

concurrency:
  cancel-in-progress: true
  group: ${{ github.workflow }}-${{ github.event.pull_request.number || github.ref }}

jobs:
  setup:
    name: Setup and Cache Dependencies
    runs-on: ubuntu-latest
    permissions:
      contents: read # Minimal permission for checking out code
    outputs:
      python-cache-dir: ${{ steps.poetry-cache.outputs.dir }}
    steps:
      - uses: actions/checkout@v4

      - name: Cache pre-commit hooks
        uses: actions/cache@v4
        with:
          path: ~/.cache/pre-commit
          key: ${{ runner.os }}-pre-commit-${{ hashFiles('.pre-commit-config.yaml') }}
          restore-keys: |
            ${{ runner.os }}-pre-commit-

      - name: Set up Python
        uses: actions/setup-python@v5
        with:
          python-version: 3.11.2

      - name: Install Poetry (official installer)
        run: |
          curl -sSL https://install.python-poetry.org | python -
          echo "${HOME}/.local/bin" >> $GITHUB_PATH
          poetry --version

      - name: Get Poetry cache directory
        id: poetry-cache
        run: echo "POETRY_CACHE_DIR=$(poetry config cache-dir)" >> $GITHUB_ENV

      - name: Cache Poetry dependencies
        uses: actions/cache@v4
        with:
          path: |
            ~/.cache/pypoetry
            ~/.cache/pip
            .venv
          key: ${{ runner.os }}-poetry-${{ hashFiles('**/poetry.lock') }}-${{ hashFiles('**/pyproject.toml') }}
          restore-keys: |
            ${{ runner.os }}-poetry-${{ hashFiles('**/poetry.lock') }}-
            ${{ runner.os }}-poetry-

      - name: Print memory usage
        run: free -h

  pre-commit:
    name: Run pre-commit
    needs: setup
    runs-on: ubuntu-latest
    permissions:
      issues: write
      pull-requests: write
      contents: write
      actions: write
    steps:
      - uses: actions/checkout@v4
      - uses: actions/setup-python@v5
        with:
          python-version: 3.11.2
      - name: Install Poetry (official installer)
        run: |
          curl -sSL https://install.python-poetry.org | python -
          echo "${HOME}/.local/bin" >> $GITHUB_PATH
          poetry --version
      - name: Install build dependencies
        run: sudo apt-get update && sudo apt-get install -y build-essential libgmp-dev

      - name: Install dependencies (with dev)
        run: |
          poetry config virtualenvs.create false --local || true
          poetry install --no-interaction --no-ansi --with dev

      - name: Run pre-commit
<<<<<<< HEAD
        run: |
          poetry run pre-commit run --all-files
=======
        id: pre-commit
        uses: pre-commit/action@v3.0.1
        continue-on-error: true
      - name: Comment on PR if pre-commit fails
        if: github.event_name == 'pull_request' && steps.pre-commit.outcome == 'failure'
        uses: actions/github-script@v7
        with:
          script: |
            const message = `## ❌ Pre-commit checks failed
            
            The pre-commit hooks found issues that need to be fixed. Please run the following commands locally to fix them:
            
            \`\`\`bash
            # Install pre-commit if you haven't already
            pip install pre-commit
            
            # Run pre-commit on all files
            pre-commit run --all-files
            
            # Or run pre-commit on staged files only
            pre-commit run
            \`\`\`
            
            After running these commands, the pre-commit hooks will automatically fix most issues. 
            Please review the changes, commit them, and push to your branch.
            
            💡 **Tip**: You can set up pre-commit to run automatically on every commit by running:
            \`\`\`bash
            pre-commit install
            \`\`\`
            
            For more information, see the [pre-commit documentation](https://pre-commit.com/).`;
            
            await github.rest.issues.createComment({
              owner: context.repo.owner,
              repo: context.repo.repo,
              issue_number: context.issue.number,
              body: message
            });
      - name: Fail the job if pre-commit failed
        if: steps.pre-commit.outcome == 'failure'
        run: exit 1
>>>>>>> cc20d8b8
      - name: Print memory usage
        run: free -h

  test:
    name: Run Tests
    needs: setup
    runs-on: ubuntu-latest
    permissions:
      issues: write
      pull-requests: write
      contents: write
      actions: write
    steps:
      - uses: actions/checkout@v4
      - uses: actions/setup-python@v5
        with:
          python-version: 3.11.2

      - name: Install Poetry (official installer)
        run: |
          curl -sSL https://install.python-poetry.org | python -
          echo "${HOME}/.local/bin" >> $GITHUB_PATH
          poetry --version

      - name: Install dependencies (with dev)
        run: |
          poetry config virtualenvs.create false --local || true
          poetry install --no-interaction --no-ansi --with dev

      - name: Install system dependencies
        run: |
          sudo apt-get update
          sudo apt-get install -y xvfb chromium-browser chromium-chromedriver build-essential libgmp-dev
      - run: poetry lock
      - run: poetry install --no-interaction --no-ansi --with dev
      - run: poetry run python manage.py collectstatic --noinput
      - name: Run tests
        run: poetry run xvfb-run --auto-servernum python manage.py test -v 3 --failfast

  docker-test:
    runs-on: ubuntu-latest
    steps:
      - name: Checkout code
        uses: actions/checkout@v4

      - name: Set up Docker
        run: |
          docker --version
          # Install docker-compose
          curl -sSL https://github.com/docker/compose/releases/download/v2.17.0/docker-compose-$(uname -s)-$(uname -m) -o /usr/local/bin/docker-compose
          chmod +x /usr/local/bin/docker-compose
          docker-compose --version

      - name: Build Docker image
        run: |
          docker build -t my-app .

      - name: Run Docker container
        run: |
          docker run -d --name my-container my-app

      - run: docker exec my-container pip install poetry
      - run: docker exec my-container poetry lock
      - run: docker exec my-container poetry install --without dev --no-interaction

      - name: Clean up
        run: |
          docker stop my-container
          docker rm my-container

      - name: Print memory usage
        run: free -h<|MERGE_RESOLUTION|>--- conflicted
+++ resolved
@@ -97,10 +97,6 @@
           poetry install --no-interaction --no-ansi --with dev
 
       - name: Run pre-commit
-<<<<<<< HEAD
-        run: |
-          poetry run pre-commit run --all-files
-=======
         id: pre-commit
         uses: pre-commit/action@v3.0.1
         continue-on-error: true
@@ -143,7 +139,6 @@
       - name: Fail the job if pre-commit failed
         if: steps.pre-commit.outcome == 'failure'
         run: exit 1
->>>>>>> cc20d8b8
       - name: Print memory usage
         run: free -h
 
