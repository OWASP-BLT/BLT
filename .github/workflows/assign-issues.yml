--- conflicted
+++ resolved
@@ -1,15 +1,13 @@
 name: OWASP BLT Action
 
 on:
-<<<<<<< HEAD
   issues:
     types: [opened]
-=======
   issue_comment:
     types: [created]
   pull_request_review_comment:
     types: [created]
->>>>>>> 59ef0f07
+
   schedule:
     - cron: '0 0 * * *'
   workflow_dispatch:
