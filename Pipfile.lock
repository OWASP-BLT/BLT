{
    "_meta": {
        "hash": {
<<<<<<< HEAD
            "sha256": "b662f579a9f785f64e0ecab8e982e738b546489636a3141d09ad32978efb5bd0"
=======
            "sha256": "7dfbeca503ae3f4c14cb2c44c9140679213028bcadb7b0b2702663ba636cfb89"
>>>>>>> 48ec0515
        },
        "pipfile-spec": 6,
        "requires": {
            "python_version": "3.8"
        },
        "sources": [
            {
                "name": "pypi",
                "url": "https://pypi.python.org/simple",
                "verify_ssl": true
            }
        ]
    },
    "default": {
        "asgiref": {
            "hashes": [
                "sha256:7e51911ee147dd685c3c8b805c0ad0cb58d360987b56953878f8c06d2d1c6f1a",
                "sha256:9fc6fb5d39b8af147ba40765234fa822b39818b12cc80b35ad9b0cef3a476aed"
            ],
            "version": "==3.2.10"
        },
        "beautifulsoup4": {
            "hashes": [
                "sha256:73cc4d115b96f79c7d77c1c7f7a0a8d4c57860d1041df407dd1aae7f07a77fd7",
                "sha256:a6237df3c32ccfaee4fd201c8f5f9d9df619b93121d01353a64a73ce8c6ef9a8",
                "sha256:e718f2342e2e099b640a34ab782407b7b676f47ee272d6739e60b8ea23829f2c"
            ],
            "index": "pypi",
            "version": "==4.9.1"
        },
        "boto": {
            "hashes": [
                "sha256:147758d41ae7240dc989f0039f27da8ca0d53734be0eb869ef16e3adcfa462e8",
                "sha256:ea0d3b40a2d852767be77ca343b58a9e3a4b00d9db440efb8da74b4e58025e5a"
            ],
            "index": "pypi",
            "version": "==2.49.0"
        },
        "cachetools": {
            "hashes": [
                "sha256:513d4ff98dd27f85743a8dc0e92f55ddb1b49e060c2d5961512855cda2c01a98",
                "sha256:bbaa39c3dede00175df2dc2b03d0cf18dd2d32a7de7beb68072d13043c9edb20"
            ],
            "version": "==4.1.1"
        },
        "certifi": {
            "hashes": [
<<<<<<< HEAD
                "sha256:5930595817496dd21bb8dc35dad090f1c2cd0adfaf21204bf6732ca5d8ee34d3",
                "sha256:8fc0819f1f30ba15bdb34cceffb9ef04d99f420f68eb75d901e9560b8749fc41"
            ],
            "version": "==2020.6.20"
=======
                "sha256:5ad7e9a056d25ffa5082862e36f119f7f7cec6457fa07ee2f8c339814b80c9b1",
                "sha256:9cd41137dc19af6a5e03b630eefe7d1f458d964d406342dd3edf625839b944cc"
            ],
            "version": "==2020.4.5.2"
>>>>>>> 48ec0515
        },
        "cffi": {
            "hashes": [
                "sha256:001bf3242a1bb04d985d63e138230802c6c8d4db3668fb545fb5005ddf5bb5ff",
                "sha256:00789914be39dffba161cfc5be31b55775de5ba2235fe49aa28c148236c4e06b",
                "sha256:028a579fc9aed3af38f4892bdcc7390508adabc30c6af4a6e4f611b0c680e6ac",
                "sha256:14491a910663bf9f13ddf2bc8f60562d6bc5315c1f09c704937ef17293fb85b0",
                "sha256:1cae98a7054b5c9391eb3249b86e0e99ab1e02bb0cc0575da191aedadbdf4384",
                "sha256:2089ed025da3919d2e75a4d963d008330c96751127dd6f73c8dc0c65041b4c26",
                "sha256:2d384f4a127a15ba701207f7639d94106693b6cd64173d6c8988e2c25f3ac2b6",
                "sha256:337d448e5a725bba2d8293c48d9353fc68d0e9e4088d62a9571def317797522b",
                "sha256:399aed636c7d3749bbed55bc907c3288cb43c65c4389964ad5ff849b6370603e",
                "sha256:3b911c2dbd4f423b4c4fcca138cadde747abdb20d196c4a48708b8a2d32b16dd",
                "sha256:3d311bcc4a41408cf5854f06ef2c5cab88f9fded37a3b95936c9879c1640d4c2",
                "sha256:62ae9af2d069ea2698bf536dcfe1e4eed9090211dbaafeeedf5cb6c41b352f66",
                "sha256:66e41db66b47d0d8672d8ed2708ba91b2f2524ece3dee48b5dfb36be8c2f21dc",
                "sha256:675686925a9fb403edba0114db74e741d8181683dcf216be697d208857e04ca8",
                "sha256:7e63cbcf2429a8dbfe48dcc2322d5f2220b77b2e17b7ba023d6166d84655da55",
                "sha256:8a6c688fefb4e1cd56feb6c511984a6c4f7ec7d2a1ff31a10254f3c817054ae4",
                "sha256:8c0ffc886aea5df6a1762d0019e9cb05f825d0eec1f520c51be9d198701daee5",
                "sha256:95cd16d3dee553f882540c1ffe331d085c9e629499ceadfbda4d4fde635f4b7d",
                "sha256:99f748a7e71ff382613b4e1acc0ac83bf7ad167fb3802e35e90d9763daba4d78",
                "sha256:b8c78301cefcf5fd914aad35d3c04c2b21ce8629b5e4f4e45ae6812e461910fa",
                "sha256:c420917b188a5582a56d8b93bdd8e0f6eca08c84ff623a4c16e809152cd35793",
                "sha256:c43866529f2f06fe0edc6246eb4faa34f03fe88b64a0a9a942561c8e22f4b71f",
                "sha256:cab50b8c2250b46fe738c77dbd25ce017d5e6fb35d3407606e7a4180656a5a6a",
                "sha256:cef128cb4d5e0b3493f058f10ce32365972c554572ff821e175dbc6f8ff6924f",
                "sha256:cf16e3cf6c0a5fdd9bc10c21687e19d29ad1fe863372b5543deaec1039581a30",
                "sha256:e56c744aa6ff427a607763346e4170629caf7e48ead6921745986db3692f987f",
                "sha256:e577934fc5f8779c554639376beeaa5657d54349096ef24abe8c74c5d9c117c3",
                "sha256:f2b0fa0c01d8a0c7483afd9f31d7ecf2d71760ca24499c8697aeb5ca37dc090c"
            ],
            "index": "pypi",
            "version": "==1.14.0"
        },
        "chardet": {
            "hashes": [
                "sha256:84ab92ed1c4d4f16916e05906b6b75a6c0fb5db821cc65e70cbd64a3e2a5eaae",
                "sha256:fc323ffcaeaed0e0a02bf4d117757b98aed530d9ed4531e3e15460124c106691"
            ],
            "version": "==3.0.4"
        },
        "colorthief": {
            "hashes": [
                "sha256:079cb0c95bdd669c4643e2f7494de13b0b6029d5cdbe2d74d5d3c3386bd57221",
                "sha256:b04fc8ce5cf9c888768745e29cb19b7b688d5711af6fba26e8057debabec56b9"
            ],
            "index": "pypi",
            "version": "==0.2.1"
        },
        "cryptography": {
            "hashes": [
                "sha256:091d31c42f444c6f519485ed528d8b451d1a0c7bf30e8ca583a0cac44b8a0df6",
                "sha256:18452582a3c85b96014b45686af264563e3e5d99d226589f057ace56196ec78b",
                "sha256:1dfa985f62b137909496e7fc182dac687206d8d089dd03eaeb28ae16eec8e7d5",
                "sha256:1e4014639d3d73fbc5ceff206049c5a9a849cefd106a49fa7aaaa25cc0ce35cf",
                "sha256:22e91636a51170df0ae4dcbd250d318fd28c9f491c4e50b625a49964b24fe46e",
                "sha256:3b3eba865ea2754738616f87292b7f29448aec342a7c720956f8083d252bf28b",
                "sha256:651448cd2e3a6bc2bb76c3663785133c40d5e1a8c1a9c5429e4354201c6024ae",
                "sha256:726086c17f94747cedbee6efa77e99ae170caebeb1116353c6cf0ab67ea6829b",
                "sha256:844a76bc04472e5135b909da6aed84360f522ff5dfa47f93e3dd2a0b84a89fa0",
                "sha256:88c881dd5a147e08d1bdcf2315c04972381d026cdb803325c03fe2b4a8ed858b",
                "sha256:96c080ae7118c10fcbe6229ab43eb8b090fccd31a09ef55f83f690d1ef619a1d",
                "sha256:a0c30272fb4ddda5f5ffc1089d7405b7a71b0b0f51993cb4e5dbb4590b2fc229",
                "sha256:bb1f0281887d89617b4c68e8db9a2c42b9efebf2702a3c5bf70599421a8623e3",
                "sha256:c447cf087cf2dbddc1add6987bbe2f767ed5317adb2d08af940db517dd704365",
                "sha256:c4fd17d92e9d55b84707f4fd09992081ba872d1a0c610c109c18e062e06a2e55",
                "sha256:d0d5aeaedd29be304848f1c5059074a740fa9f6f26b84c5b63e8b29e73dfc270",
                "sha256:daf54a4b07d67ad437ff239c8a4080cfd1cc7213df57d33c97de7b4738048d5e",
                "sha256:e993468c859d084d5579e2ebee101de8f5a27ce8e2159959b6673b418fd8c785",
                "sha256:f118a95c7480f5be0df8afeb9a11bd199aa20afab7a96bcf20409b411a3a85f0"
            ],
            "version": "==2.9.2"
        },
        "defusedxml": {
            "hashes": [
                "sha256:6687150770438374ab581bb7a1b327a847dd9c5749e396102de3fad4e8a3ef93",
                "sha256:f684034d135af4c6cbb949b8a4d2ed61634515257a67299e5f940fbaa34377f5"
            ],
            "version": "==0.6.0"
        },
        "diff-match-patch": {
            "hashes": [
                "sha256:a809a996d0f09b9bbd59e9bbd0b71eed8c807922512910e05cbd3f9480712ddb"
            ],
            "version": "==20181111"
        },
        "dj-database-url": {
            "hashes": [
                "sha256:4aeaeb1f573c74835b0686a2b46b85990571159ffc21aa57ecd4d1e1cb334163",
                "sha256:851785365761ebe4994a921b433062309eb882fedd318e1b0fcecc607ed02da9"
            ],
            "index": "pypi",
            "version": "==0.5.0"
        },
        "django": {
            "hashes": [
<<<<<<< HEAD
                "sha256:31a5fbbea5fc71c99e288ec0b2f00302a0a92c44b13ede80b73a6a4d6d205582",
                "sha256:5457fc953ec560c5521b41fad9e6734a4668b7ba205832191bbdff40ec61073c"
            ],
            "index": "pypi",
            "version": "==3.0.8"
=======
                "sha256:5052b34b34b3425233c682e0e11d658fd6efd587d11335a0203d827224ada8f2",
                "sha256:e1630333248c9b3d4e38f02093a26f1e07b271ca896d73097457996e0fae12e8"
            ],
            "index": "pypi",
            "version": "==3.0.7"
>>>>>>> 48ec0515
        },
        "django-allauth": {
            "hashes": [
                "sha256:f17209410b7f87da0a84639fd79d3771b596a6d3fc1a8e48ce50dabc7f441d30"
            ],
            "index": "pypi",
            "version": "==0.42.0"
        },
        "django-annoying": {
            "hashes": [
                "sha256:083b5e26f140f86178fcb47931f69b7ff75181ccd1e318d9c218ae9babc1805e",
                "sha256:e230f28fec0559b4fdb621ff202068a78170ada2ac1ec7a73ba822cc1f737791"
            ],
            "index": "pypi",
            "version": "==0.10.6"
        },
        "django-bootstrap-datepicker-plus": {
            "hashes": [
                "sha256:490058eba99d47f48a7d24fa78581c0e36375bdc7aa9605783eeb170d51fd0df",
                "sha256:a8bc19cc6846f97ff1e6c447f4e0387881d16e8afa1e8bd7a652c19e545c566b"
            ],
            "index": "pypi",
            "version": "==3.0.5"
        },
        "django-common-helpers": {
            "hashes": [
                "sha256:2d56be6fa261d829a6a224f189bf276267b9082a17d613fe5f015dd4d65c17b4"
            ],
            "version": "==0.9.2"
        },
        "django-cors-headers": {
            "hashes": [
                "sha256:5240062ef0b16668ce8a5f43324c388d65f5439e1a30e22c38684d5ddaff0d15",
                "sha256:f5218f2f0bb1210563ff87687afbf10786e080d8494a248e705507ebd92d7153"
            ],
            "index": "pypi",
            "version": "==3.4.0"
        },
        "django-cron": {
            "hashes": [
                "sha256:08d22708c8b2ecab8cda989019a66c7e1e2424c59d822796fd45abf7731d261d"
            ],
            "index": "pypi",
            "version": "==0.5.1"
        },
        "django-debug-toolbar": {
            "hashes": [
                "sha256:eabbefe89881bbe4ca7c980ff102e3c35c8e8ad6eb725041f538988f2f39a943",
                "sha256:ff94725e7aae74b133d0599b9bf89bd4eb8f5d2c964106e61d11750228c8774c"
            ],
            "index": "pypi",
            "version": "==2.2"
        },
        "django-email-obfuscator": {
            "hashes": [
                "sha256:055d5251ebfb4aa3431c238927461e6b4bd501f937b5207cd175f7ea50519f32"
            ],
            "index": "pypi",
            "version": "==0.1.5"
        },
        "django-filter": {
            "hashes": [
                "sha256:11e63dd759835d9ba7a763926ffb2662cf8a6dcb4c7971a95064de34dbc7e5af",
                "sha256:616848eab6fc50193a1b3730140c49b60c57a3eda1f7fc57fa8505ac156c6c75"
            ],
            "index": "pypi",
            "version": "==2.3.0"
        },
        "django-gravatar2": {
            "hashes": [
                "sha256:545a6c2c5c624c7635dec29c7bc0be1a2cb89c9b8821af8616ae9838827cc35b",
                "sha256:c813280967511ced93eea0359f60e5369c35b3311efe565c3e5d4ab35c10c9ee"
            ],
            "index": "pypi",
            "version": "==1.4.4"
        },
        "django-import-export": {
            "hashes": [
                "sha256:83be410caca8c1b78585677c0fd7ae0e4de5dd5507ad3cea815fbcd29323f448"
<<<<<<< HEAD
            ],
            "index": "pypi",
            "version": "==2.2.0"
        },
        "django-mdeditor": {
            "hashes": [
                "sha256:7b44a25d46d4f37e6315e45e0836e73ff612267c5dcc28b2eda06a0f086ec436"
            ],
            "index": "pypi",
            "version": "==0.1.18"
=======
            ],
            "index": "pypi",
            "version": "==2.2.0"
>>>>>>> 48ec0515
        },
        "django-storages": {
            "extras": [
                "google"
            ],
            "hashes": [
                "sha256:3103991c2ee8cef8a2ff096709973ffe7106183d211a79f22cf855f33533d924",
                "sha256:a59e9923cbce7068792f75344ed7727021ee4ac20f227cf17297d0d03d141e91"
            ],
            "index": "pypi",
            "markers": "sys_platform != 'win32'",
            "version": "==1.9.1"
        },
        "django-tellme": {
            "hashes": [
                "sha256:6e9586558a68fd3b7d8aac7b6d9465055f6bb59999fcae962aeeaa4d262eca2a"
            ],
            "index": "pypi",
            "version": "==0.6.5"
        },
        "django-timedeltafield": {
            "hashes": [
                "sha256:5b8de370a76e4130c8ad3666d337ab250cf468fcc8a146a3ba720a37c25a40b0"
            ],
            "index": "pypi",
            "version": "==0.7.10"
        },
        "django-tz-detect": {
            "hashes": [
                "sha256:4c13811c21a7a233171392b5bb639a891b4241ca4a45b38ddbb19d348b5b3e07",
                "sha256:fb94506a52a4d2d46e1aca007d0c7101903c037203bf69a2bbc186f0721a777b"
            ],
            "index": "pypi",
            "version": "==0.3.0"
        },
        "djangorestframework": {
            "hashes": [
                "sha256:05809fc66e1c997fd9a32ea5730d9f4ba28b109b9da71fccfa5ff241201fd0a4",
                "sha256:e782087823c47a26826ee5b6fa0c542968219263fb3976ec3c31edab23a4001f"
            ],
            "index": "pypi",
            "version": "==3.11.0"
        },
        "easyprocess": {
            "hashes": [
                "sha256:fb948daac01f64c1e49750752711253614846c6fc7e5692a718a7408f2ffb984",
                "sha256:fca26794d3ced044d0471bd4ed767d5c287391d8a1c5e9d106fc59478b732543"
            ],
            "index": "pypi",
            "version": "==0.3"
        },
        "et-xmlfile": {
            "hashes": [
                "sha256:614d9722d572f6246302c4491846d2c393c199cfa4edc9af593437691683335b"
            ],
            "version": "==1.0.1"
        },
        "giturlparse.py": {
            "hashes": [
                "sha256:adf4db14a98e31a18d8e55f4c295322f91a1c03d080f71b104a534d74eb3c1eb"
            ],
            "index": "pypi",
            "version": "==0.0.5"
        },
        "google-api-core": {
            "hashes": [
<<<<<<< HEAD
                "sha256:7b65e8e5ee59bd7517eab2bf9b3008e7b50fd9fb591d4efd780ead6859cd904b",
                "sha256:fea9a434068406ddabe2704988d24d6c5bde3ecfc40823a34f43892d017b14f6"
            ],
            "version": "==1.21.0"
        },
        "google-auth": {
            "hashes": [
                "sha256:5e3f540b7b0b892000d542cea6b818b837c230e9a4db9337bb2973bcae0fc078",
                "sha256:d6b390d3bb0969061ffec7e5766c45c1b39e13c302691e35029f1ad1ccd8ca3b"
            ],
            "version": "==1.18.0"
=======
                "sha256:30beef3c1a98789e380e157ed915fc57f8fb53b22c2410b20e9f9aad332741bc",
                "sha256:6ce7609320449ad8680312395b89396a7d6951032f1886bb1a16534e4ff3867d"
            ],
            "version": "==1.19.1"
        },
        "google-auth": {
            "hashes": [
                "sha256:2f1a6bc3031fc7cd0c1aeb225ad34febcb60268f71f5df75d5976dd20a52c002",
                "sha256:c041ffe8887fda3b040b39700d839fe38260c281ee11dbf6627978e21c99a626"
            ],
            "version": "==1.16.1"
>>>>>>> 48ec0515
        },
        "google-cloud-core": {
            "hashes": [
                "sha256:6ae5c62931e8345692241ac1939b85a10d6c38dc9e2854bdbacb7e5ac3033229",
                "sha256:878f9ad080a40cdcec85b92242c4b5819eeb8f120ebc5c9f640935e24fc129d8"
            ],
            "version": "==1.3.0"
        },
        "google-cloud-storage": {
            "hashes": [
                "sha256:15c8ab11d17e3a32c154662bb001c2097515799f3fd4947a10b1fceb7b6e9a1e",
                "sha256:958b4ec0ec0104ea2d436606a4d39eb6c5cf719b8b69d1676de75294bf02de3e"
            ],
            "version": "==1.29.0"
        },
        "google-resumable-media": {
            "hashes": [
                "sha256:97155236971970382b738921f978a6f86a7b5a0b0311703d991e065d3cb55773",
                "sha256:cdc64378dc9a7a7bf963a8d0c944c99b549dc0c195a9acbf1fcd465f380b9002"
            ],
            "version": "==0.5.1"
        },
        "googleapis-common-protos": {
            "hashes": [
                "sha256:560716c807117394da12cecb0a54da5a451b5cf9866f1d37e9a5e2329a665351",
                "sha256:c8961760f5aad9a711d37b675be103e0cc4e9a39327e0d6d857872f698403e24"
            ],
            "version": "==1.52.0"
        },
        "gunicorn": {
            "hashes": [
                "sha256:1904bb2b8a43658807108d59c3f3d56c2b6121a701161de0ddf9ad140073c626",
                "sha256:cd4a810dd51bf497552cf3f863b575dabd73d6ad6a91075b65936b151cbf4f9c"
            ],
            "index": "pypi",
            "version": "==20.0.4"
        },
        "idna": {
            "hashes": [
                "sha256:b307872f855b18632ce0c21c5e45be78c0ea7ae4c15c828c20788b26921eb3f6",
                "sha256:b97d804b1e9b523befed77c48dacec60e6dcb0b5391d57af6a65a312a90648c0"
            ],
            "version": "==2.10"
        },
        "jdcal": {
            "hashes": [
                "sha256:1abf1305fce18b4e8aa248cf8fe0c56ce2032392bc64bbd61b5dff2a19ec8bba",
                "sha256:472872e096eb8df219c23f2689fc336668bdb43d194094b5cc1707e1640acfc8"
            ],
            "version": "==1.4.1"
        },
        "markuppy": {
            "hashes": [
                "sha256:1adee2c0a542af378fe84548ff6f6b0168f3cb7f426b46961038a2bcfaad0d5f"
            ],
            "version": "==1.14"
        },
        "oauthlib": {
            "hashes": [
                "sha256:bee41cc35fcca6e988463cacc3bcb8a96224f470ca547e697b604cc697b2f889",
                "sha256:df884cd6cbe20e32633f1db1072e9356f53638e4361bef4e8b03c9127c9328ea"
            ],
            "index": "pypi",
            "version": "==3.1.0"
        },
        "odfpy": {
            "hashes": [
                "sha256:db766a6e59c5103212f3cc92ec8dd50a0f3a02790233ed0b52148b70d3c438ec"
            ],
            "version": "==1.4.1"
        },
        "openpyxl": {
            "hashes": [
                "sha256:6e62f058d19b09b95d20ebfbfb04857ad08d0833190516c1660675f699c6186f",
                "sha256:d88dd1480668019684c66cfff3e52a5de4ed41e9df5dd52e008cbf27af0dbf87"
            ],
            "version": "==3.0.4"
        },
        "parse": {
            "hashes": [
                "sha256:a6d4e2c2f1fbde6717d28084a191a052950f758c0cbd83805357e6575c2b95c0"
            ],
            "index": "pypi",
            "version": "==1.15.0"
        },
        "pillow": {
            "hashes": [
                "sha256:0295442429645fa16d05bd567ef5cff178482439c9aad0411d3f0ce9b88b3a6f",
                "sha256:06aba4169e78c439d528fdeb34762c3b61a70813527a2c57f0540541e9f433a8",
                "sha256:09d7f9e64289cb40c2c8d7ad674b2ed6105f55dc3b09aa8e4918e20a0311e7ad",
                "sha256:0a80dd307a5d8440b0a08bd7b81617e04d870e40a3e46a32d9c246e54705e86f",
                "sha256:1ca594126d3c4def54babee699c055a913efb01e106c309fa6b04405d474d5ae",
                "sha256:25930fadde8019f374400f7986e8404c8b781ce519da27792cbe46eabec00c4d",
                "sha256:431b15cffbf949e89df2f7b48528be18b78bfa5177cb3036284a5508159492b5",
                "sha256:52125833b070791fcb5710fabc640fc1df07d087fc0c0f02d3661f76c23c5b8b",
                "sha256:5e51ee2b8114def244384eda1c82b10e307ad9778dac5c83fb0943775a653cd8",
                "sha256:612cfda94e9c8346f239bf1a4b082fdd5c8143cf82d685ba2dba76e7adeeb233",
                "sha256:6d7741e65835716ceea0fd13a7d0192961212fd59e741a46bbed7a473c634ed6",
                "sha256:6edb5446f44d901e8683ffb25ebdfc26988ee813da3bf91e12252b57ac163727",
                "sha256:725aa6cfc66ce2857d585f06e9519a1cc0ef6d13f186ff3447ab6dff0a09bc7f",
                "sha256:8dad18b69f710bf3a001d2bf3afab7c432785d94fcf819c16b5207b1cfd17d38",
                "sha256:94cf49723928eb6070a892cb39d6c156f7b5a2db4e8971cb958f7b6b104fb4c4",
                "sha256:97f9e7953a77d5a70f49b9a48da7776dc51e9b738151b22dacf101641594a626",
                "sha256:9ad7f865eebde135d526bb3163d0b23ffff365cf87e767c649550964ad72785d",
                "sha256:a060cf8aa332052df2158e5a119303965be92c3da6f2d93b6878f0ebca80b2f6",
                "sha256:c79f9c5fb846285f943aafeafda3358992d64f0ef58566e23484132ecd8d7d63",
                "sha256:c92302a33138409e8f1ad16731568c55c9053eee71bb05b6b744067e1b62380f",
                "sha256:d08b23fdb388c0715990cbc06866db554e1822c4bdcf6d4166cf30ac82df8c41",
                "sha256:d350f0f2c2421e65fbc62690f26b59b0bcda1b614beb318c81e38647e0f673a1",
                "sha256:ec29604081f10f16a7aea809ad42e27764188fc258b02259a03a8ff7ded3808d",
                "sha256:edf31f1150778abd4322444c393ab9c7bd2af271dd4dafb4208fb613b1f3cdc9",
                "sha256:f7e30c27477dffc3e85c2463b3e649f751789e0f6c8456099eea7ddd53be4a8a",
                "sha256:ffe538682dc19cc542ae7c3e504fdf54ca7f86fb8a135e59dd6bc8627eae6cce"
            ],
            "index": "pypi",
            "version": "==7.2.0"
        },
        "protobuf": {
            "hashes": [
                "sha256:304e08440c4a41a0f3592d2a38934aad6919d692bb0edfb355548786728f9a5e",
                "sha256:49ef8ab4c27812a89a76fa894fe7a08f42f2147078392c0dee51d4a444ef6df5",
                "sha256:50b5fee674878b14baea73b4568dc478c46a31dd50157a5b5d2f71138243b1a9",
                "sha256:5524c7020eb1fb7319472cb75c4c3206ef18b34d6034d2ee420a60f99cddeb07",
                "sha256:612bc97e42b22af10ba25e4140963fbaa4c5181487d163f4eb55b0b15b3dfcd2",
                "sha256:6f349adabf1c004aba53f7b4633459f8ca8a09654bf7e69b509c95a454755776",
                "sha256:85b94d2653b0fdf6d879e39d51018bf5ccd86c81c04e18a98e9888694b98226f",
                "sha256:87535dc2d2ef007b9d44e309d2b8ea27a03d2fa09556a72364d706fcb7090828",
                "sha256:a7ab28a8f1f043c58d157bceb64f80e4d2f7f1b934bc7ff5e7f7a55a337ea8b0",
                "sha256:a96f8fc625e9ff568838e556f6f6ae8eca8b4837cdfb3f90efcb7c00e342a2eb",
                "sha256:b5a114ea9b7fc90c2cc4867a866512672a47f66b154c6d7ee7e48ddb68b68122",
                "sha256:be04fe14ceed7f8641e30f36077c1a654ff6f17d0c7a5283b699d057d150d82a",
                "sha256:bff02030bab8b969f4de597543e55bd05e968567acb25c0a87495a31eb09e925",
                "sha256:c9ca9f76805e5a637605f171f6c4772fc4a81eced4e2f708f79c75166a2c99ea",
                "sha256:e1464a4a2cf12f58f662c8e6421772c07947266293fb701cb39cd9c1e183f63c",
                "sha256:e72736dd822748b0721f41f9aaaf6a5b6d5cfc78f6c8690263aef8bba4457f0e",
                "sha256:eafe9fa19fcefef424ee089fb01ac7177ff3691af7cc2ae8791ae523eb6ca907",
                "sha256:f4b73736108a416c76c17a8a09bc73af3d91edaa26c682aaa460ef91a47168d3"
            ],
            "index": "pypi",
            "markers": "sys_platform != 'win32'",
            "version": "==3.12.2"
        },
        "psycopg2-binary": {
            "hashes": [
                "sha256:008da3ab51adc70a5f1cfbbe5db3a22607ab030eb44bcecf517ad11a0c2b3cac",
                "sha256:07cf82c870ec2d2ce94d18e70c13323c89f2f2a2628cbf1feee700630be2519a",
                "sha256:08507efbe532029adee21b8d4c999170a83760d38249936038bd0602327029b5",
                "sha256:107d9be3b614e52a192719c6bf32e8813030020ea1d1215daa86ded9a24d8b04",
                "sha256:17a0ea0b0eabf07035e5e0d520dabc7950aeb15a17c6d36128ba99b2721b25b1",
                "sha256:3286541b9d85a340ee4ed42732d15fc1bb441dc500c97243a768154ab8505bb5",
                "sha256:3939cf75fc89c5e9ed836e228c4a63604dff95ad19aed2bbf71d5d04c15ed5ce",
                "sha256:40abc319f7f26c042a11658bf3dd3b0b3bceccf883ec1c565d5c909a90204434",
                "sha256:51f7823f1b087d2020d8e8c9e6687473d3d239ba9afc162d9b2ab6e80b53f9f9",
                "sha256:6bb2dd006a46a4a4ce95201f836194eb6a1e863f69ee5bab506673e0ca767057",
                "sha256:702f09d8f77dc4794651f650828791af82f7c2efd8c91ae79e3d9fe4bb7d4c98",
                "sha256:7036ccf715925251fac969f4da9ad37e4b7e211b1e920860148a10c0de963522",
                "sha256:7b832d76cc65c092abd9505cc670c4e3421fd136fb6ea5b94efbe4c146572505",
                "sha256:8f74e631b67482d504d7e9cf364071fc5d54c28e79a093ff402d5f8f81e23bfa",
                "sha256:930315ac53dc65cbf52ab6b6d27422611f5fb461d763c531db229c7e1af6c0b3",
                "sha256:96d3038f5bd061401996614f65d27a4ecb62d843eb4f48e212e6d129171a721f",
                "sha256:a20299ee0ea2f9cca494396ac472d6e636745652a64a418b39522c120fd0a0a4",
                "sha256:a34826d6465c2e2bbe9d0605f944f19d2480589f89863ed5f091943be27c9de4",
                "sha256:a69970ee896e21db4c57e398646af9edc71c003bc52a3cc77fb150240fefd266",
                "sha256:b9a8b391c2b0321e0cd7ec6b4cfcc3dd6349347bd1207d48bcb752aa6c553a66",
                "sha256:ba13346ff6d3eb2dca0b6fa0d8a9d999eff3dcd9b55f3a890f12b0b6362b2b38",
                "sha256:bb0608694a91db1e230b4a314e8ed00ad07ed0c518f9a69b83af2717e31291a3",
                "sha256:c8830b7d5f16fd79d39b21e3d94f247219036b29b30c8270314c46bf8b732389",
                "sha256:cac918cd7c4c498a60f5d2a61d4f0a6091c2c9490d81bc805c963444032d0dab",
                "sha256:cc30cb900f42c8a246e2cb76539d9726f407330bc244ca7729c41a44e8d807fb",
                "sha256:ccdc6a87f32b491129ada4b87a43b1895cf2c20fdb7f98ad979647506ffc41b6",
                "sha256:d1a8b01f6a964fec702d6b6dac1f91f2b9f9fe41b310cbb16c7ef1fac82df06d",
                "sha256:e004db88e5a75e5fdab1620fb9f90c9598c2a195a594225ac4ed2a6f1c23e162",
                "sha256:eb2f43ae3037f1ef5e19339c41cf56947021ac892f668765cd65f8ab9814192e",
                "sha256:fa466306fcf6b39b8a61d003123d442b23707d635a5cb05ac4e1b62cc79105cd"
            ],
            "index": "pypi",
            "version": "==2.8.5"
        },
        "pyasn1": {
            "hashes": [
                "sha256:39c7e2ec30515947ff4e87fb6f456dfc6e84857d34be479c9d4a4ba4bf46aa5d",
                "sha256:aef77c9fb94a3ac588e87841208bdec464471d9871bd5050a287cc9a475cd0ba"
            ],
            "version": "==0.4.8"
        },
        "pyasn1-modules": {
            "hashes": [
                "sha256:905f84c712230b2c592c19470d3ca8d552de726050d1d1716282a1f6146be65e",
                "sha256:a50b808ffeb97cb3601dd25981f6b016cbb3d31fbf57a8b8a87428e6158d0c74"
            ],
            "version": "==0.2.8"
        },
        "pycparser": {
            "hashes": [
                "sha256:2d475327684562c3a96cc71adf7dc8c4f0565175cf86b6d7a404ff4c771f15f0",
                "sha256:7582ad22678f0fcd81102833f60ef8d0e57288b6b5fb00323d101be910e35705"
            ],
            "version": "==2.20"
        },
        "pylibmc": {
            "hashes": [
                "sha256:01a7e2e3fa9fcd7a791c7818a80a07e7a381aee988a5d810a1c1e6f7a9a288fd",
                "sha256:6fff384e3c30af029bbac87f88b3fab14ae87b50103d389341d9b3e633349a3f",
                "sha256:8a8dd406487d419d58c6d944efd91e8189b360a0c4d9e8c6ebe3990d646ae7e9",
                "sha256:c749b4251c1137837d00542b62992b96cd2aed639877407f66291120dd6de2ff",
                "sha256:e6c0c452336db0868d0de521d48872c2a359b1233b974c6b32c36ce68abc4820"
            ],
            "index": "pypi",
            "markers": "sys_platform != 'win32'",
            "version": "==1.6.1"
        },
        "pyopenssl": {
            "hashes": [
                "sha256:621880965a720b8ece2f1b2f54ea2071966ab00e2970ad2ce11d596102063504",
                "sha256:9a24494b2602aaf402be5c9e30a0b82d4a5c67528fe8fb475e3f3bc00dd69507"
            ],
            "version": "==19.1.0"
        },
        "pysocks": {
            "hashes": [
                "sha256:08e69f092cc6dbe92a0fdd16eeb9b9ffbc13cadfe5ca4c7bd92ffb078b293299",
                "sha256:2725bd0a9925919b9b51739eea5f9e2bae91e83288108a9ad338b2e3a4435ee5",
                "sha256:3f8804571ebe159c380ac6de37643bb4685970655d3bba243530d6558b799aa0"
            ],
            "version": "==1.7.1"
        },
        "pytesseract": {
            "hashes": [
                "sha256:afd8a5cdf8ab5d35690efbe71cbf5f89419f668ea8dde7649149815d5c5a899a"
            ],
            "index": "pypi",
            "version": "==0.3.4"
        },
        "python-openid": {
            "hashes": [
                "sha256:92c51c3ecec846cbec4aeff11f9ff47303d4a63f93b0e6ac0ec02a091fed70ef",
                "sha256:c2d133e47e0a7705c9272eef00d7a09c174f5bf17a127fed8e2c6499556cc782"
            ],
            "index": "pypi",
            "version": "==2.2.5"
        },
        "python3-openid": {
            "hashes": [
                "sha256:33fbf6928f401e0b790151ed2b5290b02545e8775f982485205a066f874aaeaf",
                "sha256:6626f771e0417486701e0b4daff762e7212e820ca5b29fcc0d05f6f8736dfa6b"
            ],
            "version": "==3.2.0"
        },
        "pytz": {
            "hashes": [
                "sha256:a494d53b6d39c3c6e44c3bec237336e14305e4f29bbf800b599253057fbb79ed",
                "sha256:c35965d010ce31b23eeb663ed3cc8c906275d6be1a34393a1d73a41febf4a048"
            ],
            "index": "pypi",
            "version": "==2020.1"
        },
        "pyvirtualdisplay": {
            "hashes": [
                "sha256:3fa85a6e490e45eab64e6be19841e0ab15ec8054c97f162079a061da6a93eba0",
                "sha256:8d3e661c0129ab0dca1691f83649baa6a2436a82e3a89b66c6f6aef33f8889ed"
            ],
            "index": "pypi",
            "version": "==1.3.2"
        },
        "pyyaml": {
            "hashes": [
                "sha256:06a0d7ba600ce0b2d2fe2e78453a470b5a6e000a985dd4a4e54e436cc36b0e97",
                "sha256:240097ff019d7c70a4922b6869d8a86407758333f02203e0fc6ff79c5dcede76",
                "sha256:4f4b913ca1a7319b33cfb1369e91e50354d6f07a135f3b901aca02aa95940bd2",
                "sha256:69f00dca373f240f842b2931fb2c7e14ddbacd1397d57157a9b005a6a9942648",
                "sha256:73f099454b799e05e5ab51423c7bcf361c58d3206fa7b0d555426b1f4d9a3eaf",
                "sha256:74809a57b329d6cc0fdccee6318f44b9b8649961fa73144a98735b0aaf029f1f",
                "sha256:7739fc0fa8205b3ee8808aea45e968bc90082c10aef6ea95e855e10abf4a37b2",
                "sha256:95f71d2af0ff4227885f7a6605c37fd53d3a106fcab511b8860ecca9fcf400ee",
                "sha256:b8eac752c5e14d3eca0e6dd9199cd627518cb5ec06add0de9d32baeee6fe645d",
                "sha256:cc8955cfbfc7a115fa81d85284ee61147059a753344bc51098f3ccd69b0d7e0c",
                "sha256:d13155f591e6fcc1ec3b30685d50bf0711574e2c0dfffd7644babf8b5102ca1a"
            ],
            "version": "==5.3.1"
        },
        "requests": {
            "extras": [
                "security"
            ],
            "hashes": [
                "sha256:b3559a131db72c33ee969480840fff4bb6dd111de7dd27c8ee1f820f4f00231b",
                "sha256:fe75cc94a9443b9246fc7049224f75604b113c36acb93f87b80ed42c44cbb898"
            ],
            "index": "pypi",
            "version": "==2.24.0"
        },
        "requests-oauthlib": {
            "hashes": [
                "sha256:7f71572defaecd16372f9006f33c2ec8c077c3cfa6f5911a9a90202beb513f3d",
                "sha256:b4261601a71fd721a8bd6d7aa1cc1d6a8a93b4a9f5e96626f8e4d91e8beeaa6a"
            ],
            "index": "pypi",
            "version": "==1.3.0"
        },
        "rollbar": {
            "hashes": [
                "sha256:75add43e634f3f75e069e1edd2b793b8d1e8800f16419a1d83065b49dd5d1372"
            ],
            "index": "pypi",
            "version": "==0.15.0"
        },
        "rsa": {
            "hashes": [
                "sha256:109ea5a66744dd859bf16fe904b8d8b627adafb9408753161e766a92e7d681fa",
                "sha256:6166864e23d6b5195a5cfed6cd9fed0fe774e226d8f854fcb23b7bbef0350233"
            ],
            "markers": "python_version >= '3'",
            "version": "==4.6"
        },
        "selenium": {
            "hashes": [
                "sha256:2d7131d7bc5a5b99a2d9b04aaf2612c411b03b8ca1b1ee8d3de5845a9be2cb3c",
                "sha256:deaf32b60ad91a4611b98d8002757f29e6f2c2d5fcaf202e1c9ad06d6772300d"
            ],
            "index": "pypi",
            "version": "==3.141.0"
        },
        "six": {
            "hashes": [
                "sha256:30639c035cdb23534cd4aa2dd52c3bf48f06e5f4a941509c8bafd8ce11080259",
                "sha256:8b74bedcbbbaca38ff6d7491d76f2b06b3592611af620f8426e82dddb04a5ced"
            ],
            "index": "pypi",
            "version": "==1.15.0"
        },
        "soupsieve": {
            "hashes": [
                "sha256:1634eea42ab371d3d346309b93df7870a88610f0725d47528be902a0d95ecc55",
                "sha256:a59dc181727e95d25f781f0eb4fd1825ff45590ec8ff49eadfd7f1a537cc0232"
            ],
            "version": "==2.0.1"
        },
        "sqlparse": {
            "hashes": [
                "sha256:022fb9c87b524d1f7862b3037e541f68597a730a8843245c349fc93e1643dc4e",
                "sha256:e162203737712307dfe78860cc56c8da8a852ab2ee33750e33aeadf38d12c548"
            ],
            "version": "==0.3.1"
        },
        "tablib": {
            "extras": [
                "html",
                "ods",
                "xls",
                "xlsx",
                "yaml"
            ],
            "hashes": [
                "sha256:8cc2fa10bc37219ac5e76850eb7fbd50de313c7a1a7895c44af2a8dd206b7be7",
                "sha256:c5a77c96ad306d5b380def1309d521ad5e98b4f83726f84857ad87e142d13279"
            ],
            "index": "pypi",
            "version": "==2.0.0"
        },
        "tweepy": {
            "hashes": [
                "sha256:8abd828ba51a85a2b5bb7373715d6d3bb32d18ac624e3a4db02e4ef8ab48316b",
                "sha256:ecc7f200c86127903017e48824efd008734814e95f3e8e9b45ce0f4120dd08db"
            ],
            "index": "pypi",
            "version": "==3.8.0"
        },
        "ua-parser": {
            "hashes": [
                "sha256:46ab2e383c01dbd2ab284991b87d624a26a08f72da4d7d413f5bfab8b9036f8a",
                "sha256:47b1782ed130d890018d983fac37c2a80799d9e0b9c532e734c67cf70f185033"
            ],
            "index": "pypi",
            "version": "==0.10.0"
        },
        "unidecode": {
            "hashes": [
                "sha256:1d7a042116536098d05d599ef2b8616759f02985c85b4fef50c78a5aaf10822a",
                "sha256:2b6aab710c2a1647e928e36d69c21e76b453cd455f4e2621000e54b2a9b8cce8"
            ],
            "index": "pypi",
            "version": "==1.1.1"
        },
        "urllib3": {
            "hashes": [
                "sha256:3018294ebefce6572a474f0604c2021e33b3fd8006ecd11d62107a5d2a963527",
                "sha256:88206b0eb87e6d677d424843ac5209e3fb9d0190d0ee169599165ec25e9d9115"
            ],
            "version": "==1.25.9"
        },
        "user-agents": {
            "hashes": [
                "sha256:da54371d856c35d8ead0622da24ad5ef6d667eda3629a750e3373a3e847a054b",
                "sha256:e727ab6f169e829bc25d41dbd25b9ff679b4631bd81959bcf7de1e246da67194"
            ],
            "index": "pypi",
            "version": "==2.1"
        },
        "whitenoise": {
            "hashes": [
                "sha256:1ecfc1d9e16b71a4efc499e1f62a6a06e7728a475d39cb0657ce71e7529f0f08",
                "sha256:7c75090c09f58a261dfece4e12b2c46534ca9d70b3c4b5c2cfca89b59b446498"
            ],
            "index": "pypi",
            "version": "==5"
        },
        "xlrd": {
            "hashes": [
                "sha256:546eb36cee8db40c3eaa46c351e67ffee6eeb5fa2650b71bc4c758a29a1b29b2",
                "sha256:e551fb498759fa3a5384a94ccd4c3c02eb7c00ea424426e212ac0c57be9dfbde"
            ],
            "version": "==1.2.0"
        },
        "xlwt": {
            "hashes": [
                "sha256:a082260524678ba48a297d922cc385f58278b8aa68741596a87de01a9c628b2e",
                "sha256:c59912717a9b28f1a3c2a98fd60741014b06b043936dcecbc113eaaada156c88"
            ],
            "version": "==1.3.0"
        }
    },
    "develop": {}
}<|MERGE_RESOLUTION|>--- conflicted
+++ resolved
@@ -1,11 +1,7 @@
 {
     "_meta": {
         "hash": {
-<<<<<<< HEAD
             "sha256": "b662f579a9f785f64e0ecab8e982e738b546489636a3141d09ad32978efb5bd0"
-=======
-            "sha256": "7dfbeca503ae3f4c14cb2c44c9140679213028bcadb7b0b2702663ba636cfb89"
->>>>>>> 48ec0515
         },
         "pipfile-spec": 6,
         "requires": {
@@ -53,17 +49,11 @@
         },
         "certifi": {
             "hashes": [
-<<<<<<< HEAD
                 "sha256:5930595817496dd21bb8dc35dad090f1c2cd0adfaf21204bf6732ca5d8ee34d3",
                 "sha256:8fc0819f1f30ba15bdb34cceffb9ef04d99f420f68eb75d901e9560b8749fc41"
             ],
             "version": "==2020.6.20"
-=======
-                "sha256:5ad7e9a056d25ffa5082862e36f119f7f7cec6457fa07ee2f8c339814b80c9b1",
-                "sha256:9cd41137dc19af6a5e03b630eefe7d1f458d964d406342dd3edf625839b944cc"
-            ],
-            "version": "==2020.4.5.2"
->>>>>>> 48ec0515
+
         },
         "cffi": {
             "hashes": [
@@ -161,19 +151,12 @@
         },
         "django": {
             "hashes": [
-<<<<<<< HEAD
                 "sha256:31a5fbbea5fc71c99e288ec0b2f00302a0a92c44b13ede80b73a6a4d6d205582",
                 "sha256:5457fc953ec560c5521b41fad9e6734a4668b7ba205832191bbdff40ec61073c"
             ],
             "index": "pypi",
             "version": "==3.0.8"
-=======
-                "sha256:5052b34b34b3425233c682e0e11d658fd6efd587d11335a0203d827224ada8f2",
-                "sha256:e1630333248c9b3d4e38f02093a26f1e07b271ca896d73097457996e0fae12e8"
-            ],
-            "index": "pypi",
-            "version": "==3.0.7"
->>>>>>> 48ec0515
+
         },
         "django-allauth": {
             "hashes": [
@@ -253,7 +236,6 @@
         "django-import-export": {
             "hashes": [
                 "sha256:83be410caca8c1b78585677c0fd7ae0e4de5dd5507ad3cea815fbcd29323f448"
-<<<<<<< HEAD
             ],
             "index": "pypi",
             "version": "==2.2.0"
@@ -264,11 +246,6 @@
             ],
             "index": "pypi",
             "version": "==0.1.18"
-=======
-            ],
-            "index": "pypi",
-            "version": "==2.2.0"
->>>>>>> 48ec0515
         },
         "django-storages": {
             "extras": [
@@ -335,7 +312,6 @@
         },
         "google-api-core": {
             "hashes": [
-<<<<<<< HEAD
                 "sha256:7b65e8e5ee59bd7517eab2bf9b3008e7b50fd9fb591d4efd780ead6859cd904b",
                 "sha256:fea9a434068406ddabe2704988d24d6c5bde3ecfc40823a34f43892d017b14f6"
             ],
@@ -347,19 +323,6 @@
                 "sha256:d6b390d3bb0969061ffec7e5766c45c1b39e13c302691e35029f1ad1ccd8ca3b"
             ],
             "version": "==1.18.0"
-=======
-                "sha256:30beef3c1a98789e380e157ed915fc57f8fb53b22c2410b20e9f9aad332741bc",
-                "sha256:6ce7609320449ad8680312395b89396a7d6951032f1886bb1a16534e4ff3867d"
-            ],
-            "version": "==1.19.1"
-        },
-        "google-auth": {
-            "hashes": [
-                "sha256:2f1a6bc3031fc7cd0c1aeb225ad34febcb60268f71f5df75d5976dd20a52c002",
-                "sha256:c041ffe8887fda3b040b39700d839fe38260c281ee11dbf6627978e21c99a626"
-            ],
-            "version": "==1.16.1"
->>>>>>> 48ec0515
         },
         "google-cloud-core": {
             "hashes": [
