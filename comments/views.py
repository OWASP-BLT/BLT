--- conflicted
+++ resolved
@@ -35,7 +35,6 @@
         if request.user.username != comment.author:
             return HttpResponse("Cannot delete this comment")
         comment.delete()
-<<<<<<< HEAD
     return render(request,'comments.html',{'all_comment':all_comment,
                                             'user':request.user},) 
 
@@ -59,11 +58,6 @@
     resp = request.GET['callback'] + '(' + json.dumps(results[:5]) + ');'
     return HttpResponse(resp, content_type='application/json')
 
-=======
-    return render(request, 'comments.html', {'all_comment': all_comment,
-                                             'user': request.user}, )
->>>>>>> fb01b702
-
 
 @login_required(login_url="/accounts/login/")
 def EditComment(request, pk):
