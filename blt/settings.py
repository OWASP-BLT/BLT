"""
Django settings for gettingstarted project, on Heroku. For more info, see:
https://github.com/heroku/heroku-django-template
For more information on this file, see
https://docs.djangoproject.com/en/1.8/topics/settings/
For the full list of settings and their values, see
https://docs.djangoproject.com/en/1.8/ref/settings/
"""

# from google.oauth2 import service_account
import os
import sys

import dj_database_url
import environ
from django.utils.translation import gettext_lazy as _

env = environ.Env()
# reading .env file
environ.Env.read_env()

# Build paths inside the project like this: os.path.join(BASE_DIR, ...)
BASE_DIR = os.path.dirname(os.path.dirname(__file__))
PROJECT_ROOT = os.path.dirname(os.path.abspath(__file__))
GITHUB_TOKEN = os.environ.get("GITHUB_TOKEN", "blank")


PROJECT_NAME = "BLT"
DOMAIN_NAME = "blt.owasp.org"
FQDN = "blt.owasp.org"
DOMAIN_NAME_PREVIOUS = os.environ.get("DOMAIN_NAME_PREVIOUS", "BLT")
# else:
#     # Default values if hostname does not match
#     PROJECT_NAME = os.environ.get("PROJECT_NAME", "BLT")
#     DOMAIN_NAME = os.environ.get("DOMAIN_NAME", "127.0.0.1")
#     FQDN = "www." + DOMAIN_NAME

PROJECT_NAME_LOWER = PROJECT_NAME.lower()
PROJECT_NAME_UPPER = PROJECT_NAME.upper()

ADMIN_URL = os.environ.get("ADMIN_URL", "admin")
PORT = os.environ.get("PORT", "8000")
DEFAULT_FROM_EMAIL = os.environ.get("FROM_EMAIL", "test@localhost")
SERVER_EMAIL = os.environ.get("FROM_EMAIL", "test@localhost")


EMAIL_TO_STRING = PROJECT_NAME + " <" + SERVER_EMAIL + ">"
BLOG_URL = os.environ.get("BLOG_URL", "https://owasp.org/www-project-bug-logging-tool/")
FACEBOOK_URL = os.environ.get("FACEBOOK_URL", "https://www.facebook.com/groups/owaspfoundation/")
TWITTER_URL = os.environ.get("TWITTER_URL", "https://twitter.com/owasp")
GITHUB_URL = os.environ.get("GITHUB_URL", "https://github.com/OWASP/BLT")
EXTENSION_URL = os.environ.get("EXTENSION_URL", "https://github.com/OWASP/BLT")

ADMINS = (("Admin", DEFAULT_FROM_EMAIL),)

# Quick-start development settings - unsuitable for production
# See https://docs.djangoproject.com/en/1.8/howto/deployment/checklist/

# SECURITY WARNING: change this before deploying to production!
SECRET_KEY = "i+acxn5(akgsn!sr4^qgf(^m&*@+g1@u^t@=8s@axc41ml*f=s"

# SECURITY WARNING: don't run with debug turned on in production!
DEBUG = False
TESTING = sys.argv[1:2] == ["test"]

SITE_ID = 1
# Application definition

INSTALLED_APPS = (
    "notification_app",
    "daphne",
    "django.contrib.admin",
    "django.contrib.auth",
    "django.contrib.contenttypes",
    "django.contrib.sessions",
    "django.contrib.messages",
    "django.contrib.staticfiles",
    "django.contrib.sites",
    "django.contrib.humanize",
    "website",
    "company",
    "allauth",
    "allauth.account",
    "allauth.socialaccount",
    "allauth.socialaccount.providers.github",
    "allauth.socialaccount.providers.facebook",
    "allauth.socialaccount.providers.google",
    "django_gravatar",
    "email_obfuscator",
    "import_export",
    "comments",
    "annoying",
    "rest_framework",
    "django_filters",
    "rest_framework.authtoken",
    # "django_cron",
    "mdeditor",
    # "bootstrap_datepicker_plus",
    "tz_detect",
    # "tellme",
    "star_ratings",
    "drf_yasg",
    "captcha",
    "dj_rest_auth",
    "dj_rest_auth.registration",
)


# CRON_CLASSES = ["website.views.CreateIssue"]

MIDDLEWARE = (
    "django.contrib.sessions.middleware.SessionMiddleware",
    "django.middleware.locale.LocaleMiddleware",
    "django.middleware.common.CommonMiddleware",
    "django.middleware.csrf.CsrfViewMiddleware",
    "django.contrib.auth.middleware.AuthenticationMiddleware",
    "django.contrib.messages.middleware.MessageMiddleware",
    "allauth.account.middleware.AccountMiddleware",
    "django.middleware.clickjacking.XFrameOptionsMiddleware",
    "django.middleware.security.SecurityMiddleware",
    "whitenoise.middleware.WhiteNoiseMiddleware",
    "tz_detect.middleware.TimezoneMiddleware",
)

TESTING = len(sys.argv) > 1 and sys.argv[1] == "test"

if DEBUG and not TESTING:
    DEBUG_TOOLBAR_PANELS = [
        "debug_toolbar.panels.versions.VersionsPanel",
        "debug_toolbar.panels.timer.TimerPanel",
        "debug_toolbar.panels.settings.SettingsPanel",
        "debug_toolbar.panels.headers.HeadersPanel",
        "debug_toolbar.panels.request.RequestPanel",
        "debug_toolbar.panels.sql.SQLPanel",
        "debug_toolbar.panels.staticfiles.StaticFilesPanel",
        "debug_toolbar.panels.templates.TemplatesPanel",
        "debug_toolbar.panels.cache.CachePanel",
        "debug_toolbar.panels.signals.SignalsPanel",
        "debug_toolbar.panels.logging.LoggingPanel",
        "debug_toolbar.panels.redirects.RedirectsPanel",
    ]

    DEBUG_TOOLBAR_CONFIG = {
        "INTERCEPT_REDIRECTS": False,
        "SHOW_TOOLBAR_CALLBACK": lambda request: True,
    }

    INSTALLED_APPS += ("debug_toolbar",)

    MIDDLEWARE += ("debug_toolbar.middleware.DebugToolbarMiddleware",)

ROOT_URLCONF = "blt.urls"

TEMPLATES = [
    {
        "BACKEND": "django.template.backends.django.DjangoTemplates",
        "DIRS": [],
        "APP_DIRS": False,
        "OPTIONS": {
            "debug": DEBUG,
            "context_processors": [
                "django.template.context_processors.debug",
                "django.template.context_processors.request",
                "django.template.context_processors.media",
                "django.contrib.auth.context_processors.auth",
                "django.contrib.messages.context_processors.messages",
                "django.template.context_processors.i18n",
            ],
            "loaders": [
                (
                    "django.template.loaders.cached.Loader",
                    [
                        "django.template.loaders.filesystem.Loader",
                        "django.template.loaders.app_directories.Loader",
                    ],
                ),
            ],
        },
    },
]

AUTHENTICATION_BACKENDS = (
    "django.contrib.auth.backends.ModelBackend",
    "allauth.account.auth_backends.AuthenticationBackend",
)

# SESSION_ENGINE = 'django.contrib.sessions.backends.cached_db'

# CACHES = {
#    'default': {
#        'BACKEND': 'django.core.cache.backends.db.DatabaseCache',
#        'LOCATION': 'cache_table',
#    }
# }


REST_AUTH = {"SESSION_LOGIN": False}
CONN_MAX_AGE = None

WSGI_APPLICATION = "blt.wsgi.application"

ASGI_APPLICATION = "blt.asgi.application"

<<<<<<< HEAD
CHANNEL_LAYERS = {
    "default": {
        "BACKEND": "channels_redis.core.RedisChannelLayer",
        "CONFIG": {
            "hosts": [("cache", 6379)],
        },
    },
=======
CHANNEL_LAYER = {
    "default" : {
        "BACKEND": "channels_redis.core.RedisChaneelLayer",
        "CONFIG":{
            "hosts": [("localhost", 8000)],
        }
    }
>>>>>>> 1e2ca743
}
# Database
# https://docs.djangoproject.com/en/1.9/ref/settings/#databases

DATABASES = {
    "default": {
        "ENGINE": "django.db.backends.sqlite3",
        "NAME": os.path.join(BASE_DIR, "db.sqlite3"),
    }
}

# Password validation
# https://docs.djangoproject.com/en/1.9/ref/settings/#auth-password-validators

AUTH_PASSWORD_VALIDATORS = [
    {
        "NAME": "django.contrib.auth.password_validation.UserAttributeSimilarityValidator",
    },
    {
        "NAME": "django.contrib.auth.password_validation.MinimumLengthValidator",
    },
    {
        "NAME": "django.contrib.auth.password_validation.CommonPasswordValidator",
    },
    {
        "NAME": "django.contrib.auth.password_validation.NumericPasswordValidator",
    },
]

# Internationalization
# https://docs.djangoproject.com/en/1.8/topics/i18n/

LANGUAGE_CODE = "en-us"
TIME_ZONE = "UTC"
USE_I18N = True
USE_L10N = True
USE_TZ = True

LOCALE_PATHS = (os.path.join(BASE_DIR, "locale"),)

LANGUAGES = (
    ("en", _("English")),
    ("fr", _("French")),
    ("zh-cn", _("Chinese")),
    ("de", _("German")),
    ("ja", _("Japanese")),
    ("ru", _("Russian")),
    ("hi", _("Hindi")),
)

MEDIA_ROOT = "media"
MEDIA_URL = "/media/"
# Update database configuration with $DATABASE_URL.
db_from_env = dj_database_url.config(conn_max_age=500)
DATABASES["default"].update(db_from_env)

EMAIL_HOST = "localhost"
EMAIL_PORT = 1025
# python -m smtpd -n -c DebuggingServer localhost:1025
# if DEBUG:
#    EMAIL_BACKEND = 'django.core.mail.backends.console.EmailBackend'

REPORT_EMAIL = os.environ.get("REPORT_EMAIL", "blank")
REPORT_EMAIL_PASSWORD = os.environ.get("REPORT_PASSWORD", "blank")

if "DATABASE_URL" in os.environ:
    DEBUG = False
    EMAIL_HOST = "smtp.sendgrid.net"
    EMAIL_HOST_USER = os.environ.get("SENDGRID_USERNAME", "blank")
    EMAIL_HOST_PASSWORD = os.environ.get("SENDGRID_PASSWORD", "blank")
    EMAIL_PORT = 587
    EMAIL_USE_TLS = True
    if not TESTING:
        SECURE_SSL_REDIRECT = True

    GS_ACCESS_KEY_ID = os.environ.get("GS_ACCESS_KEY_ID", "blank")
    GS_SECRET_ACCESS_KEY = os.environ.get("GS_SECRET_ACCESS_KEY", "blank")
    GOOGLE_APPLICATION_CREDENTIALS = "/app/google-credentials.json"

    GS_BUCKET_NAME = "bhfiles"
    DEFAULT_FILE_STORAGE = "storages.backends.gcloud.GoogleCloudStorage"
    GS_FILE_OVERWRITE = False
    GS_QUERYSTRING_AUTH = False
    MEDIA_URL = "https://bhfiles.storage.googleapis.com/"

    import sentry_sdk
    from sentry_sdk.integrations.django import DjangoIntegration

    sentry_sdk.init(
        dsn=os.environ.get("SENTRY_DSN", "https://key.ingest.sentry.io/project"),
        integrations=[DjangoIntegration()],
        send_default_pii=True,
        traces_sample_rate=1.0,
        profiles_sample_rate=1.0,
        release=os.environ.get("HEROKU_RELEASE_VERSION", default=""),
    )

else:
    if not TESTING:
        DEBUG = True

# local dev needs to set SMTP backend or fail at startup
if DEBUG:
    EMAIL_BACKEND = "django.core.mail.backends.console.EmailBackend"

ACCOUNT_EMAIL_REQUIRED = True
ACCOUNT_USERNAME_REQUIRED = True
ACCOUNT_EMAIL_VERIFICATION = "optional"

# Honor the 'X-Forwarded-Proto' header for request.is_secure()

SECURE_PROXY_SSL_HEADER = ("HTTP_X_FORWARDED_PROTO", "https")

# Allow all host headers
ALLOWED_HOSTS = [
    "." + DOMAIN_NAME,
    "127.0.0.1",
    "localhost",
    "0.0.0.0",
    "blt.owasp.org",
    "." + DOMAIN_NAME_PREVIOUS,
]

# Static files (CSS, JavaScript, Images)
# https://docs.djangoproject.com/en/1.8/howto/static-files/

STATIC_ROOT = os.path.join(PROJECT_ROOT, "staticfiles")
STATIC_URL = "/static/"

# Extra places for collectstatic to find static files.
STATICFILES_DIRS = (
    os.path.join(BASE_DIR, "static"),
    os.path.join(BASE_DIR, "website", "static"),
    os.path.join(BASE_DIR, "company", "static"),
)

ABSOLUTE_URL_OVERRIDES = {
    "auth.user": lambda u: "/profile/%s/" % u.username,
}

# Simplified static file serving.
# https://warehouse.python.org/project/whitenoise/
STATICFILES_STORAGE = "whitenoise.storage.CompressedStaticFilesStorage"

LOGIN_REDIRECT_URL = "/"

LOGGING = {
    "version": 1,
    "disable_existing_loggers": False,
    "handlers": {
        "console": {
            "class": "logging.StreamHandler",
        },
        "mail_admins": {
            "class": "django.utils.log.AdminEmailHandler",
        },
    },
    "loggers": {
        "": {
            "handlers": ["console"],
            "level": "DEBUG",
        },
    },
}

USERS_AVATAR_PATH = "avatars"
AVATAR_PATH = os.path.join(MEDIA_ROOT, USERS_AVATAR_PATH)

if not os.path.exists(AVATAR_PATH):
    os.makedirs(AVATAR_PATH)

if DEBUG or TESTING:
    CACHES = {"default": {"BACKEND": "django.core.cache.backends.locmem.LocMemCache"}}
else:
    if os.environ.get("MEMCACHIER_SERVERS", ""):
        os.environ["MEMCACHE_SERVERS"] = os.environ.get("MEMCACHIER_SERVERS", "").replace(",", ";")
        os.environ["MEMCACHE_USERNAME"] = os.environ.get("MEMCACHIER_USERNAME", "")
        os.environ["MEMCACHE_PASSWORD"] = os.environ.get("MEMCACHIER_PASSWORD", "")

        CACHES = {
            "default": {
                "BACKEND": "django_pylibmc.memcached.PyLibMCCache",
                "BINARY": True,
                "TIMEOUT": None,
                "OPTIONS": {
                    "tcp_nodelay": True,
                    "tcp_keepalive": True,
                    "connect_timeout": 2000,
                    "send_timeout": 750 * 1000,
                    "receive_timeout": 750 * 1000,
                    "_poll_timeout": 2000,
                    "ketama": True,
                    "remove_failed": 1,
                    "retry_timeout": 2,
                    "dead_timeout": 30,
                },
            }
        }
    else:
        CACHES = {"default": {"BACKEND": "django.core.cache.backends.locmem.LocMemCache"}}

CACHES = {
    "default": {
        "BACKEND": "django.core.cache.backends.locmem.LocMemCache",
        "LOCATION": "unique-snowflake",
    }
}

if DEBUG or TESTING:
    anon_throttle = 100000
    user_throttle = 100000

else:
    anon_throttle = 100
    user_throttle = 1000

REST_FRAMEWORK = {
    "DEFAULT_PAGINATION_CLASS": "rest_framework.pagination.PageNumberPagination",
    "DEFAULT_FILTER_BACKENDS": ("django_filters.rest_framework.DjangoFilterBackend",),
    "DEFAULT_AUTHENTICATION_CLASSES": ("rest_framework.authentication.TokenAuthentication",),
    "PAGE_SIZE": 10,
    "DEFAULT_THROTTLE_RATES": {
        "anon": f"{anon_throttle}/day",
        "user": f"{user_throttle}/day",
    },
}

SOCIALACCOUNT_PROVIDER = {
    "github": {"scope": ("user:email",)},
    "google": {"scope": ("user:email",)},
}

X_FRAME_OPTIONS = "SAMEORIGIN"

MDEDITOR_CONFIGS = {
    "default": {
        "language": "en",
        "toolbar": [
            "undo",
            "redo",
            "|",
            "bold",
            "del",
            "italic",
            "quote",
            "ucwords",
            "uppercase",
            "lowercase",
            "|",
            "h1",
            "h2",
            "h3",
            "h5",
            "h6",
            "|",
            "list-ul",
            "list-ol",
            "hr",
            "|",
            "link",
            "reference-link",
            "code",
            "code-block",
            "table",
            "datetime",
            "||",
            "preview",
            "fullscreen",
        ],
        "watch": False,
    }
}

# SuperUser Details

SUPERUSER_USERNAME = env("SUPERUSER", default="admin123")
SUPERUSER_EMAIL = env("SUPERUSER_MAIL", default="admin123@gmail.com")
SUPERUSER_PASSWORD = env("SUPERUSER_PASSWORD", default="admin@123")


SUPERUSERS = ((SUPERUSER_USERNAME, SUPERUSER_EMAIL, SUPERUSER_PASSWORD),)

STRIPE_LIVE_PUBLIC_KEY = os.environ.get("STRIPE_LIVE_PUBLIC_KEY", "<your publishable key>")
STRIPE_LIVE_SECRET_KEY = os.environ.get("STRIPE_LIVE_SECRET_KEY", "<your secret key>")
STRIPE_TEST_PUBLIC_KEY = os.environ.get(
    "STRIPE_TEST_PUBLIC_KEY",
    "pk_test_12345",
)
STRIPE_TEST_SECRET_KEY = os.environ.get(
    "STRIPE_TEST_SECRET_KEY",
    "sk_test_12345",
)
STRIPE_LIVE_MODE = False  # Change to True in production

DEFAULT_AUTO_FIELD = "django.db.models.AutoField"

# CALLBACK_URL_FOR_GITHUB = os.environ.get(
#     "CALLBACK_URL_FOR_GITHUB", default="https://www." + DOMAIN_NAME +"/")

# CALLBACK_URL_FOR_GOOGLE = os.environ.get(
#     "CALLBACK_URL_FOR_GOOGLE", default="https://www." + DOMAIN_NAME +"/")

# CALLBACK_URL_FOR_FACEBOOK = os.environ.get(
#     "CALLBACK_URL_FOR_FACEBOOK", default="https://www." + DOMAIN_NAME +"/")


# allow captcha bypass during test
IS_TEST = False
if "test" in sys.argv:
    CAPTCHA_TEST_MODE = True
    IS_TEST = True


# Twitter

# BEARER_TOKEN = os.environ.get("BEARER_TOKEN")
# APP_KEY = os.environ.get("APP_KEY")
# APP_KEY_SECRET = os.environ.get("APP_KEY_SECRET")
# ACCESS_TOKEN = os.environ.get("ACCESS_TOKEN")
# ACCESS_TOKEN_SECRET = os.environ.get("ACCESS_TOKEN_SECRET")

BEARER_TOKEN = "AAAAAAAAAAAAAAAAAAAAACY4swEAAAAACCwbesyUMRhqJcZ5IQKJ%2FeAWpYY%3DWhxvFboQKFlJtKIJ1WWlL2fWYzKSfF383NMBsgRFTg9h8Y5jBF"
APP_KEY = "hBSe9kWzsWvrZTjbm5326j9TE"
APP_KEY_SECRET = "mbHK5fNCkIppsO8ErswLzGDXMdRS74XltkHmnFF2WXtxB60AIE"
ACCESS_TOKEN = "1562852714412793857-CHEfVrO4shDhoWJOsBNCN7Z0d0d3Kw"
ACCESS_TOKEN_SECRET = "jKfqv8FaIuYcyYdy6jdGprh2WHJtonR4ziHgETkC81hYq"

# USPTO

USPTO_API = os.environ.get("USPTO_API")<|MERGE_RESOLUTION|>--- conflicted
+++ resolved
@@ -201,7 +201,6 @@
 
 ASGI_APPLICATION = "blt.asgi.application"
 
-<<<<<<< HEAD
 CHANNEL_LAYERS = {
     "default": {
         "BACKEND": "channels_redis.core.RedisChannelLayer",
@@ -209,16 +208,8 @@
             "hosts": [("cache", 6379)],
         },
     },
-=======
-CHANNEL_LAYER = {
-    "default" : {
-        "BACKEND": "channels_redis.core.RedisChaneelLayer",
-        "CONFIG":{
-            "hosts": [("localhost", 8000)],
-        }
-    }
->>>>>>> 1e2ca743
-}
+
+
 # Database
 # https://docs.djangoproject.com/en/1.9/ref/settings/#databases
 
