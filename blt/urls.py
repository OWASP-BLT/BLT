from dj_rest_auth.registration.views import SocialAccountDisconnectView, SocialAccountListView
from dj_rest_auth.views import PasswordResetConfirmView
from django.conf import settings
from django.conf.urls import include
from django.conf.urls.static import static
from django.contrib import admin
from django.contrib.auth.decorators import login_required
from django.urls import path, re_path
from django.views.decorators.csrf import csrf_exempt
from django.views.generic import TemplateView
from django.views.generic.base import RedirectView
from drf_yasg import openapi
from drf_yasg.views import get_schema_view
from rest_framework import permissions, routers

import comments.views
import website.views
from blt import settings
from company.views import ShowBughuntView
from website.api.views import (
    BugHuntApiViewset,
    BugHuntApiViewsetV2,
    DomainViewSet,
    FlagIssueApiView,
    InviteFriendApiViewset,
    IssueViewSet,
    LeaderboardApiViewSet,
    LikeIssueApiView,
    StatsApiViewset,
    UrlCheckApiViewset,
    UserIssueViewSet,
    UserProfileViewSet,
)
from website.views import (
    AllIssuesView,
<<<<<<< HEAD
    SpecificIssuesView,
    HuntCreate,
    DomainDetailView,
    StatsDetailView,
    InviteCreate,
    ScoreboardView,
=======
    CompanySettings,
    CreateHunt,
    CreateInviteFriend,
>>>>>>> 2f036064
    CustomObtainAuthToken,
    DomainDetailView,
    DomainList,
    DomainListView,
    DraftHunts,
    EachmonthLeaderboardView,
    FacebookConnect,
    FacebookLogin,
    GithubConnect,
    GithubLogin,
    GlobalLeaderboardView,
    GoogleConnect,
    GoogleLogin,
    HuntCreate,
    InboundParseWebhookView,
    InviteCreate,
    IssueCreate,
    IssueView,
    IssueView2,
    JoinCompany,
    ListHunts,
    OngoingHunts,
    PreviousHunts,
    ScoreboardView,
    SpecificIssuesView,
    SpecificMonthLeaderboardView,
    StatsDetailView,
    UpcomingHunts,
    UploadCreate,
    UserProfileDetailsView,
    UserProfileDetailView,
    contributors_view,
    facebook_callback,
    flag_issue2,
    github_callback,
    google_callback,
    like_issue2,
    subscribe_to_domains,
)

favicon_view = RedirectView.as_view(url="/static/favicon.ico", permanent=True)

router = routers.DefaultRouter()
router.register(r"issues", IssueViewSet, basename="issues")
router.register(r"userissues", UserIssueViewSet, basename="userissues")
router.register(r"profile", UserProfileViewSet, basename="profile")
router.register(r"domain", DomainViewSet, basename="domain")

from allauth.socialaccount.providers.facebook import views as facebook_views
from allauth.socialaccount.providers.github import views as github_views
from allauth.socialaccount.providers.google import views as google_views
from django.contrib import admin
from django.urls import include, path

admin.autodiscover()
schema_view = get_schema_view(
    openapi.Info(
        title="API",
        default_version="v1",
        description="Test description",
        terms_of_service="https://www.google.com/policies/terms/",
        contact=openapi.Contact(email="contact@snippets.local"),
        license=openapi.License(name="BSD License"),
    ),
    public=True,
    permission_classes=(permissions.AllowAny,),
)

handler404 = "website.views.handler404"
handler500 = "website.views.handler500"

urlpatterns = [
    path('invite-friend/', website.views.invite_friend, name='invite_friend'),
    path('referral/', website.views.referral_signup, name='referral_signup'),
    path("captcha/", include("captcha.urls")),
    re_path(r"^auth/registration/", include("dj_rest_auth.registration.urls")),
    path(
        "rest-auth/password/reset/confirm/<str:uidb64>/<str:token>",
        PasswordResetConfirmView.as_view(),
        name="password_reset_confirm",
    ),
    re_path(r"^auth/", include("dj_rest_auth.urls")),
    re_path("auth/facebook", FacebookLogin.as_view(), name="facebook_login"),
    path("accounts/", include("allauth.urls")),
    path("auth/github/", GithubLogin.as_view(), name="github_login"),
    path("auth/google/", GoogleLogin.as_view(), name="google_login"),
    path("accounts/github/login/callback/", github_callback, name="github_callback"),
    path("accounts/google/login/callback/", google_callback, name="google_callback"),
    path("accounts/facebook/login/callback/", facebook_callback, name="facebook_callback"),
    re_path(r"^auth/facebook/connect/$", FacebookConnect.as_view(), name="facebook_connect"),
    re_path(r"^auth/github/connect/$", GithubConnect.as_view(), name="github_connect"),
    re_path(r"^auth/google/connect/$", GoogleConnect.as_view(), name="google_connect"),
    path("auth/github/url/", github_views.oauth2_login),
    path("auth/google/url/", google_views.oauth2_login),
    path("auth/facebook/url/", facebook_views.oauth2_callback),
    path("socialaccounts/", SocialAccountListView.as_view(), name="social_account_list"),
    path(
        "socialaccounts/<int:pk>/disconnect/",
        SocialAccountDisconnectView.as_view(),
        name="social_account_disconnect",
    ),
    re_path(
        r"^swagger(?P<format>\.json|\.yaml)$",
        schema_view.without_ui(cache_timeout=0),
        name="schema-json",
    ),
    re_path(
        r"^swagger/$",
        schema_view.with_ui("swagger", cache_timeout=0),
        name="schema-swagger-ui",
    ),
    re_path(r"^redoc/$", schema_view.with_ui("redoc", cache_timeout=0), name="schema-redoc"),
    re_path(r"^$", website.views.newhome, name="index"),
    re_path(r"^newhome/$", website.views.index, name="newhome"),
    re_path(
        r"^dashboard/company/$",
        website.views.company_dashboard,
        name="company_dashboar_home",
    ),
    re_path(
        r"^dashboard/user/profile/addbalance$",
        website.views.addbalance,
        name="addbalance",
    ),
    re_path(r"^dashboard/user/profile/withdraw$", website.views.withdraw, name="withdraw"),
    re_path(
        r"^dashboard/user/stripe/connected/(?P<username>[^/]+)/$",
        website.views.stripe_connected,
        name="stripe_connected",
    ),
    re_path(r"^dashboard/admin$", website.views.admin_dashboard, name="admin_dashboard"),
    re_path(
        r"^dashboard/admin/company$",
        website.views.admin_company_dashboard,
        name="admin_company_dashboard",
    ),
    re_path(
        r"^dashboard/admin/company/addorupdate$",
        website.views.add_or_update_company,
        name="add_or_update_company",
    ),
    re_path(
        r"^dashboard/company/domain/addorupdate$",
        website.views.add_or_update_domain,
        name="add_or_update_domain",
    ),
    path(
        "dashboard/company/domain/<int:pk>/",
        website.views.company_dashboard_domain_detail,
        name="company_dashboard_domain_detail",
    ),
    path(
        "dashboard/company/hunt/<int:pk>/",
        website.views.company_dashboard_hunt_detail,
        name="company_dashboard_hunt_detail",
    ),
    path("dashboard/user/hunt/<int:pk>/", website.views.view_hunt, name="view_hunt"),
    path(
        "dashboard/user/hunt/<int:pk>/submittion/",
        website.views.submit_bug,
        name="submit_bug",
    ),
    path(
        "dashboard/user/hunt/<int:pk>/results/",
        website.views.hunt_results,
        name="hunt_results",
    ),
    path(
        "dashboard/company/hunt/<int:pk>/edit",
        website.views.company_dashboard_hunt_edit,
        name="company_dashboard_hunt_edit",
    ),
    path(
        "dashboard/admin/company/<int:pk>/",
        website.views.admin_company_dashboard_detail,
        name="admin_company_dashboard_detail",
    ),
    re_path(r"^dashboard/company/hunt/create$", CreateHunt.as_view(), name="create_hunt"),
    path("hunt/<int:pk>", ShowBughuntView.as_view(), name="show_bughunt"),
    re_path(r"^dashboard/company/hunt/drafts$", DraftHunts.as_view(), name="draft_hunts"),
    re_path(
        r"^dashboard/company/hunt/upcoming$",
        UpcomingHunts.as_view(),
        name="upcoming_hunts",
    ),
    re_path(
        r"^dashboard/company/hunt/previous$",
        PreviousHunts.as_view(),
        name="previous_hunts",
    ),
    path(
        "dashboard/company/hunt/previous/<int:pk>/",
        website.views.company_hunt_results,
        name="company_hunt_results",
    ),
    re_path(
        r"^dashboard/company/hunt/ongoing$",
        OngoingHunts.as_view(),
        name="ongoing_hunts",
    ),
    re_path(r"^dashboard/company/domains$", DomainList.as_view(), name="domain_list"),
    re_path(
        r"^dashboard/company/settings$",
        CompanySettings.as_view(),
        name="company-settings",
    ),
    re_path(r"^join$", JoinCompany.as_view(), name="join"),
    re_path(
        r"^dashboard/company/settings/role/update$",
        website.views.update_role,
        name="update-role",
    ),
    re_path(
        r"^dashboard/company/settings/role/add$",
        website.views.add_role,
        name="add-role",
    ),
    re_path(r"^dashboard/user/$", website.views.user_dashboard, name="user"),
    re_path(
        r"^dashboard/user/profile/(?P<slug>[^/]+)/$",
        UserProfileDetailsView.as_view(),
        name="user_profile",
    ),
    path(settings.ADMIN_URL + "/", admin.site.urls),
    re_path(r"^like_issue/(?P<issue_pk>\d+)/$", website.views.like_issue, name="like_issue"),
    re_path(
        r"^dislike_issue/(?P<issue_pk>\d+)/$", website.views.dislike_issue, name="dislike_issue"
    ),
    re_path(r"^flag_issue/(?P<issue_pk>\d+)/$", website.views.flag_issue, name="flag_issue"),
    re_path(r"^like_issue2/(?P<issue_pk>\d+)/$", like_issue2, name="like_issue2"),
    re_path(r"^flag_issue2/(?P<issue_pk>\d+)/$", flag_issue2, name="flag_issue2"),
    path("domain/<int:pk>/subscribe/", subscribe_to_domains, name="subscribe_to_domains"),
    re_path(r"^save_issue/(?P<issue_pk>\d+)/$", website.views.save_issue, name="save_issue"),
    re_path(
        r"^unsave_issue/(?P<issue_pk>\d+)/$",
        website.views.unsave_issue,
        name="unsave_issue",
    ),
    re_path(r"^issue/edit/$", website.views.IssueEdit, name="edit_issue"),
    re_path(r"^issue/update/$", website.views.UpdateIssue, name="update_issue"),
    path("issue/<str:issue_pk>/comment/", website.views.comment_on_issue, name="comment_on_issue"),
    # UPDATE COMMENT
    path(
        "issue/<str:issue_pk>/comment/update/<str:comment_pk>/",
        website.views.update_comment,
        name="update_comment",
    ),
    # delete_comment
    path("issue2/comment/delete/", website.views.delete_comment, name="delete_comment"),
    re_path(r"^issue/(?P<slug>\w+)/$", IssueView.as_view(), name="issue_view"),
    re_path(r"^issue2/(?P<slug>\w+)/$", IssueView2.as_view(), name="issue_view2"),
    re_path(r"^follow/(?P<user>[^/]+)/", website.views.follow_user, name="follow_user"),
    re_path(r"^all_activity/$", AllIssuesView.as_view(), name="all_activity"),
    re_path(r"^label_activity/$", SpecificIssuesView.as_view(), name="all_activity"),
    re_path(r"^leaderboard/$", GlobalLeaderboardView.as_view(), name="leaderboard_global"),
    re_path(
        r"^leaderboard/monthly/$",
        SpecificMonthLeaderboardView.as_view(),
        name="leaderboard_specific_month",
    ),
    re_path(
        r"^leaderboard/each-month/$",
        EachmonthLeaderboardView.as_view(),
        name="leaderboard_eachmonth",
    ),
    re_path(r"^api/v1/issue/like/(?P<id>\w+)/$", LikeIssueApiView.as_view(), name="like_issue"),
    re_path(r"^api/v1/issue/flag/(?P<id>\w+)/$", FlagIssueApiView.as_view(), name="flag_issue"),
    re_path(r"^api/v1/leaderboard/$", LeaderboardApiViewSet.as_view(), name="leaderboard"),
    re_path(r"^api/v1/invite_friend/", InviteFriendApiViewset.as_view(), name="invite_friend"),
    re_path(r"^scoreboard/$", ScoreboardView.as_view(), name="scoreboard"),
    re_path(r"^issue/$", IssueCreate.as_view(), name="issue"),
    re_path(
        r"^upload/(?P<time>[^/]+)/(?P<hash>[^/]+)/",
        UploadCreate.as_view(),
        name="upload",
    ),
    re_path(r"^profile/(?P<slug>[^/]+)/$", UserProfileDetailView.as_view(), name="profile"),
    re_path(r"^domain/(?P<slug>[^/]+)/$", DomainDetailView.as_view(), name="domain"),
    re_path(
        r"^.well-known/acme-challenge/(?P<token>[^/]+)/$",
        website.views.find_key,
        name="find_key",
    ),
    re_path(r"^accounts/profile/", website.views.profile, name="account_profile"),
    re_path(r"^delete_issue/(?P<id>\w+)/$", website.views.delete_issue, name="delete_issue"),
    re_path(
        r"^remove_user_from_issue/(?P<id>\w+)/$",
        website.views.remove_user_from_issue,
        name="remove_user_from_issue",
    ),
    re_path(r"^accounts/", include("allauth.urls")),
    re_path(r"^start/$", TemplateView.as_view(template_name="hunt.html"), name="start_hunt"),
    re_path(r"^hunt/$", login_required(HuntCreate.as_view()), name="hunt"),
    re_path(r"^hunts/$", ListHunts.as_view(), name="hunts"),
    re_path(r"^invite/$", InviteCreate.as_view(template_name="invite.html")),
<<<<<<< HEAD
    re_path(r"^terms/$", TemplateView.as_view(template_name="terms.html"),name="terms"),
=======
    re_path(
        r"^invite-friend/$",
        login_required(CreateInviteFriend.as_view()),
        name="invite_friend",
    ),
    re_path(r"^terms/$", TemplateView.as_view(template_name="terms.html"), name="terms"),
>>>>>>> 2f036064
    re_path(r"^about/$", TemplateView.as_view(template_name="about.html")),
    re_path(r"^teams/$", TemplateView.as_view(template_name="teams.html")),
    re_path(r"^projects/$", TemplateView.as_view(template_name="projects.html")),
    re_path(r"^apps/$", TemplateView.as_view(template_name="apps.html")),
    re_path(r"^deletions/$", TemplateView.as_view(template_name="deletions.html")),
    re_path(r"^trademarks/$", TemplateView.as_view(template_name="trademarks.html")),
    re_path(r"^bacon/$", TemplateView.as_view(template_name="bacon.html")),
    re_path(r"^bltv/$", TemplateView.as_view(template_name="bltv.html")),
    re_path(r"^privacypolicy/$", TemplateView.as_view(template_name="privacy.html")),
    re_path(r"^stats/$", StatsDetailView.as_view(), name="stats"),
    re_path(r"^favicon\.ico$", favicon_view),
    re_path(
        r"^sendgrid_webhook/$",
        csrf_exempt(InboundParseWebhookView.as_view()),
        name="inbound_event_webhook_callback",
    ),
    re_path(r"^issue/comment/add/$", comments.views.add_comment, name="add_comment"),
    re_path(r"^issue/comment/delete/$", comments.views.delete_comment, name="delete_comment"),
    re_path(r"^comment/autocomplete/$", comments.views.autocomplete, name="autocomplete"),
    re_path(
        r"^issue/(?P<pk>\d+)/comment/edit/$",
        comments.views.edit_comment,
        name="edit_comment",
    ),
    re_path(
        r"^issue/(?P<pk>\d+)/comment/reply/$",
        comments.views.reply_comment,
        name="reply_comment",
    ),
    re_path(r"^social/$", TemplateView.as_view(template_name="social.html")),
    re_path(r"^search/$", website.views.search),
    re_path(r"^report/$", IssueCreate.as_view(), name="report"),
    re_path(r"^i18n/", include("django.conf.urls.i18n")),
    re_path(r"^api/v1/", include(router.urls)),
    re_path(r"^api/v1/stats/$", StatsApiViewset.as_view(), name="get_score"),
    re_path(r"^api/v1/urlcheck/$", UrlCheckApiViewset.as_view(), name="url_check"),
    re_path(r"^api/v1/hunt/$", BugHuntApiViewset.as_view(), name="hunt_details"),
    re_path(r"^api/v2/hunts/$", BugHuntApiViewsetV2.as_view(), name="hunts_detail_v2"),
    re_path(r"^api/v1/userscore/$", website.views.get_score, name="get_score"),
    re_path(r"^authenticate/", CustomObtainAuthToken.as_view()),
    re_path(r"^api/v1/createwallet/$", website.views.create_wallet, name="create_wallet"),
    re_path(r"^api/v1/count/$", website.views.issue_count, name="api_count"),
    re_path(r"^api/v1/contributors/$", website.views.contributors, name="api_contributor"),
    re_path(
        r"^api/v1/createissues/$",
        csrf_exempt(IssueCreate.as_view()),
        name="issuecreate",
    ),
    re_path(r"^api/v1/search/$", csrf_exempt(website.views.search_issues), name="search_issues"),
    re_path(
        r"^api/v1/delete_issue/(?P<id>\w+)/$",
        csrf_exempt(website.views.delete_issue),
        name="delete_api_issue",
    ),
    re_path(
        r"^api/v1/remove_user_from_issue/(?P<id>\w+)/$",
        csrf_exempt(website.views.remove_user_from_issue),
        name="remove_api_user_from_issue",
    ),
    re_path(
        r"^api/v1/issue/update/$", csrf_exempt(website.views.UpdateIssue), name="update_api_issue"
    ),
    re_path(r"^api/v1/scoreboard/$", website.views.get_scoreboard, name="api_scoreboard"),
    re_path(
        r"^api/v1/terms/$",
        csrf_exempt(TemplateView.as_view(template_name="mobile_terms.html")),
    ),
    re_path(
        r"^api/v1/about/$",
        csrf_exempt(TemplateView.as_view(template_name="mobile_about.html")),
    ),
    re_path(
        r"^api/v1/privacypolicy/$",
        csrf_exempt(TemplateView.as_view(template_name="mobile_privacy.html")),
    ),
    re_path(r"^error/", website.views.throw_error, name="post_error"),
    re_path(r"^tz_detect/", include("tz_detect.urls")),
    # re_path(r"^tellme/", include("tellme.urls")),
    re_path(r"^ratings/", include("star_ratings.urls", namespace="ratings")),
    path("robots.txt", website.views.robots_txt),
    path("ads.txt", website.views.ads_txt),
    re_path(r"^contributors/$", contributors_view, name="contributors"),
    path("company/", include("company.urls")),
    path("sponsor/", website.views.sponsor_view, name="sponsor"),
    path("companies/", DomainListView.as_view(), name="domain_list"),
]

if settings.DEBUG:
    import debug_toolbar

    urlpatterns = [
        re_path(r"^__debug__/", include(debug_toolbar.urls)),
    ] + urlpatterns
    urlpatterns += static(settings.MEDIA_URL, document_root=settings.MEDIA_ROOT)<|MERGE_RESOLUTION|>--- conflicted
+++ resolved
@@ -33,18 +33,14 @@
 )
 from website.views import (
     AllIssuesView,
-<<<<<<< HEAD
     SpecificIssuesView,
     HuntCreate,
     DomainDetailView,
     StatsDetailView,
     InviteCreate,
     ScoreboardView,
-=======
     CompanySettings,
     CreateHunt,
-    CreateInviteFriend,
->>>>>>> 2f036064
     CustomObtainAuthToken,
     DomainDetailView,
     DomainList,
@@ -340,16 +336,8 @@
     re_path(r"^hunt/$", login_required(HuntCreate.as_view()), name="hunt"),
     re_path(r"^hunts/$", ListHunts.as_view(), name="hunts"),
     re_path(r"^invite/$", InviteCreate.as_view(template_name="invite.html")),
-<<<<<<< HEAD
     re_path(r"^terms/$", TemplateView.as_view(template_name="terms.html"),name="terms"),
-=======
-    re_path(
-        r"^invite-friend/$",
-        login_required(CreateInviteFriend.as_view()),
-        name="invite_friend",
-    ),
     re_path(r"^terms/$", TemplateView.as_view(template_name="terms.html"), name="terms"),
->>>>>>> 2f036064
     re_path(r"^about/$", TemplateView.as_view(template_name="about.html")),
     re_path(r"^teams/$", TemplateView.as_view(template_name="teams.html")),
     re_path(r"^projects/$", TemplateView.as_view(template_name="projects.html")),
