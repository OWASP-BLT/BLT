--- conflicted
+++ resolved
@@ -291,18 +291,15 @@
     re_path(r"^like_issue2/(?P<issue_pk>\d+)/$", like_issue2, name="like_issue2"),
     re_path(r"^dislike_issue2/(?P<issue_pk>\d+)/$", dislike_issue2, name="dislike_issue2"),
     re_path(r"^flag_issue2/(?P<issue_pk>\d+)/$", flag_issue2, name="flag_issue2"),
-<<<<<<< HEAD
     re_path(r"^vote_count/(?P<issue_pk>\d+)/$", vote_count, name="vote_count"),
     path("domain/<int:pk>/subscribe/", subscribe_to_domains, name="subscribe_to_domains"),
     re_path(r"^save_issue/(?P<issue_pk>\d+)/$", website.views.save_issue, name="save_issue"),
-=======
     path(
         "domain/<int:pk>/subscribe/", subscribe_to_domains, name="subscribe_to_domains"
     ),
     re_path(
         r"^save_issue/(?P<issue_pk>\d+)/$", website.views.save_issue, name="save_issue"
     ),
->>>>>>> 33cd9c38
     re_path(
         r"^unsave_issue/(?P<issue_pk>\d+)/$",
         website.views.unsave_issue,
