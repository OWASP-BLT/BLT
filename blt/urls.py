from dj_rest_auth.registration.views import SocialAccountDisconnectView, SocialAccountListView
from dj_rest_auth.views import PasswordResetConfirmView
from django.conf import settings
from django.conf.urls import include
from django.conf.urls.static import static
from django.contrib import admin
from django.contrib.auth.decorators import login_required
from django.urls import path, re_path
from django.views.decorators.csrf import csrf_exempt
from django.views.generic import TemplateView
from django.views.generic.base import RedirectView
from drf_yasg import openapi
from drf_yasg.views import get_schema_view
from rest_framework import permissions, routers

import comments.views
import website.views
from blt import settings
from company.views import ShowBughuntView
from website.api.views import (
    AuthApiViewset,
    BugHuntApiViewset,
    BugHuntApiViewsetV2,
    CompanyViewSet,
    DomainViewSet,
    FlagIssueApiView,
    InviteFriendApiViewset,
    IssueViewSet,
    LeaderboardApiViewSet,
    LikeIssueApiView,
    ProjectViewSet,
    StatsApiViewset,
    UrlCheckApiViewset,
    UserIssueViewSet,
    UserProfileViewSet,
)
from website.views import (  # TODO(b) IssueView,; TODO(b): REMOVE like_issue2 etc; AutoLabel,
    AllIssuesView,
    CompanySettings,
    ContributorStatsView,
    CreateHunt,
    CustomObtainAuthToken,
    DomainDetailView,
    DomainList,
    DomainListView,
    DraftHunts,
    EachmonthLeaderboardView,
    FacebookConnect,
    FacebookLogin,
    GithubConnect,
    GithubLogin,
    GlobalLeaderboardView,
    GoogleConnect,
    GoogleLogin,
    HuntCreate,
    InboundParseWebhookView,
    InviteCreate,
    IssueCreate,
    IssueView,
    IssueView2,
    IssueView3,
    JoinCompany,
    ListHunts,
    OngoingHunts,
    PreviousHunts,
    ProjectDetailView,
    ProjectListView,
    SaveBiddingData,
    ScoreboardView,
    SpecificIssuesView,
    SpecificMonthLeaderboardView,
    StatsDetailView,
    UpcomingHunts,
    UploadCreate,
    UserDeleteView,
    UserProfileDetailsView,
    UserProfileDetailView,
    blt_tomato,
    change_bid_status,
    chatbot_conversation,
    contributors_view,
    create_github_issue,
    deletions,
    dislike_issue2,
    dislike_issue3,
    facebook_callback,
    fetch_current_bid,
    flag_issue2,
    flag_issue3,
    generate_bid_image,
    get_unique_issues,
    github_callback,
    google_callback,
    like_issue2,
    like_issue3,
    resolve,
    select_bid,
    submit_pr,
    subscribe_to_domains,
    vote_count,
    weekly_report,
)

favicon_view = RedirectView.as_view(url="/static/favicon.ico", permanent=True)

router = routers.DefaultRouter()
router.register(r"issues", IssueViewSet, basename="issues")
router.register(r"userissues", UserIssueViewSet, basename="userissues")
router.register(r"profile", UserProfileViewSet, basename="profile")
router.register(r"domain", DomainViewSet, basename="domain")

from allauth.socialaccount.providers.facebook import views as facebook_views
from allauth.socialaccount.providers.github import views as github_views
from allauth.socialaccount.providers.google import views as google_views
from django.contrib import admin
from django.urls import include, path

admin.autodiscover()
schema_view = get_schema_view(
    openapi.Info(
        title="API",
        default_version="v1",
        description="Test description",
        terms_of_service="https://www.google.com/policies/terms/",
        contact=openapi.Contact(email="contact@snippets.local"),
        license=openapi.License(name="BSD License"),
    ),
    public=True,
    permission_classes=(permissions.AllowAny,),
)

handler404 = "website.views.handler404"
handler500 = "website.views.handler500"

urlpatterns = [
    path(
        "api/companies/", CompanyViewSet.as_view({"get": "list", "post": "create"}), name="company"
    ),
    path("invite-friend/", website.views.invite_friend, name="invite_friend"),
    path("referral/", website.views.referral_signup, name="referral_signup"),
    path("captcha/", include("captcha.urls")),
    re_path(r"^auth/registration/", include("dj_rest_auth.registration.urls")),
    path(
        "rest-auth/password/reset/confirm/<str:uidb64>/<str:token>",
        PasswordResetConfirmView.as_view(),
        name="password_reset_confirm",
    ),
    re_path(r"^auth/", include("dj_rest_auth.urls")),
    re_path("auth/facebook", FacebookLogin.as_view(), name="facebook_login"),
    path("accounts/", include("allauth.urls")),
    path("accounts/delete/", UserDeleteView.as_view(), name="delete"),
    path("auth/github/", GithubLogin.as_view(), name="github_login"),
    path("auth/google/", GoogleLogin.as_view(), name="google_login"),
    path("accounts/github/login/callback/", github_callback, name="github_callback"),
    path("accounts/google/login/callback/", google_callback, name="google_callback"),
    path("accounts/facebook/login/callback/", facebook_callback, name="facebook_callback"),
    re_path(r"^auth/facebook/connect/$", FacebookConnect.as_view(), name="facebook_connect"),
    re_path(r"^auth/github/connect/$", GithubConnect.as_view(), name="github_connect"),
    re_path(r"^auth/google/connect/$", GoogleConnect.as_view(), name="google_connect"),
    path("auth/github/url/", github_views.oauth2_login),
    path("auth/google/url/", google_views.oauth2_login),
    path("auth/facebook/url/", facebook_views.oauth2_callback),
    path("socialaccounts/", SocialAccountListView.as_view(), name="social_account_list"),
    path(
        "socialaccounts/<int:pk>/disconnect/",
        SocialAccountDisconnectView.as_view(),
        name="social_account_disconnect",
    ),
    re_path(
        r"^swagger(?P<format>\.json|\.yaml)$",
        schema_view.without_ui(cache_timeout=0),
        name="schema-json",
    ),
    re_path(
        r"^swagger/$",
        schema_view.with_ui("swagger", cache_timeout=0),
        name="schema-swagger-ui",
    ),
    re_path(r"^redoc/$", schema_view.with_ui("redoc", cache_timeout=0), name="schema-redoc"),
    re_path(r"^$", website.views.newhome, name="index"),
    # re_path(r"^newhome/$", website.views.index, name="newhome"),
    re_path(
        r"^dashboard/company/$",
        website.views.company_dashboard,
        name="company_dashboard_home",
    ),
    re_path(
        r"^dashboard/user/profile/addbalance$",
        website.views.addbalance,
        name="addbalance",
    ),
    re_path(r"^dashboard/user/profile/withdraw$", website.views.withdraw, name="withdraw"),
    re_path(
        r"^dashboard/user/stripe/connected/(?P<username>[^/]+)/$",
        website.views.stripe_connected,
        name="stripe_connected",
    ),
    re_path(r"^dashboard/admin$", website.views.admin_dashboard, name="admin_dashboard"),
    re_path(
        r"^dashboard/admin/company$",
        website.views.admin_company_dashboard,
        name="admin_company_dashboard",
    ),
    re_path(
        r"^dashboard/admin/company/addorupdate$",
        website.views.add_or_update_company,
        name="add_or_update_company",
    ),
    re_path(
        r"^dashboard/company/domain/addorupdate$",
        website.views.add_or_update_domain,
        name="add_or_update_domain",
    ),
    path(
        "dashboard/company/domain/<int:pk>/",
        website.views.company_dashboard_domain_detail,
        name="company_dashboard_domain_detail",
    ),
    path(
        "dashboard/company/hunt/<int:pk>/",
        website.views.company_dashboard_hunt_detail,
        name="company_dashboard_hunt_detail",
    ),
    path("dashboard/user/hunt/<int:pk>/", website.views.view_hunt, name="view_hunt"),
    path(
        "dashboard/user/hunt/<int:pk>/submittion/",
        website.views.submit_bug,
        name="submit_bug",
    ),
    path(
        "dashboard/user/hunt/<int:pk>/results/",
        website.views.hunt_results,
        name="hunt_results",
    ),
    path(
        "dashboard/company/hunt/<int:pk>/edit",
        website.views.company_dashboard_hunt_edit,
        name="company_dashboard_hunt_edit",
    ),
    path(
        "dashboard/admin/company/<int:pk>/",
        website.views.admin_company_dashboard_detail,
        name="admin_company_dashboard_detail",
    ),
    re_path(r"^dashboard/company/hunt/create$", CreateHunt.as_view(), name="create_hunt"),
    path("hunt/<int:pk>", ShowBughuntView.as_view(), name="show_bughunt"),
    re_path(r"^dashboard/company/hunt/drafts$", DraftHunts.as_view(), name="draft_hunts"),
    re_path(
        r"^dashboard/company/hunt/upcoming$",
        UpcomingHunts.as_view(),
        name="upcoming_hunts",
    ),
    re_path(
        r"^dashboard/company/hunt/previous$",
        PreviousHunts.as_view(),
        name="previous_hunts",
    ),
    path(
        "dashboard/company/hunt/previous/<int:pk>/",
        website.views.company_hunt_results,
        name="company_hunt_results",
    ),
    re_path(
        r"^dashboard/company/hunt/ongoing$",
        OngoingHunts.as_view(),
        name="ongoing_hunts",
    ),
    re_path(r"^dashboard/company/domains$", DomainList.as_view(), name="domain_list"),
    re_path(
        r"^dashboard/company/settings$",
        CompanySettings.as_view(),
        name="company-settings",
    ),
    re_path(r"^join$", JoinCompany.as_view(), name="join"),
    re_path(
        r"^dashboard/company/settings/role/update$",
        website.views.update_role,
        name="update-role",
    ),
    re_path(
        r"^dashboard/company/settings/role/add$",
        website.views.add_role,
        name="add-role",
    ),
    re_path(r"^dashboard/user/$", website.views.user_dashboard, name="user"),
    re_path(
        r"^dashboard/user/profile/(?P<slug>[^/]+)/$",
        UserProfileDetailsView.as_view(),
        name="user_profile",
    ),
    path(settings.ADMIN_URL + "/", admin.site.urls),
    # TODO(b): REMOVE after _3 is ready
    re_path(r"^like_issue/(?P<issue_pk>\d+)/$", website.views.like_issue, name="like_issue"),
    re_path(
        r"^dislike_issue/(?P<issue_pk>\d+)/$",
        website.views.dislike_issue,
        name="dislike_issue",
    ),
    re_path(r"^flag_issue/(?P<issue_pk>\d+)/$", website.views.flag_issue, name="flag_issue"),
    re_path(r"^like_issue2/(?P<issue_pk>\d+)/$", like_issue2, name="like_issue2"),
    re_path(r"^dislike_issue2/(?P<issue_pk>\d+)/$", dislike_issue2, name="dislike_issue2"),
    re_path(r"^flag_issue2/(?P<issue_pk>\d+)/$", flag_issue2, name="flag_issue2"),
    re_path(r"^like_issue3/(?P<issue_pk>\d+)/$", like_issue3, name="like_issue3"),
    re_path(r"^dislike_issue3/(?P<issue_pk>\d+)/$", dislike_issue3, name="dislike_issue3"),
    re_path(r"^flag_issue3/(?P<issue_pk>\d+)/$", flag_issue3, name="flag_issue3"),
    re_path(r"^resolve/(?P<id>\w+)/$", resolve, name="resolve"),
    # TODO(b) track this
    re_path(r"^create_github_issue/(?P<id>\w+)/$", create_github_issue, name="create_github_issue"),
    re_path(r"^vote_count/(?P<issue_pk>\d+)/$", vote_count, name="vote_count"),
    path("domain/<int:pk>/subscribe/", subscribe_to_domains, name="subscribe_to_domains"),
    re_path(r"^save_issue/(?P<issue_pk>\d+)/$", website.views.save_issue, name="save_issue"),
    path("domain/<int:pk>/subscribe/", subscribe_to_domains, name="subscribe_to_domains"),
    re_path(r"^save_issue/(?P<issue_pk>\d+)/$", website.views.save_issue, name="save_issue"),
    path("domain/<int:pk>/subscribe/", subscribe_to_domains, name="subscribe_to_domains"),
    re_path(r"^save_issue/(?P<issue_pk>\d+)/$", website.views.save_issue, name="save_issue"),
    re_path(
        r"^unsave_issue/(?P<issue_pk>\d+)/$",
        website.views.unsave_issue,
        name="unsave_issue",
    ),
    re_path(r"^issue/edit/$", website.views.IssueEdit, name="edit_issue"),
    re_path(r"^issue/update/$", website.views.UpdateIssue, name="update_issue"),
    path(
        "issue/<str:issue_pk>/comment/",
        website.views.comment_on_issue,
        name="comment_on_issue",
    ),
    # UPDATE COMMENT
    path(
        "issue/<str:issue_pk>/comment/update/<str:comment_pk>/",
        website.views.update_comment,
        name="update_comment",
    ),
    # delete_comment
    path("issue2/comment/delete/", website.views.delete_comment, name="delete_comment"),
    # TODO(b): REMOVE after _3 is ready
    re_path(r"^issue/(?P<slug>\w+)/$", IssueView.as_view(), name="issue_view"),
    re_path(r"^issue2/(?P<slug>\w+)/$", IssueView2.as_view(), name="issue_view2"),
    re_path(r"^issue3/(?P<slug>\w+)/$", IssueView3.as_view(), name="issue_view3"),
    re_path(r"^follow/(?P<user>[^/]+)/", website.views.follow_user, name="follow_user"),
    re_path(r"^all_activity/$", AllIssuesView.as_view(), name="all_activity"),
    re_path(r"^label_activity/$", SpecificIssuesView.as_view(), name="all_activitys"),
    re_path(r"^leaderboard/$", GlobalLeaderboardView.as_view(), name="leaderboard_global"),
    re_path(
        r"^leaderboard/monthly/$",
        SpecificMonthLeaderboardView.as_view(),
        name="leaderboard_specific_month",
    ),
    re_path(
        r"^leaderboard/each-month/$",
        EachmonthLeaderboardView.as_view(),
        name="leaderboard_eachmonth",
    ),
    re_path(
        r"^api/v1/issue/like/(?P<id>\w+)/$",
        LikeIssueApiView.as_view(),
        name="api_like_issue",
    ),
    re_path(
        r"^api/v1/issue/flag/(?P<id>\w+)/$",
        FlagIssueApiView.as_view(),
        name="api_flag_issue",
    ),
    re_path(r"^api/v1/leaderboard/$", LeaderboardApiViewSet.as_view(), name="leaderboard"),
    re_path(
        r"^api/v1/invite_friend/",
        InviteFriendApiViewset.as_view(),
        name="api_invite_friend",
    ),
    re_path(r"^scoreboard/$", ScoreboardView.as_view(), name="scoreboard"),
    re_path(r"^issue/$", IssueCreate.as_view(), name="issue"),
    re_path(
        r"^upload/(?P<time>[^/]+)/(?P<hash>[^/]+)/",
        UploadCreate.as_view(),
        name="upload",
    ),
    re_path(r"^profile/(?P<slug>[^/]+)/$", UserProfileDetailView.as_view(), name="profile"),
    re_path(r"^domain/(?P<slug>.+)/$", DomainDetailView.as_view(), name="domain"),
    re_path(
        r"^.well-known/acme-challenge/(?P<token>[^/]+)/$",
        website.views.find_key,
        name="find_key",
    ),
    re_path(r"^accounts/profile/", website.views.profile, name="account_profile"),
    re_path(r"^delete_issue/(?P<id>\w+)/$", website.views.delete_issue, name="delete_issue"),
    re_path(
        r"^remove_user_from_issue/(?P<id>\w+)/$",
        website.views.remove_user_from_issue,
        name="remove_user_from_issue",
    ),
    re_path(r"^accounts/", include("allauth.urls")),
    re_path(
        r"^sitemap/$",
        website.views.sitemap,
        name="sitemap",
    ),
    re_path(r"^start/$", TemplateView.as_view(template_name="hunt.html"), name="start_hunt"),
    re_path(r"^hunt/$", login_required(HuntCreate.as_view()), name="hunt"),
    re_path(r"^hunts/$", ListHunts.as_view(), name="hunts"),
    re_path(r"^invite/$", InviteCreate.as_view(template_name="invite.html"), name="invite"),
    re_path(r"^terms/$", TemplateView.as_view(template_name="terms.html"), name="terms"),
    re_path(r"^about/$", TemplateView.as_view(template_name="about.html"), name="about"),
    re_path(r"^teams/$", TemplateView.as_view(template_name="teams.html"), name="teams"),
    re_path(
        r"^googleplayapp/$",
        TemplateView.as_view(template_name="coming_soon.html"),
        name="googleplayapp",
    ),
    re_path(r"^projects/$", ProjectListView.as_view(), name="project_list"),
    re_path(r"^apps/$", TemplateView.as_view(template_name="apps.html"), name="apps"),
    re_path(
        r"^deletions/$",
        deletions,
        name="deletions",
    ),
    re_path(r"^bacon/$", TemplateView.as_view(template_name="bacon.html"), name="bacon"),
    re_path(r"^bltv/$", TemplateView.as_view(template_name="bltv.html"), name="bltv"),
    re_path(
        r"^privacypolicy/$",
        TemplateView.as_view(template_name="privacy.html"),
        name="privacy",
    ),
    re_path(r"^stats/$", StatsDetailView.as_view(), name="stats"),
    re_path(r"^favicon\.ico$", favicon_view),
    re_path(
        r"^sendgrid_webhook/$",
        csrf_exempt(InboundParseWebhookView.as_view()),
        name="inbound_event_webhook_callback",
    ),
    re_path(r"^issue/comment/add/$", comments.views.add_comment, name="add_comment"),
    re_path(r"^issue/comment/delete/$", comments.views.delete_comment, name="delete_comment"),
    re_path(r"^comment/autocomplete/$", comments.views.autocomplete, name="autocomplete"),
    re_path(
        r"^issue/(?P<pk>\d+)/comment/edit/$",
        comments.views.edit_comment,
        name="edit_comment",
    ),
    re_path(
        r"^issue/(?P<pk>\d+)/comment/reply/$",
        comments.views.reply_comment,
        name="reply_comment",
    ),
    re_path(r"^social/$", TemplateView.as_view(template_name="social.html"), name="social"),
    re_path(r"^search/$", website.views.search, name="search"),
    re_path(r"^report/$", IssueCreate.as_view(), name="report"),
    re_path(r"^i18n/", include("django.conf.urls.i18n")),
    re_path(r"^api/v1/", include(router.urls)),
    re_path(r"^api/v1/stats/$", StatsApiViewset.as_view(), name="get_score"),
    re_path(r"^api/v1/urlcheck/$", UrlCheckApiViewset.as_view(), name="url_check"),
    re_path(r"^api/v1/hunt/$", BugHuntApiViewset.as_view(), name="hunt_details"),
    re_path(r"^api/v2/hunts/$", BugHuntApiViewsetV2.as_view(), name="hunts_detail_v2"),
    re_path(r"^api/v1/userscore/$", website.views.get_score, name="get_score"),
    re_path(r"^authenticate/", CustomObtainAuthToken.as_view()),
    re_path(r"^api/v1/createwallet/$", website.views.create_wallet, name="create_wallet"),
    re_path(r"^api/v1/count/$", website.views.issue_count, name="api_count"),
    re_path(r"^api/v1/contributors/$", website.views.contributors, name="api_contributor"),
    path("project/<slug:slug>/", ProjectDetailView.as_view(), name="project_view"),
    re_path(
        r"^api/v1/createissues/$",
        csrf_exempt(IssueCreate.as_view()),
        name="issuecreate",
    ),
    re_path(
        r"^api/v1/search/$",
        csrf_exempt(website.views.search_issues),
        name="search_issues",
    ),
    re_path(
        r"^api/v1/delete_issue/(?P<id>\w+)/$",
        csrf_exempt(website.views.delete_issue),
        name="delete_api_issue",
    ),
    re_path(
        r"^api/v1/remove_user_from_issue/(?P<id>\w+)/$",
        csrf_exempt(website.views.remove_user_from_issue),
        name="remove_api_user_from_issue",
    ),
    re_path(
        r"^api/v1/issue/update/$",
        csrf_exempt(website.views.UpdateIssue),
        name="update_api_issue",
    ),
    re_path(r"^api/v1/scoreboard/$", website.views.get_scoreboard, name="api_scoreboard"),
    re_path(
        r"^api/v1/terms/$",
        csrf_exempt(TemplateView.as_view(template_name="mobile_terms.html")),
        name="api_terms",
    ),
    re_path(
        r"^api/v1/about/$",
        csrf_exempt(TemplateView.as_view(template_name="mobile_about.html")),
        name="api_about",
    ),
    re_path(
        r"^api/v1/privacypolicy/$",
        csrf_exempt(TemplateView.as_view(template_name="mobile_privacy.html")),
        name="api_privacypolicy",
    ),
    re_path(r"^error/", website.views.throw_error, name="post_error"),
    re_path(r"^tz_detect/", include("tz_detect.urls")),
    # re_path(r"^tellme/", include("tellme.urls")),
    re_path(r"^ratings/", include("star_ratings.urls", namespace="ratings")),
    path("robots.txt", website.views.robots_txt),
    path("ads.txt", website.views.ads_txt),
    re_path(r"^contributors/$", contributors_view, name="contributors"),
    path("company/", include("company.urls")),
    path("sponsor/", website.views.sponsor_view, name="sponsor"),
    path("companies/", DomainListView.as_view(), name="domain_lists"),
    path("trademarks/", website.views.trademark_search, name="trademark_search"),
    path("generate_bid_image/<int:bid_amount>/", generate_bid_image, name="generate_bid_image"),
    path("bidding/", SaveBiddingData, name="BiddingData"),
    path("select_bid/", select_bid, name="select_bid"),
    path("get_unique_issues/", get_unique_issues, name="get_unique_issues"),
    path("change_bid_status/", change_bid_status, name="change_bid_status"),
    path("fetch-current-bid/", fetch_current_bid, name="fetch_current_bid"),
    path("Submitpr/", submit_pr, name="submit_pr"),
    path("weekly-report/", weekly_report, name="weekly_report"),
    re_path(
        r"^trademarks/query=(?P<slug>[\w\s]+)",
        website.views.trademark_detailview,
        name="trademark_detailview",
    ),
    path(
        "update_bch_address/",
        website.views.update_bch_address,
        name="update_bch_address",
    ),
    re_path(
        r"^contributor-stats/$",
        ContributorStatsView.as_view(),
        name="contributor-stats",
    ),
    re_path(
        r"^contributor-stats/today$",
        ContributorStatsView.as_view(today=True),
        name="today-contributor-stats",
    ),
    path("api/chatbot/conversation/", chatbot_conversation, name="chatbot_conversation"),
    path("blt-tomato/", blt_tomato, name="blt-tomato"),
<<<<<<< HEAD
    re_path(r"^api/v1/authenticate/", AuthApiViewset.as_view(), name="auth-api"),
=======
    path(
        "api/v1/projects/",
        ProjectViewSet.as_view({"get": "list", "post": "create", "patch": "update"}),
        name="projects_api",
    ),
>>>>>>> dce2ccfb
]

if settings.DEBUG:
    import debug_toolbar

    urlpatterns = [
        re_path(r"^__debug__/", include(debug_toolbar.urls)),
    ] + urlpatterns
    urlpatterns += static(settings.MEDIA_URL, document_root=settings.MEDIA_ROOT)<|MERGE_RESOLUTION|>--- conflicted
+++ resolved
@@ -537,15 +537,12 @@
     ),
     path("api/chatbot/conversation/", chatbot_conversation, name="chatbot_conversation"),
     path("blt-tomato/", blt_tomato, name="blt-tomato"),
-<<<<<<< HEAD
-    re_path(r"^api/v1/authenticate/", AuthApiViewset.as_view(), name="auth-api"),
-=======
     path(
         "api/v1/projects/",
         ProjectViewSet.as_view({"get": "list", "post": "create", "patch": "update"}),
         name="projects_api",
     ),
->>>>>>> dce2ccfb
+    re_path(r"^api/v1/authenticate/", AuthApiViewset.as_view(), name="auth-api"),
 ]
 
 if settings.DEBUG:
