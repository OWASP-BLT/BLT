from dj_rest_auth.registration.views import SocialAccountDisconnectView, SocialAccountListView
from dj_rest_auth.views import PasswordResetConfirmView
from django.conf import settings
from django.conf.urls import include
from django.conf.urls.static import static
from django.contrib import admin
from django.contrib.auth.decorators import login_required
from django.urls import path, re_path
from django.views.decorators.csrf import csrf_exempt
from django.views.generic import TemplateView
from django.views.generic.base import RedirectView
from drf_yasg import openapi
from drf_yasg.views import get_schema_view
from rest_framework import permissions, routers

import comments.views
import website.views
from blt import settings
from company.views import ShowBughuntView
from website.api.views import (
    BugHuntApiViewset,
    BugHuntApiViewsetV2,
    DomainViewSet,
    FlagIssueApiView,
    InviteFriendApiViewset,
    IssueViewSet,
    LeaderboardApiViewSet,
    LikeIssueApiView,
    StatsApiViewset,
    UrlCheckApiViewset,
    UserIssueViewSet,
    UserProfileViewSet,
)
from website.views import (
    AllIssuesView,
    CompanySettings,
    CreateHunt,
    CreateInviteFriend,
    CustomObtainAuthToken,
    DomainDetailView,
    DomainList,
    DomainListView,
    DraftHunts,
    EachmonthLeaderboardView,
    FacebookConnect,
    FacebookLogin,
    GithubConnect,
    GithubLogin,
    GlobalLeaderboardView,
    GoogleConnect,
    GoogleLogin,
    HuntCreate,
    InboundParseWebhookView,
    InviteCreate,
    IssueCreate,
    IssueView,
    IssueView2,
    JoinCompany,
    ListHunts,
    OngoingHunts,
    PreviousHunts,
    ScoreboardView,
    SpecificIssuesView,
    SpecificMonthLeaderboardView,
    StatsDetailView,
    UpcomingHunts,
    UploadCreate,
    UserProfileDetailsView,
    UserProfileDetailView,
    contributors_view,
    facebook_callback,
    flag_issue2,
    github_callback,
    google_callback,
<<<<<<< HEAD
    facebook_callback,
    sponsor_view,
    request_access,
    grant_access,
    DomainListView,
=======
>>>>>>> 2f036064
    like_issue2,
    subscribe_to_domains,
)

favicon_view = RedirectView.as_view(url="/static/favicon.ico", permanent=True)

router = routers.DefaultRouter()
router.register(r"issues", IssueViewSet, basename="issues")
router.register(r"userissues", UserIssueViewSet, basename="userissues")
router.register(r"profile", UserProfileViewSet, basename="profile")
router.register(r"domain", DomainViewSet, basename="domain")

from allauth.socialaccount.providers.facebook import views as facebook_views
from allauth.socialaccount.providers.github import views as github_views
from allauth.socialaccount.providers.google import views as google_views
from django.contrib import admin
from django.urls import include, path

admin.autodiscover()
schema_view = get_schema_view(
    openapi.Info(
        title="API",
        default_version="v1",
        description="Test description",
        terms_of_service="https://www.google.com/policies/terms/",
        contact=openapi.Contact(email="contact@snippets.local"),
        license=openapi.License(name="BSD License"),
    ),
    public=True,
    permission_classes=(permissions.AllowAny,),
)

handler404 = "website.views.handler404"
handler500 = "website.views.handler500"

urlpatterns = [
    path("captcha/", include("captcha.urls")),
    re_path(r"^auth/registration/", include("dj_rest_auth.registration.urls")),
    path(
        "rest-auth/password/reset/confirm/<str:uidb64>/<str:token>",
        PasswordResetConfirmView.as_view(),
        name="password_reset_confirm",
    ),
    re_path(r"^auth/", include("dj_rest_auth.urls")),
    re_path("auth/facebook", FacebookLogin.as_view(), name="facebook_login"),
    path("accounts/", include("allauth.urls")),
    path("auth/github/", GithubLogin.as_view(), name="github_login"),
    path("auth/google/", GoogleLogin.as_view(), name="google_login"),
    path("accounts/github/login/callback/", github_callback, name="github_callback"),
    path("accounts/google/login/callback/", google_callback, name="google_callback"),
    path("accounts/facebook/login/callback/", facebook_callback, name="facebook_callback"),
    re_path(r"^auth/facebook/connect/$", FacebookConnect.as_view(), name="facebook_connect"),
    re_path(r"^auth/github/connect/$", GithubConnect.as_view(), name="github_connect"),
    re_path(r"^auth/google/connect/$", GoogleConnect.as_view(), name="google_connect"),
    path("auth/github/url/", github_views.oauth2_login),
    path("auth/google/url/", google_views.oauth2_login),
    path("auth/facebook/url/", facebook_views.oauth2_callback),
    path("socialaccounts/", SocialAccountListView.as_view(), name="social_account_list"),
    path(
        "socialaccounts/<int:pk>/disconnect/",
        SocialAccountDisconnectView.as_view(),
        name="social_account_disconnect",
    ),
    re_path(
        r"^swagger(?P<format>\.json|\.yaml)$",
        schema_view.without_ui(cache_timeout=0),
        name="schema-json",
    ),
    re_path(
        r"^swagger/$",
        schema_view.with_ui("swagger", cache_timeout=0),
        name="schema-swagger-ui",
    ),
    re_path(r"^redoc/$", schema_view.with_ui("redoc", cache_timeout=0), name="schema-redoc"),
    re_path(r"^$", website.views.newhome, name="index"),
    re_path(r"^newhome/$", website.views.index, name="newhome"),
    re_path(
        r"^dashboard/company/$",
        website.views.company_dashboard,
        name="company_dashboar_home",
    ),
    re_path(
        r"^dashboard/user/profile/addbalance$",
        website.views.addbalance,
        name="addbalance",
    ),
    re_path(r"^dashboard/user/profile/withdraw$", website.views.withdraw, name="withdraw"),
    re_path(
        r"^dashboard/user/stripe/connected/(?P<username>[^/]+)/$",
        website.views.stripe_connected,
        name="stripe_connected",
    ),
    re_path(r"^dashboard/admin$", website.views.admin_dashboard, name="admin_dashboard"),
    re_path(
        r"^dashboard/admin/company$",
        website.views.admin_company_dashboard,
        name="admin_company_dashboard",
    ),
    re_path(
        r"^dashboard/admin/company/addorupdate$",
        website.views.add_or_update_company,
        name="add_or_update_company",
    ),
    re_path(
        r"^dashboard/company/domain/addorupdate$",
        website.views.add_or_update_domain,
        name="add_or_update_domain",
    ),
    path(
        "dashboard/company/domain/<int:pk>/",
        website.views.company_dashboard_domain_detail,
        name="company_dashboard_domain_detail",
    ),
    path(
        "dashboard/company/hunt/<int:pk>/",
        website.views.company_dashboard_hunt_detail,
        name="company_dashboard_hunt_detail",
    ),
    path("dashboard/user/hunt/<int:pk>/", website.views.view_hunt, name="view_hunt"),
    path(
        "dashboard/user/hunt/<int:pk>/submittion/",
        website.views.submit_bug,
        name="submit_bug",
    ),
    path(
        "dashboard/user/hunt/<int:pk>/results/",
        website.views.hunt_results,
        name="hunt_results",
    ),
    path(
        "dashboard/company/hunt/<int:pk>/edit",
        website.views.company_dashboard_hunt_edit,
        name="company_dashboard_hunt_edit",
    ),
    path(
        "dashboard/admin/company/<int:pk>/",
        website.views.admin_company_dashboard_detail,
        name="admin_company_dashboard_detail",
    ),
    re_path(r"^dashboard/company/hunt/create$", CreateHunt.as_view(), name="create_hunt"),
    path("hunt/<int:pk>", ShowBughuntView.as_view(), name="show_bughunt"),
    re_path(r"^dashboard/company/hunt/drafts$", DraftHunts.as_view(), name="draft_hunts"),
    re_path(
        r"^dashboard/company/hunt/upcoming$",
        UpcomingHunts.as_view(),
        name="upcoming_hunts",
    ),
    re_path(
        r"^dashboard/company/hunt/previous$",
        PreviousHunts.as_view(),
        name="previous_hunts",
    ),
    path(
        "dashboard/company/hunt/previous/<int:pk>/",
        website.views.company_hunt_results,
        name="company_hunt_results",
    ),
    re_path(
        r"^dashboard/company/hunt/ongoing$",
        OngoingHunts.as_view(),
        name="ongoing_hunts",
    ),
    re_path(r"^dashboard/company/domains$", DomainList.as_view(), name="domain_list"),
    re_path(
        r"^dashboard/company/settings$",
        CompanySettings.as_view(),
        name="company-settings",
    ),
    re_path(r"^join$", JoinCompany.as_view(), name="join"),
    re_path(
        r"^dashboard/company/settings/role/update$",
        website.views.update_role,
        name="update-role",
    ),
    re_path(
        r"^dashboard/company/settings/role/add$",
        website.views.add_role,
        name="add-role",
    ),
    re_path(r"^dashboard/user/$", website.views.user_dashboard, name="user"),
    re_path(
        r"^dashboard/user/profile/(?P<slug>[^/]+)/$",
        UserProfileDetailsView.as_view(),
        name="user_profile",
    ),
    path(settings.ADMIN_URL + "/", admin.site.urls),
    re_path(r"^like_issue/(?P<issue_pk>\d+)/$", website.views.like_issue, name="like_issue"),
    re_path(
        r"^dislike_issue/(?P<issue_pk>\d+)/$", website.views.dislike_issue, name="dislike_issue"
    ),
    re_path(r"^flag_issue/(?P<issue_pk>\d+)/$", website.views.flag_issue, name="flag_issue"),
    re_path(r"^like_issue2/(?P<issue_pk>\d+)/$", like_issue2, name="like_issue2"),
    re_path(r"^flag_issue2/(?P<issue_pk>\d+)/$", flag_issue2, name="flag_issue2"),
    path("domain/<int:pk>/subscribe/", subscribe_to_domains, name="subscribe_to_domains"),
    re_path(r"^save_issue/(?P<issue_pk>\d+)/$", website.views.save_issue, name="save_issue"),
    re_path(
        r"^unsave_issue/(?P<issue_pk>\d+)/$",
        website.views.unsave_issue,
        name="unsave_issue",
    ),
    re_path(r"^issue/edit/$", website.views.IssueEdit, name="edit_issue"),
    re_path(r"^issue/update/$", website.views.UpdateIssue, name="update_issue"),
    path("issue/<str:issue_pk>/comment/", website.views.comment_on_issue, name="comment_on_issue"),
    # UPDATE COMMENT
    path(
        "issue/<str:issue_pk>/comment/update/<str:comment_pk>/",
        website.views.update_comment,
        name="update_comment",
    ),
    # delete_comment
    path("issue2/comment/delete/", website.views.delete_comment, name="delete_comment"),
    re_path(r"^issue/(?P<slug>\w+)/$", IssueView.as_view(), name="issue_view"),    
    re_path(r"^issue2/(?P<slug>\w+)/$", IssueView2.as_view(), name="issue_view2"),
    re_path(r"^follow/(?P<user>[^/]+)/", website.views.follow_user, name="follow_user"),
    re_path(r"^all_activity/$", AllIssuesView.as_view(), name="all_activity"),
    re_path(r"^label_activity/$", SpecificIssuesView.as_view(), name="all_activity"),
    re_path(r"^leaderboard/$", GlobalLeaderboardView.as_view(), name="leaderboard_global"),
    re_path(
        r"^leaderboard/monthly/$",
        SpecificMonthLeaderboardView.as_view(),
        name="leaderboard_specific_month",
    ),
    re_path(
        r"^leaderboard/each-month/$",
        EachmonthLeaderboardView.as_view(),
        name="leaderboard_eachmonth",
    ),
    re_path(r"^api/v1/issue/like/(?P<id>\w+)/$", LikeIssueApiView.as_view(), name="like_issue"),
    re_path(r"^api/v1/issue/flag/(?P<id>\w+)/$", FlagIssueApiView.as_view(), name="flag_issue"),
    re_path(r"^api/v1/leaderboard/$", LeaderboardApiViewSet.as_view(), name="leaderboard"),
    re_path(r"^api/v1/invite_friend/", InviteFriendApiViewset.as_view(), name="invite_friend"),
    re_path(r"^scoreboard/$", ScoreboardView.as_view(), name="scoreboard"),
    re_path(r"^issue/$", IssueCreate.as_view(), name="issue"),
    re_path(
        r"^upload/(?P<time>[^/]+)/(?P<hash>[^/]+)/",
        UploadCreate.as_view(),
        name="upload",
    ),
    re_path(r"^profile/(?P<slug>[^/]+)/$", UserProfileDetailView.as_view(), name="profile"),
    re_path(r"^domain/(?P<slug>[^/]+)/$", DomainDetailView.as_view(), name="domain"),
    re_path(
        r"^.well-known/acme-challenge/(?P<token>[^/]+)/$",
        website.views.find_key,
        name="find_key",
    ),
    re_path(r"^accounts/profile/", website.views.profile, name="account_profile"),
    re_path(r"^delete_issue/(?P<id>\w+)/$", website.views.delete_issue, name="delete_issue"),
    re_path(
        r"^remove_user_from_issue/(?P<id>\w+)/$",
        website.views.remove_user_from_issue,
        name="remove_user_from_issue",
    ),
    re_path(r"^accounts/", include("allauth.urls")),
    re_path(r"^start/$", TemplateView.as_view(template_name="hunt.html"), name="start_hunt"),
    re_path(r"^hunt/$", login_required(HuntCreate.as_view()), name="hunt"),
    re_path(r"^hunts/$", ListHunts.as_view(), name="hunts"),
    re_path(r"^invite/$", InviteCreate.as_view(template_name="invite.html")),
    re_path(
        r"^invite-friend/$",
        login_required(CreateInviteFriend.as_view()),
        name="invite_friend",
    ),
    re_path(r"^terms/$", TemplateView.as_view(template_name="terms.html"), name="terms"),
    re_path(r"^about/$", TemplateView.as_view(template_name="about.html")),
    re_path(r"^teams/$", TemplateView.as_view(template_name="teams.html")),
    re_path(r"^projects/$", TemplateView.as_view(template_name="projects.html")),
    re_path(r"^apps/$", TemplateView.as_view(template_name="apps.html")),
    re_path(r"^deletions/$", TemplateView.as_view(template_name="deletions.html")),
    re_path(r"^trademarks/$", TemplateView.as_view(template_name="trademarks.html")),
    re_path(r"^bacon/$", TemplateView.as_view(template_name="bacon.html")),
    re_path(r"^bltv/$", TemplateView.as_view(template_name="bltv.html")),
    re_path(r"^privacypolicy/$", TemplateView.as_view(template_name="privacy.html")),
    re_path(r"^stats/$", StatsDetailView.as_view(), name="stats"),
    re_path(r"^favicon\.ico$", favicon_view),
    re_path(
        r"^sendgrid_webhook/$",
        csrf_exempt(InboundParseWebhookView.as_view()),
        name="inbound_event_webhook_callback",
    ),
    re_path(r"^issue/comment/add/$", comments.views.add_comment, name="add_comment"),
    re_path(r"^issue/comment/delete/$", comments.views.delete_comment, name="delete_comment"),
    re_path(r"^comment/autocomplete/$", comments.views.autocomplete, name="autocomplete"),
    re_path(
        r"^issue/(?P<pk>\d+)/comment/edit/$",
        comments.views.edit_comment,
        name="edit_comment",
    ),
    re_path(
        r"^issue/(?P<pk>\d+)/comment/reply/$",
        comments.views.reply_comment,
        name="reply_comment",
    ),
    re_path(r"^social/$", TemplateView.as_view(template_name="social.html")),
    re_path(r"^search/$", website.views.search),
    re_path(r"^report/$", IssueCreate.as_view(), name="report"),
    re_path(r"^i18n/", include("django.conf.urls.i18n")),
    re_path(r"^api/v1/", include(router.urls)),
    re_path(r"^api/v1/stats/$", StatsApiViewset.as_view(), name="get_score"),
    re_path(r"^api/v1/urlcheck/$", UrlCheckApiViewset.as_view(), name="url_check"),
    re_path(r"^api/v1/hunt/$", BugHuntApiViewset.as_view(), name="hunt_details"),
    re_path(r"^api/v2/hunts/$", BugHuntApiViewsetV2.as_view(), name="hunts_detail_v2"),
    re_path(r"^api/v1/userscore/$", website.views.get_score, name="get_score"),
    re_path(r"^authenticate/", CustomObtainAuthToken.as_view()),
    re_path(r"^api/v1/createwallet/$", website.views.create_wallet, name="create_wallet"),
    re_path(r"^api/v1/count/$", website.views.issue_count, name="api_count"),
    re_path(r"^api/v1/contributors/$", website.views.contributors, name="api_contributor"),
    re_path(
        r"^api/v1/createissues/$",
        csrf_exempt(IssueCreate.as_view()),
        name="issuecreate",
    ),
    re_path(r"^api/v1/search/$", csrf_exempt(website.views.search_issues), name="search_issues"),
    re_path(
        r"^api/v1/delete_issue/(?P<id>\w+)/$",
        csrf_exempt(website.views.delete_issue),
        name="delete_api_issue",
    ),
    re_path(
        r"^api/v1/remove_user_from_issue/(?P<id>\w+)/$",
        csrf_exempt(website.views.remove_user_from_issue),
        name="remove_api_user_from_issue",
    ),
    re_path(
        r"^api/v1/issue/update/$", csrf_exempt(website.views.UpdateIssue), name="update_api_issue"
    ),
    re_path(r"^api/v1/scoreboard/$", website.views.get_scoreboard, name="api_scoreboard"),
    re_path(
        r"^api/v1/terms/$",
        csrf_exempt(TemplateView.as_view(template_name="mobile_terms.html")),
    ),
    re_path(
        r"^api/v1/about/$",
        csrf_exempt(TemplateView.as_view(template_name="mobile_about.html")),
    ),
    re_path(
        r"^api/v1/privacypolicy/$",
        csrf_exempt(TemplateView.as_view(template_name="mobile_privacy.html")),
    ),
    re_path(r"^error/", website.views.throw_error, name="post_error"),
    re_path(r"^tz_detect/", include("tz_detect.urls")),
    # re_path(r"^tellme/", include("tellme.urls")),
    re_path(r"^ratings/", include("star_ratings.urls", namespace="ratings")),
    path("robots.txt", website.views.robots_txt),
    path("ads.txt", website.views.ads_txt),
<<<<<<< HEAD
    re_path(r"^contributors/$",contributors_view,name="contributors"),
    path("company/",include("company.urls")),
    path("sponsor/",website.views.sponsor_view, name="sponsor"),
    path("issue/<int:issue_pk>/request_access/" , website.views.request_access , name="issue_request_access"),
    path("issue2/<int:issue_pk>/request_access/" , website.views.request_access , name="issue_request_access"),
    path("private/<int:user_pk>/issue/" , website.views.private_issue , name="private_issue"),
    path("private/<int:user_pk>/issue/<int:issue_pk>/grant_access/" , website.views.grant_access , name="grant_access"),
    path("companies/", DomainListView.as_view() , name="domain_list")
=======
    re_path(r"^contributors/$", contributors_view, name="contributors"),
    path("company/", include("company.urls")),
    path("sponsor/", website.views.sponsor_view, name="sponsor"),
    path("companies/", DomainListView.as_view(), name="domain_list"),
>>>>>>> 2f036064
]

if settings.DEBUG:
    import debug_toolbar

    urlpatterns = [
        re_path(r"^__debug__/", include(debug_toolbar.urls)),
    ] + urlpatterns
    urlpatterns += static(settings.MEDIA_URL, document_root=settings.MEDIA_ROOT)<|MERGE_RESOLUTION|>--- conflicted
+++ resolved
@@ -72,16 +72,12 @@
     flag_issue2,
     github_callback,
     google_callback,
-<<<<<<< HEAD
-    facebook_callback,
     sponsor_view,
     request_access,
     grant_access,
     DomainListView,
-=======
->>>>>>> 2f036064
     like_issue2,
-    subscribe_to_domains,
+    subscribe_to_domains
 )
 
 favicon_view = RedirectView.as_view(url="/static/favicon.ico", permanent=True)
@@ -424,7 +420,6 @@
     re_path(r"^ratings/", include("star_ratings.urls", namespace="ratings")),
     path("robots.txt", website.views.robots_txt),
     path("ads.txt", website.views.ads_txt),
-<<<<<<< HEAD
     re_path(r"^contributors/$",contributors_view,name="contributors"),
     path("company/",include("company.urls")),
     path("sponsor/",website.views.sponsor_view, name="sponsor"),
@@ -433,12 +428,6 @@
     path("private/<int:user_pk>/issue/" , website.views.private_issue , name="private_issue"),
     path("private/<int:user_pk>/issue/<int:issue_pk>/grant_access/" , website.views.grant_access , name="grant_access"),
     path("companies/", DomainListView.as_view() , name="domain_list")
-=======
-    re_path(r"^contributors/$", contributors_view, name="contributors"),
-    path("company/", include("company.urls")),
-    path("sponsor/", website.views.sponsor_view, name="sponsor"),
-    path("companies/", DomainListView.as_view(), name="domain_list"),
->>>>>>> 2f036064
 ]
 
 if settings.DEBUG:
