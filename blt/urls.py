from posixpath import basename
from django.conf import settings
from django.urls import path
from django.conf.urls import include

from django.urls import re_path

from django.conf.urls.static import static
from django.contrib import admin
from django.contrib.auth.decorators import login_required
from django.views.decorators.csrf import csrf_exempt
from django.views.generic import TemplateView
from django.views.generic.base import RedirectView
from dj_rest_auth.views import PasswordResetConfirmView

import comments.views
import website.views
from website.views import (
    UserProfileDetailView,
    IssueCreate,
    UploadCreate,
    InboundParseWebhookView,
    EachmonthLeaderboardView,
    GlobalLeaderboardView,
    SpecificMonthLeaderboardView,
    IssueView,
    AllIssuesView,
    SpecificIssuesView,
    HuntCreate,
    DomainDetailView,
    StatsDetailView,
    InviteCreate,
    CreateInviteFriend,
    ScoreboardView,
    CustomObtainAuthToken,
    CreateHunt,
    DraftHunts,
    UpcomingHunts,
    CompanySettings,
    OngoingHunts,
    PreviousHunts,
    DomainList,
    UserProfileDetailsView,
    JoinCompany,
    FacebookLogin,
    FacebookConnect,
    GithubConnect,
    GithubLogin,
    GoogleLogin,
    GoogleConnect,
    ListHunts,
    contributors_view,
    github_callback,
    google_callback,
    facebook_callback,
<<<<<<< HEAD
    sponsor_view,
    request_access,
    grant_access,
    newhome
=======
    sponsor_view
>>>>>>> 9a3a4c8f
)
from website.api.views import (
    IssueViewSet,
    DomainViewSet,
    UserIssueViewSet,
    UserProfileViewSet,
    LikeIssueApiView,
    FlagIssueApiView,
    LeaderboardApiViewSet,
    StatsApiViewset,
    UrlCheckApiViewset,
    BugHuntApiViewset,
    BugHuntApiViewsetV2,
    InviteFriendApiViewset
)
from company.views import ShowBughuntView
from website.alternative_views import (
    like_issue2,
    flag_issue2,
    subscribe_to_domains,
    IssueView2
)

from blt import settings
from rest_framework import permissions, routers
from drf_yasg.views import get_schema_view
from drf_yasg import openapi
from dj_rest_auth.registration.views import (
    SocialAccountListView,
    SocialAccountDisconnectView,
)

favicon_view = RedirectView.as_view(url="/static/favicon.ico", permanent=True)

router = routers.DefaultRouter()
router.register(r"issues", IssueViewSet, basename="issues")
router.register(r"userissues", UserIssueViewSet, basename="userissues")
router.register(r"profile", UserProfileViewSet, basename="profile")
router.register(r"domain", DomainViewSet, basename="domain")

from allauth.socialaccount.providers.github import views as github_views
from allauth.socialaccount.providers.google import views as google_views
from allauth.socialaccount.providers.facebook import views as facebook_views
from django.contrib import admin
from django.urls import include, path

admin.autodiscover()
schema_view = get_schema_view(
    openapi.Info(
        title="API",
        default_version="v1",
        description="Test description",
        terms_of_service="https://www.google.com/policies/terms/",
        contact=openapi.Contact(email="contact@snippets.local"),
        license=openapi.License(name="BSD License"),
    ),
    public=True,
    permission_classes=(permissions.AllowAny,),
)

handler404 = "website.views.handler404"
handler500 = "website.views.handler500"

urlpatterns = [
    path("captcha/", include("captcha.urls")),
    re_path(r"^auth/registration/", include("dj_rest_auth.registration.urls")),
    path('rest-auth/password/reset/confirm/<str:uidb64>/<str:token>', PasswordResetConfirmView.as_view(),
           name='password_reset_confirm'),
    re_path(r"^auth/", include("dj_rest_auth.urls")),
    re_path("auth/facebook", FacebookLogin.as_view(), name="facebook_login"),
    path('accounts/', include('allauth.urls')),
    path("auth/github/", GithubLogin.as_view(), name="github_login"),
    path("auth/google/", GoogleLogin.as_view(), name="google_login"),
    path("accounts/github/login/callback/", github_callback, name="github_callback"),
    path("accounts/google/login/callback/", google_callback, name="google_callback"),
    path(
        "accounts/facebook/login/callback/", facebook_callback, name="facebook_callback"
    ),
    re_path(
        r"^auth/facebook/connect/$", FacebookConnect.as_view(), name="facebook_connect"
    ),
    re_path(r"^auth/github/connect/$", GithubConnect.as_view(), name="github_connect"),
    re_path(r"^auth/google/connect/$", GoogleConnect.as_view(), name="google_connect"),
    path("auth/github/url/", github_views.oauth2_login),
    path("auth/google/url/", google_views.oauth2_login),
    path("auth/facebook/url/", facebook_views.oauth2_callback),
    path(
        "socialaccounts/", SocialAccountListView.as_view(), name="social_account_list"
    ),
    path(
        "socialaccounts/<int:pk>/disconnect/",
        SocialAccountDisconnectView.as_view(),
        name="social_account_disconnect",
    ),
    re_path(
        r"^swagger(?P<format>\.json|\.yaml)$",
        schema_view.without_ui(cache_timeout=0),
        name="schema-json",
    ),
    re_path(
        r"^swagger/$",
        schema_view.with_ui("swagger", cache_timeout=0),
        name="schema-swagger-ui",
    ),
    re_path(
        r"^redoc/$", schema_view.with_ui("redoc", cache_timeout=0), name="schema-redoc"
    ),
    re_path(r"^$", website.views.newhome, name="index"),
    re_path(r"^newhome/$", website.views.index, name="newhome"),
    re_path(
        r"^dashboard/company/$",
        website.views.company_dashboard,
        name="company_dashboar_home",
    ),
    re_path(
        r"^dashboard/user/profile/addbalance$",
        website.views.addbalance,
        name="addbalance",
    ),
    re_path(
        r"^dashboard/user/profile/withdraw$", website.views.withdraw, name="withdraw"
    ),
    re_path(
        r"^dashboard/user/stripe/connected/(?P<username>[^/]+)/$",
        website.views.stripe_connected,
        name="stripe_connected",
    ),
    re_path(
        r"^dashboard/admin$", website.views.admin_dashboard, name="admin_dashboard"
    ),
    re_path(
        r"^dashboard/admin/company$",
        website.views.admin_company_dashboard,
        name="admin_company_dashboard",
    ),
    re_path(
        r"^dashboard/admin/company/addorupdate$",
        website.views.add_or_update_company,
        name="add_or_update_company",
    ),
    re_path(
        r"^dashboard/company/domain/addorupdate$",
        website.views.add_or_update_domain,
        name="add_or_update_domain",
    ),
    path(
        "dashboard/company/domain/<int:pk>/",
        website.views.company_dashboard_domain_detail,
        name="company_dashboard_domain_detail",
    ),
    path(
        "dashboard/company/hunt/<int:pk>/",
        website.views.company_dashboard_hunt_detail,
        name="company_dashboard_hunt_detail",
    ),
    path("dashboard/user/hunt/<int:pk>/", website.views.view_hunt, name="view_hunt"),
    path(
        "dashboard/user/hunt/<int:pk>/submittion/",
        website.views.submit_bug,
        name="submit_bug",
    ),
    path(
        "dashboard/user/hunt/<int:pk>/results/",
        website.views.hunt_results,
        name="hunt_results",
    ),
    path(
        "dashboard/company/hunt/<int:pk>/edit",
        website.views.company_dashboard_hunt_edit,
        name="company_dashboard_hunt_edit",
    ),
    path(
        "dashboard/admin/company/<int:pk>/",
        website.views.admin_company_dashboard_detail,
        name="admin_company_dashboard_detail",
    ),
    re_path(
        r"^dashboard/company/hunt/create$", CreateHunt.as_view(), name="create_hunt"
    ),
    path(
        "hunt/<int:pk>", ShowBughuntView.as_view(), name="show_bughunt"
    ),
    re_path(
        r"^dashboard/company/hunt/drafts$", DraftHunts.as_view(), name="draft_hunts"
    ),
    re_path(
        r"^dashboard/company/hunt/upcoming$",
        UpcomingHunts.as_view(),
        name="upcoming_hunts",
    ),
    re_path(
        r"^dashboard/company/hunt/previous$",
        PreviousHunts.as_view(),
        name="previous_hunts",
    ),
    path(
        "dashboard/company/hunt/previous/<int:pk>/",
        website.views.company_hunt_results,
        name="company_hunt_results",
    ),
    re_path(
        r"^dashboard/company/hunt/ongoing$",
        OngoingHunts.as_view(),
        name="ongoing_hunts",
    ),
    re_path(r"^dashboard/company/domains$", DomainList.as_view(), name="domain_list"),
    re_path(
        r"^dashboard/company/settings$",
        CompanySettings.as_view(),
        name="company-settings",
    ),
    re_path(r"^join$", JoinCompany.as_view(), name="join"),
    re_path(
        r"^dashboard/company/settings/role/update$",
        website.views.update_role,
        name="update-role",
    ),
    re_path(
        r"^dashboard/company/settings/role/add$",
        website.views.add_role,
        name="add-role",
    ),
    re_path(r"^dashboard/user/$", website.views.user_dashboard, name="user"),
    re_path(
        r"^dashboard/user/profile/(?P<slug>[^/]+)/$",
        UserProfileDetailsView.as_view(),
        name="user_profile",
    ),
    path(settings.ADMIN_URL + "/", admin.site.urls),
    re_path(
        r"^like_issue/(?P<issue_pk>\d+)/$", website.views.like_issue, name="like_issue"
    ),
    re_path(
        r"^dislike_issue/(?P<issue_pk>\d+)/$", website.views.dislike_issue, name="dislike_issue"
    ),
    re_path(
        r"^flag_issue/(?P<issue_pk>\d+)/$", website.views.flag_issue, name="flag_issue"
    ),
    re_path(
        r"^like_issue2/(?P<issue_pk>\d+)/$", like_issue2, name="like_issue2"
    ),
    re_path(
        r"^flag_issue2/(?P<issue_pk>\d+)/$", flag_issue2, name="flag_issue2"
    ),
    path(
        "domain/<int:pk>/subscribe/", subscribe_to_domains, name="subscribe_to_domains"
    ),

    re_path(
        r"^save_issue/(?P<issue_pk>\d+)/$", website.views.save_issue, name="save_issue"
    ),
    re_path(
        r"^unsave_issue/(?P<issue_pk>\d+)/$",
        website.views.unsave_issue,
        name="unsave_issue",
    ), 
    re_path(r"^issue/edit/$", website.views.IssueEdit, name="edit_issue"),
    re_path(r"^issue/update/$", website.views.UpdateIssue, name="update_issue"),
    path("issue/<str:issue_pk>/comment/", website.views.comment_on_issue, name="comment_on_issue"),
    # UPDATE COMMENT
    path("issue/<str:issue_pk>/comment/update/<str:comment_pk>/", website.views.update_comment, name="update_comment"),
    # delete_comment 
    path("issue2/comment/delete/", website.views.delete_comment, name="delete_comment"),
    path("issue/<int:slug>/" , IssueView.as_view() , name = "issue_view"),
    re_path(r"^issue2/(?P<slug>\w+)/$", IssueView2.as_view(), name="issue_view2"),
    re_path(r"^follow/(?P<user>[^/]+)/", website.views.follow_user, name="follow_user"),
    re_path(r"^all_activity/$", AllIssuesView.as_view(), name="all_activity"),
    re_path(r"^label_activity/$", SpecificIssuesView.as_view(), name="all_activity"),
    re_path(r"^leaderboard/$", GlobalLeaderboardView.as_view(), name="leaderboard_global"),
    re_path(r"^leaderboard/monthly/$", SpecificMonthLeaderboardView.as_view(), name="leaderboard_specific_month"),
    re_path(r"^leaderboard/each-month/$", EachmonthLeaderboardView.as_view(), name="leaderboard_eachmonth"),
    re_path(r"^api/v1/issue/like/(?P<id>\w+)/$", LikeIssueApiView.as_view(), name="like_issue"),
    re_path(r"^api/v1/issue/flag/(?P<id>\w+)/$", FlagIssueApiView.as_view(), name="flag_issue"),
    re_path(r"^api/v1/leaderboard/$",LeaderboardApiViewSet.as_view(),name="leaderboard"),
    re_path(r"^api/v1/invite_friend/",InviteFriendApiViewset.as_view(),name="invite_friend"),

    re_path(r"^scoreboard/$", ScoreboardView.as_view(), name="scoreboard"),
    re_path(r"^issue/$", IssueCreate.as_view(), name="issue"),

    re_path(
        r"^upload/(?P<time>[^/]+)/(?P<hash>[^/]+)/",
        UploadCreate.as_view(),
        name="upload",
    ),
    re_path(
        r"^profile/(?P<slug>[^/]+)/$", UserProfileDetailView.as_view(), name="profile"
    ),
    re_path(r"^domain/(?P<slug>[^/]+)/$", DomainDetailView.as_view(), name="domain"),
    re_path(
        r"^.well-known/acme-challenge/(?P<token>[^/]+)/$",
        website.views.find_key,
        name="find_key",
    ),
    re_path(r"^accounts/profile/", website.views.profile, name="account_profile"),
    re_path(r"^delete_issue/(?P<id>\w+)/$", website.views.delete_issue, name="delete_issue"),
    re_path(r"^remove_user_from_issue/(?P<id>\w+)/$", website.views.remove_user_from_issue, name="remove_user_from_issue"),
    re_path(r"^accounts/", include("allauth.urls")),
    re_path(r"^start/$", TemplateView.as_view(template_name="hunt.html"),name="start_hunt"),
    re_path(r"^hunt/$", login_required(HuntCreate.as_view()), name="hunt"),
    re_path(r"^hunts/$", ListHunts.as_view(), name="hunts"),
    re_path(r"^invite/$", InviteCreate.as_view(template_name="invite.html")),
    re_path(
        r"^invite-friend/$",
        login_required(CreateInviteFriend.as_view()),
        name="invite_friend",
    ),
    re_path(r"^terms/$", TemplateView.as_view(template_name="terms.html"),name="terms"),
    re_path(r"^about/$", TemplateView.as_view(template_name="about.html")),
    re_path(r"^privacypolicy/$", TemplateView.as_view(template_name="privacy.html")),
    re_path(r"^stats/$", StatsDetailView.as_view(), name="stats"),
    re_path(r"^favicon\.ico$", favicon_view),
    re_path(
        r"^sendgrid_webhook/$",
        csrf_exempt(InboundParseWebhookView.as_view()),
        name="inbound_event_webhook_callback",
    ),
    re_path(r"^issue/comment/add/$", comments.views.add_comment, name="add_comment"),
    re_path(
        r"^issue/comment/delete/$", comments.views.delete_comment, name="delete_comment"
    ),
    re_path(
        r"^comment/autocomplete/$", comments.views.autocomplete, name="autocomplete"
    ),
    re_path(
        r"^issue/(?P<pk>\d+)/comment/edit/$",
        comments.views.edit_comment,
        name="edit_comment",
    ),
    re_path(
        r"^issue/(?P<pk>\d+)/comment/reply/$",
        comments.views.reply_comment,
        name="reply_comment",
    ),
    re_path(r"^social/$", TemplateView.as_view(template_name="social.html")),
    re_path(r"^search/$", website.views.search),
    re_path(r"^report/$", IssueCreate.as_view(),name="report"),
    re_path(r"^i18n/", include("django.conf.urls.i18n")),
    re_path(r"^api/v1/", include(router.urls)),
    re_path(r"^api/v1/stats/$", StatsApiViewset.as_view(), name="get_score"),
    re_path(r"^api/v1/urlcheck/$", UrlCheckApiViewset.as_view(), name="url_check"),
    re_path(
        r"^api/v1/hunt/$",BugHuntApiViewset.as_view(),name="hunt_details"
    ),
    re_path(
        r"^api/v2/hunts/$",BugHuntApiViewsetV2.as_view(),name="hunts_detail_v2"
    ),
    re_path(r"^api/v1/userscore/$", website.views.get_score, name="get_score"),
    re_path(r"^authenticate/", CustomObtainAuthToken.as_view()),
    re_path(r"^api/v1/createwallet/$", website.views.create_wallet, name="create_wallet"),
    re_path(r"^api/v1/count/$", website.views.issue_count, name="api_count"),
    re_path(r"^api/v1/contributors/$", website.views.contributors, name="api_contributor"),
    re_path(
        r"^api/v1/createissues/$",
        csrf_exempt(IssueCreate.as_view()),
        name="issuecreate",
    ),
    re_path(r"^api/v1/search/$", csrf_exempt(website.views.search_issues), name="search_issues"),
    re_path(
        r"^api/v1/delete_issue/(?P<id>\w+)/$", csrf_exempt(website.views.delete_issue), name="delete_api_issue"
    ),
    re_path(
        r"^api/v1/remove_user_from_issue/(?P<id>\w+)/$", csrf_exempt(website.views.remove_user_from_issue), name="remove_api_user_from_issue"
    ),
    re_path(r"^api/v1/issue/update/$", csrf_exempt(website.views.UpdateIssue), name="update_api_issue"),
    re_path(r"^api/v1/scoreboard/$", website.views.get_scoreboard, name="api_scoreboard"),
    re_path(
        r"^api/v1/terms/$",
        csrf_exempt(TemplateView.as_view(template_name="mobile_terms.html")),
    ),
    re_path(
        r"^api/v1/about/$",
        csrf_exempt(TemplateView.as_view(template_name="mobile_about.html")),
    ),
    re_path(
        r"^api/v1/privacypolicy/$",
        csrf_exempt(TemplateView.as_view(template_name="mobile_privacy.html")),
    ),
    re_path(r"^error/", website.views.throw_error, name="post_error"),
    re_path(r"^tz_detect/", include("tz_detect.urls")),
    # re_path(r"^tellme/", include("tellme.urls")),
    re_path(r"^ratings/", include("star_ratings.urls", namespace="ratings")),
    path("robots.txt", website.views.robots_txt),
    path("ads.txt", website.views.ads_txt),
    re_path(r"^contributors/$",contributors_view,name="contributors"),
    path("company/",include("company.urls")),
<<<<<<< HEAD
    path("sponsor/",website.views.sponsor_view, name="sponsor"),
    path("issue/<int:issue_pk>/request_access/" , website.views.request_access , name="issue_request_access"),
    path("private/<int:user_pk>/issue/" , website.views.private_issue , name="private_issue"),
    path("private/<int:user_pk>/issue/<int:issue_pk>/grant_access/" , website.views.grant_access , name="grant_access"),
    path("newhome/" , newhome.as_view())
=======
    path("sponsor/",website.views.sponsor_view, name="sponsor")
>>>>>>> 9a3a4c8f
]

if settings.DEBUG:
    import debug_toolbar

    urlpatterns = [
        re_path(r"^__debug__/", include(debug_toolbar.urls)),
    ] + urlpatterns
    urlpatterns += static(settings.MEDIA_URL, document_root=settings.MEDIA_ROOT)<|MERGE_RESOLUTION|>--- conflicted
+++ resolved
@@ -53,14 +53,9 @@
     github_callback,
     google_callback,
     facebook_callback,
-<<<<<<< HEAD
     sponsor_view,
     request_access,
-    grant_access,
-    newhome
-=======
-    sponsor_view
->>>>>>> 9a3a4c8f
+    grant_access
 )
 from website.api.views import (
     IssueViewSet,
@@ -446,15 +441,10 @@
     path("ads.txt", website.views.ads_txt),
     re_path(r"^contributors/$",contributors_view,name="contributors"),
     path("company/",include("company.urls")),
-<<<<<<< HEAD
     path("sponsor/",website.views.sponsor_view, name="sponsor"),
     path("issue/<int:issue_pk>/request_access/" , website.views.request_access , name="issue_request_access"),
     path("private/<int:user_pk>/issue/" , website.views.private_issue , name="private_issue"),
-    path("private/<int:user_pk>/issue/<int:issue_pk>/grant_access/" , website.views.grant_access , name="grant_access"),
-    path("newhome/" , newhome.as_view())
-=======
-    path("sponsor/",website.views.sponsor_view, name="sponsor")
->>>>>>> 9a3a4c8f
+    path("private/<int:user_pk>/issue/<int:issue_pk>/grant_access/" , website.views.grant_access , name="grant_access")
 ]
 
 if settings.DEBUG:
