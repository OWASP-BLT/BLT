--- conflicted
+++ resolved
@@ -54,15 +54,12 @@
     google_callback,
     facebook_callback,
     sponsor_view,
-<<<<<<< HEAD
     request_access,
-    grant_access
-=======
+    grant_access,
     like_issue2,
     flag_issue2,
     subscribe_to_domains,
     IssueView2
->>>>>>> b962dc00
 )
 from website.api.views import (
     IssueViewSet,
