--- conflicted
+++ resolved
@@ -86,11 +86,8 @@
     google_callback,
     like_issue2,
     like_issue3,
-<<<<<<< HEAD
     resolve,
-=======
     select_bid,
->>>>>>> 0399391f
     submit_pr,
     subscribe_to_domains,
     vote_count,
