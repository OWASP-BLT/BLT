from dj_rest_auth.registration.views import SocialAccountDisconnectView, SocialAccountListView
from dj_rest_auth.views import PasswordResetConfirmView
from django.conf import settings
from django.conf.urls import include
from django.conf.urls.static import static
from django.contrib import admin
from django.contrib.auth.decorators import login_required
from django.urls import path, re_path
from django.views.decorators.csrf import csrf_exempt
from django.views.generic import TemplateView
from django.views.generic.base import RedirectView
from drf_yasg import openapi
from drf_yasg.views import get_schema_view
from rest_framework import permissions, routers

import comments.views
import website.views
from blt import settings
from company.views import ShowBughuntView
from website.api.views import (
    BugHuntApiViewset,
    BugHuntApiViewsetV2,
    DomainViewSet,
    FlagIssueApiView,
    InviteFriendApiViewset,
    IssueViewSet,
    LeaderboardApiViewSet,
    LikeIssueApiView,
    StatsApiViewset,
    UrlCheckApiViewset,
    UserIssueViewSet,
    UserProfileViewSet,
)
from website.views import (
    AllIssuesView,
    CompanySettings,
    CreateHunt,
    CustomObtainAuthToken,
    DomainDetailView,
    DomainList,
    DomainListView,
    DraftHunts,
    EachmonthLeaderboardView,
    FacebookConnect,
    FacebookLogin,
    GithubConnect,
    GithubLogin,
    GlobalLeaderboardView,
    GoogleConnect,
    GoogleLogin,
    HuntCreate,
    InboundParseWebhookView,
    InviteCreate,
    IssueCreate,
    IssueView,
    IssueView2,
    JoinCompany,
    ListHunts,
    OngoingHunts,
    PreviousHunts,
    ScoreboardView,
    SpecificIssuesView,
    SpecificMonthLeaderboardView,
    StatsDetailView,
    UpcomingHunts,
    UploadCreate,
    UserProfileDetailsView,
    UserProfileDetailView,
    contributors_view,
    facebook_callback,
    flag_issue2,
    github_callback,
    google_callback,
    like_issue2,
    subscribe_to_domains,
<<<<<<< HEAD
    IssueView2
)
from website.api.views import (
    IssueViewSet,
    DomainViewSet,
    UserIssueViewSet,
    UserProfileViewSet,
    LikeIssueApiView,
    FlagIssueApiView,
    LeaderboardApiViewSet,
    StatsApiViewset,
    UrlCheckApiViewset,
    BugHuntApiViewset,
    BugHuntApiViewsetV2,
    InviteFriendApiViewset
)
from company.views import ShowBughuntView

from blt import settings
from rest_framework import permissions, routers
from drf_yasg.views import get_schema_view
from drf_yasg import openapi
from website.views  import generate_bch_qr
from dj_rest_auth.registration.views import (
    SocialAccountListView,
    SocialAccountDisconnectView,
=======
>>>>>>> 7482fd35
)

favicon_view = RedirectView.as_view(url="/static/favicon.ico", permanent=True)

router = routers.DefaultRouter()
router.register(r"issues", IssueViewSet, basename="issues")
router.register(r"userissues", UserIssueViewSet, basename="userissues")
router.register(r"profile", UserProfileViewSet, basename="profile")
router.register(r"domain", DomainViewSet, basename="domain")

from allauth.socialaccount.providers.facebook import views as facebook_views
from allauth.socialaccount.providers.github import views as github_views
from allauth.socialaccount.providers.google import views as google_views
from django.contrib import admin
from django.urls import include, path

admin.autodiscover()
schema_view = get_schema_view(
    openapi.Info(
        title="API",
        default_version="v1",
        description="Test description",
        terms_of_service="https://www.google.com/policies/terms/",
        contact=openapi.Contact(email="contact@snippets.local"),
        license=openapi.License(name="BSD License"),
    ),
    public=True,
    permission_classes=(permissions.AllowAny,),
)

handler404 = "website.views.handler404"
handler500 = "website.views.handler500"

urlpatterns = [
    path("invite-friend/", website.views.invite_friend, name="invite_friend"),
    path("referral/", website.views.referral_signup, name="referral_signup"),
    path("captcha/", include("captcha.urls")),
    re_path(r"^auth/registration/", include("dj_rest_auth.registration.urls")),
    path(
        "rest-auth/password/reset/confirm/<str:uidb64>/<str:token>",
        PasswordResetConfirmView.as_view(),
        name="password_reset_confirm",
    ),
    re_path(r"^auth/", include("dj_rest_auth.urls")),
    re_path("auth/facebook", FacebookLogin.as_view(), name="facebook_login"),
    path("accounts/", include("allauth.urls")),
    path("auth/github/", GithubLogin.as_view(), name="github_login"),
    path("auth/google/", GoogleLogin.as_view(), name="google_login"),
    path("accounts/github/login/callback/", github_callback, name="github_callback"),
    path("accounts/google/login/callback/", google_callback, name="google_callback"),
    path("accounts/facebook/login/callback/", facebook_callback, name="facebook_callback"),
    re_path(r"^auth/facebook/connect/$", FacebookConnect.as_view(), name="facebook_connect"),
    re_path(r"^auth/github/connect/$", GithubConnect.as_view(), name="github_connect"),
    re_path(r"^auth/google/connect/$", GoogleConnect.as_view(), name="google_connect"),
    path("auth/github/url/", github_views.oauth2_login),
    path("auth/google/url/", google_views.oauth2_login),
    path("auth/facebook/url/", facebook_views.oauth2_callback),
    path("socialaccounts/", SocialAccountListView.as_view(), name="social_account_list"),
    path(
        "socialaccounts/<int:pk>/disconnect/",
        SocialAccountDisconnectView.as_view(),
        name="social_account_disconnect",
    ),
    re_path(
        r"^swagger(?P<format>\.json|\.yaml)$",
        schema_view.without_ui(cache_timeout=0),
        name="schema-json",
    ),
    re_path(
        r"^swagger/$",
        schema_view.with_ui("swagger", cache_timeout=0),
        name="schema-swagger-ui",
    ),
    re_path(r"^redoc/$", schema_view.with_ui("redoc", cache_timeout=0), name="schema-redoc"),
    re_path(r"^$", website.views.newhome, name="index"),
    re_path(r"^newhome/$", website.views.index, name="newhome"),
    re_path(
        r"^dashboard/company/$",
        website.views.company_dashboard,
        name="company_dashboar_home",
    ),
    re_path(
        r"^dashboard/user/profile/addbalance$",
        website.views.addbalance,
        name="addbalance",
    ),
    re_path(r"^dashboard/user/profile/withdraw$", website.views.withdraw, name="withdraw"),
    re_path(
        r"^dashboard/user/stripe/connected/(?P<username>[^/]+)/$",
        website.views.stripe_connected,
        name="stripe_connected",
    ),
    re_path(r"^dashboard/admin$", website.views.admin_dashboard, name="admin_dashboard"),
    re_path(
        r"^dashboard/admin/company$",
        website.views.admin_company_dashboard,
        name="admin_company_dashboard",
    ),
    re_path(
        r"^dashboard/admin/company/addorupdate$",
        website.views.add_or_update_company,
        name="add_or_update_company",
    ),
    re_path(
        r"^dashboard/company/domain/addorupdate$",
        website.views.add_or_update_domain,
        name="add_or_update_domain",
    ),
    path(
        "dashboard/company/domain/<int:pk>/",
        website.views.company_dashboard_domain_detail,
        name="company_dashboard_domain_detail",
    ),
    path(
        "dashboard/company/hunt/<int:pk>/",
        website.views.company_dashboard_hunt_detail,
        name="company_dashboard_hunt_detail",
    ),
    path("dashboard/user/hunt/<int:pk>/", website.views.view_hunt, name="view_hunt"),
    path(
        "dashboard/user/hunt/<int:pk>/submittion/",
        website.views.submit_bug,
        name="submit_bug",
    ),
    path(
        "dashboard/user/hunt/<int:pk>/results/",
        website.views.hunt_results,
        name="hunt_results",
    ),
    path(
        "dashboard/company/hunt/<int:pk>/edit",
        website.views.company_dashboard_hunt_edit,
        name="company_dashboard_hunt_edit",
    ),
    path(
        "dashboard/admin/company/<int:pk>/",
        website.views.admin_company_dashboard_detail,
        name="admin_company_dashboard_detail",
    ),
    re_path(r"^dashboard/company/hunt/create$", CreateHunt.as_view(), name="create_hunt"),
    path("hunt/<int:pk>", ShowBughuntView.as_view(), name="show_bughunt"),
    re_path(r"^dashboard/company/hunt/drafts$", DraftHunts.as_view(), name="draft_hunts"),
    re_path(
        r"^dashboard/company/hunt/upcoming$",
        UpcomingHunts.as_view(),
        name="upcoming_hunts",
    ),
    re_path(
        r"^dashboard/company/hunt/previous$",
        PreviousHunts.as_view(),
        name="previous_hunts",
    ),
    path(
        "dashboard/company/hunt/previous/<int:pk>/",
        website.views.company_hunt_results,
        name="company_hunt_results",
    ),
    re_path(
        r"^dashboard/company/hunt/ongoing$",
        OngoingHunts.as_view(),
        name="ongoing_hunts",
    ),
    re_path(r"^dashboard/company/domains$", DomainList.as_view(), name="domain_list"),
    re_path(
        r"^dashboard/company/settings$",
        CompanySettings.as_view(),
        name="company-settings",
    ),
    re_path(r"^join$", JoinCompany.as_view(), name="join"),
    re_path(
        r"^dashboard/company/settings/role/update$",
        website.views.update_role,
        name="update-role",
    ),
    re_path(
        r"^dashboard/company/settings/role/add$",
        website.views.add_role,
        name="add-role",
    ),
    re_path(r"^dashboard/user/$", website.views.user_dashboard, name="user"),
    re_path(
        r"^dashboard/user/profile/(?P<slug>[^/]+)/$",
        UserProfileDetailsView.as_view(),
        name="user_profile",
    ),
    path(settings.ADMIN_URL + "/", admin.site.urls),
    re_path(r"^like_issue/(?P<issue_pk>\d+)/$", website.views.like_issue, name="like_issue"),
    re_path(
        r"^dislike_issue/(?P<issue_pk>\d+)/$", website.views.dislike_issue, name="dislike_issue"
    ),
    re_path(r"^flag_issue/(?P<issue_pk>\d+)/$", website.views.flag_issue, name="flag_issue"),
    re_path(r"^like_issue2/(?P<issue_pk>\d+)/$", like_issue2, name="like_issue2"),
    re_path(r"^flag_issue2/(?P<issue_pk>\d+)/$", flag_issue2, name="flag_issue2"),
    path("domain/<int:pk>/subscribe/", subscribe_to_domains, name="subscribe_to_domains"),
    re_path(r"^save_issue/(?P<issue_pk>\d+)/$", website.views.save_issue, name="save_issue"),
    re_path(
        r"^unsave_issue/(?P<issue_pk>\d+)/$",
        website.views.unsave_issue,
        name="unsave_issue",
    ),
    re_path(r"^issue/edit/$", website.views.IssueEdit, name="edit_issue"),
    re_path(r"^issue/update/$", website.views.UpdateIssue, name="update_issue"),
    path("issue/<str:issue_pk>/comment/", website.views.comment_on_issue, name="comment_on_issue"),
    # UPDATE COMMENT
    path(
        "issue/<str:issue_pk>/comment/update/<str:comment_pk>/",
        website.views.update_comment,
        name="update_comment",
    ),
    # delete_comment
    path("issue2/comment/delete/", website.views.delete_comment, name="delete_comment"),
    re_path(r"^issue/(?P<slug>\w+)/$", IssueView.as_view(), name="issue_view"),
    re_path(r"^issue2/(?P<slug>\w+)/$", IssueView2.as_view(), name="issue_view2"),
    re_path(r"^follow/(?P<user>[^/]+)/", website.views.follow_user, name="follow_user"),
    re_path(r"^all_activity/$", AllIssuesView.as_view(), name="all_activity"),
    re_path(r"^label_activity/$", SpecificIssuesView.as_view(), name="all_activity"),
    re_path(r"^leaderboard/$", GlobalLeaderboardView.as_view(), name="leaderboard_global"),
    re_path(
        r"^leaderboard/monthly/$",
        SpecificMonthLeaderboardView.as_view(),
        name="leaderboard_specific_month",
    ),
    re_path(
        r"^leaderboard/each-month/$",
        EachmonthLeaderboardView.as_view(),
        name="leaderboard_eachmonth",
    ),
    re_path(r"^api/v1/issue/like/(?P<id>\w+)/$", LikeIssueApiView.as_view(), name="like_issue"),
    re_path(r"^api/v1/issue/flag/(?P<id>\w+)/$", FlagIssueApiView.as_view(), name="flag_issue"),
    re_path(r"^api/v1/leaderboard/$", LeaderboardApiViewSet.as_view(), name="leaderboard"),
    re_path(r"^api/v1/invite_friend/", InviteFriendApiViewset.as_view(), name="invite_friend"),
    re_path(r"^scoreboard/$", ScoreboardView.as_view(), name="scoreboard"),
    re_path(r"^issue/$", IssueCreate.as_view(), name="issue"),
    re_path(
        r"^upload/(?P<time>[^/]+)/(?P<hash>[^/]+)/",
        UploadCreate.as_view(),
        name="upload",
    ),
    re_path(r"^profile/(?P<slug>[^/]+)/$", UserProfileDetailView.as_view(), name="profile"),
    re_path(r"^domain/(?P<slug>[^/]+)/$", DomainDetailView.as_view(), name="domain"),
    re_path(
        r"^.well-known/acme-challenge/(?P<token>[^/]+)/$",
        website.views.find_key,
        name="find_key",
    ),
    re_path(r"^accounts/profile/", website.views.profile, name="account_profile"),
    re_path(r"^delete_issue/(?P<id>\w+)/$", website.views.delete_issue, name="delete_issue"),
    re_path(
        r"^remove_user_from_issue/(?P<id>\w+)/$",
        website.views.remove_user_from_issue,
        name="remove_user_from_issue",
    ),
    re_path(r"^accounts/", include("allauth.urls")),
    re_path(r"^start/$", TemplateView.as_view(template_name="hunt.html"), name="start_hunt"),
    re_path(r"^hunt/$", login_required(HuntCreate.as_view()), name="hunt"),
    re_path(r"^hunts/$", ListHunts.as_view(), name="hunts"),
    re_path(r"^invite/$", InviteCreate.as_view(template_name="invite.html")),
    re_path(r"^terms/$", TemplateView.as_view(template_name="terms.html"), name="terms"),
    re_path(r"^about/$", TemplateView.as_view(template_name="about.html")),
    re_path(r"^teams/$", TemplateView.as_view(template_name="teams.html")),
    re_path(r"^projects/$", TemplateView.as_view(template_name="projects.html")),
    re_path(r"^apps/$", TemplateView.as_view(template_name="apps.html")),
    re_path(r"^deletions/$", TemplateView.as_view(template_name="deletions.html")),
    re_path(r"^trademarks/$", TemplateView.as_view(template_name="trademarks.html")),
    re_path(r"^bacon/$", TemplateView.as_view(template_name="bacon.html")),
    re_path(r"^bltv/$", TemplateView.as_view(template_name="bltv.html")),
    re_path(r"^privacypolicy/$", TemplateView.as_view(template_name="privacy.html")),
    re_path(r"^stats/$", StatsDetailView.as_view(), name="stats"),
    re_path(r"^favicon\.ico$", favicon_view),
    re_path(
        r"^sendgrid_webhook/$",
        csrf_exempt(InboundParseWebhookView.as_view()),
        name="inbound_event_webhook_callback",
    ),
    re_path(r"^issue/comment/add/$", comments.views.add_comment, name="add_comment"),
    re_path(r"^issue/comment/delete/$", comments.views.delete_comment, name="delete_comment"),
    re_path(r"^comment/autocomplete/$", comments.views.autocomplete, name="autocomplete"),
    re_path(
        r"^issue/(?P<pk>\d+)/comment/edit/$",
        comments.views.edit_comment,
        name="edit_comment",
    ),
    re_path(
        r"^issue/(?P<pk>\d+)/comment/reply/$",
        comments.views.reply_comment,
        name="reply_comment",
    ),
    re_path(r"^social/$", TemplateView.as_view(template_name="social.html")),
    re_path(r"^search/$", website.views.search),
    re_path(r"^report/$", IssueCreate.as_view(), name="report"),
    re_path(r"^i18n/", include("django.conf.urls.i18n")),
    re_path(r"^api/v1/", include(router.urls)),
    re_path(r"^api/v1/stats/$", StatsApiViewset.as_view(), name="get_score"),
    re_path(r"^api/v1/urlcheck/$", UrlCheckApiViewset.as_view(), name="url_check"),
    re_path(r"^api/v1/hunt/$", BugHuntApiViewset.as_view(), name="hunt_details"),
    re_path(r"^api/v2/hunts/$", BugHuntApiViewsetV2.as_view(), name="hunts_detail_v2"),
    re_path(r"^api/v1/userscore/$", website.views.get_score, name="get_score"),
    re_path(r"^authenticate/", CustomObtainAuthToken.as_view()),
    re_path(r"^api/v1/createwallet/$", website.views.create_wallet, name="create_wallet"),
    re_path(r"^api/v1/count/$", website.views.issue_count, name="api_count"),
    re_path(r"^api/v1/contributors/$", website.views.contributors, name="api_contributor"),
    re_path(
        r"^api/v1/createissues/$",
        csrf_exempt(IssueCreate.as_view()),
        name="issuecreate",
    ),
    re_path(r"^api/v1/search/$", csrf_exempt(website.views.search_issues), name="search_issues"),
    re_path(
        r"^api/v1/delete_issue/(?P<id>\w+)/$",
        csrf_exempt(website.views.delete_issue),
        name="delete_api_issue",
    ),
    re_path(
        r"^api/v1/remove_user_from_issue/(?P<id>\w+)/$",
        csrf_exempt(website.views.remove_user_from_issue),
        name="remove_api_user_from_issue",
    ),
    re_path(
        r"^api/v1/issue/update/$", csrf_exempt(website.views.UpdateIssue), name="update_api_issue"
    ),
    re_path(r"^api/v1/scoreboard/$", website.views.get_scoreboard, name="api_scoreboard"),
    re_path(
        r"^api/v1/terms/$",
        csrf_exempt(TemplateView.as_view(template_name="mobile_terms.html")),
    ),
    re_path(
        r"^api/v1/about/$",
        csrf_exempt(TemplateView.as_view(template_name="mobile_about.html")),
    ),
    re_path(
        r"^api/v1/privacypolicy/$",
        csrf_exempt(TemplateView.as_view(template_name="mobile_privacy.html")),
    ),
    re_path(r"^error/", website.views.throw_error, name="post_error"),
    re_path(r"^tz_detect/", include("tz_detect.urls")),
    # re_path(r"^tellme/", include("tellme.urls")),
    re_path(r"^ratings/", include("star_ratings.urls", namespace="ratings")),
    path("robots.txt", website.views.robots_txt),
    path("ads.txt", website.views.ads_txt),
<<<<<<< HEAD
    re_path(r"^contributors/$",contributors_view,name="contributors"),
    path("company/",include("company.urls")),
    path("sponsor/",website.views.sponsor_view, name="sponsor"),
    path("companies/", DomainListView.as_view() , name="domain_list"),
    path('generate-bch-qr/', website.views.generate_bch_qr, name='generate_bch_qr')
=======
    re_path(r"^contributors/$", contributors_view, name="contributors"),
    path("company/", include("company.urls")),
    path("sponsor/", website.views.sponsor_view, name="sponsor"),
    path("companies/", DomainListView.as_view(), name="domain_list"),
>>>>>>> 7482fd35
]

if settings.DEBUG:
    import debug_toolbar
    urlpatterns = [
        re_path(r"^__debug__/", include(debug_toolbar.urls)),
    ] + urlpatterns
    urlpatterns += static(settings.MEDIA_URL, document_root=settings.MEDIA_ROOT)<|MERGE_RESOLUTION|>--- conflicted
+++ resolved
@@ -73,35 +73,6 @@
     google_callback,
     like_issue2,
     subscribe_to_domains,
-<<<<<<< HEAD
-    IssueView2
-)
-from website.api.views import (
-    IssueViewSet,
-    DomainViewSet,
-    UserIssueViewSet,
-    UserProfileViewSet,
-    LikeIssueApiView,
-    FlagIssueApiView,
-    LeaderboardApiViewSet,
-    StatsApiViewset,
-    UrlCheckApiViewset,
-    BugHuntApiViewset,
-    BugHuntApiViewsetV2,
-    InviteFriendApiViewset
-)
-from company.views import ShowBughuntView
-
-from blt import settings
-from rest_framework import permissions, routers
-from drf_yasg.views import get_schema_view
-from drf_yasg import openapi
-from website.views  import generate_bch_qr
-from dj_rest_auth.registration.views import (
-    SocialAccountListView,
-    SocialAccountDisconnectView,
-=======
->>>>>>> 7482fd35
 )
 
 favicon_view = RedirectView.as_view(url="/static/favicon.ico", permanent=True)
@@ -441,18 +412,6 @@
     re_path(r"^ratings/", include("star_ratings.urls", namespace="ratings")),
     path("robots.txt", website.views.robots_txt),
     path("ads.txt", website.views.ads_txt),
-<<<<<<< HEAD
-    re_path(r"^contributors/$",contributors_view,name="contributors"),
-    path("company/",include("company.urls")),
-    path("sponsor/",website.views.sponsor_view, name="sponsor"),
-    path("companies/", DomainListView.as_view() , name="domain_list"),
-    path('generate-bch-qr/', website.views.generate_bch_qr, name='generate_bch_qr')
-=======
-    re_path(r"^contributors/$", contributors_view, name="contributors"),
-    path("company/", include("company.urls")),
-    path("sponsor/", website.views.sponsor_view, name="sponsor"),
-    path("companies/", DomainListView.as_view(), name="domain_list"),
->>>>>>> 7482fd35
 ]
 
 if settings.DEBUG:
