--- conflicted
+++ resolved
@@ -10,15 +10,12 @@
 
 MAX_COUNT = 2147483647
 
-<<<<<<< HEAD
 # Cache settings
 BLOCKED_IPS_CACHE_KEY = "blocked_ips"
 BLOCKED_IP_NETWORK_CACHE_KEY = "blocked_ip_network"
 BLOCKED_AGENTS_CACHE_KEY = "blocked_agents"
 CACHE_TIMEOUT = 86400  # 24 hours
 
-=======
->>>>>>> ae1dc2a3
 logger = logging.getLogger(__name__)
 
 
@@ -68,21 +65,10 @@
         """
         Retrieve blocked user agents from cache or database.
         """
-<<<<<<< HEAD
-        cached_agents = cache.get(BLOCKED_AGENTS_CACHE_KEY)
-        if cached_agents is None:
-            # Only query the database if cache is empty
-            blocked_user_agents = Blocked.objects.values_list("user_agent_string", flat=True)
-            # Filter out None values
-            cached_agents = [agent for agent in blocked_user_agents if agent is not None]
-            cache.set(BLOCKED_AGENTS_CACHE_KEY, cached_agents, timeout=CACHE_TIMEOUT)
-        return set(cached_agents)
-=======
         blocked_user_agents = Blocked.objects.filter(user_agent_string__isnull=False).values_list(
             "user_agent_string", flat=True
         )
         return set(self.get_cached_data("blocked_agents", blocked_user_agents))
->>>>>>> ae1dc2a3
 
     def ip_in_ips(self, ip, blocked_ips):
         """
@@ -134,18 +120,6 @@
         Increment the block count for a specific IP, network, or user agent in the Blocked model.
         Note: For user_agent, pass the specific blocked pattern that matched, not the full user agent string.
         """
-<<<<<<< HEAD
-        with transaction.atomic():
-            if ip:
-                blocked_entry = Blocked.objects.select_for_update().filter(address=ip).first()
-            elif network:
-                blocked_entry = Blocked.objects.select_for_update().filter(ip_network=network).first()
-            elif user_agent:
-                # user_agent should be the specific blocked pattern that matched
-                blocked_entry = Blocked.objects.select_for_update().filter(user_agent_string=user_agent).first()
-            else:
-                return  # Nothing to increment
-=======
         try:
             with transaction.atomic():
                 # Check if we're in a broken transaction
@@ -193,7 +167,6 @@
                         output_field=models.BigIntegerField(),
                     ),
                 )
->>>>>>> ae1dc2a3
 
                 # If no record was updated, create a new one
                 if updated == 0:
@@ -286,59 +259,6 @@
 
     async def __acall__(self, request):
         """
-<<<<<<< HEAD
-        Asynchronous version of the middleware call method.
-        Handles async requests by checking blocked IPs, networks, and user agents,
-        then recording IP information for allowed requests.
-        """
-        try:
-            # Get client information
-            ip = self._get_client_ip(request)
-            agent = request.META.get("HTTP_USER_AGENT", "").strip()
-
-            try:
-                # Check cache for blocked items
-                blocked_ips = await sync_to_async(self.blocked_ips)()
-                blocked_ip_network = await sync_to_async(self.blocked_ip_network)()
-                blocked_agents = await sync_to_async(self.blocked_agents)()
-            except Exception as e:
-                # Log the error but allow the request to proceed
-                logger.error(f"Error retrieving blocked data: {e}")
-                return await self.get_response(request)
-
-            # Check if IP is blocked directly
-            if await sync_to_async(self.ip_in_ips)(ip, blocked_ips):
-                await self.increment_block_count_async(ip=ip)
-                return HttpResponseForbidden()
-
-            # Check if IP is in a blocked network
-            if await sync_to_async(self.ip_in_range)(ip, blocked_ip_network):
-                # Find the specific network that caused the block and increment its count
-                matching_network = self._find_matching_network(ip, blocked_ip_network)
-                if matching_network:
-                    await self.increment_block_count_async(network=matching_network)
-                return HttpResponseForbidden()
-
-            # Check if user agent is blocked
-            if await sync_to_async(self.is_user_agent_blocked)(agent, blocked_agents):
-                # Find the specific blocked agent string that caused the match
-                matching_agent = self._find_matching_agent(agent, blocked_agents)
-                if matching_agent:
-                    await self.increment_block_count_async(user_agent=matching_agent)
-                return HttpResponseForbidden()
-
-            # Record IP information
-            await self.record_ip_async(ip, agent, request.path)
-
-            # Continue with the request
-            response = await self.get_response(request)
-            return response
-
-        except Exception as e:
-            # Catch any other unexpected errors in the middleware
-            logger.error(f"Unexpected error in IPRestrictMiddleware: {e}")
-            return await self.get_response(request)
-=======
         Asynchronous version of the middleware call method
         """
         # Get client information
@@ -376,61 +296,11 @@
         # Continue with the request
         response = await self.get_response(request)
         return response
->>>>>>> ae1dc2a3
 
     def process_request_sync(self, request):
         """
         Synchronous version of the middleware logic
         """
-<<<<<<< HEAD
-        try:
-            # Get client information
-            ip = self._get_client_ip(request)
-            agent = request.META.get("HTTP_USER_AGENT", "").strip()
-
-            try:
-                # Check cache for blocked items
-                blocked_ips = self.blocked_ips()
-                blocked_ip_network = self.blocked_ip_network()
-                blocked_agents = self.blocked_agents()
-            except Exception as e:
-                # Log the error but allow the request to proceed
-                logger.error(f"Error retrieving blocked data: {e}")
-                return self.get_response(request)
-
-            # Check if IP is blocked directly
-            if self.ip_in_ips(ip, blocked_ips):
-                self.increment_block_count(ip=ip)
-                return HttpResponseForbidden()
-
-            # Check if IP is in a blocked network
-            if self.ip_in_range(ip, blocked_ip_network):
-                # Find the specific network that caused the block and increment its count
-                matching_network = self._find_matching_network(ip, blocked_ip_network)
-                if matching_network:
-                    self.increment_block_count(network=matching_network)
-                return HttpResponseForbidden()
-
-            # Check if user agent is blocked
-            if self.is_user_agent_blocked(agent, blocked_agents):
-                # Find the specific blocked agent string that caused the match
-                matching_agent = self._find_matching_agent(agent, blocked_agents)
-                if matching_agent:
-                    self.increment_block_count(user_agent=matching_agent)
-                return HttpResponseForbidden()
-
-            # Record IP information
-            if ip:
-                self._record_ip(ip, agent, request.path)
-
-            # Continue with the request
-            return self.get_response(request)
-
-        except Exception as e:
-            # Catch any other unexpected errors in the middleware
-            logger.error(f"Unexpected error in IPRestrictMiddleware: {e}")
-            return self.get_response(request)
-=======
         # Get client information
         ip = request.META.get("HTTP_X_FORWARDED_FOR", "").split(",")[0].strip() or request.META.get("REMOTE_ADDR", "")
         agent = request.META.get("HTTP_USER_AGENT", "").strip()
@@ -465,5 +335,4 @@
             self._record_ip(ip, agent, request.path)
 
         # Continue with the request
-        return self.get_response(request)
->>>>>>> ae1dc2a3
+        return self.get_response(request)