--- conflicted
+++ resolved
@@ -1,8 +1,11 @@
+import ipaddress
+
 from django.core.cache import cache
 from django.http import HttpResponseForbidden
 from user_agents import parse
+
 from website.models import BlockedIP
-import ipaddress
+
 
 class IPRestrictMiddleware:
     """
@@ -37,13 +40,13 @@
             if start_int <= ip_int <= end_int:
                 return True
         return False
-    
+
     def blocked_agents(self):
-        blocked_agents=cache.get("blocked_agents")
+        blocked_agents = cache.get("blocked_agents")
         if blocked_agents is None:
-            blocked_user_agents = BlockedIP.objects.values_list("user_agent_string",flat=True)
+            blocked_user_agents = BlockedIP.objects.values_list("user_agent_string", flat=True)
             blocked_agents = set(blocked_user_agents)
-            cache.set("blocked_agents",blocked_agents, timeout=86400)
+            cache.set("blocked_agents", blocked_agents, timeout=86400)
         return blocked_agents
 
     def __call__(self, request):
@@ -51,18 +54,17 @@
         user_agent = request.META.get("HTTP_USER_AGENT", "")
         parsed_agent = parse(user_agent)
 
-<<<<<<< HEAD
         if ip:
             if ip in self.blocked_ips():
-                return HttpResponseForbidden("Your IP address is restricted from accessing this site.")
+                return HttpResponseForbidden(
+                    "Your IP address is restricted from accessing this site."
+                )
             blocked_ip_ranges = self.blocked_ip_ranges()
             if self.ip_in_range(ip, blocked_ip_ranges):
-                return HttpResponseForbidden("Your IP address is restricted from accessing this site.")
+                return HttpResponseForbidden(
+                    "Your IP address is restricted from accessing this site."
+                )
         if parsed_agent and parsed_agent in self.blocked_agents():
             return HttpResponseForbidden("Your IP address is restricted from accessing this site.")
-=======
-        if ip and ip in self.blocked_ips():
-            return HttpResponseForbidden("Your IP address is restricted from accessing this site.")
 
->>>>>>> 8e47dd1a
         return self.get_response(request)