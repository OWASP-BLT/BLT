--- conflicted
+++ resolved
@@ -6,13 +6,8 @@
 license = "AGPLv3"
 
 [tool.poetry.dependencies]
-<<<<<<< HEAD
-python = "3.10.12"
-=======
-
 python = "3.11.2"
 python-dotenv = "^1.0.1"
->>>>>>> 68d5fbfc
 toml = "^0.10.2"
 Django = "^5.0.6"
 dj-database-url = "^2.2.0"
@@ -69,10 +64,8 @@
 chromedriver-autoinstaller = "^0.6.4"
 sentry-sdk = "^2.7.1"
 bitcash = "^1.0.2"
-<<<<<<< HEAD
 channels = {version = "^4.1.0", extras = ["extras", "daphne"]}
 uvicorn = "^0.30.1"
-=======
 pydantic = "^2.7.3"
 pydantic_core = "^2.18.4"
 langchain = "^0.2.1"
@@ -83,7 +76,6 @@
 Markdown = "^3.6"
 faiss-cpu = "^1.8.0"
 openai = "^1.35.7"
->>>>>>> 68d5fbfc
 
 [tool.poetry.group.dev.dependencies]
 black = "^24.2.0"
