[tool.poetry]
name = "blt"
version = "0.1.0"
description = ""
authors = ["OWASP BLT <you@example.com>"]
license = "AGPLv3"

[tool.poetry.dependencies]
python = "3.11.2"
toml = "^0.10.2"
Django = "^5.0.6"
dj-database-url = "^2.2.0"
django-allauth = "^0.61.1"
beautifulsoup4 = "^4.12.3"
colorthief = "^0.2.1"
django-email-obfuscator = "^0.1.5"
django-gravatar2 = "^1.4.4"
django-import-export = "^4.0.9"
django-annoying = "^0.10.6"
dj-rest-auth = "^5.0.2"
tweepy = "^4.8.0"
Unidecode = "^1.3.8"
user-agents = "^2.2.0"
whitenoise = "^6.7.0"
django-debug-toolbar = "^4.4.2"
selenium = "^4.21.0"
pylibmc = "^1.6.1"
langchain = "^0.2.5"
openai = "1.35.1"
psycopg2-binary = "^2.9.9"
boto = "^2.49.0"
django-cors-headers = "^4.4.0"
protobuf = "^4.25.3"
<<<<<<< HEAD
django-storages = { extras = ["google"], version = "^1.14.2" }
=======
django-storages = {extras = ["google"], version = "^1.14.3"}
>>>>>>> 5ac2d385
django-timedeltafield = "^0.7.10"
EasyProcess = "^1.1"
"giturlparse.py" = "^0.0.5"
gunicorn = "^20.1.0"
oauthlib = "^3.2.0"
parse = "^1.20.2"
python-openid = "^2.2.5"
pytesseract = "^0.3.9"
pytz = "^2024.1"
PyVirtualDisplay = "^3.0"
requests = "^2.32.3"
requests-oauthlib = "^1.3.1"
six = "^1.16.0"
tablib = "^3.2.0"
ua-parser = "^0.18.0"
djangorestframework = "^3.15.2"
cffi = "^1.16.0"
django-mdeditor = "^0.1.20"
django-tz-detect = "^0.4.0"
django-tellme = "^0.7.3"
django-bootstrap-datepicker-plus = "^5.0.5"
django-star-ratings = "^0.9.2"
stripe = "^8.4.0"
django-environ = "^0.11.2"
django-humanize = "^0.1.2"
drf-yasg = "^1.20.0"
django-simple-captcha = "^0.6.0"
django-filter = "^22.1"
webdriver-manager = "^4.0.1"
pillow = "^10.2.0"
chromedriver-autoinstaller = "^0.6.4"
sentry-sdk = "^2.6.0"
bitcash = "^1.0.2"

[tool.poetry.group.dev.dependencies]
black = "^24.2.0"
isort = "^5.13.2"
ruff = "^0.4.9"

[tool.isort]
known_first_party = ["blt"]
line_length = 100
profile = "black"

[tool.ruff]
line-length = 100
target-version = "py311"

[tool.ruff.lint]
# This is a temporary ignore list to address on a PR per category basis after the initial run.
ignore = ["E402", "E722", "F811", "F821", "F841", "T201"]
select = ["E4", "E7", "E9", "F", "T"]

[build-system]
requires = ["poetry-core>=1.0.0"]
build-backend = "poetry.core.masonry.api"<|MERGE_RESOLUTION|>--- conflicted
+++ resolved
@@ -31,11 +31,7 @@
 boto = "^2.49.0"
 django-cors-headers = "^4.4.0"
 protobuf = "^4.25.3"
-<<<<<<< HEAD
-django-storages = { extras = ["google"], version = "^1.14.2" }
-=======
 django-storages = {extras = ["google"], version = "^1.14.3"}
->>>>>>> 5ac2d385
 django-timedeltafield = "^0.7.10"
 EasyProcess = "^1.1"
 "giturlparse.py" = "^0.0.5"
