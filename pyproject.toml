[tool.poetry]
name = "blt"
version = "0.1.0"
description = ""
authors = ["OWASP BLT <you@example.com>"]
license = "AGPLv3"

[tool.poetry.dependencies]
python = "3.10.12"
python-dotenv = "^1.0.1"
toml = "^0.10.2"
Django = "^5.1.1"
dj-database-url = "^2.3.0"
django-allauth = "^0.61.1"
beautifulsoup4 = "^4.12.3"
colorthief = "^0.2.1"
django-email-obfuscator = "^0.1.5"
django-gravatar2 = "^1.4.5"
django-import-export = "^4.1.0"
django-annoying = "^0.10.7"
dj-rest-auth = "^5.0.2"
tweepy = "^4.8.0"
user-agents = "^2.2.0"
whitenoise = "^6.8.1"
django-debug-toolbar = "^4.4.6"
selenium = "^4.24.0"
pylibmc = "^1.6.1"
psycopg2-binary = "^2.9.10"
django-cors-headers = "^4.5.0"
protobuf = "^4.25.3"
django-storages = { extras = ["google"], version = "^1.14.3" }
"giturlparse.py" = "^0.0.5"
gunicorn = "^23.0.0"
oauthlib = "^3.2.0"
parse = "^1.20.2"
python-openid = "^2.2.5"
pytesseract = "^0.3.13"
pytz = "^2024.1"
PyVirtualDisplay = "^3.0"
requests = "^2.32.3"
requests-oauthlib = "^1.3.1"
six = "^1.16.0"
tablib = "^3.2.0"
ua-parser = "^0.18.0"
djangorestframework = "^3.15.2"
cffi = "^1.17.1"
django-mdeditor = "^0.1.20"
django-tz-detect = "^0.4.0"
django-star-ratings = "^0.9.2"
stripe = "^8.4.0"
django-environ = "^0.11.2"
django-humanize = "^0.1.2"
drf-yasg = "^1.21.8"
django-simple-captcha = "^0.6.0"
django-filter = "^24.3"
pillow = "^10.4.0"
chromedriver-autoinstaller = "^0.6.4"
sentry-sdk = "^2.17.0"
bitcash = "^1.0.2"
channels = {version = "^4.1.0", extras = ["extras", "daphne"]}
uvicorn = "^0.30.1"
langchain = "^0.2.16"
langchain-community = "^0.2.17"
langchain-core = "^0.2.40"
langchain-openai = "^0.1.25"
<<<<<<< HEAD
=======
unstructured = "^0.16.3"
>>>>>>> ec566613
Markdown = "^3.6"
openai = "^1.52.2"
python-bitcoinrpc = "^1.0"
sendgrid = "^6.11.0"
pusher = "^3.3.2"

[tool.poetry.group.dev.dependencies]
black = "^24.8.0"
isort = "^5.13.2"
ruff = "^0.7.1"
pre-commit = "^3.8.0"

[tool.isort]
known_first_party = ["blt"]
line_length = 100
profile = "black"

[tool.ruff]
line-length = 100
target-version = "py311"

[tool.ruff.lint]
# This is a temporary ignore list to address on a PR per category basis after the initial run.
ignore = ["E402", "E722", "F811", "F821", "F841", "T201"]
select = ["E4", "E7", "E9", "F", "T"]

[build-system]
requires = ["poetry-core>=1.0.0"]
build-backend = "poetry.core.masonry.api"<|MERGE_RESOLUTION|>--- conflicted
+++ resolved
@@ -63,10 +63,6 @@
 langchain-community = "^0.2.17"
 langchain-core = "^0.2.40"
 langchain-openai = "^0.1.25"
-<<<<<<< HEAD
-=======
-unstructured = "^0.16.3"
->>>>>>> ec566613
 Markdown = "^3.6"
 openai = "^1.52.2"
 python-bitcoinrpc = "^1.0"
