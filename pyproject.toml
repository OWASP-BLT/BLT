[tool.poetry]
name = "blt"
version = "0.1.0"
description = ""
authors = ["OWASP BLT <you@example.com>"]
license = "AGPLv3"

[tool.poetry.dependencies]
python = "3.12.3"
toml = "^0.10.2"
Django = "^5.0.6"
<<<<<<< HEAD
dj-database-url = "^2.2.0" 
=======
dj-database-url = "^1.0.0"
>>>>>>> 1e2ca743
django-allauth = "^0.61.1"
beautifulsoup4 = "^4.12.3"
colorthief = "^0.2.1"
django-email-obfuscator = "^0.1.5"
django-gravatar2 = "^1.4.4"
<<<<<<< HEAD
django-import-export = "^4.0.7"
django-annoying = "^0.10.6"   
=======
django-import-export = "^4.0.6"
django-annoying = "^0.10.6"
>>>>>>> 1e2ca743
dj-rest-auth = "^5.0.2"
tweepy = "^4.8.0"
Unidecode = "^1.3.8"
user-agents = "^2.2.0"
whitenoise = "^6.6.0"
django-debug-toolbar = "^4.4.2"
selenium = "^4.21.0"
<<<<<<< HEAD
=======
pylibmc = "^1.6.1"
>>>>>>> 1e2ca743
psycopg2-binary = "^2.9.9"
boto = "^2.49.0"
django-cors-headers = "^4.3.1"
protobuf = "^4.25.3"
django-storages = {extras = ["google"], version = "^1.14.3"}
django-timedeltafield = "^0.7.10"
EasyProcess = "^1.1"
"giturlparse.py" = "^0.0.5"
gunicorn = "^20.1.0"
oauthlib = "^3.2.0"
parse = "^1.20.1"
python-openid = "^2.2.5"
pytesseract = "^0.3.9"
pytz = "^2024.1"
PyVirtualDisplay = "^3.0"
<<<<<<< HEAD
requests = "^2.32.3"
=======
requests = "^2.32.2"
>>>>>>> 1e2ca743
requests-oauthlib = "^1.3.1"
six = "^1.16.0"
tablib = "^3.2.0"
ua-parser = "^0.18.0"
djangorestframework = "^3.13.1"
cffi = "^1.16.0"
django-mdeditor = "^0.1.20"
django-tz-detect = "^0.4.0"
django-tellme = "^0.7.3"
django-bootstrap-datepicker-plus = "^5.0.5"
django-star-ratings = "^0.9.2"
stripe = "^8.4.0"
django-environ = "^0.11.2"
django-humanize = "^0.1.2"
drf-yasg = "^1.20.0"
django-simple-captcha = "^0.6.0"
django-filter = "^22.1"
webdriver-manager = "^4.0.1"
pillow = "^10.2.0"
chromedriver-autoinstaller = "^0.6.4"
sentry-sdk = "^2.3.1"
bitcash = "^1.0.2"
<<<<<<< HEAD
channels-redis = "^4.2.0"
channels = {extras = ["daphne"], version = "^4.1.0"}
pylibmc = "^1.6.3"
uvicorn = "^0.30.1"

=======
>>>>>>> 1e2ca743

[tool.poetry.group.dev.dependencies]
black = "^24.2.0"
isort = "^5.13.2"
<<<<<<< HEAD
ruff = "^0.4.3"
=======
ruff = "^0.4.5"
>>>>>>> 1e2ca743

[tool.isort]
known_first_party = ["blt"]
line_length = 100
profile = "black"

[tool.ruff]
line-length = 100
target-version = "py311"

[tool.ruff.lint]
# This is a temporary ignore list to address on a PR per category basis after the initial run.
ignore = ["E402", "E722", "F811", "F821", "F841", "T201"]
select = ["E4", "E7", "E9", "F", "T"]

[build-system]
requires = ["poetry-core>=1.0.0"]
build-backend = "poetry.core.masonry.api"<|MERGE_RESOLUTION|>--- conflicted
+++ resolved
@@ -9,23 +9,14 @@
 python = "3.12.3"
 toml = "^0.10.2"
 Django = "^5.0.6"
-<<<<<<< HEAD
 dj-database-url = "^2.2.0" 
-=======
-dj-database-url = "^1.0.0"
->>>>>>> 1e2ca743
 django-allauth = "^0.61.1"
 beautifulsoup4 = "^4.12.3"
 colorthief = "^0.2.1"
 django-email-obfuscator = "^0.1.5"
 django-gravatar2 = "^1.4.4"
-<<<<<<< HEAD
 django-import-export = "^4.0.7"
 django-annoying = "^0.10.6"   
-=======
-django-import-export = "^4.0.6"
-django-annoying = "^0.10.6"
->>>>>>> 1e2ca743
 dj-rest-auth = "^5.0.2"
 tweepy = "^4.8.0"
 Unidecode = "^1.3.8"
@@ -33,10 +24,6 @@
 whitenoise = "^6.6.0"
 django-debug-toolbar = "^4.4.2"
 selenium = "^4.21.0"
-<<<<<<< HEAD
-=======
-pylibmc = "^1.6.1"
->>>>>>> 1e2ca743
 psycopg2-binary = "^2.9.9"
 boto = "^2.49.0"
 django-cors-headers = "^4.3.1"
@@ -52,11 +39,7 @@
 pytesseract = "^0.3.9"
 pytz = "^2024.1"
 PyVirtualDisplay = "^3.0"
-<<<<<<< HEAD
 requests = "^2.32.3"
-=======
-requests = "^2.32.2"
->>>>>>> 1e2ca743
 requests-oauthlib = "^1.3.1"
 six = "^1.16.0"
 tablib = "^3.2.0"
@@ -79,23 +62,17 @@
 chromedriver-autoinstaller = "^0.6.4"
 sentry-sdk = "^2.3.1"
 bitcash = "^1.0.2"
-<<<<<<< HEAD
 channels-redis = "^4.2.0"
 channels = {extras = ["daphne"], version = "^4.1.0"}
 pylibmc = "^1.6.3"
 uvicorn = "^0.30.1"
 
-=======
->>>>>>> 1e2ca743
 
 [tool.poetry.group.dev.dependencies]
 black = "^24.2.0"
 isort = "^5.13.2"
-<<<<<<< HEAD
 ruff = "^0.4.3"
-=======
-ruff = "^0.4.5"
->>>>>>> 1e2ca743
+
 
 [tool.isort]
 known_first_party = ["blt"]
