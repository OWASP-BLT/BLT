import json
import uuid
from datetime import datetime, timedelta
from urllib.parse import urlparse

import requests
from django.contrib import messages
from django.contrib.auth.models import AnonymousUser, User
from django.core.exceptions import ValidationError
from django.core.files.storage import default_storage
from django.db import transaction
from django.db.models import Count, OuterRef, Q, Subquery, Sum
from django.db.models.functions import ExtractMonth
from django.http import Http404, JsonResponse
from django.shortcuts import get_object_or_404, redirect, render
from django.utils import timezone
from django.views.decorators.http import require_http_methods
from django.views.generic import View

<<<<<<< HEAD
from website.models import (
    Company,
    Domain,
    Hunt,
    HuntPrize,
    Issue,
    IssueScreenshot,
    Trademark,
    Winner,
)
=======
from website.models import Company, Domain, Hunt, HuntPrize, Issue, IssueScreenshot, Winner
from website.utils import is_valid_https_url, rebuild_safe_url
>>>>>>> 848d0e01

restricted_domain = ["gmail.com", "hotmail.com", "outlook.com", "yahoo.com", "proton.com"]


def get_email_domain(email):
    domain = email.split("@")[-1]
    return domain


def validate_company_user(func):
    def wrapper(self, request, id, *args, **kwargs):
        company = Company.objects.filter(id=id).first()

        if not company:
            return redirect("company_view")

        # Check if the user is the admin of the company
        if company.admin == request.user:
            return func(self, request, company.id, *args, **kwargs)

        # Check if the user is a manager of the company
        if company.managers.filter(id=request.user.id).exists():
            return func(self, request, company.id, *args, **kwargs)

        # Get all domains where the user is a manager
        user_domains = Domain.objects.filter(managers=request.user)

        # Check if any of these domains belong to the company
        if user_domains.filter(company=company).exists():
            return func(self, request, company.id, *args, **kwargs)

        return redirect("company_view")

    return wrapper


def check_company_or_manager(func):
    def wrapper(self, request, *args, **kwargs):
        user = request.user

        if not user.is_authenticated:
            return redirect("/accounts/login/")

        # Check if the user is an admin or manager of any company
        if not Company.objects.filter(Q(admin=user) | Q(managers=user)).exists():
            messages.error(request, "You are not authorized to access this resource.")
            return redirect("company_view")

        return func(self, request, *args, **kwargs)

    return wrapper


def company_view(request, *args, **kwargs):
    user = request.user

    if not user.is_active:
        messages.info(request, "Email not verified.")
        return redirect("/")

    if isinstance(user, AnonymousUser):
        messages.error(request, "Login with company or domain-provided email.")
        return redirect("/accounts/login/")

    domain = get_email_domain(user.email)

    if domain in restricted_domain:
        messages.error(request, "Login with company or domain provided email.")
        return redirect("/")

    user_companies = Company.objects.filter(Q(admin=user) | Q(managers=user))
    if not user_companies.exists():
        # Check if the user is a manager of any domain
        user_domains = Domain.objects.filter(managers=user)

        # Check if any of these domains belong to a company
        companies_with_user_domains = Company.objects.filter(domain__in=user_domains)
        if not companies_with_user_domains.exists():
            messages.error(request, "You do not have a company, create one.")
            return redirect("register_company")

    # Get the company to redirect to
    company = user_companies.first() or companies_with_user_domains.first()

    return redirect("company_analytics", id=company.id)


class RegisterCompanyView(View):
    def get(self, request, *args, **kwargs):
        return render(request, "company/register_company.html")

    def post(self, request, *args, **kwargs):
        user = request.user
        data = request.POST

        if not user.is_active:
            messages.info(request, "Email not verified.")
            return redirect("/")

        if user is None or isinstance(user, AnonymousUser):
            messages.error(request, "Login to create company")
            return redirect("/accounts/login/")

        user_domain = get_email_domain(user.email)
        company_name = data.get("company_name", "").strip().lower()

        if user_domain in restricted_domain:
            messages.error(request, "Login with company email in order to create the company.")
            return redirect("/")

        if user_domain != company_name:
            messages.error(request, "Company name doesn't match your email domain.")
            return redirect("register_company")

        if Company.objects.filter(name=company_name).exists():
            messages.error(request, "Company already exists.")
            return redirect("register_company")

        company_logo = request.FILES.get("logo")
        if company_logo:
            company_logo_file = company_logo.name.split(".")[0]
            extension = company_logo.name.split(".")[-1]
            company_logo.name = f"{company_logo_file[:99]}_{uuid.uuid4()}.{extension}"
            logo_path = default_storage.save(f"company_logos/{company_logo.name}", company_logo)
        else:
            logo_path = None

        try:
            with transaction.atomic():
                company = Company.objects.create(
                    admin=user,
                    name=company_name,
                    url=data["company_url"],
                    email=data["support_email"],
                    twitter=data.get("twitter_url", ""),
                    facebook=data.get("facebook_url", ""),
                    logo=logo_path,
                    is_active=True,
                )

                manager_emails = data.get("email", "").split(",")
                managers = User.objects.filter(email__in=manager_emails)
                company.managers.set(managers)
                company.save()

        except ValidationError as e:
            messages.error(request, f"Error saving company: {e}")
            if logo_path:
                default_storage.delete(logo_path)
            return render(request, "company/register_company.html")

        messages.success(request, "Company registered successfully.")
        return redirect("company_analytics", id=company.id)


class CompanyDashboardAnalyticsView(View):
    labels = {
        0: "General",
        1: "Number Error",
        2: "Functional",
        3: "Performance",
        4: "Security",
        5: "Typo",
        6: "Design",
        7: "Server Down",
    }
    months = ["Jan", "Feb", "Mar", "Apr", "May", "Jun", "Jul", "Aug", "Sep", "Oct", "Nov", "Dec"]

    def get_general_info(self, company):
        total_company_bugs = Issue.objects.filter(domain__company__id=company).count()
        total_bug_hunts = Hunt.objects.filter(domain__company__id=company).count()
        total_domains = Domain.objects.filter(company__id=company).count()
        # Step 1: Retrieve all hunt IDs associated with the specified company
        hunt_ids = Hunt.objects.filter(domain__company__id=company).values_list("id", flat=True)

        # Step 2: Sum the rewarded values from issues that have a hunt_id in the hunt_ids list
        total_money_distributed = Issue.objects.filter(hunt_id__in=hunt_ids).aggregate(
            total_money=Sum("rewarded")
        )["total_money"]
        total_money_distributed = 0 if total_money_distributed is None else total_money_distributed

        return {
            "total_company_bugs": total_company_bugs,
            "total_bug_hunts": total_bug_hunts,
            "total_domains": total_domains,
            "total_money_distributed": total_money_distributed,
        }

    def get_bug_report_type_piechart_data(self, company):
        bug_report_type = (
            Issue.objects.values("label")
            .filter(domain__company__id=company)
            .annotate(count=Count("label"))
        )
        bug_report_type_labels = []
        bug_report_type_data = []

        for issue_count in bug_report_type:
            bug_report_type_labels.append(self.labels[issue_count["label"]])
            bug_report_type_data.append(issue_count["count"])

        return {
            "bug_report_type_labels": json.dumps(
                bug_report_type_labels
            ),  # lst to be converted to json to avoid parsing errors
            "bug_report_type_data": json.dumps(bug_report_type_data),
        }

    def get_reports_on_domain_piechart_data(self, company):
        report_piechart = (
            Issue.objects.values("url")
            .filter(domain__company__id=company)
            .annotate(count=Count("url"))
        )

        report_labels = []
        report_data = []

        for domain_data in report_piechart:
            report_labels.append(domain_data["url"])
            report_data.append(domain_data["count"])

        return {
            "bug_report_on_domains_labels": json.dumps(report_labels),
            "bug_report_on_domains_data": json.dumps(report_data),
        }

    def get_current_year_monthly_reported_bar_data(self, company):
        # returns chart data on no of bugs reported monthly on this company for current year

        current_year = timezone.now().year
        data_monthly = (
            Issue.objects.filter(domain__company__id=company, created__year=current_year)
            .annotate(month=ExtractMonth("created"))
            .values("month")
            .annotate(count=Count("id"))
            .order_by("month")
        )

        data = [0] * 12  # count

        for data_month in data_monthly:
            data[data_month["month"] - 1] = data_month["count"]

        # Define month labels
        months = [
            "January",
            "February",
            "March",
            "April",
            "May",
            "June",
            "July",
            "August",
            "September",
            "October",
            "November",
            "December",
        ]

        return {
            "bug_monthly_report_labels": json.dumps(months),
            "bug_monthly_report_data": json.dumps(data),
            "max_count": max(data),
            "current_year": current_year,
        }

    def bug_rate_increase_descrease_weekly(self, company, is_accepted_bugs=False):
        # returns stats by comparing the count of past 8-15 days (1 week) activity to this (0 - 7) week.

        current_date = timezone.now().date()
        prev_week_start_date = current_date - timedelta(days=15)
        prev_week_end_date = current_date - timedelta(days=8)

        this_week_start_date = current_date - timedelta(days=7)
        this_week_end_date = current_date

        if is_accepted_bugs:
            prev_week_issue_count = Issue.objects.filter(
                domain__company__id=company,
                created__date__range=[prev_week_start_date, prev_week_end_date],
                verified=True,
            ).count()

            this_week_issue_count = Issue.objects.filter(
                domain__company__id=company,
                created__date__range=[this_week_start_date, this_week_end_date],
                verified=True,
            ).count()

        else:
            prev_week_issue_count = Issue.objects.filter(
                domain__company__id=company,
                created__date__range=[prev_week_start_date, prev_week_end_date],
            ).count()

            this_week_issue_count = Issue.objects.filter(
                domain__company__id=company,
                created__date__range=[this_week_start_date, this_week_end_date],
            ).count()

        if prev_week_issue_count == 0:
            percent_increase = this_week_issue_count * 100
        else:
            percent_increase = (
                (this_week_issue_count - prev_week_issue_count) / prev_week_issue_count
            ) * 100

        return {
            "percent_increase": percent_increase,
            "is_increasing": True
            if (this_week_issue_count - prev_week_issue_count) >= 0
            else False,
            "this_week_issue_count": this_week_issue_count,
        }

    def get_spent_on_bugtypes(self, company):
        spent_on_bugtypes = (
            Issue.objects.values("label")
            .filter(domain__company__id=company)
            .annotate(spent=Sum("rewarded"))
        )
        labels = list(self.labels.values())
        data = [0 for label in labels]  # make all labels spent 0 / init with 0

        for bugtype in spent_on_bugtypes:
            data[bugtype["label"]] = bugtype["spent"]

        return {
            "labels": json.dumps(labels),
            "data": json.dumps(data),
            "zipped_data": zip(labels, data),
        }

    @validate_company_user
    def get(self, request, id, *args, **kwargs):
        companies = (
            Company.objects.values("name", "id")
            .filter(Q(managers__in=[request.user]) | Q(admin=request.user))
            .distinct()
        )

        context = {
            "company": id,
            "companies": companies,
            "company_obj": Company.objects.filter(id=id).first(),
            "total_info": self.get_general_info(id),
            "bug_report_type_piechart_data": self.get_bug_report_type_piechart_data(id),
            "reports_on_domain_piechart_data": self.get_reports_on_domain_piechart_data(id),
            "get_current_year_monthly_reported_bar_data": self.get_current_year_monthly_reported_bar_data(
                id
            ),
            "bug_rate_increase_descrease_weekly": self.bug_rate_increase_descrease_weekly(id),
            "accepted_bug_rate_increase_descrease_weekly": self.bug_rate_increase_descrease_weekly(
                id, True
            ),
            "spent_on_bugtypes": self.get_spent_on_bugtypes(id),
        }
        self.get_spent_on_bugtypes(id)
        return render(request, "company/company_analytics.html", context=context)


class CompanyDashboardManageBugsView(View):
    @validate_company_user
    def get(self, request, id, *args, **kwargs):
        companies = (
            Company.objects.values("name", "id")
            .filter(Q(managers__in=[request.user]) | Q(admin=request.user))
            .distinct()
        )

        company_obj = Company.objects.filter(id=id).first()

        # get all domains of this company
        domains = Domain.objects.filter(company_id=id)

        # get all issues where the url is in the domains in descending order
        issues = Issue.objects.filter(domain__in=domains).order_by("-created")

        context = {
            "company": id,
            "companies": companies,
            "company_obj": company_obj,
            "issues": issues,
        }
        return render(request, "company/company_manage_bugs.html", context=context)


class CompanyDashboardManageDomainsView(View):
    @validate_company_user
    def get(self, request, id, *args, **kwargs):
        domains = (
            Domain.objects.values("id", "name", "url", "logo")
            .filter(company__id=id)
            .order_by("modified")
        )

        companies = (
            Company.objects.values("name", "id")
            .filter(Q(managers__in=[request.user]) | Q(admin=request.user))
            .distinct()
        )

        context = {
            "company": id,
            "companies": companies,
            "company_obj": Company.objects.filter(id=id).first(),
            "domains": domains,
        }

        return render(request, "company/company_manage_domains.html", context=context)


class AddDomainView(View):
    def dispatch(self, request, *args, **kwargs):
        method = self.request.POST.get("_method", "").lower()

        if method == "delete":
            return self.delete(request, *args, **kwargs)
        elif method == "put":
            return self.put(request, *args, **kwargs)

        return super().dispatch(request, *args, **kwargs)

    @validate_company_user
    def get(self, request, id, *args, **kwargs):
        companies = (
            Company.objects.values("name", "id")
            .filter(Q(managers__in=[request.user]) | Q(admin=request.user))
            .distinct()
        )

        users = User.objects.filter(is_active=True)
        domain_id = kwargs.get("domain_id")
        domain = Domain.objects.filter(id=domain_id).first() if domain_id else None
        trademarks = Trademark.objects.filter(domain__id=domain_id).values if domain_id else None
        context = {
            "company": id,
            "company_obj": Company.objects.filter(id=id).first(),
            "companies": companies,
            "users": users,
            "domain": domain,  # Pass the domain to the template if it exists
            "trademarks": trademarks,
        }

        if domain:
            return render(request, "company/edit_domain.html", context=context)
        else:
            return render(request, "company/add_domain.html", context=context)

    @validate_company_user
    @check_company_or_manager
    def post(self, request, id, *args, **kwargs):
        domain_id = kwargs.get("domain_id")
        domain_data = {
            "name": request.POST.get("domain_name", None),
            "url": request.POST.get("domain_url", None),
            "github": request.POST.get("github_url", None),
            "twitter": request.POST.get("twitter_url", None),
            "facebook": request.POST.get("facebook_url", None),
            "trademarkInput": request.POST.get("trademarkInput", None),
            "remove-trademark": request.POST.get("removedTrademarks", None),
        }

        removed_trademarks = domain_data["remove-trademark"]
        if removed_trademarks:
            Trademark.objects.filter(id__in=removed_trademarks.split(",")).delete()

        if domain_data["url"]:
            parsed_url = urlparse(domain_data["url"])
            if parsed_url.hostname is None:
                messages.error(request, "Invalid domain url")
                return redirect("add_domain", id=id)
            domain_data["url"] = parsed_url.netloc

        if domain_data["name"] is None:
            messages.error(request, "Enter domain name")
            return redirect("add_domain", id=id)

        if domain_data["url"] is None:
            messages.error(request, "Enter domain url")
            return redirect("add_domain", id=id)

        domain = (parsed_url.hostname).replace("www.", "")

        domain_data["name"] = domain_data["name"].lower()

        managers_list = request.POST.getlist("user")
        company_obj = Company.objects.get(id=id)

        domain_exist = Domain.objects.filter(
            Q(name=domain_data["name"]) | Q(url=domain_data["url"])
        ).exists()

        if domain_exist:
            messages.error(request, "Domain name or url already exist.")
            return redirect("add_domain", id=id)

        # validate domain url
        try:
            if is_valid_https_url(domain_data["url"]):
                safe_url = rebuild_safe_url(domain_data["url"])
                try:
                    response = requests.get(safe_url, timeout=5)
                    if response.status_code != 200:
                        raise Exception
                except requests.exceptions.RequestException:
                    messages.error(request, "Domain does not exist.")
                    return redirect("add_domain", id=id)
        except ValueError:
            messages.error(request, "URL validation error.")
            return redirect("add_domain", id=id)

        # validate domain email
        user_email_domain = request.user.email.split("@")[-1]

        if not domain.endswith(f".{user_email_domain}") and domain != user_email_domain:
            messages.error(request, "Your email does not match domain email. Action Denied!")
            return redirect("add_domain", id=id)

        for domain_manager_email in managers_list:
            manager_email_domain = domain_manager_email.split("@")[-1]
            if not domain.endswith(f".{manager_email_domain}") and domain != manager_email_domain:
                messages.error(
                    request, f"Manager: {domain_manager_email} does not match domain email."
                )
                return redirect("add_domain", id=id)

        if request.FILES.get("logo"):
            domain_logo = request.FILES.get("logo")
            domain_logo_file = domain_logo.name.split(".")[0]
            extension = domain_logo.name.split(".")[-1]
            domain_logo.name = domain_logo_file[:99] + str(uuid.uuid4()) + "." + extension
            default_storage.save(f"logos/{domain_logo.name}", domain_logo)
            logo_name = f"logos/{domain_logo.name}"
        else:
            logo_name = ""

        if request.FILES.get("webshot"):
            webshot_logo = request.FILES.get("webshot")
            webshot_logo_file = webshot_logo.name.split(".")[0]
            extension = webshot_logo.name.split(".")[-1]
            webshot_logo.name = webshot_logo_file[:99] + str(uuid.uuid4()) + "." + extension
            default_storage.save(f"webshots/{webshot_logo.name}", webshot_logo)
            webshot_logo_name = f"webshots/{webshot_logo.name}"
        else:
            webshot_logo_name = ""

        if domain_data["facebook"] and "facebook.com" not in domain_data["facebook"]:
            messages.error(request, "Facebook url should contain facebook.com")
            return redirect("add_domain", id=id)
        if domain_data["twitter"]:
            if (
                "twitter.com" not in domain_data["twitter"]
                and "x.com" not in domain_data["twitter"]
            ):
                messages.error(request, "Twitter url should contain twitter.com or x.com")
            return redirect("add_domain", id=id)
        if domain_data["github"] and "github.com" not in domain_data["github"]:
            messages.error(request, "Github url should contain github.com")
            return redirect("add_domain", id=id)

        domain_managers = User.objects.filter(email__in=managers_list, is_active=True)

        domain = Domain.objects.create(
            **domain_data,
            company=company_obj,
            logo=logo_name,
            webshot=webshot_logo_name,
        )

        domain.managers.set(domain_managers)

        trademark_name = domain_data["trademarkInput"]
        if trademark_name:
            trademark = Trademark.objects.create(
                name=trademark_name,
                domain=Domain.objects.get(id=domain_id),
            )
            trademark.save()

        domain.save()

        return redirect("company_manage_domains", id=id)

    @validate_company_user
    @check_company_or_manager
    def put(self, request, id, *args, **kwargs):
        domain_id = kwargs.get("domain_id")
        domain = get_object_or_404(Domain, id=domain_id)

        domain_data = {
            "name": request.POST.get("domain_name", None),
            "url": request.POST.get("domain_url", None),
            "github": request.POST.get("github_url", None),
            "twitter": request.POST.get("twitter_url", None),
            "facebook": request.POST.get("facebook_url", None),
            "trademarkInput": request.POST.get("trademarkInput", None),
            "remove-trademark": request.POST.get("removedTrademarks", None),
        }
        removed_trademarks = domain_data["remove-trademark"]
        if removed_trademarks:
            trademark_ids = removed_trademarks.split(",")
            for trademark_id in trademark_ids:
                Trademark.objects.filter(id=trademark_id).delete()

        if domain_data["name"] is None:
            messages.error(request, "Enter domain name")
            return redirect("edit_domain", id=id, domain_id=domain_id)

        if domain_data["url"] is None:
            messages.error(request, "Enter domain url")
            return redirect("edit_domain", id=id, domain_id=domain_id)

        parsed_url = urlparse(domain_data["url"])
        domain_name = (parsed_url.hostname).replace("www.", "")

        domain_data["name"] = domain_data["name"].lower()

        managers_list = request.POST.getlist("user")
        company_obj = Company.objects.get(id=id)

        domain_exist = (
            Domain.objects.filter(Q(name=domain_data["name"]) | Q(url=domain_data["url"]))
            .exclude(id=domain_id)
            .exists()
        )
        if domain_exist:
            messages.error(request, "Domain name or url already exist.")
            return redirect("edit_domain", id=id, domain_id=domain_id)

        # validate domain url
        try:
            if is_valid_https_url(domain_data["url"]):
                safe_url = rebuild_safe_url(domain_data["url"])
                try:
                    response = requests.get(safe_url, timeout=5, verify=False)
                    if response.status_code != 200:
                        raise Exception
                except requests.exceptions.RequestException:
                    messages.error(request, "Domain does not exist.")
                    return redirect("edit_domain", id=id, domain_id=domain_id)
        except ValueError:
            messages.error(request, "URL validation error.")
            return redirect("edit_domain", id=id, domain_id=domain_id)

        # validate domain email
        user_email_domain = request.user.email.split("@")[-1]

        if not domain_name.endswith(f".{user_email_domain}") and domain_name != user_email_domain:
            messages.error(request, "Your email does not match domain email. Action Denied!")
            return redirect("edit_domain", id=id, domain_id=domain_id)

        for domain_manager_email in managers_list:
            manager_email_domain = domain_manager_email.split("@")[-1]
            if (
                not domain_name.endswith(f".{manager_email_domain}")
                and domain_name != manager_email_domain
            ):
                messages.error(
                    request, f"Manager: {domain_manager_email} does not match domain email."
                )
                return redirect("edit_domain", id=id, domain_id=domain_id)

        if request.FILES.get("logo"):
            domain_logo = request.FILES.get("logo")
            domain_logo_file = domain_logo.name.split(".")[0]
            extension = domain_logo.name.split(".")[-1]
            domain_logo.name = domain_logo_file[:99] + str(uuid.uuid4()) + "." + extension
            default_storage.save(f"logos/{domain_logo.name}", domain_logo)
            domain.logo = f"logos/{domain_logo.name}"

        if request.FILES.get("webshot"):
            webshot_logo = request.FILES.get("webshot")
            webshot_logo_file = webshot_logo.name.split(".")[0]
            extension = webshot_logo.name.split(".")[-1]
            webshot_logo.name = webshot_logo_file[:99] + str(uuid.uuid4()) + "." + extension
            default_storage.save(f"webshots/{webshot_logo.name}", webshot_logo)
            domain.webshot = f"webshots/{webshot_logo.name}"

        if domain_data["facebook"] and "facebook.com" not in domain_data["facebook"]:
            messages.error(request, "Facebook url should contain facebook.com")
            return redirect("edit_domain", id=id, domain_id=domain_id)
        if domain_data["twitter"]:
            if (
                "twitter.com" not in domain_data["twitter"]
                and "x.com" not in domain_data["twitter"]
            ):
                messages.error(request, "Twitter url should contain twitter.com or x.com")
                return redirect("edit_domain", id=id, domain_id=domain_id)
        if domain_data["github"] and "github.com" not in domain_data["github"]:
            messages.error(request, "Github url should contain github.com")
            return redirect("edit_domain", id=id, domain_id=domain_id)

        domain.name = domain_data["name"]
        domain.url = domain_data["url"]
        domain.github = domain_data["github"]
        domain.twitter = domain_data["twitter"]
        domain.facebook = domain_data["facebook"]
        domain.company = company_obj

        domain_managers = User.objects.filter(email__in=managers_list, is_active=True)
        domain.managers.set(domain_managers)

        trademark_name = domain_data["trademarkInput"]
        if trademark_name:
            trademark = Trademark.objects.create(
                name=trademark_name,
                domain=Domain.objects.get(id=domain_id),
            )
            trademark.save()

        domain.save()

        return redirect("company_manage_domains", id=id)

    @validate_company_user
    @check_company_or_manager
    def delete(self, request, id, *args, **kwargs):
        domain_id = request.POST.get("domain_id", None)
        domain = get_object_or_404(Domain, id=domain_id)
        if domain is None:
            messages.error(request, "Domain not found.")
            return redirect("company_manage_domains", id=id)
        domain.delete()
        messages.success(request, "Domain deleted successfully")
        return redirect("company_manage_domains", id=id)


class DomainView(View):
    def get_current_year_monthly_reported_bar_data(self, domain_id):
        # returns chart data on no of bugs reported monthly on this company for current year

        current_year = timezone.now().year
        data_monthly = (
            Issue.objects.filter(domain__id=domain_id, created__year=current_year)
            .annotate(month=ExtractMonth("created"))
            .values("month")
            .annotate(count=Count("id"))
            .order_by("month")
        )

        data = [0] * 12  # Initialize a list of 12 zeros for each month

        for data_month in data_monthly:
            data[data_month["month"] - 1] = data_month["count"]

        return data

    def get(self, request, pk, *args, **kwargs):
        domain = (
            Domain.objects.values(
                "id",
                "name",
                "url",
                "company__name",
                "created",
                "modified",
                "twitter",
                "facebook",
                "github",
                "logo",
                "webshot",
            )
            .filter(id=pk)
            .first()
        )

        if not domain:
            raise Http404("Domain not found")

        total_money_distributed = Issue.objects.filter(domain__id=domain["id"]).aggregate(
            total_money=Sum("rewarded")
        )["total_money"]
        total_money_distributed = 0 if total_money_distributed is None else total_money_distributed

        # Query the database for the exact domain
        total_bug_reported = Issue.objects.filter(domain__id=domain["id"]).count()
        total_bug_accepted = Issue.objects.filter(domain__id=domain["id"], verified=True).count()

        is_domain_manager = Domain.objects.filter(
            Q(id=domain["id"]) & Q(managers__in=[request.user])
        ).exists()
        if is_domain_manager:
            latest_issues = (
                Issue.objects.values(
                    "id",
                    "domain__name",
                    "url",
                    "description",
                    "user__id",
                    "user__username",
                    "user__userprofile__user_avatar",
                    "label",
                    "status",
                    "verified",
                    "rewarded",
                    "created",
                )
                .filter(domain__id=domain["id"])
                .annotate(
                    first_screenshot=Subquery(
                        IssueScreenshot.objects.filter(issue_id=OuterRef("pk")).values("image")[:1]
                    )
                )
                .order_by("-created")[:5]
            )
        else:
            latest_issues = (
                Issue.objects.values(
                    "id",
                    "domain__name",
                    "url",
                    "description",
                    "user__id",
                    "user__username",
                    "user__userprofile__user_avatar",
                    "label",
                    "status",
                    "verified",
                    "rewarded",
                    "created",
                )
                .filter(domain__id=domain["id"], is_hidden=False)
                .annotate(
                    first_screenshot=Subquery(
                        IssueScreenshot.objects.filter(issue_id=OuterRef("pk")).values("image")[:1]
                    )
                )
                .order_by("-created")[:5]
            )
        issue_labels = [label[-1] for label in Issue.labels]
        cleaned_issues = []
        for issue in latest_issues:
            cleaned_issues.append({**issue, "label": issue_labels[issue["label"]]})

        # get top testers
        top_testers = (
            Issue.objects.values("user__id", "user__username", "user__userprofile__user_avatar")
            .filter(domain__id=domain["id"], user__isnull=False)
            .annotate(count=Count("user__username"))
            .order_by("-count")[:5]
        )

        trademarks = Trademark.objects.filter(domain__id=domain["id"])
        # Get first and last bugs
        first_bug = Issue.objects.filter(domain__id=domain["id"]).order_by("created").first()
        last_bug = Issue.objects.filter(domain__id=domain["id"]).order_by("-created").first()

        ongoing_bughunts = Hunt.objects.filter(domain__id=domain["id"]).annotate(
            total_prize=Sum("huntprize__value")
        )[:3]
        context = {
            **domain,
            "total_money_distributed": total_money_distributed,
            "total_bug_reported": total_bug_reported,
            "total_bug_accepted": total_bug_accepted,
            "latest_issues": cleaned_issues,
            "monthly_activity_chart": json.dumps(
                self.get_current_year_monthly_reported_bar_data(domain["id"])
            ),
            "top_testers": top_testers,
            "first_bug": first_bug,
            "last_bug": last_bug,
            "ongoing_bughunts": ongoing_bughunts,
            "trademarks": trademarks,
        }

        return render(request, "company/view_domain.html", context)


class CompanyDashboardManageRolesView(View):
    @validate_company_user
    def get(self, request, id, *args, **kwargs):
        companies = (
            Company.objects.values("name", "id")
            .filter(Q(managers__in=[request.user]) | Q(admin=request.user))
            .distinct()
        )

        company_url = Company.objects.filter(id=id).first().url
        parsed_url = urlparse(company_url).netloc
        company_domain = parsed_url.replace("www.", "")
        company_users = User.objects.filter(email__endswith=f"@{company_domain}").values(
            "id", "username", "email"
        )

        # Convert company_users QuerySet to list of dicts
        company_users_list = list(company_users)

        domains = Domain.objects.filter(
            Q(company__id=id)
            & (Q(company__managers__in=[request.user]) | Q(company__admin=request.user))
            | Q(managers=request.user)
        ).distinct()

        domains_data = []
        for domain in domains:
            _id = domain.id
            name = domain.name
            company_admin = domain.company.admin
            # Convert managers QuerySet to list of dicts
            managers = list(domain.managers.values("id", "username", "userprofile__user_avatar"))
            domains_data.append(
                {"id": _id, "name": name, "managers": managers, "company_admin": company_admin}
            )

        context = {
            "company": id,
            "company_obj": Company.objects.filter(id=id).first(),
            "companies": list(companies),  # Convert companies QuerySet to list of dicts
            "domains": domains_data,
            "company_users": company_users_list,  # Use the converted list
        }

        return render(request, "company/company_manage_roles.html", context)

    def post(self, request, id, *args, **kwargs):
        domain = Domain.objects.filter(
            Q(company__id=id)
            & Q(id=request.POST.get("domain_id"))
            & (Q(company__admin=request.user) | Q(managers__in=[request.user]))
        ).first()

        if domain is None:
            messages.error("you are not manager of this domain.")
            return redirect("company_manage_roles", id)

        if not request.POST.getlist("user[]"):
            messages.error(request, "No user selected.")
            return redirect("company_manage_roles", id)

        managers_list = request.POST.getlist("user[]")
        domain_managers = User.objects.filter(username__in=managers_list, is_active=True)

        for manager in domain_managers:
            user_email_domain = manager.email.split("@")[-1]
            company_url = domain.company.url
            parsed_url = urlparse(company_url).netloc
            company_domain = parsed_url.replace("www.", "")
            if user_email_domain == company_domain:
                domain.managers.add(manager.id)
            else:
                messages.error(request, f"Manager: {manager.email} does not match domain email.")
                return redirect("company_manage_roles", id)

        messages.success(request, "successfully added the managers")
        return redirect("company_manage_roles", id)


class ShowBughuntView(View):
    def get(self, request, pk, *args, **kwargs):
        hunt_obj = get_object_or_404(Hunt, pk=pk)

        # get issues/reports that are done between hunt.start_date and hunt.end_date
        hunt_issues = Issue.objects.filter(hunt__id=hunt_obj.id)

        # total bugs reported in this bughunt
        total_bugs = hunt_issues.count()
        total_bug_accepted = hunt_issues.filter(verified=True).count()

        total_money_distributed = hunt_issues.aggregate(total_money=Sum("rewarded"))["total_money"]
        total_money_distributed = 0 if total_money_distributed is None else total_money_distributed

        bughunt_leaderboard = (
            hunt_issues.values("user__id", "user__username", "user__userprofile__user_avatar")
            .filter(user__isnull=False, verified=True)
            .annotate(count=Count("user__username"))
            .order_by("-count")[:16]
        )

        # Get the company associated with the domain of the hunt
        company = hunt_obj.domain.company

        # Check if the user is either a manager of the domain or the admin of the company
        is_hunt_manager = hunt_obj.domain.managers.filter(id=request.user.id).exists() or (
            company and company.admin == request.user
        )

        # get latest reported public issues
        if is_hunt_manager:
            latest_issues = (
                Issue.objects.values(
                    "id",
                    "domain__name",
                    "url",
                    "description",
                    "user__id",
                    "user__username",
                    "user__userprofile__user_avatar",
                    "label",
                    "status",
                    "verified",
                    "rewarded",
                    "created",
                )
                .filter(hunt__id=hunt_obj.id)
                .annotate(
                    first_screenshot=Subquery(
                        IssueScreenshot.objects.filter(issue_id=OuterRef("pk")).values("image")[:1]
                    )
                )
                .order_by("-created")
            )
        else:
            latest_issues = (
                Issue.objects.values(
                    "id",
                    "domain__name",
                    "url",
                    "description",
                    "user__id",
                    "user__username",
                    "user__userprofile__user_avatar",
                    "label",
                    "status",
                    "verified",
                    "rewarded",
                    "created",
                )
                .filter(hunt__id=hunt_obj.id, is_hidden=False)
                .annotate(
                    first_screenshot=Subquery(
                        IssueScreenshot.objects.filter(issue_id=OuterRef("pk")).values("image")[:1]
                    )
                )
                .order_by("-created")
            )

        issue_labels = [label[-1] for label in Issue.labels]
        cleaned_issues = []
        for issue in latest_issues:
            cleaned_issues.append({**issue, "label": issue_labels[issue["label"]]})

        # Get first and last bugs
        first_bug = Issue.objects.filter(hunt__id=hunt_obj.id).order_by("created").first()
        last_bug = Issue.objects.filter(hunt__id=hunt_obj.id).order_by("-created").first()

        # get top testers
        top_testers = (
            Issue.objects.values("user__id", "user__username", "user__userprofile__user_avatar")
            .filter(user__isnull=False)
            .annotate(count=Count("user__username"))
            .order_by("-count")[:5]
        )

        # bughunt prizes
        rewards = HuntPrize.objects.filter(hunt_id=hunt_obj.id)
        winners_count = {
            reward.id: Winner.objects.filter(prize_id=reward.id).count() for reward in rewards
        }

        # check winner have for this bughunt
        winners = Winner.objects.filter(hunt_id=hunt_obj.id).select_related("prize")

        context = {
            "hunt_obj": hunt_obj,
            "stats": {
                "total_rewarded": total_money_distributed,
                "total_bugs": total_bugs,
                "total_bug_accepted": total_bug_accepted,
            },
            "bughunt_leaderboard": bughunt_leaderboard,
            "top_testers": top_testers,
            "latest_issues": cleaned_issues,
            "rewards": rewards,
            "winners_count": winners_count,
            "first_bug": first_bug,
            "last_bug": last_bug,
            "winners": winners,
            "is_hunt_manager": is_hunt_manager,
        }

        return render(request, "company/bughunt/view_bughunt.html", context)


class EndBughuntView(View):
    def get(self, request, pk, *args, **kwargs):
        hunt = get_object_or_404(Hunt, pk=pk)

        # Get the company associated with the domain of the hunt
        company = hunt.domain.company

        # Check if the user is either a manager of the domain or the admin of the company
        is_hunt_manager = hunt.domain.managers.filter(id=request.user.id).exists() or (
            company and company.admin == request.user
        )

        if not is_hunt_manager:
            return Http404("User not allowed")

        hunt.result_published = True
        hunt.save()
        company = hunt.domain.company.id

        messages.success(request, f"successfully Ended Bughunt {hunt.name}")
        return redirect("company_manage_bughunts", id=company)


class AddHuntView(View):
    def edit(self, request, id, companies, domains, hunt_id, *args, **kwargs):
        hunt = get_object_or_404(Hunt, pk=hunt_id)
        prizes = HuntPrize.objects.values().filter(hunt__id=hunt_id)

        context = {
            "company": id,
            "company_obj": Company.objects.filter(id=id).first(),
            "companies": companies,
            "domains": domains,
            "hunt": hunt,
            "prizes": prizes,
            "markdown_value": hunt.description,
        }

        return render(request, "company/bughunt/edit_bughunt.html", context)

    @validate_company_user
    def get(self, request, id, *args, **kwargs):
        hunt_id = request.GET.get("hunt", None)

        companies = (
            Company.objects.values("name", "id")
            .filter(Q(managers__in=[request.user]) | Q(admin=request.user))
            .distinct()
        )

        domains = Domain.objects.values("id", "name").filter(company__id=id)

        if hunt_id is not None:
            return self.edit(request, id, companies, domains, hunt_id, *args, **kwargs)

        context = {
            "company": id,
            "company_obj": Company.objects.filter(id=id).first(),
            "companies": companies,
            "domains": domains,
        }

        return render(request, "company/bughunt/add_bughunt.html", context)

    @validate_company_user
    @check_company_or_manager
    def post(self, request, id, *args, **kwargs):
        data = request.POST

        hunt_id = data.get("hunt_id", None)  # when post is for edit hunt
        is_edit = True if hunt_id is not None else False

        if is_edit:
            hunt = get_object_or_404(Hunt, pk=hunt_id)

        domain = Domain.objects.filter(id=data.get("domain", None)).first()

        if domain is None:
            messages.error(request, "Domain Does not exists")
            return redirect("add_bughunt", id)

        start_date = data.get("start_date", datetime.now().strftime("%m/%d/%Y"))
        end_date = data.get("end_date", datetime.now().strftime("%m/%d/%Y"))

        try:
            start_date = datetime.strptime(start_date, "%m/%d/%Y").strftime("%Y-%m-%d %H:%M")
            end_date = datetime.strptime(end_date, "%m/%d/%Y").strftime("%Y-%m-%d %H:%M")
        except ValueError:
            messages.error(request, "Invalid Date Format")
            return redirect("add_bughunt", id)

        # apply validation for date not valid
        if start_date > end_date:
            messages.error(request, "Start date should be less than end date")
            return redirect("add_bughunt", id)

        hunt_logo = request.FILES.get("logo", None)
        if hunt_logo is not None:
            hunt_logo_file = hunt_logo.name.split(".")[0]
            extension = hunt_logo.name.split(".")[-1]
            hunt_logo.name = hunt_logo_file[:99] + str(uuid.uuid4()) + "." + extension
            default_storage.save(f"logos/{hunt_logo.name}", hunt_logo)

        banner_logo = request.FILES.get("banner", None)
        if banner_logo is not None:
            banner_logo_file = banner_logo.name.split(".")[0]
            extension = banner_logo.name.split(".")[-1]
            banner_logo.name = banner_logo_file[:99] + str(uuid.uuid4()) + "." + extension
            default_storage.save(f"banners/{banner_logo.name}", banner_logo)

        if is_edit:
            hunt.domain = domain
            hunt.url = data.get("domain_url", "")
            hunt.description = data.get("markdown-description", "")

            if not hunt.is_published:
                hunt.name = data.get("bughunt_name", "")
                hunt.starts_on = start_date

            hunt.end_on = end_date
            hunt.is_published = False if data["publish_bughunt"] == "false" else True

            if hunt_logo is not None:
                hunt.logo = f"logos/{hunt_logo.name}"
            if banner_logo is not None:
                hunt.banner = f"banners/{banner_logo.name}"

            hunt.save()

        else:
            hunt = Hunt.objects.create(
                name=data.get("bughunt_name", ""),
                domain=domain,
                url=data.get("domain_url", ""),
                description=data.get("markdown-description", ""),
                starts_on=start_date,
                end_on=end_date,
                is_published=False if data["publish_bughunt"] == "false" else True,
            )

        prizes = json.loads(data.get("prizes", "[]"))

        for prize in prizes:
            if prize.get("prize_name", "").strip() == "":
                continue

            HuntPrize.objects.create(
                hunt=hunt,
                name=prize["prize_name"],
                value=prize.get("cash_value", 0),
                no_of_eligible_projects=prize.get("number_of_winning_projects", 1),
                valid_submissions_eligible=prize.get("every_valid_submissions", False),
                prize_in_crypto=prize.get("paid_in_cryptocurrency", False),
                description=prize.get("prize_description", ""),
            )

        messages.success(request, "successfully added the managers")
        return redirect("company_manage_bughunts", id)


class CompanyDashboardManageBughuntView(View):
    @validate_company_user
    def get(self, request, id, *args, **kwargs):
        companies = (
            Company.objects.values("name", "id")
            .filter(Q(managers__in=[request.user]) | Q(admin=request.user))
            .distinct()
        )

        query = Hunt.objects.values(
            "id",
            "name",
            "prize",
            "is_published",
            "result_published",
            "starts_on__day",
            "starts_on__month",
            "starts_on__year",
            "end_on__day",
            "end_on__month",
            "end_on__year",
        ).filter(domain__company__id=id)
        filtered_bughunts = {
            "all": query,
            "ongoing": query.filter(result_published=False, is_published=True),
            "ended": query.filter(result_published=True),
            "draft": query.filter(result_published=False, is_published=False),
        }

        filter_type = request.GET.get("filter", "all")

        context = {
            "company": id,
            "company_obj": Company.objects.filter(id=id).first(),
            "companies": companies,
            "bughunts": filtered_bughunts.get(filter_type, []),
        }

        return render(request, "company/bughunt/company_manage_bughunts.html", context)


@require_http_methods(["DELETE"])
def delete_prize(request, prize_id, company_id):
    if not request.user.company_set.filter(id=company_id).exists():
        return JsonResponse({"success": False, "error": "User not allowed"})
    try:
        prize = HuntPrize.objects.get(id=prize_id)
        prize.delete()
        return JsonResponse({"success": True})
    except HuntPrize.DoesNotExist:
        return JsonResponse({"success": False, "error": "Prize not found"})


@require_http_methods(["PUT"])
def edit_prize(request, prize_id, company_id):
    if not request.user.company_set.filter(id=company_id).exists():
        return JsonResponse({"success": False, "error": "User not allowed"})

    try:
        prize = HuntPrize.objects.get(id=prize_id)
    except HuntPrize.DoesNotExist:
        return JsonResponse({"success": False, "error": "Prize not found"})

    data = json.loads(request.body)
    prize.name = data.get("prize_name", prize.name)
    prize.value = data.get("cash_value", prize.value)
    prize.no_of_eligible_projects = data.get(
        "number_of_winning_projects", prize.no_of_eligible_projects
    )
    prize.valid_submissions_eligible = data.get(
        "every_valid_submissions", prize.valid_submissions_eligible
    )
    prize.description = data.get("prize_description", prize.description)
    prize.save()

    return JsonResponse({"success": True})


def accept_bug(request, issue_id, reward_id=None):
    with transaction.atomic():
        issue = get_object_or_404(Issue, id=issue_id)

        if reward_id == "no_reward":
            issue.verified = True
            issue.rewarded = 0
            issue.save()
            Winner(
                hunt_id=issue.hunt.id, prize_id=None, winner_id=issue.user.id, prize_amount=0
            ).save()
        else:
            reward = get_object_or_404(HuntPrize, id=reward_id)
            issue.verified = True
            issue.rewarded = reward.value
            issue.save()
            Winner(
                hunt_id=issue.hunt.id,
                prize_id=reward.id,
                winner_id=issue.user.id,
                prize_amount=reward.value,
            ).save()

        return redirect("show_bughunt", pk=issue.hunt.id)


@require_http_methods(["DELETE"])
def delete_manager(request, manager_id, domain_id):
    try:
        domain = Domain.objects.get(id=domain_id)
        manager = User.objects.get(id=manager_id)

        # Ensure the request user is allowed to perform this action
        if not (request.user == domain.company.admin):
            # return error with not permission msg
            return JsonResponse(
                {"success": False, "message": "You do not have permission to delete this manager."},
                status=403,
            )

        if manager in domain.managers.all():
            domain.managers.remove(manager)
            return JsonResponse({"success": True})

        return JsonResponse({"success": False, "message": "Manager not found in domain."})

    except Domain.DoesNotExist:
        return JsonResponse({"success": False, "message": "Domain not found."})
    except User.DoesNotExist:
        return JsonResponse({"success": False, "message": "User not found."})<|MERGE_RESOLUTION|>--- conflicted
+++ resolved
@@ -17,21 +17,8 @@
 from django.views.decorators.http import require_http_methods
 from django.views.generic import View
 
-<<<<<<< HEAD
-from website.models import (
-    Company,
-    Domain,
-    Hunt,
-    HuntPrize,
-    Issue,
-    IssueScreenshot,
-    Trademark,
-    Winner,
-)
-=======
 from website.models import Company, Domain, Hunt, HuntPrize, Issue, IssueScreenshot, Winner
 from website.utils import is_valid_https_url, rebuild_safe_url
->>>>>>> 848d0e01
 
 restricted_domain = ["gmail.com", "hotmail.com", "outlook.com", "yahoo.com", "proton.com"]
 
